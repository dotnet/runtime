// Licensed to the .NET Foundation under one or more agreements.
// The .NET Foundation licenses this file to you under the MIT license.

#include "jitpch.h"
#include "promotion.h"
#include "jitstd/algorithm.h"

//------------------------------------------------------------------------
// PhysicalPromotion: Promote structs based on primitive access patterns.
//
// Returns:
//    Suitable phase status.
//
PhaseStatus Compiler::PhysicalPromotion()
{
    if (!opts.OptEnabled(CLFLG_STRUCTPROMOTE))
    {
        return PhaseStatus::MODIFIED_NOTHING;
    }

    if (fgNoStructPromotion)
    {
        return PhaseStatus::MODIFIED_NOTHING;
    }

    if ((JitConfig.JitEnablePhysicalPromotion() == 0) && !compStressCompile(STRESS_PHYSICAL_PROMOTION, 25))
    {
        return PhaseStatus::MODIFIED_NOTHING;
    }

#ifdef DEBUG
    static ConfigMethodRange s_range;
    s_range.EnsureInit(JitConfig.JitEnablePhysicalPromotionRange());

    if (!s_range.Contains(info.compMethodHash()))
    {
        return PhaseStatus::MODIFIED_NOTHING;
    }
#endif

    Promotion prom(this);
    return prom.Run();
}

// Represents an access into a struct local.
struct Access
{
    ClassLayout* Layout;
    unsigned     Offset;
    var_types    AccessType;

    // Number of times we saw this access.
    unsigned Count = 0;
    // Number of times this access is on the RHS of an assignment.
    unsigned CountAssignmentSource = 0;
    // Number of times this access is on the LHS of an assignment.
    unsigned CountAssignmentDestination = 0;
    unsigned CountCallArgs              = 0;
    unsigned CountReturns               = 0;
    unsigned CountPassedAsRetbuf        = 0;

    weight_t CountWtd                      = 0;
    weight_t CountAssignmentSourceWtd      = 0;
    weight_t CountAssignmentDestinationWtd = 0;
    weight_t CountAssignedFromCallWtd      = 0;
    weight_t CountCallArgsWtd              = 0;
    weight_t CountReturnsWtd               = 0;
    weight_t CountPassedAsRetbufWtd        = 0;

    Access(unsigned offset, var_types accessType, ClassLayout* layout)
        : Layout(layout), Offset(offset), AccessType(accessType)
    {
    }

    unsigned GetAccessSize() const
    {
        return AccessType == TYP_STRUCT ? Layout->GetSize() : genTypeSize(AccessType);
    }

    bool Overlaps(unsigned otherStart, unsigned otherSize) const
    {
        unsigned end = Offset + GetAccessSize();
        if (end <= otherStart)
        {
            return false;
        }

        unsigned otherEnd = otherStart + otherSize;
        if (otherEnd <= Offset)
        {
            return false;
        }

        return true;
    }
};

enum class AccessKindFlags : uint32_t
{
    None                    = 0,
    IsCallArg               = 1,
    IsAssignmentSource      = 2,
    IsAssignmentDestination = 4,
    IsCallRetBuf            = 8,
    IsAssignedFromCall      = 16,
    IsReturned              = 32,
};

inline constexpr AccessKindFlags operator~(AccessKindFlags a)
{
    return (AccessKindFlags)(~(uint32_t)a);
}

inline constexpr AccessKindFlags operator|(AccessKindFlags a, AccessKindFlags b)
{
    return (AccessKindFlags)((uint32_t)a | (uint32_t)b);
}

inline constexpr AccessKindFlags operator&(AccessKindFlags a, AccessKindFlags b)
{
    return (AccessKindFlags)((uint32_t)a & (uint32_t)b);
}

inline AccessKindFlags& operator|=(AccessKindFlags& a, AccessKindFlags b)
{
    return a = (AccessKindFlags)((uint32_t)a | (uint32_t)b);
}

inline AccessKindFlags& operator&=(AccessKindFlags& a, AccessKindFlags b)
{
    return a = (AccessKindFlags)((uint32_t)a & (uint32_t)b);
}

//------------------------------------------------------------------------
// OverlappingReplacements:
//   Find replacements that overlap the specified [offset..offset+size) interval.
//
// Parameters:
//   offset           - Starting offset of interval
//   size             - Size of interval
//   firstReplacement - [out] The first replacement that overlaps
//   endReplacement   - [out, optional] One past the last replacement that overlaps
//
// Returns:
//   True if any replacement overlaps; otherwise false.
//
bool AggregateInfo::OverlappingReplacements(unsigned      offset,
                                            unsigned      size,
                                            Replacement** firstReplacement,
                                            Replacement** endReplacement)
{
    size_t firstIndex = Promotion::BinarySearch<Replacement, &Replacement::Offset>(Replacements, offset);
    if ((ssize_t)firstIndex < 0)
    {
        firstIndex = ~firstIndex;
        if (firstIndex > 0)
        {
            Replacement& lastRepBefore = Replacements[firstIndex - 1];
            if ((lastRepBefore.Offset + genTypeSize(lastRepBefore.AccessType)) > offset)
            {
                // Overlap with last entry starting before offs.
                firstIndex--;
            }
            else if (firstIndex >= Replacements.size())
            {
                // Starts after last replacement ends.
                return false;
            }
        }

        const Replacement& first = Replacements[firstIndex];
        if (first.Offset >= (offset + size))
        {
            // First candidate starts after this ends.
            return false;
        }
    }

    assert((firstIndex < Replacements.size()) && Replacements[firstIndex].Overlaps(offset, size));
    *firstReplacement = &Replacements[firstIndex];

    if (endReplacement != nullptr)
    {
        size_t lastIndex = Promotion::BinarySearch<Replacement, &Replacement::Offset>(Replacements, offset + size);
        if ((ssize_t)lastIndex < 0)
        {
            lastIndex = ~lastIndex;
        }

        // Since we verified above that there is an overlapping replacement
        // we know that lastIndex exists and is the next one that does not
        // overlap.
        assert(lastIndex > 0);
        *endReplacement = Replacements.data() + lastIndex;
    }

    return true;
}

// Tracks all the accesses into one particular struct local.
class LocalUses
{
    jitstd::vector<Access> m_accesses;

public:
    LocalUses(Compiler* comp) : m_accesses(comp->getAllocator(CMK_Promotion))
    {
    }

    //------------------------------------------------------------------------
    // RecordAccess:
    //   Record an access into this local with the specified offset and access type.
    //
    // Parameters:
    //   offs         - The offset being accessed
    //   accessType   - The type of the access
    //   accessLayout - The layout of the access, for accessType == TYP_STRUCT
    //   flags        - Flags classifying the access
    //   weight       - Weight of the block containing the access
    //
    void RecordAccess(
        unsigned offs, var_types accessType, ClassLayout* accessLayout, AccessKindFlags flags, weight_t weight)
    {
        Access* access = nullptr;

        size_t index = 0;
        if (m_accesses.size() > 0)
        {
            index = Promotion::BinarySearch<Access, &Access::Offset>(m_accesses, offs);
            if ((ssize_t)index >= 0)
            {
                do
                {
                    Access& candidateAccess = m_accesses[index];
                    if ((candidateAccess.AccessType == accessType) && (candidateAccess.Layout == accessLayout))
                    {
                        access = &candidateAccess;
                        break;
                    }

                    index++;
                } while (index < m_accesses.size() && m_accesses[index].Offset == offs);
            }
            else
            {
                index = ~index;
            }
        }

        if (access == nullptr)
        {
            access = &*m_accesses.insert(m_accesses.begin() + index, Access(offs, accessType, accessLayout));
        }

        access->Count++;
        access->CountWtd += weight;

        if ((flags & AccessKindFlags::IsAssignmentSource) != AccessKindFlags::None)
        {
            access->CountAssignmentSource++;
            access->CountAssignmentSourceWtd += weight;
        }

        if ((flags & AccessKindFlags::IsAssignmentDestination) != AccessKindFlags::None)
        {
            access->CountAssignmentDestination++;
            access->CountAssignmentDestinationWtd += weight;

            if ((flags & AccessKindFlags::IsAssignedFromCall) != AccessKindFlags::None)
            {
                access->CountAssignedFromCallWtd += weight;
            }
        }

        if ((flags & AccessKindFlags::IsCallArg) != AccessKindFlags::None)
        {
            access->CountCallArgs++;
            access->CountCallArgsWtd += weight;
        }

        if ((flags & AccessKindFlags::IsCallRetBuf) != AccessKindFlags::None)
        {
            access->CountPassedAsRetbuf++;
            access->CountPassedAsRetbufWtd += weight;
        }

        if ((flags & AccessKindFlags::IsReturned) != AccessKindFlags::None)
        {
            access->CountReturns++;
            access->CountReturnsWtd += weight;
        }
    }

    //------------------------------------------------------------------------
    // PickPromotions:
    //   Pick specific replacements to make for this struct local after a set
    //   of accesses have been recorded.
    //
    // Parameters:
    //   comp   - Compiler instance
    //   lclNum - Local num for this struct local
    //   aggregateInfo - [out] Pointer to aggregate info to create and insert replacements into.
    //
    void PickPromotions(Compiler* comp, unsigned lclNum, AggregateInfo** aggregateInfo)
    {
        if (m_accesses.size() <= 0)
        {
            return;
        }

        JITDUMP("Picking promotions for V%02u\n", lclNum);

        assert(*aggregateInfo == nullptr);
        for (size_t i = 0; i < m_accesses.size(); i++)
        {
            const Access& access = m_accesses[i];

            if (access.AccessType == TYP_STRUCT)
            {
                continue;
            }

            if (!EvaluateReplacement(comp, lclNum, access))
            {
                continue;
            }

#ifdef DEBUG
            char buf[32];
            sprintf_s(buf, sizeof(buf), "V%02u.[%03u..%03u)", lclNum, access.Offset,
                      access.Offset + genTypeSize(access.AccessType));
            size_t len  = strlen(buf) + 1;
            char*  bufp = new (comp, CMK_DebugOnly) char[len];
            strcpy_s(bufp, len, buf);
#endif
            unsigned   newLcl = comp->lvaGrabTemp(false DEBUGARG(bufp));
            LclVarDsc* dsc    = comp->lvaGetDesc(newLcl);
            dsc->lvType       = access.AccessType;

            if (*aggregateInfo == nullptr)
            {
                *aggregateInfo = new (comp, CMK_Promotion) AggregateInfo(comp->getAllocator(CMK_Promotion), lclNum);
            }

            (*aggregateInfo)
                ->Replacements.push_back(Replacement(access.Offset, access.AccessType, newLcl DEBUGARG(bufp)));
        }

        JITDUMP("\n");
    }

    //------------------------------------------------------------------------
    // EvaluateReplacement:
    //   Evaluate legality and profitability of a single replacement candidate.
    //
    // Parameters:
    //   comp   - Compiler instance
    //   lclNum - Local num for this struct local
    //   access - Access information for the candidate.
    //
    // Returns:
    //   True if we should promote this access and create a replacement; otherwise false.
    //
    bool EvaluateReplacement(Compiler* comp, unsigned lclNum, const Access& access)
    {
        weight_t countOverlappedCallArgWtd                = 0;
        weight_t countOverlappedReturnsWtd                = 0;
        weight_t countOverlappedRetbufsWtd                = 0;
        weight_t countOverlappedAssignedFromCallWtd       = 0;
        weight_t countOverlappedDecomposableAssignmentWtd = 0;

        bool overlap = false;
        for (const Access& otherAccess : m_accesses)
        {
            if (&otherAccess == &access)
                continue;

            if (!otherAccess.Overlaps(access.Offset, genTypeSize(access.AccessType)))
            {
                continue;
            }

            if (otherAccess.AccessType != TYP_STRUCT)
            {
                return false;
            }

            countOverlappedCallArgWtd += otherAccess.CountCallArgsWtd;
            countOverlappedReturnsWtd += otherAccess.CountReturnsWtd;
            countOverlappedRetbufsWtd += otherAccess.CountPassedAsRetbufWtd;
            countOverlappedAssignedFromCallWtd += otherAccess.CountAssignedFromCallWtd;
            countOverlappedDecomposableAssignmentWtd +=
                (otherAccess.CountAssignmentDestinationWtd + otherAccess.CountAssignmentSourceWtd -
                 otherAccess.CountAssignedFromCallWtd);
        }

        weight_t costWithout = 0;

        // We cost any normal access (which is a struct load or store) without promotion at 3 cycles.
        costWithout += access.CountWtd * 3;

        weight_t costWith = 0;

        // For promoted accesses we expect these to turn into reg-reg movs (and in many cases be fully contained in the
        // parent).
        // We cost these at 0.5 cycles.
        costWith += access.CountWtd * 0.5;

        // Now look at the overlapping struct uses that promotion will make more expensive.

        weight_t   countReadBacksWtd = 0;
        LclVarDsc* lcl               = comp->lvaGetDesc(lclNum);
        // For parameters or OSR locals we always need one read back.
        if (lcl->lvIsParam || lcl->lvIsOSRLocal)
        {
            countReadBacksWtd += comp->fgFirstBB->getBBWeight(comp);
        }

        // If used as a retbuf we need a readback after.
        countReadBacksWtd += countOverlappedRetbufsWtd;

        // The same if the struct was assigned from a call, since we don't
        // currently have any "forwarding" optimization for this case.
        countReadBacksWtd += countOverlappedAssignedFromCallWtd;

        // A readback turns into a stack load that we costed at 3 above.
        costWith += countReadBacksWtd * 3;

        // Write backs with TYP_REFs when the base local is an implicit byref
        // involves checked write barriers, so they are very expensive. We cost that at 10 cycles.
        // TODO-CQ: This should be adjusted once we type implicit byrefs as TYP_I_IMPL.
        // Otherwise we cost it like a store to stack at 3 cycles.
        weight_t writeBackCost = comp->lvaIsImplicitByRefLocal(lclNum) && (access.AccessType == TYP_REF) ? 10 : 3;

        // We write back before an overlapping struct use passed as an arg.
        // TODO-CQ: A store-forwarding optimization in lowering could get rid
        // of these copies; however, it requires lowering to be able to prove
        // that not writing the fields into the struct local is ok.
        weight_t countWriteBacksWtd = countOverlappedCallArgWtd;
        costWith += countWriteBacksWtd * writeBackCost;

        // Overlapping assignments are decomposable so we don't cost them as
        // being more expensive than their unpromoted counterparts (i.e. we
        // don't consider them at all). However, we should do something more
        // clever here, since:
        // * We may still end up writing the full remainder as part of the
        //   decomposed assignment, in which case all the field writes are just
        //   added code size/perf cost.
        // * Even if we don't, decomposing a single struct write into many
        //   field writes is not necessarily profitable (e.g. 16 byte field
        //   stores vs 1 XMM load/store).
        //
        // TODO-CQ: This ends up being a combinatorial optimization problem. We
        // need to take a more "whole-struct" view here and look at sets of
        // fields we are promoting together, evaluating all of them at once in
        // comparison with the covering struct uses. This will also allow us to
        // give a bonus to promoting remainders that may not have scalar uses
        // but will allow fully decomposing assignments away.

        JITDUMP("  Evaluating access %s @ %03u\n", varTypeName(access.AccessType), access.Offset);
        JITDUMP("    Single write-back cost: " FMT_WT "\n", writeBackCost);
        JITDUMP("    Write backs: " FMT_WT "\n", countWriteBacksWtd);
        JITDUMP("    Read backs: " FMT_WT "\n", countReadBacksWtd);
        JITDUMP("    Cost with: " FMT_WT "\n", costWith);
        JITDUMP("    Cost without: " FMT_WT "\n", costWithout);

        if (costWith < costWithout)
        {
            JITDUMP("  Promoting replacement\n\n");
            return true;
        }

#ifdef DEBUG
        if (comp->compStressCompile(Compiler::STRESS_PHYSICAL_PROMOTION_COST, 25))
        {
            JITDUMP("  Promoting replacement due to stress\n\n");
            return true;
        }
#endif

        JITDUMP("  Disqualifying replacement\n\n");
        return false;
    }

#ifdef DEBUG
    void Dump(unsigned lclNum)
    {
        if (m_accesses.size() <= 0)
        {
            return;
        }

        printf("Accesses for V%02u\n", lclNum);
        for (Access& access : m_accesses)
        {
            if (access.AccessType == TYP_STRUCT)
            {
                printf("  [%03u..%03u) as %s\n", access.Offset, access.Offset + access.Layout->GetSize(),
                       access.Layout->GetClassName());
            }
            else
            {
                printf("  %s @ %03u\n", varTypeName(access.AccessType), access.Offset);
            }

            printf("    #:                             (%u, " FMT_WT ")\n", access.Count, access.CountWtd);
            printf("    # assigned from:               (%u, " FMT_WT ")\n", access.CountAssignmentSource,
                   access.CountAssignmentSourceWtd);
            printf("    # assigned to:                 (%u, " FMT_WT ")\n", access.CountAssignmentDestination,
                   access.CountAssignmentDestinationWtd);
            printf("    # as call arg:                 (%u, " FMT_WT ")\n", access.CountCallArgs,
                   access.CountCallArgsWtd);
            printf("    # as retbuf:                   (%u, " FMT_WT ")\n", access.CountPassedAsRetbuf,
                   access.CountPassedAsRetbufWtd);
            printf("    # as returned value:           (%u, " FMT_WT ")\n\n", access.CountReturns,
                   access.CountReturnsWtd);
        }
    }
#endif
};

// Visitor that records information about uses of struct locals.
class LocalsUseVisitor : public GenTreeVisitor<LocalsUseVisitor>
{
    Promotion*  m_prom;
    LocalUses** m_uses;
    BasicBlock* m_curBB = nullptr;

public:
    enum
    {
        DoPreOrder = true,
    };

    LocalsUseVisitor(Promotion* prom) : GenTreeVisitor(prom->m_compiler), m_prom(prom)
    {
        m_uses = new (prom->m_compiler, CMK_Promotion) LocalUses*[prom->m_compiler->lvaCount]{};
    }

    //------------------------------------------------------------------------
    // SetBB:
    //   Set current BB we are visiting. Used to get BB weights for access costing.
    //
    // Parameters:
    //   bb - The current basic block.
    //
    void SetBB(BasicBlock* bb)
    {
        m_curBB = bb;
    }

    //------------------------------------------------------------------------
    // GetUsesByLocal:
    //   Get the uses information for a specified local.
    //
    // Parameters:
    //   bb - The current basic block.
    //
    // Returns:
    //   Information about uses, or null if this local has no uses information
    //   associated with it.
    //
    LocalUses* GetUsesByLocal(unsigned lcl)
    {
        return m_uses[lcl];
    }

    fgWalkResult PreOrderVisit(GenTree** use, GenTree* user)
    {
        GenTree* tree = *use;

        if (tree->OperIsAnyLocal())
        {
            GenTreeLclVarCommon* lcl = tree->AsLclVarCommon();
            LclVarDsc*           dsc = m_compiler->lvaGetDesc(lcl);
            if (!dsc->lvPromoted && (dsc->TypeGet() == TYP_STRUCT) && !dsc->IsAddressExposed())
            {
                var_types       accessType;
                ClassLayout*    accessLayout;
                AccessKindFlags accessFlags;

                if (lcl->OperIs(GT_LCL_ADDR))
                {
                    assert(user->OperIs(GT_CALL) && dsc->IsHiddenBufferStructArg() &&
                           (user->AsCall()->gtArgs.GetRetBufferArg()->GetNode() == lcl));

                    accessType   = TYP_STRUCT;
                    accessLayout = m_compiler->typGetObjLayout(user->AsCall()->gtRetClsHnd);
                    accessFlags  = AccessKindFlags::IsCallRetBuf;
                }
                else
                {
                    accessType   = lcl->TypeGet();
                    accessLayout = accessType == TYP_STRUCT ? lcl->GetLayout(m_compiler) : nullptr;
                    accessFlags  = ClassifyLocalAccess(lcl, user);
                }

                LocalUses* uses = GetOrCreateUses(lcl->GetLclNum());
                unsigned   offs = lcl->GetLclOffs();
                uses->RecordAccess(offs, accessType, accessLayout, accessFlags, m_curBB->getBBWeight(m_compiler));
            }
        }

        return fgWalkResult::WALK_CONTINUE;
    }

private:
    //------------------------------------------------------------------------
    // GetOrCreateUses:
    //   Get the uses information for a local. Create it if it does not already exist.
    //
    // Parameters:
    //   lclNum - The local
    //
    // Returns:
    //   Uses information.
    //
    LocalUses* GetOrCreateUses(unsigned lclNum)
    {
        if (m_uses[lclNum] == nullptr)
        {
            m_uses[lclNum] = new (m_compiler, CMK_Promotion) LocalUses(m_compiler);
        }

        return m_uses[lclNum];
    }

    //------------------------------------------------------------------------
    // ClassifyLocalAccess:
    //   Given a local node and its user, classify information about it.
    //
    // Parameters:
    //   lcl - The local
    //   user - The user of the local.
    //
    // Returns:
    //   Flags classifying the access.
    //
    AccessKindFlags ClassifyLocalAccess(GenTreeLclVarCommon* lcl, GenTree* user)
    {
        assert(lcl->OperIsLocalRead() || lcl->OperIsLocalStore());

        AccessKindFlags flags = AccessKindFlags::None;
        if (lcl->OperIsLocalStore())
        {
            flags |= AccessKindFlags::IsAssignmentDestination;
        }

        if (user == nullptr)
        {
            return flags;
        }

        if (user->IsCall())
        {
            for (CallArg& arg : user->AsCall()->gtArgs.Args())
            {
                if (arg.GetNode() == lcl)
                {
                    flags |= AccessKindFlags::IsCallArg;
                    break;
                }
            }
        }

        if (user->OperIsStore() && (user->Data() == lcl))
        {
<<<<<<< HEAD
            if (user->gtGetOp1() == lcl)
            {
                flags |= AccessKindFlags::IsAssignmentDestination;

                if (user->gtGetOp2()->gtEffectiveVal()->OperIs(GT_CALL))
                {
                    flags |= AccessKindFlags::IsAssignedFromCall;
                }
            }

            if (user->gtGetOp2() == lcl)
            {
                flags |= AccessKindFlags::IsAssignmentSource;
            }
=======
            flags |= AccessKindFlags::IsAssignmentSource;
>>>>>>> 1cd8c2ec
        }

        if (user->OperIs(GT_RETURN))
        {
            assert(user->gtGetOp1() == lcl);
            flags |= AccessKindFlags::IsReturned;
        }

        return flags;
    }
};

//------------------------------------------------------------------------
// Replacement::Overlaps:
//   Check if this replacement overlaps the specified range.
//
// Parameters:
//   otherStart - Start of the other range.
//   otherSize  - Size of the other range.
//
// Returns:
//    True if they overlap.
//
bool Replacement::Overlaps(unsigned otherStart, unsigned otherSize) const
{
    unsigned end = Offset + genTypeSize(AccessType);
    if (end <= otherStart)
    {
        return false;
    }

    unsigned otherEnd = otherStart + otherSize;
    if (otherEnd <= Offset)
    {
        return false;
    }

    return true;
}

//------------------------------------------------------------------------
// IntersectsOrAdjacent:
//   Check if this segment intersects or is adjacent to another segment.
//
// Parameters:
//   other - The other segment.
//
// Returns:
//    True if so.
//
bool StructSegments::Segment::IntersectsOrAdjacent(const Segment& other) const
{
    if (End < other.Start)
    {
        return false;
    }

    if (other.End < Start)
    {
        return false;
    }

    return true;
}

//------------------------------------------------------------------------
// Contains:
//   Check if this segment contains another segment.
//
// Parameters:
//   other - The other segment.
//
// Returns:
//    True if so.
//
bool StructSegments::Segment::Contains(const Segment& other) const
{
    return (other.Start >= Start) && (other.End <= End);
}

//------------------------------------------------------------------------
// Merge:
//   Update this segment to also contain another segment.
//
// Parameters:
//   other - The other segment.
//
void StructSegments::Segment::Merge(const Segment& other)
{
    Start = min(Start, other.Start);
    End   = max(End, other.End);
}

//------------------------------------------------------------------------
// Add:
//   Add a segment to the data structure.
//
// Parameters:
//   segment - The segment to add.
//
void StructSegments::Add(const Segment& segment)
{
    size_t index = Promotion::BinarySearch<Segment, &Segment::End>(m_segments, segment.Start);

    if ((ssize_t)index < 0)
    {
        index = ~index;
    }

    m_segments.insert(m_segments.begin() + index, segment);
    size_t endIndex;
    for (endIndex = index + 1; endIndex < m_segments.size(); endIndex++)
    {
        if (!m_segments[index].IntersectsOrAdjacent(m_segments[endIndex]))
        {
            break;
        }

        m_segments[index].Merge(m_segments[endIndex]);
    }

    m_segments.erase(m_segments.begin() + index + 1, m_segments.begin() + endIndex);
}

//------------------------------------------------------------------------
// Subtract:
//   Subtract a segment from the data structure.
//
// Parameters:
//   segment - The segment to subtract.
//
void StructSegments::Subtract(const Segment& segment)
{
    size_t index = Promotion::BinarySearch<Segment, &Segment::End>(m_segments, segment.Start);
    if ((ssize_t)index < 0)
    {
        index = ~index;
    }
    else
    {
        // Start == segment[index].End, which makes it non-interesting.
        index++;
    }

    if (index >= m_segments.size())
    {
        return;
    }

    // Here we know Start < segment[index].End. Do they not intersect at all?
    if (m_segments[index].Start >= segment.End)
    {
        // Does not intersect any segment.
        return;
    }

    assert(m_segments[index].IntersectsOrAdjacent(segment));

    if (m_segments[index].Contains(segment))
    {
        if (segment.Start > m_segments[index].Start)
        {
            // New segment (existing.Start, segment.Start)
            if (segment.End < m_segments[index].End)
            {
                m_segments.insert(m_segments.begin() + index, Segment(m_segments[index].Start, segment.Start));

                // And new segment (segment.End, existing.End)
                m_segments[index + 1].Start = segment.End;
                return;
            }

            m_segments[index].End = segment.Start;
            return;
        }
        if (segment.End < m_segments[index].End)
        {
            // New segment (segment.End, existing.End)
            m_segments[index].Start = segment.End;
            return;
        }

        // Full segment is being removed
        m_segments.erase(m_segments.begin() + index);
        return;
    }

    if (segment.Start > m_segments[index].Start)
    {
        m_segments[index].End = segment.Start;
        index++;
    }

    size_t endIndex = Promotion::BinarySearch<Segment, &Segment::End>(m_segments, segment.End);
    if ((ssize_t)endIndex >= 0)
    {
        m_segments.erase(m_segments.begin() + index, m_segments.begin() + endIndex + 1);
        return;
    }

    endIndex = ~endIndex;
    if (endIndex == m_segments.size())
    {
        m_segments.erase(m_segments.begin() + index, m_segments.end());
        return;
    }

    if (segment.End > m_segments[endIndex].Start)
    {
        m_segments[endIndex].Start = segment.End;
    }

    m_segments.erase(m_segments.begin() + index, m_segments.begin() + endIndex);
}

//------------------------------------------------------------------------
// IsEmpty:
//   Check if the segment tree is empty.
//
// Returns:
//   True if so.
//
bool StructSegments::IsEmpty()
{
    return m_segments.size() == 0;
}

//------------------------------------------------------------------------
// IsSingleSegment:
//   Check if the segment tree contains only a single segment, and return
//   it if so.
//
// Parameters:
//   result - [out] The single segment. Only valid if the method returns true.
//
// Returns:
//   True if so.
//
bool StructSegments::IsSingleSegment(Segment* result)
{
    if (m_segments.size() == 1)
    {
        *result = m_segments[0];
        return true;
    }

    return false;
}

//------------------------------------------------------------------------
// CoveringSegment:
//   Compute a segment that covers all contained segments in this segment tree.
//
// Parameters:
//   result - [out] The single segment. Only valid if the method returns true.
//
// Returns:
//   True if this segment tree was non-empty; otherwise false.
//
bool StructSegments::CoveringSegment(Segment* result)
{
    if (m_segments.size() == 0)
    {
        return false;
    }

    result->Start = m_segments[0].Start;
    result->End   = m_segments[m_segments.size() - 1].End;
    return true;
}

#ifdef DEBUG
//------------------------------------------------------------------------
// Check:
//   Validate that the data structure is normalized and that it equals a
//   specific fixed bit vector.
//
// Parameters:
//   vect - The bit vector
//
// Remarks:
//   This validates that the internal representation is normalized (i.e.
//   all adjacent intervals are merged) and that it contains an index iff
//   the specified vector contains that index.
//
void StructSegments::Check(FixedBitVect* vect)
{
    bool     first = true;
    unsigned last  = 0;
    for (const Segment& segment : m_segments)
    {
        assert(first || (last < segment.Start));
        assert(segment.End <= vect->bitVectGetSize());

        for (unsigned i = last; i < segment.Start; i++)
            assert(!vect->bitVectTest(i));

        for (unsigned i = segment.Start; i < segment.End; i++)
            assert(vect->bitVectTest(i));

        first = false;
        last  = segment.End;
    }

    for (unsigned i = last, size = vect->bitVectGetSize(); i < size; i++)
        assert(!vect->bitVectTest(i));
}

//------------------------------------------------------------------------
// Dump:
//   Dump a string representation of the segment tree to stdout.
//
void StructSegments::Dump()
{
    if (m_segments.size() == 0)
    {
        printf("<empty>");
    }
    else
    {
        const char* sep = "";
        for (const Segment& segment : m_segments)
        {
            printf("%s[%03u..%03u)", sep, segment.Start, segment.End);
            sep = " ";
        }
    }
}
#endif

//------------------------------------------------------------------------
// SignificantSegments:
//   Compute a segment tree containing all significant (non-padding) segments
//   for the specified class layout.
//
// Parameters:
//   compiler    - Compiler instance
//   layout      - The layout
//   bitVectRept - In debug, a bit vector that represents the same segments as the returned segment tree.
//                 Used for verification purposes.
//
// Returns:
//   Segment tree containing all significant parts of the layout.
//
StructSegments Promotion::SignificantSegments(Compiler*    compiler,
                                              ClassLayout* layout DEBUGARG(FixedBitVect** bitVectRepr))
{
    COMP_HANDLE compHnd = compiler->info.compCompHnd;

    bool significantPadding;
    if (layout->IsBlockLayout())
    {
        significantPadding = true;
        JITDUMP("  Block op has significant padding due to block layout\n");
    }
    else
    {
        uint32_t attribs = compHnd->getClassAttribs(layout->GetClassHandle());
        if ((attribs & CORINFO_FLG_INDEXABLE_FIELDS) != 0)
        {
            significantPadding = true;
            JITDUMP("  Block op has significant padding due to indexable fields\n");
        }
        else if ((attribs & CORINFO_FLG_DONT_DIG_FIELDS) != 0)
        {
            significantPadding = true;
            JITDUMP("  Block op has significant padding due to CORINFO_FLG_DONT_DIG_FIELDS\n");
        }
        else if (((attribs & CORINFO_FLG_CUSTOMLAYOUT) != 0) && ((attribs & CORINFO_FLG_CONTAINS_GC_PTR) == 0))
        {
            significantPadding = true;
            JITDUMP("  Block op has significant padding due to CUSTOMLAYOUT without GC pointers\n");
        }
        else
        {
            significantPadding = false;
        }
    }

    StructSegments segments(compiler->getAllocator(CMK_Promotion));

    // Validate with "obviously correct" but less scalable fixed bit vector implementation.
    INDEBUG(FixedBitVect* segmentBitVect = FixedBitVect::bitVectInit(layout->GetSize(), compiler));

    if (significantPadding)
    {
        segments.Add(StructSegments::Segment(0, layout->GetSize()));

#ifdef DEBUG
        for (unsigned i = 0; i < layout->GetSize(); i++)
            segmentBitVect->bitVectSet(i);
#endif
    }
    else
    {
        unsigned numFields = compHnd->getClassNumInstanceFields(layout->GetClassHandle());
        for (unsigned i = 0; i < numFields; i++)
        {
            CORINFO_FIELD_HANDLE fieldHnd  = compHnd->getFieldInClass(layout->GetClassHandle(), (int)i);
            unsigned             fldOffset = compHnd->getFieldOffset(fieldHnd);
            CORINFO_CLASS_HANDLE fieldClassHandle;
            CorInfoType          corType = compHnd->getFieldType(fieldHnd, &fieldClassHandle);
            var_types            varType = JITtype2varType(corType);
            unsigned             size    = genTypeSize(varType);
            if (size == 0)
            {
                // TODO-CQ: Recursively handle padding in sub structures
                // here. Might be better to introduce a single JIT-EE call
                // to query the significant segments -- that would also be
                // usable by R2R even outside the version bubble in many
                // cases.
                size = compHnd->getClassSize(fieldClassHandle);
                assert(size != 0);
            }

            segments.Add(StructSegments::Segment(fldOffset, fldOffset + size));
#ifdef DEBUG
            for (unsigned i = 0; i < size; i++)
                segmentBitVect->bitVectSet(fldOffset + i);
#endif
        }
    }

#ifdef DEBUG
    if (bitVectRepr != nullptr)
    {
        *bitVectRepr = segmentBitVect;
    }
#endif

    // TODO-TP: Cache this per class layout, we call this for every struct
    // operation on a promoted local.
    return segments;
}

//------------------------------------------------------------------------
// CreateWriteBack:
//   Create IR that writes a replacement local's value back to its struct local:
//
//     STORE_LCL_FLD int V00 [+4]
//       LCL_VAR int V01
//
// Parameters:
//   compiler - Compiler instance
//   structLclNum - Struct local
//   replacement  - Information about the replacement
//
// Returns:
//   IR node.
//
GenTree* Promotion::CreateWriteBack(Compiler* compiler, unsigned structLclNum, const Replacement& replacement)
{
    GenTree* value = compiler->gtNewLclVarNode(replacement.LclNum);
    GenTree* store = compiler->gtNewStoreLclFldNode(structLclNum, replacement.AccessType, replacement.Offset, value);
    return store;
}

//------------------------------------------------------------------------
// CreateReadBack:
//   Create IR that reads a replacement local's value back from its struct local:
//
//     STORE_LCL_VAR int V01
//       LCL_FLD int V00 [+4]
//
// Parameters:
//   compiler - Compiler instance
//   structLclNum - Struct local
//   replacement  - Information about the replacement
//
// Returns:
//   IR node.
//
GenTree* Promotion::CreateReadBack(Compiler* compiler, unsigned structLclNum, const Replacement& replacement)
{
    GenTree* value = compiler->gtNewLclFldNode(structLclNum, replacement.AccessType, replacement.Offset);
    GenTree* store = compiler->gtNewStoreLclVarNode(replacement.LclNum, value);
    return store;
}

Compiler::fgWalkResult ReplaceVisitor::PostOrderVisit(GenTree** use, GenTree* user)
{
    GenTree* tree = *use;

    if (tree->OperIsStore())
    {
        if (tree->OperIsLocalStore())
        {
            ReplaceLocal(use, user);
        }

        // Stores can be decomposed directly into accesses of the replacements.
        HandleStore(use, user);
        return fgWalkResult::WALK_CONTINUE;
    }

    if (tree->OperIs(GT_CALL))
    {
        // Calls need to store replacements back into the struct local for args
        // and need to restore replacements from the result (for
        // retbufs/returns).
        LoadStoreAroundCall((*use)->AsCall(), user);
        return fgWalkResult::WALK_CONTINUE;
    }

    if (tree->OperIs(GT_RETURN))
    {
        // Returns need to store replacements back into the struct local.
        StoreBeforeReturn((*use)->AsUnOp());
        return fgWalkResult::WALK_CONTINUE;
    }

    if (tree->OperIs(GT_LCL_VAR, GT_LCL_FLD))
    {
        ReplaceLocal(use, user);
        return fgWalkResult::WALK_CONTINUE;
    }

    return fgWalkResult::WALK_CONTINUE;
}

//------------------------------------------------------------------------
// LoadStoreAroundCall:
//   Handle a call that may involve struct local arguments and that may
//   pass a struct local with replacements as the retbuf.
//
// Parameters:
//   call - The call
//   user - The user of the call.
//
void ReplaceVisitor::LoadStoreAroundCall(GenTreeCall* call, GenTree* user)
{
    CallArg* retBufArg = nullptr;
    for (CallArg& arg : call->gtArgs.Args())
    {
        if (arg.GetWellKnownArg() == WellKnownArg::RetBuffer)
        {
            retBufArg = &arg;
            continue;
        }

        if (!arg.GetNode()->OperIs(GT_LCL_VAR, GT_LCL_FLD))
        {
            continue;
        }

        GenTreeLclVarCommon* argNodeLcl = arg.GetNode()->AsLclVarCommon();

        if (argNodeLcl->TypeIs(TYP_STRUCT))
        {
            unsigned size = argNodeLcl->GetLayout(m_compiler)->GetSize();
            WriteBackBefore(&arg.EarlyNodeRef(), argNodeLcl->GetLclNum(), argNodeLcl->GetLclOffs(), size);

            if ((m_aggregates[argNodeLcl->GetLclNum()] != nullptr) && IsPromotedStructLocalDying(argNodeLcl))
            {
                argNodeLcl->gtFlags |= GTF_VAR_DEATH;
            }
        }
    }

    if (call->IsOptimizingRetBufAsLocal())
    {
        assert(retBufArg != nullptr);
        assert(retBufArg->GetNode()->OperIs(GT_LCL_ADDR));
        GenTreeLclVarCommon* retBufLcl = retBufArg->GetNode()->AsLclVarCommon();
        unsigned             size      = m_compiler->typGetObjLayout(call->gtRetClsHnd)->GetSize();

        MarkForReadBack(retBufLcl->GetLclNum(), retBufLcl->GetLclOffs(), size);
    }
}

//------------------------------------------------------------------------
// IsPromotedStructLocalDying:
//   Check if a promoted struct local is dying at its current position.
//
// Parameters:
//   lcl - The local
//
// Returns:
//   True if so.
//
// Remarks:
//   This effectively translates our precise liveness information for struct
//   uses into the liveness information that the rest of the JIT expects.
//
//   If the remainder of the struct local is dying, then we expect that this
//   entire struct local is now dying, since all field accesses are going to be
//   replaced with other locals. The exception is if there is a queued read
//   back for any of the fields.
//
bool ReplaceVisitor::IsPromotedStructLocalDying(GenTreeLclVarCommon* lcl)
{
    StructDeaths deaths = m_liveness->GetDeathsForStructLocal(lcl);
    if (!deaths.IsRemainderDying())
    {
        return false;
    }

    AggregateInfo* agg = m_aggregates[lcl->GetLclNum()];

    for (size_t i = 0; i < agg->Replacements.size(); i++)
    {
        if (agg->Replacements[i].NeedsReadBack)
        {
            return false;
        }
    }

    return true;
}

//------------------------------------------------------------------------
// ReplaceLocal:
//   Handle a local that may need to be replaced.
//
// Parameters:
//   use - The use of the local
//   user - The user of the local.
//
// Notes:
//   This usually amounts to making a replacement like
//
//       LCL_FLD int V00 [+8] -> LCL_VAR int V10.
//
//  In some cases we may have a pending read back, meaning that the
//  replacement local is out-of-date compared to the struct local.
//  In that case we also need to insert IR to read it back.
//  This happens for example if the struct local was just assigned from a
//  call or via a block copy.
//
void ReplaceVisitor::ReplaceLocal(GenTree** use, GenTree* user)
{
    GenTreeLclVarCommon* lcl    = (*use)->AsLclVarCommon();
    unsigned             lclNum = lcl->GetLclNum();
    if (m_aggregates[lclNum] == nullptr)
    {
        return;
    }

    jitstd::vector<Replacement>& replacements = m_aggregates[lclNum]->Replacements;

    unsigned  offs       = lcl->GetLclOffs();
    var_types accessType = lcl->TypeGet();

#ifdef DEBUG
    if (accessType == TYP_STRUCT)
    {
        if (lcl->OperIsLocalRead())
        {
            assert((user == nullptr) || user->OperIs(GT_CALL, GT_RETURN) || user->OperIsStore());
        }
    }
    else
    {
        ClassLayout* accessLayout = accessType == TYP_STRUCT ? lcl->GetLayout(m_compiler) : nullptr;
        unsigned     accessSize   = accessLayout != nullptr ? accessLayout->GetSize() : genTypeSize(accessType);
        for (const Replacement& rep : replacements)
        {
            assert(!rep.Overlaps(offs, accessSize) || ((rep.Offset == offs) && (rep.AccessType == accessType)));
        }

        assert((accessType != TYP_STRUCT) || (accessLayout != nullptr));
        JITDUMP("Processing use [%06u] of V%02u.[%03u..%03u)\n", Compiler::dspTreeID(lcl), lclNum, offs,
                offs + accessSize);
    }
#endif

    if (accessType == TYP_STRUCT)
    {
        // Will be handled once we get to the parent.
        return;
    }

    size_t index = Promotion::BinarySearch<Replacement, &Replacement::Offset>(replacements, offs);
    if ((ssize_t)index < 0)
    {
        // Access that we don't have a replacement for.
        return;
    }

    Replacement& rep = replacements[index];
    assert(accessType == rep.AccessType);
    JITDUMP("  ..replaced with promoted lcl V%02u\n", rep.LclNum);

    bool isDef = lcl->OperIsLocalStore();
    if (isDef)
    {
        *use = m_compiler->gtNewStoreLclVarNode(rep.LclNum, lcl->Data());
    }
    else
    {
        *use = m_compiler->gtNewLclvNode(rep.LclNum, accessType);
    }

    (*use)->gtFlags |= lcl->gtFlags & GTF_VAR_DEATH;

    if (isDef)
    {
        rep.NeedsWriteBack = true;
        rep.NeedsReadBack  = false;
    }
    else if (rep.NeedsReadBack)
    {
        *use = m_compiler->gtNewOperNode(GT_COMMA, (*use)->TypeGet(),
                                         Promotion::CreateReadBack(m_compiler, lclNum, rep), *use);
        rep.NeedsReadBack = false;

        // TODO-CQ: Local copy prop does not take into account that the
        // uses of LCL_VAR occur at the user, which means it may introduce
        // illegally overlapping lifetimes, such as:
        //
        // └──▌  ADD       int
        //    ├──▌  LCL_VAR   int    V10 tmp6        -> copy propagated to [V35 tmp31]
        //    └──▌  COMMA     int
        //       ├──▌  STORE_LCL_VAR int    V35 tmp31
        //       │  └──▌  LCL_FLD   int    V03 loc1         [+4]
        //
        // This really ought to be handled by local copy prop, but the way it works during
        // morph makes it hard to fix there.
        //
        // This is the short term fix. Long term fixes may be:
        // 1. Fix local copy prop
        // 2. Teach LSRA to allow the above cases, simplifying IR concepts (e.g.
        //    introduce something like GT_COPY on top of LCL_VAR when they
        //    need to be "defs")
        // 3. Change the pass here to avoid creating any embedded assignments by making use
        //    of gtSplitTree. We will only need to split in very edge cases since the point
        //    at which the replacement was marked as needing read back is practically always
        //    going to be in a previous statement, so this shouldn't be too bad for CQ.

        m_compiler->lvaGetDesc(rep.LclNum)->lvRedefinedInEmbeddedStatement = true;
    }

    m_madeChanges = true;
}

//------------------------------------------------------------------------
// StoreBeforeReturn:
//   Handle a return of a potential struct local.
//
// Parameters:
//   ret - The GT_RETURN node
//
void ReplaceVisitor::StoreBeforeReturn(GenTreeUnOp* ret)
{
    if (ret->TypeIs(TYP_VOID) || !ret->gtGetOp1()->OperIs(GT_LCL_VAR, GT_LCL_FLD))
    {
        return;
    }

    GenTreeLclVarCommon* retLcl = ret->gtGetOp1()->AsLclVarCommon();
    if (retLcl->TypeIs(TYP_STRUCT))
    {
        unsigned size = retLcl->GetLayout(m_compiler)->GetSize();
        WriteBackBefore(&ret->gtOp1, retLcl->GetLclNum(), retLcl->GetLclOffs(), size);
    }
}

//------------------------------------------------------------------------
// WriteBackBefore:
//   Update the use with IR that writes back all necessary overlapping
//   replacements into a struct local.
//
// Parameters:
//   use  - The use, which will be updated with a cascading comma trees of assignments
//   lcl  - The struct local
//   offs - The starting offset into the struct local of the overlapping range to write back to
//   size - The size of the overlapping range
//
void ReplaceVisitor::WriteBackBefore(GenTree** use, unsigned lcl, unsigned offs, unsigned size)
{
    if (m_aggregates[lcl] == nullptr)
    {
        return;
    }

    jitstd::vector<Replacement>& replacements = m_aggregates[lcl]->Replacements;
    size_t                       index = Promotion::BinarySearch<Replacement, &Replacement::Offset>(replacements, offs);

    if ((ssize_t)index < 0)
    {
        index = ~index;
        if ((index > 0) && replacements[index - 1].Overlaps(offs, size))
        {
            index--;
        }
    }

    unsigned end = offs + size;
    while ((index < replacements.size()) && (replacements[index].Offset < end))
    {
        Replacement& rep = replacements[index];
        if (rep.NeedsWriteBack)
        {
            GenTreeOp* comma = m_compiler->gtNewOperNode(GT_COMMA, (*use)->TypeGet(),
                                                         Promotion::CreateWriteBack(m_compiler, lcl, rep), *use);
            *use = comma;
            use  = &comma->gtOp2;

            rep.NeedsWriteBack = false;
            m_madeChanges      = true;
        }

        index++;
    }
}

//------------------------------------------------------------------------
// MarkForReadBack:
//   Mark that replacements in the specified struct local need to be read
//   back before their next use.
//
// Parameters:
//   lcl          - The struct local
//   offs         - The starting offset of the range in the struct local that needs to be read back from.
//   size         - The size of the range
//
void ReplaceVisitor::MarkForReadBack(unsigned lcl, unsigned offs, unsigned size)
{
    if (m_aggregates[lcl] == nullptr)
    {
        return;
    }

    jitstd::vector<Replacement>& replacements = m_aggregates[lcl]->Replacements;
    size_t                       index = Promotion::BinarySearch<Replacement, &Replacement::Offset>(replacements, offs);

    if ((ssize_t)index < 0)
    {
        index = ~index;
        if ((index > 0) && replacements[index - 1].Overlaps(offs, size))
        {
            index--;
        }
    }

    bool     result = false;
    unsigned end    = offs + size;
    while ((index < replacements.size()) && (replacements[index].Offset < end))
    {
        result           = true;
        Replacement& rep = replacements[index];
        assert(rep.Overlaps(offs, size));
        rep.NeedsReadBack  = true;
        rep.NeedsWriteBack = false;
        index++;
    }
}

//------------------------------------------------------------------------
// Promotion::Run:
//   Run the promotion phase.
//
// Returns:
//   Suitable phase status.
//
PhaseStatus Promotion::Run()
{
    if (m_compiler->lvaCount <= 0)
    {
        return PhaseStatus::MODIFIED_NOTHING;
    }

    // First collect information about uses of locals
    LocalsUseVisitor localsUse(this);
    for (BasicBlock* bb : m_compiler->Blocks())
    {
        localsUse.SetBB(bb);

        for (Statement* stmt : bb->Statements())
        {
            localsUse.WalkTree(stmt->GetRootNodePointer(), nullptr);
        }
    }

    unsigned numLocals = m_compiler->lvaCount;

#ifdef DEBUG
    if (m_compiler->verbose)
    {
        for (unsigned lcl = 0; lcl < m_compiler->lvaCount; lcl++)
        {
            LocalUses* uses = localsUse.GetUsesByLocal(lcl);
            if (uses != nullptr)
            {
                uses->Dump(lcl);
            }
        }
    }
#endif

    // Pick promotions based on the use information we just collected.
    bool                           anyReplacements = false;
    jitstd::vector<AggregateInfo*> aggregates(m_compiler->lvaCount, nullptr, m_compiler->getAllocator(CMK_Promotion));
    for (unsigned i = 0; i < numLocals; i++)
    {
        LocalUses* uses = localsUse.GetUsesByLocal(i);
        if (uses == nullptr)
        {
            continue;
        }

        uses->PickPromotions(m_compiler, i, &aggregates[i]);

        if (aggregates[i] == nullptr)
        {
            continue;
        }

        jitstd::vector<Replacement>& reps = aggregates[i]->Replacements;

        assert(reps.size() > 0);
        anyReplacements = true;
#ifdef DEBUG
        JITDUMP("V%02u promoted with %d replacements\n", i, (int)reps.size());
        for (const Replacement& rep : reps)
        {
            JITDUMP("  [%03u..%03u) promoted as %s V%02u\n", rep.Offset, rep.Offset + genTypeSize(rep.AccessType),
                    varTypeName(rep.AccessType), rep.LclNum);
        }
#endif

        JITDUMP("Computing unpromoted remainder for V%02u\n", i);
        StructSegments unpromotedParts = SignificantSegments(m_compiler, m_compiler->lvaGetDesc(i)->GetLayout());
        for (size_t i = 0; i < reps.size(); i++)
        {
            unpromotedParts.Subtract(
                StructSegments::Segment(reps[i].Offset, reps[i].Offset + genTypeSize(reps[i].AccessType)));
        }

        JITDUMP("  Remainder: ");
        DBEXEC(m_compiler->verbose, unpromotedParts.Dump());
        JITDUMP("\n\n");

        StructSegments::Segment unpromotedSegment;
        if (unpromotedParts.CoveringSegment(&unpromotedSegment))
        {
            aggregates[i]->UnpromotedMin = unpromotedSegment.Start;
            aggregates[i]->UnpromotedMax = unpromotedSegment.End;
            assert(unpromotedSegment.Start < unpromotedSegment.End);
        }
        else
        {
            // Aggregate is fully promoted, leave UnpromotedMin == UnpromotedMax to indicate this.
        }
    }

    if (!anyReplacements)
    {
        return PhaseStatus::MODIFIED_NOTHING;
    }

    // Compute liveness for the fields and remainders.
    PromotionLiveness liveness(m_compiler, aggregates);
    liveness.Run();

    JITDUMP("Making replacements\n\n");
    // Make all replacements we decided on.
    ReplaceVisitor replacer(this, aggregates, &liveness);
    for (BasicBlock* bb : m_compiler->Blocks())
    {
        for (Statement* stmt : bb->Statements())
        {
            DISPSTMT(stmt);
            replacer.Reset();
            replacer.WalkTree(stmt->GetRootNodePointer(), nullptr);

            if (replacer.MadeChanges())
            {
                m_compiler->fgSequenceLocals(stmt);
                m_compiler->gtUpdateStmtSideEffects(stmt);
                JITDUMP("New statement:\n");
                DISPSTMT(stmt);
            }
        }

        for (unsigned i = 0; i < numLocals; i++)
        {
            if (aggregates[i] == nullptr)
            {
                continue;
            }

            for (size_t j = 0; j < aggregates[i]->Replacements.size(); j++)
            {
                Replacement& rep = aggregates[i]->Replacements[j];
                assert(!rep.NeedsReadBack || !rep.NeedsWriteBack);
                if (rep.NeedsReadBack)
                {
                    if (liveness.IsReplacementLiveOut(bb, i, (unsigned)j))
                    {
                        JITDUMP("Reading back replacement V%02u.[%03u..%03u) -> V%02u near the end of " FMT_BB ":\n", i,
                                rep.Offset, rep.Offset + genTypeSize(rep.AccessType), rep.LclNum, bb->bbNum);

                        GenTree*   readBack = CreateReadBack(m_compiler, i, rep);
                        Statement* stmt     = m_compiler->fgNewStmtFromTree(readBack);
                        DISPSTMT(stmt);
                        m_compiler->fgInsertStmtNearEnd(bb, stmt);
                    }
                    else
                    {
                        JITDUMP(
                            "Skipping reading back dead replacement V%02u.[%03u..%03u) -> V%02u near the end of " FMT_BB
                            "\n",
                            i, rep.Offset, rep.Offset + genTypeSize(rep.AccessType), rep.LclNum, bb->bbNum);
                    }
                    rep.NeedsReadBack = false;
                }

                rep.NeedsWriteBack = true;
            }
        }
    }

    // Insert initial IR to read arguments/OSR locals into replacement locals,
    // and add necessary explicit zeroing.
    Statement* prevStmt = nullptr;
    for (unsigned lclNum = 0; lclNum < numLocals; lclNum++)
    {
        if (aggregates[lclNum] == nullptr)
        {
            continue;
        }

        LclVarDsc* dsc = m_compiler->lvaGetDesc(lclNum);
        if (dsc->lvIsParam || dsc->lvIsOSRLocal)
        {
            InsertInitialReadBack(lclNum, aggregates[lclNum]->Replacements, &prevStmt);
        }
        else if (dsc->lvSuppressedZeroInit)
        {
            // We may have suppressed inserting an explicit zero init based on the
            // assumption that the entire local will be zero inited in the prolog.
            // Now that we are promoting some fields that assumption may be
            // invalidated for those fields, and we may need to insert explicit
            // zero inits again.
            ExplicitlyZeroInitReplacementLocals(lclNum, aggregates[lclNum]->Replacements, &prevStmt);
        }
    }

    return PhaseStatus::MODIFIED_EVERYTHING;
}

//------------------------------------------------------------------------
// Promotion::InsertInitialReadBack:
//   Insert IR to initially read a struct local's value into its promoted field locals.
//
// Parameters:
//   lclNum       - The struct local
//   replacements - Replacements for the struct local
//   prevStmt     - [in, out] Previous statement to insert after
//
void Promotion::InsertInitialReadBack(unsigned                           lclNum,
                                      const jitstd::vector<Replacement>& replacements,
                                      Statement**                        prevStmt)
{
    for (unsigned i = 0; i < replacements.size(); i++)
    {
        const Replacement& rep      = replacements[i];
        GenTree*           readBack = CreateReadBack(m_compiler, lclNum, rep);
        InsertInitStatement(prevStmt, readBack);
    }
}

//------------------------------------------------------------------------
// Promotion::ExplicitlyZeroInitReplacementLocals:
//   Insert IR to zero out replacement locals if necessary.
//
// Parameters:
//   lclNum       - The struct local
//   replacements - Replacements for the struct local
//   prevStmt     - [in, out] Previous statement to insert after
//
void Promotion::ExplicitlyZeroInitReplacementLocals(unsigned                           lclNum,
                                                    const jitstd::vector<Replacement>& replacements,
                                                    Statement**                        prevStmt)
{
    for (unsigned i = 0; i < replacements.size(); i++)
    {
        const Replacement& rep = replacements[i];

        if (!m_compiler->fgVarNeedsExplicitZeroInit(rep.LclNum, false, false))
        {
            // Other downstream code (e.g. recursive-tailcalls-to-loops opt) may
            // still need to insert further explicit zero initing.
            m_compiler->lvaGetDesc(rep.LclNum)->lvSuppressedZeroInit = true;
            continue;
        }

        GenTree* value = m_compiler->gtNewZeroConNode(rep.AccessType);
        GenTree* store = m_compiler->gtNewStoreLclVarNode(rep.LclNum, value);
        InsertInitStatement(prevStmt, store);
    }
}

//------------------------------------------------------------------------
// Promotion::InsertInitStatement:
//   Insert a new statement after the specified statement in the scratch block,
//   or at the beginning of the scratch block if no other statements were
//   inserted yet.
//
// Parameters:
//   prevStmt - [in, out] Previous statement to insert after
//   tree     - Tree to create statement from
//
void Promotion::InsertInitStatement(Statement** prevStmt, GenTree* tree)
{
    m_compiler->fgEnsureFirstBBisScratch();
    Statement* stmt = m_compiler->fgNewStmtFromTree(tree);
    if (*prevStmt != nullptr)
    {
        m_compiler->fgInsertStmtAfter(m_compiler->fgFirstBB, *prevStmt, stmt);
    }
    else
    {
        m_compiler->fgInsertStmtAtBeg(m_compiler->fgFirstBB, stmt);
    }

    *prevStmt = stmt;
}<|MERGE_RESOLUTION|>--- conflicted
+++ resolved
@@ -644,6 +644,11 @@
         if (lcl->OperIsLocalStore())
         {
             flags |= AccessKindFlags::IsAssignmentDestination;
+            
+            if (lcl->AsLclVarCommon()->Data()->gtEffectiveVal()->IsCall())
+            {
+                flags |= AccessKindFlags::IsAssignedFromCall;
+            }
         }
 
         if (user == nullptr)
@@ -665,24 +670,7 @@
 
         if (user->OperIsStore() && (user->Data() == lcl))
         {
-<<<<<<< HEAD
-            if (user->gtGetOp1() == lcl)
-            {
-                flags |= AccessKindFlags::IsAssignmentDestination;
-
-                if (user->gtGetOp2()->gtEffectiveVal()->OperIs(GT_CALL))
-                {
-                    flags |= AccessKindFlags::IsAssignedFromCall;
-                }
-            }
-
-            if (user->gtGetOp2() == lcl)
-            {
-                flags |= AccessKindFlags::IsAssignmentSource;
-            }
-=======
             flags |= AccessKindFlags::IsAssignmentSource;
->>>>>>> 1cd8c2ec
         }
 
         if (user->OperIs(GT_RETURN))
