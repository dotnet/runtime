--- conflicted
+++ resolved
@@ -1022,61 +1022,6 @@
 
         return nullptr;
     }
-<<<<<<< HEAD
-
-    //------------------------------------------------------------------------
-    // MapsToRegister:
-    //   Check if a specific access in the specified parameter local is
-    //   expected to map to a register.
-    //
-    // Parameters:
-    //   comp   - Compiler instance
-    //   access - Access in the local
-    //   lclNum - Parameter lcl num
-    //
-    // Returns:
-    //   Pointer to a matching access, or nullptr if no match was found.
-    //
-    bool MapsToRegister(Compiler* comp, const Access& access, unsigned lclNum)
-    {
-        assert(lclNum < comp->info.compArgsCount);
-
-        const ABIPassingInformation& abiInfo = comp->lvaGetParameterABIInfo(lclNum);
-        if (abiInfo.IsPassedByReference())
-        {
-            return false;
-        }
-
-        if (abiInfo.HasAnyStackSegment())
-        {
-            return false;
-        }
-
-        for (const ABIPassingSegment& seg : abiInfo.Segments())
-        {
-            if ((access.Offset < seg.Offset) ||
-                (access.Offset + genTypeSize(access.AccessType) > seg.Offset + seg.Size))
-            {
-                continue;
-            }
-
-            if (!genIsValidIntReg(seg.GetRegister()) && varTypeUsesFloatReg(access.AccessType))
-            {
-                continue;
-            }
-
-            if (genIsValidFloatReg(seg.GetRegister()) && (access.Offset != seg.Offset))
-            {
-                continue;
-            }
-
-            return true;
-        }
-
-        return false;
-    }
-=======
->>>>>>> 6022adf9
 };
 
 // Struct used to save all struct stores involving physical promotion candidates.
@@ -3218,11 +3163,24 @@
 
     for (const ABIPassingSegment& seg : abiInfo.Segments())
     {
-        if ((offset == seg.Offset) && (genTypeSize(accessType) == seg.Size) &&
-            (varTypeUsesIntReg(accessType) == genIsValidIntReg(seg.GetRegister())))
-        {
-            return true;
-        }
+        // This code corresponds to code in Lower::FindInducedParameterRegisterLocals
+        if ((offset < seg.Offset) ||
+            (offset + genTypeSize(accessType) > seg.Offset + seg.Size))
+        {
+            continue;
+        }
+
+        if (!genIsValidIntReg(seg.GetRegister()) && varTypeUsesFloatReg(accessType))
+        {
+            continue;
+        }
+
+        if (genIsValidFloatReg(seg.GetRegister()) && (offset != seg.Offset))
+        {
+            continue;
+        }
+
+        return true;
     }
 
     return false;
