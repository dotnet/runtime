--- conflicted
+++ resolved
@@ -764,12 +764,8 @@
                 continue;
             }
 
-<<<<<<< HEAD
-            int cnstLimit = comp->vnStore->CoercedConstantValue<int>(curAssertion->op2.vn);
-=======
             int cnstLimit = (int)curAssertion->op2.u1.iconVal;
             assert(cnstLimit == m_pCompiler->vnStore->CoercedConstantValue<int>(curAssertion->op2.vn));
->>>>>>> 38b7d037
 
             if ((cnstLimit == 0) && (curAssertion->assertionKind == Compiler::OAK_NOT_EQUAL) &&
                 comp->vnStore->IsVNCheckedBound(curAssertion->op1.vn))
