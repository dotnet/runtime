--- conflicted
+++ resolved
@@ -1593,10 +1593,8 @@
     PhasedVar<regMaskTP> availableIntRegs;
     PhasedVar<regMaskTP> availableFloatRegs;
     PhasedVar<regMaskTP> availableDoubleRegs;
-
-<<<<<<< HEAD
     regMaskTP availableRegs[TYP_COUNT];
-=======
+
     // Register mask of argument registers currently occupied because we saw a
     // PUTARG_REG node. Tracked between the PUTARG_REG and its corresponding
     // CALL node and is used to avoid preferring these registers for locals
@@ -1615,7 +1613,6 @@
     // register they are placed in in the preference set.
     PlacedLocal placedArgLocals[REG_COUNT];
     size_t      numPlacedArgLocals;
->>>>>>> 2d8f1052
 
     // The set of all register candidates. Note that this may be a subset of tracked vars.
     VARSET_TP registerCandidateVars;
