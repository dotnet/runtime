
// Licensed to the .NET Foundation under one or more agreements.
// The .NET Foundation licenses this file to you under the MIT license.
/*****************************************************************************/

#ifndef _LSRA_H_
#define _LSRA_H_

#include "arraylist.h"
#include "smallhash.h"

// Minor and forward-reference types
class Interval;
class RefPosition;
class LinearScan;
class RegRecord;

template <class T>
class ArrayStack;

// LsraLocation tracks the linearized order of the nodes.
// Each node is assigned two LsraLocations - one for all the uses and all but the last
// def, and a second location for the last def (if any)

typedef unsigned int LsraLocation;
const unsigned int   MinLocation = 0;
const unsigned int   MaxLocation = UINT_MAX;
// max number of registers an operation could require internally (in addition to uses and defs)
const unsigned int MaxInternalRegisters = 8;
const unsigned int RegisterTypeCount    = 2;

/*****************************************************************************
* Register types
*****************************************************************************/
typedef var_types RegisterType;

#define IntRegisterType TYP_INT
#define FloatRegisterType TYP_FLOAT
#define MaskRegisterType TYP_MASK

//------------------------------------------------------------------------
// regType: Return the RegisterType to use for a given type
//
// Arguments:
//    type - the type of interest
//
template <class T>
RegisterType regType(T type)
{
    if (varTypeUsesIntReg(type))
    {
        return IntRegisterType;
    }
<<<<<<< HEAD
#ifdef HAS_PREDICATE_REGS
=======
#if (defined(TARGET_XARCH) || defined(TARGET_ARM64)) && defined(FEATURE_SIMD)
>>>>>>> 8b62de42
    else if (varTypeUsesMaskReg(type))
    {
        return MaskRegisterType;
    }
<<<<<<< HEAD
#endif // HAS_PREDICATE_REGS
=======
#endif // (TARGET_XARCH || TARGET_ARM64) && FEATURE_SIMD
>>>>>>> 8b62de42
    else
    {
        assert(varTypeUsesFloatReg(type));
        return FloatRegisterType;
    }
}

// TODO: If there are lot of callers of RegisterType, simplify it.
template <class T>
FORCEINLINE unsigned regTypeIndex(T type)
{
    if (varTypeUsesIntReg(type))
    {
        return 0;
    }
#ifdef HAS_PREDICATE_REGS
    else if (varTypeUsesMaskReg(type))
    {
        return 2;
    }
#endif // HAS_PREDICATE_REGS
    else
    {
        assert(varTypeUsesFloatReg(type));
        return 1;
    }
}

//------------------------------------------------------------------------
// useFloatReg: Check if the given var_type should be allocated to a FloatRegisterType
//
inline bool useFloatReg(var_types type)
{
    return (regType(type) == FloatRegisterType);
}

//------------------------------------------------------------------------
// RefInfo: Captures the necessary information for a definition that is "in-flight"
//          during `buildIntervals` (i.e. a tree-node definition has been encountered,
//          but not its use). This includes the RefPosition and its associated
//          GenTree node.
//
struct RefInfo
{
    RefPosition* ref;
    GenTree*     treeNode;

    RefInfo(RefPosition* r, GenTree* t) : ref(r), treeNode(t)
    {
    }

    // default constructor for data structures
    RefInfo()
    {
    }
};

//------------------------------------------------------------------------
// RefInfoListNode: used to store a single `RefInfo` value for a
//                  node during `buildIntervals`.
//
// This is the node type for `RefInfoList` below.
//
class RefInfoListNode final : public RefInfo
{
    friend class RefInfoList;
    friend class RefInfoListNodePool;

    RefInfoListNode* m_next; // The next node in the list

public:
    RefInfoListNode(RefPosition* r, GenTree* t) : RefInfo(r, t)
    {
    }

    //------------------------------------------------------------------------
    // RefInfoListNode::Next: Returns the next node in the list.
    RefInfoListNode* Next() const
    {
        return m_next;
    }
};

//------------------------------------------------------------------------
// RefInfoList: used to store a list of `RefInfo` values for a
//                   node during `buildIntervals`.
//
// This list of 'RefInfoListNode's contains the source nodes consumed by
// a node, and is created by 'BuildNode'.
//
class RefInfoList final
{
    friend class RefInfoListNodePool;

    RefInfoListNode* m_head; // The head of the list
    RefInfoListNode* m_tail; // The tail of the list

public:
    RefInfoList() : m_head(nullptr), m_tail(nullptr)
    {
    }

    RefInfoList(RefInfoListNode* node) : m_head(node), m_tail(node)
    {
        assert(m_head->m_next == nullptr);
    }

    //------------------------------------------------------------------------
    // RefInfoList::IsEmpty: Returns true if the list is empty.
    //
    bool IsEmpty() const
    {
        return m_head == nullptr;
    }

    //------------------------------------------------------------------------
    // RefInfoList::Begin: Returns the first node in the list.
    //
    RefInfoListNode* Begin() const
    {
        return m_head;
    }

    //------------------------------------------------------------------------
    // RefInfoList::End: Returns the position after the last node in the
    //                        list. The returned value is suitable for use as
    //                        a sentinel for iteration.
    //
    RefInfoListNode* End() const
    {
        return nullptr;
    }

    //------------------------------------------------------------------------
    // RefInfoList::End: Returns the position after the last node in the
    //                        list. The returned value is suitable for use as
    //                        a sentinel for iteration.
    //
    RefInfoListNode* Last() const
    {
        return m_tail;
    }

    //------------------------------------------------------------------------
    // RefInfoList::Append: Appends a node to the list.
    //
    // Arguments:
    //    node - The node to append. Must not be part of an existing list.
    //
    void Append(RefInfoListNode* node)
    {
        assert(node->m_next == nullptr);

        if (m_tail == nullptr)
        {
            assert(m_head == nullptr);
            m_head = node;
        }
        else
        {
            m_tail->m_next = node;
        }

        m_tail = node;
    }
    //------------------------------------------------------------------------
    // RefInfoList::Append: Appends another list to this list.
    //
    // Arguments:
    //    other - The list to append.
    //
    void Append(RefInfoList other)
    {
        if (m_tail == nullptr)
        {
            assert(m_head == nullptr);
            m_head = other.m_head;
        }
        else
        {
            m_tail->m_next = other.m_head;
        }

        m_tail = other.m_tail;
    }

    //------------------------------------------------------------------------
    // RefInfoList::Prepend: Prepends a node to the list.
    //
    // Arguments:
    //    node - The node to prepend. Must not be part of an existing list.
    //
    void Prepend(RefInfoListNode* node)
    {
        assert(node->m_next == nullptr);

        if (m_head == nullptr)
        {
            assert(m_tail == nullptr);
            m_tail = node;
        }
        else
        {
            node->m_next = m_head;
        }

        m_head = node;
    }

    //------------------------------------------------------------------------
    // RefInfoList::Add: Adds a node to the list.
    //
    // Arguments:
    //    node    - The node to add. Must not be part of an existing list.
    //    prepend - True if it should be prepended (otherwise is appended)
    //
    void Add(RefInfoListNode* node, bool prepend)
    {
        if (prepend)
        {
            Prepend(node);
        }
        else
        {
            Append(node);
        }
    }

    //------------------------------------------------------------------------
    // removeListNode - retrieve the RefInfo for the given node
    //
    // Notes:
    //     The BuildNode methods use this helper to retrieve the RefInfo for child nodes
    //     from the useList being constructed.
    //
    RefInfoListNode* removeListNode(RefInfoListNode* listNode, RefInfoListNode* prevListNode)
    {
        RefInfoListNode* nextNode = listNode->Next();
        if (prevListNode == nullptr)
        {
            m_head = nextNode;
        }
        else
        {
            prevListNode->m_next = nextNode;
        }
        if (nextNode == nullptr)
        {
            m_tail = prevListNode;
        }
        listNode->m_next = nullptr;
        return listNode;
    }

    // removeListNode - remove the RefInfoListNode for the given GenTree node from the defList
    RefInfoListNode* removeListNode(GenTree* node);
    // Same as above but takes a multiRegIdx to support multi-reg nodes.
    RefInfoListNode* removeListNode(GenTree* node, unsigned multiRegIdx);

    //------------------------------------------------------------------------
    // GetRefPosition - retrieve the RefPosition for the given node
    //
    // Notes:
    //     The Build methods use this helper to retrieve the RefPosition for child nodes
    //     from the useList being constructed. Note that, if the user knows the order of the operands,
    //     it is expected that they should just retrieve them directly.

    RefPosition* GetRefPosition(GenTree* node)
    {
        for (RefInfoListNode *listNode = Begin(), *end = End(); listNode != end; listNode = listNode->Next())
        {
            if (listNode->treeNode == node)
            {
                return listNode->ref;
            }
        }
        assert(!"GetRefPosition didn't find the node");
        unreached();
    }

    //------------------------------------------------------------------------
    // RefInfoList::GetSecond: Gets the second node in the list.
    //
    // Arguments:
    //    (DEBUG ONLY) treeNode - The GenTree* we expect to be in the second node.
    //
    RefInfoListNode* GetSecond(INDEBUG(GenTree* treeNode))
    {
        noway_assert((Begin() != nullptr) && (Begin()->Next() != nullptr));
        RefInfoListNode* second = Begin()->Next();
        assert(second->treeNode == treeNode);
        return second;
    }

#ifdef DEBUG
    // Count - return the number of nodes in the list (DEBUG only)
    int Count()
    {
        int count = 0;
        for (RefInfoListNode *listNode = Begin(), *end = End(); listNode != end; listNode = listNode->Next())
        {
            count++;
        }
        return count;
    }
#endif // DEBUG
};

//------------------------------------------------------------------------
// RefInfoListNodePool: manages a pool of `RefInfoListNode`
//                      values to decrease overall memory usage
//                      during `buildIntervals`.
//
// `buildIntervals` involves creating a list of RefInfo items per
// node that either directly produces a set of registers or that is a
// contained node with register-producing sources. However, these lists
// are short-lived: they are destroyed once the use of the corresponding
// node is processed. As such, there is typically only a small number of
// `RefInfoListNode` values in use at any given time. Pooling these
// values avoids otherwise frequent allocations.
class RefInfoListNodePool final
{
    RefInfoListNode*      m_freeList;
    Compiler*             m_compiler;
    static const unsigned defaultPreallocation = 8;

public:
    RefInfoListNodePool(Compiler* compiler, unsigned preallocate = defaultPreallocation);
    RefInfoListNode* GetNode(RefPosition* r, GenTree* t);
    void ReturnNode(RefInfoListNode* listNode);
};

#if TRACK_LSRA_STATS
enum LsraStat
{
#define LSRA_STAT_DEF(enum_name, enum_str) enum_name,
#include "lsra_stats.h"
#undef LSRA_STAT_DEF
#define REG_SEL_DEF(enum_name, value, short_str, orderSeqId) STAT_##enum_name,
#define BUSY_REG_SEL_DEF(enum_name, value, short_str, orderSeqId) REG_SEL_DEF(enum_name, value, short_str, orderSeqId)
#include "lsra_score.h"
    COUNT
};
#endif // TRACK_LSRA_STATS

struct LsraBlockInfo
{
    // bbNum of the predecessor to use for the register location of live-in variables.
    // 0 for fgFirstBB.
    unsigned int predBBNum;
    weight_t     weight;
    bool         hasCriticalInEdge : 1;
    bool         hasCriticalOutEdge : 1;
    bool         hasEHBoundaryIn : 1;
    bool         hasEHBoundaryOut : 1;
    bool         hasEHPred : 1;

#if TRACK_LSRA_STATS
    // Per block maintained LSRA statistics.
    unsigned stats[LsraStat::COUNT];
#endif // TRACK_LSRA_STATS
};

enum RegisterScore
{
#define REG_SEL_DEF(enum_name, value, short_str, orderSeqId) enum_name = value,
#define BUSY_REG_SEL_DEF(enum_name, value, short_str, orderSeqId) REG_SEL_DEF(enum_name, value, short_str, orderSeqId)
#include "lsra_score.h"
    NONE = 0
};

// This is sort of a bit mask
// The low order 2 bits will be 1 for defs, and 2 for uses
enum RefType : unsigned char
{
#define DEF_REFTYPE(memberName, memberValue, shortName) memberName = memberValue,
#include "lsra_reftypes.h"
#undef DEF_REFTYPE
};

// position in a block (for resolution)
enum BlockStartOrEnd
{
    BlockPositionStart = 0,
    BlockPositionEnd   = 1,
    PositionCount      = 2
};

inline bool RefTypeIsUse(RefType refType)
{
    return ((refType & RefTypeUse) == RefTypeUse);
}

inline bool RefTypeIsDef(RefType refType)
{
    return ((refType & RefTypeDef) == RefTypeDef);
}

typedef regNumberSmall* VarToRegMap;

typedef jitstd::list<Interval>                      IntervalList;
typedef jitstd::list<RefPosition>                   RefPositionList;
typedef jitstd::list<RefPosition>::iterator         RefPositionIterator;
typedef jitstd::list<RefPosition>::reverse_iterator RefPositionReverseIterator;

class Referenceable
{
public:
    Referenceable()
    {
        firstRefPosition  = nullptr;
        recentRefPosition = nullptr;
        lastRefPosition   = nullptr;
    }

    // A linked list of RefPositions.  These are only traversed in the forward
    // direction, and are not moved, so they don't need to be doubly linked
    // (see RefPosition).

    RefPosition* firstRefPosition;
    RefPosition* recentRefPosition;
    RefPosition* lastRefPosition;

    // Get the position of the next reference which is at or greater than
    // the current location (relies upon recentRefPosition being updated
    // during traversal).
    RefPosition* getNextRefPosition();
    LsraLocation getNextRefLocation();
};

class RegRecord : public Referenceable
{
public:
    RegRecord()
    {
        assignedInterval = nullptr;
        previousInterval = nullptr;
        regNum           = REG_NA;
        isCalleeSave     = false;
        registerType     = IntRegisterType;
    }

    void init(regNumber reg)
    {
#ifdef TARGET_ARM64
        // The Zero register, or the SP
        if ((reg == REG_ZR) || (reg == REG_SP))
        {
            // IsGeneralRegister returns false for REG_ZR and REG_SP
            regNum       = reg;
            registerType = IntRegisterType;
        }
        else
#endif
            if (emitter::isGeneralRegister(reg))
        {
            assert(registerType == IntRegisterType);
        }
        else if (emitter::isFloatReg(reg))
        {
            registerType = FloatRegisterType;
        }
#ifdef HAS_PREDICATE_REGS
        else
        {
            assert(emitter::isMaskReg(reg));
            registerType = MaskRegisterType;
        }
#endif // HAS_PREDICATE_REGS
        regNum       = reg;
        isCalleeSave = ((RBM_CALLEE_SAVED & genRegMask(reg)) != 0);
    }

#ifdef DEBUG
    // print out representation
    void dump();
    // concise representation for embedding
    void tinyDump();
#endif // DEBUG

    // DATA

    // interval to which this register is currently allocated.
    // If the interval is inactive (isActive == false) then it is not currently live,
    // and the register can be unassigned (i.e. setting assignedInterval to nullptr)
    // without spilling the register.
    Interval* assignedInterval;
    // Interval to which this register was previously allocated, and which was unassigned
    // because it was inactive.  This register will be reassigned to this Interval when
    // assignedInterval becomes inactive.
    Interval* previousInterval;

    regNumber     regNum;
    bool          isCalleeSave;
    RegisterType  registerType;
    unsigned char regOrder;
};

inline bool leafInRange(GenTree* leaf, int lower, int upper)
{
    if (!leaf->IsIntCnsFitsInI32())
    {
        return false;
    }
    if (leaf->AsIntCon()->gtIconVal < lower)
    {
        return false;
    }
    if (leaf->AsIntCon()->gtIconVal > upper)
    {
        return false;
    }

    return true;
}

inline bool leafInRange(GenTree* leaf, int lower, int upper, int multiple)
{
    if (!leafInRange(leaf, lower, upper))
    {
        return false;
    }
    if (leaf->AsIntCon()->gtIconVal % multiple)
    {
        return false;
    }

    return true;
}

inline bool leafAddInRange(GenTree* leaf, int lower, int upper, int multiple = 1)
{
    if (leaf->OperGet() != GT_ADD)
    {
        return false;
    }
    return leafInRange(leaf->gtGetOp2(), lower, upper, multiple);
}

inline bool isCandidateVar(const LclVarDsc* varDsc)
{
    return varDsc->lvLRACandidate;
}

/*XXXXXXXXXXXXXXXXXXXXXXXXXXXXXXXXXXXXXXXXXXXXXXXXXXXXXXXXXXXXXXXXXXXXXXXXXXXXX
XXXXXXXXXXXXXXXXXXXXXXXXXXXXXXXXXXXXXXXXXXXXXXXXXXXXXXXXXXXXXXXXXXXXXXXXXXXXXXX
XX                                                                           XX
XX                           LinearScan                                      XX
XX                                                                           XX
XX This is the container for the Linear Scan data structures and methods.    XX
XX                                                                           XX
XXXXXXXXXXXXXXXXXXXXXXXXXXXXXXXXXXXXXXXXXXXXXXXXXXXXXXXXXXXXXXXXXXXXXXXXXXXXXXX
XXXXXXXXXXXXXXXXXXXXXXXXXXXXXXXXXXXXXXXXXXXXXXXXXXXXXXXXXXXXXXXXXXXXXXXXXXXXXXX
*/
// OPTION 1: The algorithm as described in "Optimized Interval Splitting in a
// Linear Scan Register Allocator".  It is driven by iterating over the Interval
// lists.  In this case, we need multiple IntervalLists, and Intervals will be
// moved between them so they must be easily updated.

// OPTION 2: The algorithm is driven by iterating over the RefPositions.  In this
// case, we only need a single IntervalList, and it won't be updated.
// The RefPosition must refer to its Interval, and we need to be able to traverse
// to the next RefPosition in code order
// THIS IS THE OPTION CURRENTLY BEING PURSUED

class LinearScan : public LinearScanInterface
{
    friend class RefPosition;
    friend class Interval;
    friend class Lowering;

public:
    // This could use further abstraction.  From Compiler we need the tree,
    // the flowgraph and the allocator.
    LinearScan(Compiler* theCompiler);

    // This is the main driver
    virtual PhaseStatus doLinearScan();

    static bool isSingleRegister(regMaskOnlyOne regMask)
    {
        return (genExactlyOneBit(regMask));
    }

    // Initialize the block traversal for LSRA.
    // This resets the bbVisitedSet, and on the first invocation sets the blockSequence array,
    // which determines the order in which blocks will be allocated (currently called during Lowering).
    BasicBlock* startBlockSequence();
    // Move to the next block in sequence, updating the current block information.
    BasicBlock* moveToNextBlock();
    // Get the next block to be scheduled without changing the current block,
    // but updating the blockSequence during the first iteration if it is not fully computed.
    BasicBlock* getNextBlock();

    // This is called during code generation to update the location of variables
    virtual void recordVarLocationsAtStartOfBB(BasicBlock* bb);

    // This does the dataflow analysis and builds the intervals
    template <bool localVarsEnregistered>
    void           buildIntervals();

    // This is where the actual assignment is done for scenarios where
    // no local var enregistration is done.
    void allocateRegistersMinimal();

// This is where the actual assignment is done
#ifdef TARGET_ARM64
    template <bool hasConsecutiveRegister = false>
#endif
    void allocateRegisters();
    // This is the resolution phase, where cross-block mismatches are fixed up
    template <bool localVarsEnregistered>
    void           resolveRegisters();

    void writeRegisters(RefPosition* currentRefPosition, GenTree* tree);

    // Insert a copy in the case where a tree node value must be moved to a different
    // register at the point of use, or it is reloaded to a different register
    // than the one it was spilled from
    void insertCopyOrReload(BasicBlock* block, GenTree* tree, unsigned multiRegIdx, RefPosition* refPosition);

#if FEATURE_PARTIAL_SIMD_CALLEE_SAVE
    void makeUpperVectorInterval(unsigned varIndex);
    Interval* getUpperVectorInterval(unsigned varIndex);

    // Save the upper half of a vector that lives in a callee-save register at the point of a call.
    void insertUpperVectorSave(GenTree*     tree,
                               RefPosition* refPosition,
                               Interval*    upperVectorInterval,
                               BasicBlock*  block);
    // Restore the upper half of a vector that's been partially spilled prior to a use in 'tree'.
    void insertUpperVectorRestore(GenTree*     tree,
                                  RefPosition* refPosition,
                                  Interval*    upperVectorInterval,
                                  BasicBlock*  block);
#endif // FEATURE_PARTIAL_SIMD_CALLEE_SAVE

    // resolve along one block-block edge
    enum ResolveType
    {
        ResolveSplit,
        ResolveJoin,
        ResolveCritical,
        ResolveSharedCritical,
        ResolveTypeCount
    };
#ifdef DEBUG
    static const char* resolveTypeName[ResolveTypeCount];
#endif

    enum WhereToInsert
    {
        InsertAtTop,
        InsertAtBottom
    };

#ifdef TARGET_ARM
    void addResolutionForDouble(BasicBlock*     block,
                                GenTree*        insertionPoint,
                                Interval**      sourceIntervals,
                                regNumberSmall* location,
                                regNumber       toReg,
                                regNumber       fromReg,
                                ResolveType resolveType DEBUG_ARG(BasicBlock* fromBlock)
                                    DEBUG_ARG(BasicBlock* toBlock));
#endif

    void addResolution(BasicBlock* block,
                       GenTree*    insertionPoint,
                       Interval*   interval,
                       regNumber   outReg,
                       regNumber inReg DEBUG_ARG(BasicBlock* fromBlock) DEBUG_ARG(BasicBlock* toBlock)
                           DEBUG_ARG(const char* reason));

    void handleOutgoingCriticalEdges(BasicBlock* block);

    void resolveEdge(BasicBlock*      fromBlock,
                     BasicBlock*      toBlock,
                     ResolveType      resolveType,
                     VARSET_VALARG_TP liveSet,
                     regMaskGpr       terminatorConsumedRegs);

    void resolveEdges();

    // Keep track of how many temp locations we'll need for spill
    void initMaxSpill();
    void updateMaxSpill(RefPosition* refPosition);
    void recordMaxSpill();

    // max simultaneous spill locations used of every type
    unsigned int maxSpill[TYP_COUNT];
    unsigned int currentSpill[TYP_COUNT];
    bool         needFloatTmpForFPCall;
    bool         needDoubleTmpForFPCall;
    bool         needNonIntegerRegisters;

#ifdef DEBUG
private:
    //------------------------------------------------------------------------
    // Should we stress lsra? This uses the DOTNET_JitStressRegs variable.
    //
    // The mask bits are currently divided into fields in which each non-zero value
    // is a distinct stress option (e.g. 0x3 is not a combination of 0x1 and 0x2).
    // However, subject to possible constraints (to be determined), the different
    // fields can be combined (e.g. 0x7 is a combination of 0x3 and 0x4).
    // Note that the field values are declared in a public enum, but the actual bits are
    // only accessed via accessors.

    unsigned lsraStressMask;

    // This controls the registers available for allocation
    enum LsraStressLimitRegs
    {
        LSRA_LIMIT_NONE      = 0,
        LSRA_LIMIT_CALLEE    = 0x1,
        LSRA_LIMIT_CALLER    = 0x2,
        LSRA_LIMIT_SMALL_SET = 0x3,
#if defined(TARGET_AMD64)
        LSRA_LIMIT_UPPER_SIMD_SET = 0x2000,
        LSRA_LIMIT_MASK           = 0x2003
#else
        LSRA_LIMIT_MASK = 0x3
#endif
    };

    // When LSRA_LIMIT_SMALL_SET is specified, it is desirable to select a "mixed" set of caller- and callee-save
    // registers, so as to get different coverage than limiting to callee or caller.
    // At least for x86 and AMD64, and potentially other architecture that will support SIMD,
    // we need a minimum of 5 fp regs in order to support the InitN intrinsic for Vector4.
    // Hence the "SmallFPSet" has 5 elements.
    CLANG_FORMAT_COMMENT_ANCHOR;

#if defined(TARGET_AMD64)
#ifdef UNIX_AMD64_ABI
    // On System V the RDI and RSI are not callee saved. Use R12 ans R13 as callee saved registers.
    static const regMaskGpr LsraLimitSmallIntSet =
        (RBM_EAX | RBM_ECX | RBM_EBX | RBM_ETW_FRAMED_EBP | RBM_R12 | RBM_R13);
#else  // !UNIX_AMD64_ABI
    // On Windows Amd64 use the RDI and RSI as callee saved registers.
    static const regMaskGpr LsraLimitSmallIntSet =
        (RBM_EAX | RBM_ECX | RBM_EBX | RBM_ETW_FRAMED_EBP | RBM_ESI | RBM_EDI);
#endif // !UNIX_AMD64_ABI
    static const regMaskFloat LsraLimitSmallFPSet = (RBM_XMM0 | RBM_XMM1 | RBM_XMM2 | RBM_XMM6 | RBM_XMM7);
    static const regMaskFloat LsraLimitUpperSimdSet =
        (RBM_XMM16 | RBM_XMM17 | RBM_XMM18 | RBM_XMM19 | RBM_XMM20 | RBM_XMM21 | RBM_XMM22 | RBM_XMM23 | RBM_XMM24 |
         RBM_XMM25 | RBM_XMM26 | RBM_XMM27 | RBM_XMM28 | RBM_XMM29 | RBM_XMM30 | RBM_XMM31);
#elif defined(TARGET_ARM)
    // On ARM, we may need two registers to set up the target register for a virtual call, so we need
    // to have at least the maximum number of arg registers, plus 2.
    static const regMaskGpr   LsraLimitSmallIntSet = (RBM_R0 | RBM_R1 | RBM_R2 | RBM_R3 | RBM_R4 | RBM_R5);
    static const regMaskFloat LsraLimitSmallFPSet  = (RBM_F0 | RBM_F1 | RBM_F2 | RBM_F16 | RBM_F17);
#elif defined(TARGET_ARM64)
    static const regMaskGpr   LsraLimitSmallIntSet = (RBM_R0 | RBM_R1 | RBM_R2 | RBM_R19 | RBM_R20);
    static const regMaskFloat LsraLimitSmallFPSet  = (RBM_V0 | RBM_V1 | RBM_V2 | RBM_V8 | RBM_V9);
#elif defined(TARGET_X86)
    static const regMaskGpr   LsraLimitSmallIntSet = (RBM_EAX | RBM_ECX | RBM_EDI);
    static const regMaskFloat LsraLimitSmallFPSet  = (RBM_XMM0 | RBM_XMM1 | RBM_XMM2 | RBM_XMM6 | RBM_XMM7);
#elif defined(TARGET_LOONGARCH64)
    static const regMaskGpr   LsraLimitSmallIntSet = (RBM_T1 | RBM_T3 | RBM_A0 | RBM_A1 | RBM_T0);
    static const regMaskFloat LsraLimitSmallFPSet  = (RBM_F0 | RBM_F1 | RBM_F2 | RBM_F8 | RBM_F9);
#elif defined(TARGET_RISCV64)
    static const regMaskGpr   LsraLimitSmallIntSet = (RBM_T1 | RBM_T3 | RBM_A0 | RBM_A1 | RBM_T0);
    static const regMaskFloat LsraLimitSmallFPSet  = (RBM_F0 | RBM_F1 | RBM_F2 | RBM_F8 | RBM_F9);
#else
#error Unsupported or unset target architecture
#endif // target

    LsraStressLimitRegs getStressLimitRegs()
    {
        return (LsraStressLimitRegs)(lsraStressMask & LSRA_LIMIT_MASK);
    }

    // TODO: Can have separate methods for each type
    regMaskOnlyOne getConstrainedRegMask(RefPosition*   refPosition,
                                         RegisterType   regType,
                                         regMaskOnlyOne regMaskActual,
                                         regMaskOnlyOne regMaskConstrain,
                                         unsigned       minRegCount);
    regMaskOnlyOne stressLimitRegs(RefPosition* refPosition, regMaskOnlyOne mask);

    // This controls the heuristics used to select registers
    // These can be combined.
    enum LsraSelect{LSRA_SELECT_DEFAULT = 0, LSRA_SELECT_REVERSE_HEURISTICS = 0x04,
                    LSRA_SELECT_REVERSE_CALLER_CALLEE = 0x08, LSRA_SELECT_NEAREST = 0x10, LSRA_SELECT_MASK = 0x1c};
    LsraSelect getSelectionHeuristics()
    {
        return (LsraSelect)(lsraStressMask & LSRA_SELECT_MASK);
    }
    bool doReverseSelect()
    {
        return ((lsraStressMask & LSRA_SELECT_REVERSE_HEURISTICS) != 0);
    }
    bool doReverseCallerCallee()
    {
        return ((lsraStressMask & LSRA_SELECT_REVERSE_CALLER_CALLEE) != 0);
    }
    bool doSelectNearest()
    {
        return ((lsraStressMask & LSRA_SELECT_NEAREST) != 0);
    }

    // This controls the order in which basic blocks are visited during allocation
    enum LsraTraversalOrder{LSRA_TRAVERSE_LAYOUT = 0x20, LSRA_TRAVERSE_PRED_FIRST = 0x40,
                            LSRA_TRAVERSE_RANDOM  = 0x60, // NYI
                            LSRA_TRAVERSE_DEFAULT = LSRA_TRAVERSE_PRED_FIRST, LSRA_TRAVERSE_MASK = 0x60};
    LsraTraversalOrder getLsraTraversalOrder()
    {
        if ((lsraStressMask & LSRA_TRAVERSE_MASK) == 0)
        {
            return LSRA_TRAVERSE_DEFAULT;
        }
        return (LsraTraversalOrder)(lsraStressMask & LSRA_TRAVERSE_MASK);
    }
    bool isTraversalLayoutOrder()
    {
        return getLsraTraversalOrder() == LSRA_TRAVERSE_LAYOUT;
    }
    bool isTraversalPredFirstOrder()
    {
        return getLsraTraversalOrder() == LSRA_TRAVERSE_PRED_FIRST;
    }

    // This controls whether lifetimes should be extended to the entire method.
    // Note that this has no effect under MinOpts
    enum LsraExtendLifetimes{LSRA_DONT_EXTEND = 0, LSRA_EXTEND_LIFETIMES = 0x80, LSRA_EXTEND_LIFETIMES_MASK = 0x80};
    LsraExtendLifetimes getLsraExtendLifeTimes()
    {
        return (LsraExtendLifetimes)(lsraStressMask & LSRA_EXTEND_LIFETIMES_MASK);
    }
    bool extendLifetimes()
    {
        return getLsraExtendLifeTimes() == LSRA_EXTEND_LIFETIMES;
    }

    // This controls whether variables locations should be set to the previous block in layout order
    // (LSRA_BLOCK_BOUNDARY_LAYOUT), or to that of the highest-weight predecessor (LSRA_BLOCK_BOUNDARY_PRED -
    // the default), or rotated (LSRA_BLOCK_BOUNDARY_ROTATE).
    enum LsraBlockBoundaryLocations{LSRA_BLOCK_BOUNDARY_PRED = 0, LSRA_BLOCK_BOUNDARY_LAYOUT = 0x100,
                                    LSRA_BLOCK_BOUNDARY_ROTATE = 0x200, LSRA_BLOCK_BOUNDARY_MASK = 0x300};
    LsraBlockBoundaryLocations getLsraBlockBoundaryLocations()
    {
        return (LsraBlockBoundaryLocations)(lsraStressMask & LSRA_BLOCK_BOUNDARY_MASK);
    }
    regNumber rotateBlockStartLocation(Interval* interval, regNumber targetReg, AllRegsMask availableRegs);

    // This controls whether we always insert a GT_RELOAD instruction after a spill
    // Note that this can be combined with LSRA_SPILL_ALWAYS (or not)
    enum LsraReload{LSRA_NO_RELOAD_IF_SAME = 0, LSRA_ALWAYS_INSERT_RELOAD = 0x400, LSRA_RELOAD_MASK = 0x400};
    LsraReload getLsraReload()
    {
        return (LsraReload)(lsraStressMask & LSRA_RELOAD_MASK);
    }
    bool alwaysInsertReload()
    {
        return getLsraReload() == LSRA_ALWAYS_INSERT_RELOAD;
    }

    // This controls whether we spill everywhere
    enum LsraSpill{LSRA_DONT_SPILL_ALWAYS = 0, LSRA_SPILL_ALWAYS = 0x800, LSRA_SPILL_MASK = 0x800};
    LsraSpill getLsraSpill()
    {
        return (LsraSpill)(lsraStressMask & LSRA_SPILL_MASK);
    }
    bool spillAlways()
    {
        return getLsraSpill() == LSRA_SPILL_ALWAYS;
    }

    // This controls whether RefPositions that lower/codegen indicated as reg optional be
    // allocated a reg at all.
    enum LsraRegOptionalControl{LSRA_REG_OPTIONAL_DEFAULT = 0, LSRA_REG_OPTIONAL_NO_ALLOC = 0x1000,
                                LSRA_REG_OPTIONAL_MASK = 0x1000};

    LsraRegOptionalControl getLsraRegOptionalControl()
    {
        return (LsraRegOptionalControl)(lsraStressMask & LSRA_REG_OPTIONAL_MASK);
    }

    bool regOptionalNoAlloc()
    {
        return getLsraRegOptionalControl() == LSRA_REG_OPTIONAL_NO_ALLOC;
    }

    bool candidatesAreStressLimited()
    {
        return ((lsraStressMask & (LSRA_LIMIT_MASK | LSRA_SELECT_MASK)) != 0);
    }

    // Dump support
    void dumpDefList();
    void lsraDumpIntervals(const char* msg);
    void dumpRefPositions(const char* msg);
    void dumpVarRefPositions(const char* msg);

    // Checking code
    static bool IsLsraAdded(GenTree* node)
    {
        return ((node->gtDebugFlags & GTF_DEBUG_NODE_LSRA_ADDED) != 0);
    }
    static void SetLsraAdded(GenTree* node)
    {
        node->gtDebugFlags |= GTF_DEBUG_NODE_LSRA_ADDED;
    }
    static bool IsResolutionMove(GenTree* node);
    static bool IsResolutionNode(LIR::Range& containingRange, GenTree* node);

    void verifyFreeRegisters(AllRegsMask regsToFree);
    void verifyFinalAllocation();
    void verifyResolutionMove(GenTree* resolutionNode, LsraLocation currentLocation);
#else  // !DEBUG
    bool doSelectNearest()
    {
        return false;
    }
    bool extendLifetimes()
    {
        return false;
    }
    bool spillAlways()
    {
        return false;
    }
    // In a retail build we support only the default traversal order
    bool isTraversalLayoutOrder()
    {
        return false;
    }
    bool isTraversalPredFirstOrder()
    {
        return true;
    }
    bool getLsraExtendLifeTimes()
    {
        return false;
    }
    static void SetLsraAdded(GenTree* node)
    {
        // do nothing; checked only under #DEBUG
    }
    bool candidatesAreStressLimited()
    {
        return false;
    }
#endif // !DEBUG

public:
    // Used by Lowering when considering whether to split Longs, as well as by identifyCandidates().
    bool isRegCandidate(LclVarDsc* varDsc);

    bool isContainableMemoryOp(GenTree* node);

private:
    // Determine which locals are candidates for allocation
    template <bool localVarsEnregistered>
    void           identifyCandidates();

    // determine which locals are used in EH constructs we don't want to deal with
    void identifyCandidatesExceptionDataflow();

    void buildPhysRegRecords();

#ifdef DEBUG
    void checkLastUses(BasicBlock* block);
    int ComputeOperandDstCount(GenTree* operand);
    int ComputeAvailableSrcCount(GenTree* node);
#endif // DEBUG

    void setFrameType();

    // Update allocations at start/end of block
    void unassignIntervalBlockStart(RegRecord* regRecord, VarToRegMap inVarToRegMap);
    template <bool localVarsEnregistered>
    void processBlockEndAllocation(BasicBlock* current);

    // Record variable locations at start/end of block
    void processBlockStartLocations(BasicBlock* current);
    void processBlockEndLocations(BasicBlock* current);
    void resetAllRegistersState();

#ifdef TARGET_ARM
    bool isSecondHalfReg(RegRecord* regRec, Interval* interval);
    RegRecord* getSecondHalfRegRec(RegRecord* regRec);
    RegRecord* findAnotherHalfRegRec(RegRecord* regRec);
    regNumber findAnotherHalfRegNum(regNumber regNum);
    bool canSpillDoubleReg(RegRecord* physRegRecord, LsraLocation refLocation);
    void unassignDoublePhysReg(RegRecord* doubleRegRecord);
#endif
    void clearAssignedInterval(RegRecord* reg ARM_ARG(RegisterType regType));
    void updateAssignedInterval(RegRecord* reg, Interval* interval ARM_ARG(RegisterType regType));
    void updatePreviousInterval(RegRecord* reg, Interval* interval ARM_ARG(RegisterType regType));
    bool canRestorePreviousInterval(RegRecord* regRec, Interval* assignedInterval);
    bool isAssignedToInterval(Interval* interval, RegRecord* regRec);
    bool isRefPositionActive(RefPosition* refPosition, LsraLocation refLocation);
    bool canSpillReg(RegRecord* physRegRecord, LsraLocation refLocation);
    weight_t getSpillWeight(RegRecord* physRegRecord);

    // insert refpositions representing prolog zero-inits which will be added later
    void insertZeroInitRefPositions();

    // add physreg refpositions for a tree node, based on calling convention and instruction selection predictions
    void addRefsForPhysRegMask(AllRegsMask mask, LsraLocation currentLoc, RefType refType, bool isLastUse);
    void addRefsForPhysRegMask(regMaskOnlyOne mask, LsraLocation currentLoc, RefType refType, bool isLastUse);

    void resolveConflictingDefAndUse(Interval* interval, RefPosition* defRefPosition);

    void buildRefPositionsForNode(GenTree* tree, LsraLocation loc);

#if FEATURE_PARTIAL_SIMD_CALLEE_SAVE
    void buildUpperVectorSaveRefPositions(GenTree*     tree,
                                          LsraLocation currentLoc DEBUG_ARG(regMaskFloat fpCalleeKillSet));
    void buildUpperVectorRestoreRefPosition(
        Interval* lclVarInterval, LsraLocation currentLoc, GenTree* node, bool isUse, unsigned multiRegIdx);
#endif // FEATURE_PARTIAL_SIMD_CALLEE_SAVE

#if defined(UNIX_AMD64_ABI) || defined(TARGET_LOONGARCH64) || defined(TARGET_RISCV64)
    // For AMD64 on SystemV machines. This method
    // is called as replacement for raUpdateRegStateForArg
    // that is used on Windows. On System V systems a struct can be passed
    // partially using registers from the 2 register files.
    //
    // For LoongArch64's ABI, a struct can be passed
    // partially using registers from the 2 register files.
    void UpdateRegStateForStructArg(LclVarDsc* argDsc);
#endif // defined(UNIX_AMD64_ABI) || defined(TARGET_LOONGARCH64) || defined(TARGET_RISCV64)

    // Update reg state for an incoming register argument
    void updateRegStateForArg(LclVarDsc* argDsc);

    inline bool isCandidateLocalRef(GenTree* tree)
    {
        if (tree->IsLocal())
        {
            const LclVarDsc* varDsc = compiler->lvaGetDesc(tree->AsLclVarCommon());
            return isCandidateVar(varDsc);
        }
        return false;
    }

    // Helpers for getKillSetForNode().
    AllRegsMask getKillSetForStoreInd(GenTreeStoreInd* tree);
    regMaskGpr getKillSetForShiftRotate(GenTreeOp* tree);
    regMaskGpr getKillSetForMul(GenTreeOp* tree);
    AllRegsMask getKillSetForCall(GenTreeCall* call);
    regMaskGpr getKillSetForModDiv(GenTreeOp* tree);
    AllRegsMask getKillSetForBlockStore(GenTreeBlk* blkNode);
    AllRegsMask getKillSetForReturn();
    AllRegsMask getKillSetForProfilerHook();
#ifdef FEATURE_HW_INTRINSICS
    regMaskGpr getKillSetForHWIntrinsic(GenTreeHWIntrinsic* node);
#endif // FEATURE_HW_INTRINSICS

// Return the registers killed by the given tree node.
// This is used only for an assert, and for stress, so it is only defined under DEBUG.
// Otherwise, the Build methods should obtain the killMask from the appropriate method above.
#ifdef DEBUG
    AllRegsMask getKillSetForNode(GenTree* tree);
#endif

    // Given some tree node add refpositions for all the registers this node kills
    bool buildKillPositionsForNode(GenTree* tree, LsraLocation currentLoc, AllRegsMask killMask);

    regMaskOnlyOne allRegs(RegisterType rt);
    regMaskGpr   allByteRegs();
    regMaskFloat allSIMDRegs();
    regMaskFloat lowSIMDRegs();
    regMaskFloat internalFloatRegCandidates();

    void makeRegisterInactive(RegRecord* physRegRecord);
    void freeRegister(RegRecord* physRegRecord);
    void freeRegisters(AllRegsMask regsToFree);

    // Get the type that this tree defines.
    var_types getDefType(GenTree* tree)
    {
        var_types type = tree->TypeGet();
        if (type == TYP_STRUCT)
        {
            assert(tree->OperIs(GT_LCL_VAR, GT_STORE_LCL_VAR));
            GenTreeLclVar* lclVar = tree->AsLclVar();
            LclVarDsc*     varDsc = compiler->lvaGetDesc(lclVar);
            type                  = varDsc->GetRegisterType(lclVar);
        }
        assert(type != TYP_UNDEF && type != TYP_STRUCT);
        return type;
    }

    // Managing internal registers during the BuildNode process.
    RefPosition* defineNewInternalTemp(GenTree* tree, RegisterType regType, regMaskOnlyOne candidates);
    RefPosition* buildInternalIntRegisterDefForNode(GenTree* tree, regMaskGpr internalCands = RBM_NONE);
    RefPosition* buildInternalFloatRegisterDefForNode(GenTree* tree, regMaskFloat internalCands = RBM_NONE);
#if defined(FEATURE_SIMD)
    RefPosition* buildInternalMaskRegisterDefForNode(GenTree* tree, regMaskPredicate internalCands = RBM_NONE);
#endif
    void buildInternalRegisterUses();

    void writeLocalReg(GenTreeLclVar* lclNode, unsigned varNum, regNumber reg);
    void resolveLocalRef(BasicBlock* block, GenTreeLclVar* treeNode, RefPosition* currentRefPosition);

    void insertMove(BasicBlock* block, GenTree* insertionPoint, unsigned lclNum, regNumber inReg, regNumber outReg);

    void insertSwap(
        BasicBlock* block, GenTree* insertionPoint, unsigned lclNum1, regNumber reg1, unsigned lclNum2, regNumber reg2);

private:
    Interval* newInterval(RegisterType regType);

    Interval* getIntervalForLocalVar(unsigned varIndex)
    {
        assert(varIndex < compiler->lvaTrackedCount);
        assert(localVarIntervals[varIndex] != nullptr);
        return localVarIntervals[varIndex];
    }

    Interval* getIntervalForLocalVarNode(GenTreeLclVarCommon* tree)
    {
        const LclVarDsc* varDsc = compiler->lvaGetDesc(tree);
        assert(varDsc->lvTracked);
        return getIntervalForLocalVar(varDsc->lvVarIndex);
    }

    RegRecord* getRegisterRecord(regNumber regNum);

    RefPosition* newRefPositionRaw(LsraLocation nodeLocation, GenTree* treeNode, RefType refType);

    RefPosition* newRefPosition(Interval*      theInterval,
                                LsraLocation   theLocation,
                                RefType        theRefType,
                                GenTree*       theTreeNode,
                                regMaskOnlyOne mask,
                                unsigned       multiRegIdx = 0);

    RefPosition* newRefPosition(
        regNumber reg, LsraLocation theLocation, RefType theRefType, GenTree* theTreeNode, regMaskOnlyOne mask);

    void applyCalleeSaveHeuristics(RefPosition* rp);

    void checkConflictingDefUse(RefPosition* rp);

    void associateRefPosWithInterval(RefPosition* rp);

    weight_t getWeight(RefPosition* refPos);

    /*****************************************************************************
     * Register management
     ****************************************************************************/
    RegisterType getRegisterType(Interval* currentInterval, RefPosition* refPosition);

#ifdef DEBUG
    const char* getScoreName(RegisterScore score);
#endif
    template <bool needsConsecutiveRegisters = false>
    regNumber allocateReg(Interval* current, RefPosition* refPosition DEBUG_ARG(RegisterScore* registerScore));
    regNumber allocateRegMinimal(Interval* current, RefPosition* refPosition DEBUG_ARG(RegisterScore* registerScore));
    template <bool needsConsecutiveRegisters = false>
    regNumber assignCopyReg(RefPosition* refPosition);
    regNumber assignCopyRegMinimal(RefPosition* refPosition);

    bool isMatchingConstant(RegRecord* physRegRecord, RefPosition* refPosition);
    bool isSpillCandidate(Interval* current, RefPosition* refPosition, RegRecord* physRegRecord);
    void checkAndAssignInterval(RegRecord* regRec, Interval* interval);
    void assignPhysReg(RegRecord* regRec, Interval* interval);
    void assignPhysReg(regNumber reg, Interval* interval)
    {
        assignPhysReg(getRegisterRecord(reg), interval);
    }

    bool isAssigned(RegRecord* regRec ARM_ARG(RegisterType newRegType));
    void checkAndClearInterval(RegRecord* regRec, RefPosition* spillRefPosition);
    void unassignPhysReg(RegRecord* regRec ARM_ARG(RegisterType newRegType));
    void unassignPhysReg(RegRecord* regRec, RefPosition* spillRefPosition);
    void unassignPhysRegNoSpill(RegRecord* reg);
    void unassignPhysReg(regNumber reg)
    {
        unassignPhysReg(getRegisterRecord(reg), nullptr);
    }

    void setIntervalAsSpilled(Interval* interval);
    void setIntervalAsSplit(Interval* interval);
    void spillInterval(Interval* interval, RefPosition* fromRefPosition DEBUGARG(RefPosition* toRefPosition));

    void spillGCRefs(RefPosition* killRefPosition);

/*****************************************************************************
* Register selection
****************************************************************************/

#if defined(TARGET_ARM64)
    bool canAssignNextConsecutiveRegisters(RefPosition* firstRefPosition, regNumber firstRegAssigned);
    void assignConsecutiveRegisters(RefPosition* firstRefPosition, regNumber firstRegAssigned);
    regMaskFloat getConsecutiveCandidates(regMaskFloat  candidates,
                                          RefPosition*  refPosition,
                                          regMaskFloat* busyCandidates);
    regMaskFloat filterConsecutiveCandidates(regMaskFloat  candidates,
                                             unsigned int  registersNeeded,
                                             regMaskFloat* allConsecutiveCandidates);
    regMaskFloat filterConsecutiveCandidatesForSpill(regMaskFloat consecutiveCandidates, unsigned int registersNeeded);
#endif // TARGET_ARM64

    regMaskOnlyOne getFreeCandidates(regMaskOnlyOne candidates, var_types regType)
    {
        regMaskOnlyOne result = candidates & m_AvailableRegs[regTypeIndex(regType)];
#ifdef TARGET_ARM
        // For TYP_DOUBLE on ARM, we can only use register for which the odd half is
        // also available.
        if (regType == TYP_DOUBLE)
        {
            result &= (m_AvailableRegs[1] >> 1);
        }
#endif // TARGET_ARM
        return result;
    }

#ifdef DEBUG
    class RegisterSelection;
    // For lsra ordering experimentation

    typedef void (LinearScan::RegisterSelection::*HeuristicFn)();
    typedef JitHashTable<RegisterScore, JitSmallPrimitiveKeyFuncs<RegisterScore>, HeuristicFn> ScoreMappingTable;
#define REGSELECT_HEURISTIC_COUNT 17
#endif

    class RegisterSelection
    {
    public:
        RegisterSelection(LinearScan* linearScan);

        // Perform register selection and update currentInterval or refPosition
        template <bool hasConsecutiveRegister = false>
        FORCEINLINE singleRegMask select(Interval*    currentInterval,
                                         RefPosition* refPosition DEBUG_ARG(RegisterScore* registerScore));

        FORCEINLINE singleRegMask selectMinimal(Interval*    currentInterval,
                                                RefPosition* refPosition DEBUG_ARG(RegisterScore* registerScore));

        // If the register is from unassigned set such that it was not already
        // assigned to the current interval
        FORCEINLINE bool foundUnassignedReg()
        {
            assert(found && isSingleRegister(foundRegBit));
            bool isUnassignedReg = ((foundRegBit & unassignedSet) != RBM_NONE);
            return isUnassignedReg && !isAlreadyAssigned();
        }

        // Did register selector decide to spill this interval
        FORCEINLINE bool isSpilling()
        {
            return (foundRegBit & freeCandidates) == RBM_NONE;
        }

        // Is the value one of the constant that is already in a register
        FORCEINLINE bool isMatchingConstant()
        {
            assert(found && isSingleRegister(foundRegBit));
            return (matchingConstants & foundRegBit) != RBM_NONE;
        }

        // Did we apply CONST_AVAILABLE heuristics
        FORCEINLINE bool isConstAvailable()
        {
            return constAvailableApplied;
        }

    private:
#ifdef DEBUG
        RegisterScore      RegSelectionOrder[REGSELECT_HEURISTIC_COUNT] = {NONE};
        ScoreMappingTable* mappingTable                                 = nullptr;
#endif
        LinearScan*  linearScan      = nullptr;
        Interval*    currentInterval = nullptr;
        RefPosition* refPosition     = nullptr;

        RegisterType regType = RegisterType::TYP_UNKNOWN;

        regMaskOnlyOne candidates;
        regMaskOnlyOne preferences     = RBM_NONE;
        Interval*      relatedInterval = nullptr;

        regMaskOnlyOne relatedPreferences = RBM_NONE;
        LsraLocation   rangeEndLocation;
        LsraLocation   relatedLastLocation;
        bool           preferCalleeSave = false;
        RefPosition*   rangeEndRefPosition;
        RefPosition*   lastRefPosition;
        regMaskOnlyOne callerCalleePrefs = RBM_NONE;
        LsraLocation   lastLocation;

        singleRegMask foundRegBit;

        singleRegMask prevRegBit = RBM_NONE;

        // These are used in the post-selection updates, and must be set for any selection.
        regMaskOnlyOne freeCandidates;
        regMaskOnlyOne matchingConstants;
        regMaskOnlyOne unassignedSet;

        // Compute the sets for COVERS, OWN_PREFERENCE, COVERS_RELATED, COVERS_FULL and UNASSIGNED together,
        // as they all require similar computation.
        regMaskOnlyOne coversSet;
        regMaskOnlyOne preferenceSet;
        regMaskOnlyOne coversRelatedSet;
        regMaskOnlyOne coversFullSet;
        bool           coversSetsCalculated  = false;
        bool           found                 = false;
        bool           skipAllocation        = false;
        bool           coversFullApplied     = false;
        bool           constAvailableApplied = false;

        // If the selected register is already assigned to the current internal
        FORCEINLINE bool isAlreadyAssigned()
        {
            assert(found && isSingleRegister(candidates));
            return (prevRegBit & preferences) == foundRegBit;
        }

        bool applySelection(int selectionScore, regMaskOnlyOne selectionCandidates);
        bool applySingleRegSelection(int selectionScore, regMaskOnlyOne selectionCandidate);
        FORCEINLINE void calculateCoversSets();
        FORCEINLINE void calculateUnassignedSets();
        FORCEINLINE void reset(Interval* interval, RefPosition* refPosition);
        FORCEINLINE void resetMinimal(Interval* interval, RefPosition* refPosition);

#define REG_SEL_DEF(stat, value, shortname, orderSeqId) FORCEINLINE void try_##stat();
#define BUSY_REG_SEL_DEF(stat, value, shortname, orderSeqId) REG_SEL_DEF(stat, value, shortname, orderSeqId)
#include "lsra_score.h"
    };

    RegisterSelection* regSelector;

    /*****************************************************************************
     * For Resolution phase
     ****************************************************************************/
    // TODO-Throughput: Consider refactoring this so that we keep a map from regs to vars for better scaling
    unsigned int regMapCount;

    // When we split edges, we create new blocks, and instead of expanding the VarToRegMaps, we
    // rely on the property that the "in" map is the same as the "from" block of the edge, and the
    // "out" map is the same as the "to" block of the edge (by construction).
    // So, for any block whose bbNum is greater than bbNumMaxBeforeResolution, we use the
    // splitBBNumToTargetBBNumMap.
    // TODO-Throughput: We may want to look into the cost/benefit tradeoff of doing this vs. expanding
    // the arrays.

    unsigned bbNumMaxBeforeResolution;
    struct SplitEdgeInfo
    {
        unsigned fromBBNum;
        unsigned toBBNum;
    };
    typedef JitHashTable<unsigned, JitSmallPrimitiveKeyFuncs<unsigned>, SplitEdgeInfo> SplitBBNumToTargetBBNumMap;
    SplitBBNumToTargetBBNumMap* splitBBNumToTargetBBNumMap;
    SplitBBNumToTargetBBNumMap* getSplitBBNumToTargetBBNumMap()
    {
        if (splitBBNumToTargetBBNumMap == nullptr)
        {
            splitBBNumToTargetBBNumMap =
                new (getAllocator(compiler)) SplitBBNumToTargetBBNumMap(getAllocator(compiler));
        }
        return splitBBNumToTargetBBNumMap;
    }
    SplitEdgeInfo getSplitEdgeInfo(unsigned int bbNum);

    void initVarRegMaps();
    void setInVarRegForBB(unsigned int bbNum, unsigned int varNum, regNumber reg);
    void setOutVarRegForBB(unsigned int bbNum, unsigned int varNum, regNumber reg);
    VarToRegMap getInVarToRegMap(unsigned int bbNum);
    VarToRegMap getOutVarToRegMap(unsigned int bbNum);
    void setVarReg(VarToRegMap map, unsigned int trackedVarIndex, regNumber reg);
    regNumber getVarReg(VarToRegMap map, unsigned int trackedVarIndex);
    // Initialize the incoming VarToRegMap to the given map values (generally a predecessor of
    // the block)
    VarToRegMap setInVarToRegMap(unsigned int bbNum, VarToRegMap srcVarToRegMap);

    regNumber getTempRegForResolution(BasicBlock*      fromBlock,
                                      BasicBlock*      toBlock,
                                      var_types        type,
                                      VARSET_VALARG_TP sharedCriticalLiveSet,
                                      regMaskOnlyOne   terminatorConsumedRegs);

#ifdef TARGET_ARM64
    typedef JitHashTable<RefPosition*, JitPtrKeyFuncs<RefPosition>, RefPosition*> NextConsecutiveRefPositionsMap;
    NextConsecutiveRefPositionsMap* nextConsecutiveRefPositionMap;
    NextConsecutiveRefPositionsMap* getNextConsecutiveRefPositionsMap()
    {
        if (nextConsecutiveRefPositionMap == nullptr)
        {
            nextConsecutiveRefPositionMap =
                new (getAllocator(compiler)) NextConsecutiveRefPositionsMap(getAllocator(compiler));
        }
        return nextConsecutiveRefPositionMap;
    }
    FORCEINLINE RefPosition* getNextConsecutiveRefPosition(RefPosition* refPosition);
#endif

#ifdef DEBUG
    void dumpVarToRegMap(VarToRegMap map);
    void dumpInVarToRegMap(BasicBlock* block);
    void dumpOutVarToRegMap(BasicBlock* block);

    // There are three points at which a tuple-style dump is produced, and each
    // differs slightly:
    //   - In LSRA_DUMP_PRE, it does a simple dump of each node, with indications of what
    //     tree nodes are consumed.
    //   - In LSRA_DUMP_REFPOS, which is after the intervals are built, but before
    //     register allocation, each node is dumped, along with all of the RefPositions,
    //     The Intervals are identifed as Lnnn for lclVar intervals, Innn for other
    //     intervals, and Tnnn for internal temps.
    //   - In LSRA_DUMP_POST, which is after register allocation, the registers are
    //     shown.

    enum LsraTupleDumpMode{LSRA_DUMP_PRE, LSRA_DUMP_REFPOS, LSRA_DUMP_POST};
    void lsraGetOperandString(GenTree* tree, LsraTupleDumpMode mode, char* operandString, unsigned operandStringLength);
    void lsraDispNode(GenTree* tree, LsraTupleDumpMode mode, bool hasDest);
    void DumpOperandDefs(
        GenTree* operand, bool& first, LsraTupleDumpMode mode, char* operandString, const unsigned operandStringLength);
    void TupleStyleDump(LsraTupleDumpMode mode);

    LsraLocation maxNodeLocation;

    // Width of various fields - used to create a streamlined dump during allocation that shows the
    // state of all the registers in columns.
    int regColumnWidth;
    int regTableIndent;

    const char* columnSeparator;
    const char* line;
    const char* leftBox;
    const char* middleBox;
    const char* rightBox;

    static const int MAX_FORMAT_CHARS = 12;
    char             intervalNameFormat[MAX_FORMAT_CHARS];
    char             smallLocalsIntervalNameFormat[MAX_FORMAT_CHARS]; // used for V01 to V09 (to match V%02u format)
    char             regNameFormat[MAX_FORMAT_CHARS];
    char             shortRefPositionFormat[MAX_FORMAT_CHARS];
    char             emptyRefPositionFormat[MAX_FORMAT_CHARS];
    char             indentFormat[MAX_FORMAT_CHARS];
    static const int MAX_LEGEND_FORMAT_CHARS = 34;
    char             bbRefPosFormat[MAX_LEGEND_FORMAT_CHARS];
    char             legendFormat[MAX_LEGEND_FORMAT_CHARS];

    // How many rows have we printed since last printing a "title row"?
    static const int MAX_ROWS_BETWEEN_TITLES = 50;
    int              rowCountSinceLastTitle;
    // Current mask of registers being printed in the dump.
    AllRegsMask lastDumpedRegisters;
    AllRegsMask registersToDump;
    int         lastUsedRegNumIndex;
    bool shouldDumpReg(regNumber regNum)
    {
        return registersToDump.IsRegNumInMask(regNum);
    }

    void dumpRegRecordHeader();
    void dumpRegRecordTitle();
    void dumpRegRecordTitleIfNeeded();
    void dumpRegRecordTitleLines();
    void dumpRegRecords();
    void dumpNewBlock(BasicBlock* currentBlock, LsraLocation location);
    // An abbreviated RefPosition dump for printing with column-based register state
    void dumpRefPositionShort(RefPosition* refPosition, BasicBlock* currentBlock);
    // Print the number of spaces occupied by a dumpRefPositionShort()
    void dumpEmptyRefPosition();
    // Print the number of spaces occupied by tree ID.
    void dumpEmptyTreeID();
    // A dump of Referent, in exactly regColumnWidth characters
    void dumpIntervalName(Interval* interval);

    // Events during the allocation phase that cause some dump output
    enum LsraDumpEvent{
        // Conflicting def/use
        LSRA_EVENT_DEFUSE_CONFLICT, LSRA_EVENT_DEFUSE_FIXED_DELAY_USE, LSRA_EVENT_DEFUSE_CASE1, LSRA_EVENT_DEFUSE_CASE2,
        LSRA_EVENT_DEFUSE_CASE3, LSRA_EVENT_DEFUSE_CASE4, LSRA_EVENT_DEFUSE_CASE5, LSRA_EVENT_DEFUSE_CASE6,

        // Spilling
        LSRA_EVENT_SPILL, LSRA_EVENT_SPILL_EXTENDED_LIFETIME, LSRA_EVENT_RESTORE_PREVIOUS_INTERVAL,
        LSRA_EVENT_RESTORE_PREVIOUS_INTERVAL_AFTER_SPILL, LSRA_EVENT_DONE_KILL_GC_REFS, LSRA_EVENT_NO_GC_KILLS,

        // Block boundaries
        LSRA_EVENT_START_BB, LSRA_EVENT_END_BB,

        // Miscellaneous
        LSRA_EVENT_FREE_REGS, LSRA_EVENT_UPPER_VECTOR_SAVE, LSRA_EVENT_UPPER_VECTOR_RESTORE,

        // Characteristics of the current RefPosition
        LSRA_EVENT_INCREMENT_RANGE_END, // ???
        LSRA_EVENT_LAST_USE, LSRA_EVENT_LAST_USE_DELAYED, LSRA_EVENT_NEEDS_NEW_REG,

        // Allocation decisions
        LSRA_EVENT_FIXED_REG, LSRA_EVENT_EXP_USE, LSRA_EVENT_ZERO_REF, LSRA_EVENT_NO_ENTRY_REG_ALLOCATED,
        LSRA_EVENT_KEPT_ALLOCATION, LSRA_EVENT_COPY_REG, LSRA_EVENT_MOVE_REG, LSRA_EVENT_ALLOC_REG,
        LSRA_EVENT_NO_REG_ALLOCATED, LSRA_EVENT_RELOAD, LSRA_EVENT_SPECIAL_PUTARG, LSRA_EVENT_REUSE_REG,
    };
    void dumpLsraAllocationEvent(LsraDumpEvent event,
                                 Interval*     interval      = nullptr,
                                 regNumber     reg           = REG_NA,
                                 BasicBlock*   currentBlock  = nullptr,
                                 RegisterScore registerScore = NONE);

    void validateIntervals();
#endif // DEBUG

#if TRACK_LSRA_STATS
    unsigned regCandidateVarCount;
    void updateLsraStat(LsraStat stat, unsigned currentBBNum);
    void dumpLsraStats(FILE* file);
    LsraStat getLsraStatFromScore(RegisterScore registerScore);
    LsraStat firstRegSelStat = STAT_FREE;

public:
    virtual void dumpLsraStatsCsv(FILE* file);
    virtual void dumpLsraStatsSummary(FILE* file);
    static const char* getStatName(unsigned stat);

#define INTRACK_STATS(x) x
#define INTRACK_STATS_IF(condition, work)                                                                              \
    if (condition)                                                                                                     \
    {                                                                                                                  \
        work;                                                                                                          \
    }

#else // !TRACK_LSRA_STATS
#define INTRACK_STATS(x)
#define INTRACK_STATS_IF(condition, work)
#endif // !TRACK_LSRA_STATS

private:
    Compiler*     compiler;
    CompAllocator getAllocator(Compiler* comp)
    {
        return comp->getAllocator(CMK_LSRA);
    }

#ifdef DEBUG
    // This is used for dumping
    RefPosition* activeRefPosition;
#endif // DEBUG

    IntervalList intervals;

    RegRecord physRegs[REG_COUNT];

    // Map from tracked variable index to Interval*.
    Interval** localVarIntervals;

    // Set of blocks that have been visited.
    BlockSet bbVisitedSet;
    void markBlockVisited(BasicBlock* block)
    {
        BlockSetOps::AddElemD(compiler, bbVisitedSet, block->bbNum);
    }
    void clearVisitedBlocks()
    {
        BlockSetOps::ClearD(compiler, bbVisitedSet);
    }
    bool isBlockVisited(BasicBlock* block)
    {
        return BlockSetOps::IsMember(compiler, bbVisitedSet, block->bbNum);
    }

#if DOUBLE_ALIGN
    bool doDoubleAlign;
#endif

    // A map from bbNum to the block information used during register allocation.
    LsraBlockInfo* blockInfo;

    BasicBlock* findPredBlockForLiveIn(BasicBlock* block, BasicBlock* prevBlock DEBUGARG(bool* pPredBlockIsAllocated));

    // The order in which the blocks will be allocated.
    // This is any array of BasicBlock*, in the order in which they should be traversed.
    BasicBlock** blockSequence;
    // The verifiedAllBBs flag indicates whether we have verified that all BBs have been
    // included in the blockSeuqence above, during setBlockSequence().
    bool verifiedAllBBs;
    void setBlockSequence();
    int compareBlocksForSequencing(BasicBlock* block1, BasicBlock* block2, bool useBlockWeights);
    BasicBlockList* blockSequenceWorkList;
    bool            blockSequencingDone;
#ifdef DEBUG
    // LSRA must not change number of blocks and blockEpoch that it initializes at start.
    unsigned blockEpoch;
#endif // DEBUG
    void addToBlockSequenceWorkList(BlockSet sequencedBlockSet, BasicBlock* block, BlockSet& predSet);
    void removeFromBlockSequenceWorkList(BasicBlockList* listNode, BasicBlockList* prevNode);
    BasicBlock* getNextCandidateFromWorkList();

    // Indicates whether the allocation pass has been completed.
    bool allocationPassComplete;

    // The bbNum of the block being currently allocated or resolved.
    unsigned int curBBNum;
    // The current location
    LsraLocation currentLoc;
    // The first location in a cold or funclet block.
    LsraLocation firstColdLoc;
    // The ordinal of the block we're on (i.e. this is the curBBSeqNum-th block we've allocated).
    unsigned int curBBSeqNum;
    // The number of blocks that we've sequenced.
    unsigned int bbSeqCount;
    // The Location of the start of the current block.
    LsraLocation curBBStartLocation;
    // True if the method contains any critical edges.
    bool hasCriticalEdges;

#ifdef DEBUG
    // Tracks the GenTree* for which intervals are being
    // built. Use for displaying in allocation table.
    GenTree* currBuildNode;
#endif

    // True if there are any register candidate lclVars available for allocation.
    bool enregisterLocalVars;

    virtual bool willEnregisterLocalVars() const
    {
        return enregisterLocalVars;
    }

    // Ordered list of RefPositions
    RefPositionList refPositions;

    // Per-block variable location mappings: an array indexed by block number that yields a
    // pointer to an array of regNumber, one per variable.
    VarToRegMap* inVarToRegMaps;
    VarToRegMap* outVarToRegMaps;

    // A temporary VarToRegMap used during the resolution of critical edges.
<<<<<<< HEAD
    VarToRegMap             sharedCriticalVarToRegMap;
    PhasedVar<AllRegsMask>  actualRegistersMask;
    PhasedVar<regMaskGpr>   availableIntRegs;
    PhasedVar<regMaskFloat> availableFloatRegs;
    PhasedVar<regMaskFloat> availableDoubleRegs;
#if defined(TARGET_XARCH)
    PhasedVar<regMaskPredicate> availableMaskRegs;
=======
    VarToRegMap          sharedCriticalVarToRegMap;
    PhasedVar<regMaskTP> actualRegistersMask;
    PhasedVar<regMaskTP> availableIntRegs;
    PhasedVar<regMaskTP> availableFloatRegs;
    PhasedVar<regMaskTP> availableDoubleRegs;
#if defined(TARGET_XARCH) || defined(TARGET_ARM64)
    PhasedVar<regMaskTP> availableMaskRegs;
>>>>>>> 8b62de42
#endif
    PhasedVar<regMaskOnlyOne>* availableRegs[TYP_COUNT]; // TODO: probably separate this out based on gpr, vector,
                                                         // predicate

#if defined(TARGET_XARCH) || defined(TARGET_ARM64)
#define allAvailableRegs (availableIntRegs | availableFloatRegs | availableMaskRegs)
#else
#define allAvailableRegs (availableIntRegs | availableFloatRegs)
#endif

    // Register mask of argument registers currently occupied because we saw a
    // PUTARG_REG node. Tracked between the PUTARG_REG and its corresponding
    // CALL node and is used to avoid preferring these registers for locals
    // which would otherwise force a spill.
    AllRegsMask placedArgRegs;

    struct PlacedLocal
    {
        unsigned  VarIndex;
        regNumber Reg;
    };

    // Locals that are currently placed in registers via PUTARG_REG. These
    // locals are available due to the special PUTARG treatment, and we keep
    // track of them between the PUTARG_REG and CALL to ensure we keep the
    // register they are placed in in the preference set.
    PlacedLocal placedArgLocals[REG_COUNT];
    size_t      numPlacedArgLocals;

    // The set of all register candidates. Note that this may be a subset of tracked vars.
    VARSET_TP registerCandidateVars;
    // Current set of live register candidate vars, used during building of RefPositions to determine
    // whether to give preference to callee-save.
    VARSET_TP currentLiveVars;
    // Set of variables that may require resolution across an edge.
    // This is first constructed during interval building, to contain all the lclVars that are live at BB edges.
    // Then, any lclVar that is always in the same register is removed from the set.
    VARSET_TP resolutionCandidateVars;
    // This set contains all the lclVars that are ever spilled or split.
    VARSET_TP splitOrSpilledVars;
    // Set of floating point variables to consider for callee-save registers.
    VARSET_TP fpCalleeSaveCandidateVars;
    // Set of variables exposed on EH flow edges.
    VARSET_TP exceptVars;
    // Set of variables exposed on finally edges. These must be zero-init if they are refs or if compInitMem is true.
    VARSET_TP finallyVars;

#if FEATURE_PARTIAL_SIMD_CALLEE_SAVE
#if defined(TARGET_AMD64)
    static const var_types LargeVectorSaveType = TYP_SIMD16;
#elif defined(TARGET_ARM64)
    static const var_types    LargeVectorSaveType  = TYP_DOUBLE;
#endif // !defined(TARGET_AMD64) && !defined(TARGET_ARM64)
    // Set of large vector (TYP_SIMD32 on AVX) variables.
    VARSET_TP largeVectorVars;
    // Set of large vector (TYP_SIMD32 on AVX) variables to consider for callee-save registers.
    VARSET_TP largeVectorCalleeSaveCandidateVars;
#endif // FEATURE_PARTIAL_SIMD_CALLEE_SAVE

//-----------------------------------------------------------------------
// Register status
//-----------------------------------------------------------------------

// TODO: One option is to also just have another current_AvailableREgs that
// gets reset for every refposition we are processing depending on the
// register type. That wawy we do not have to query and fetch the appropriate
// entry again and agin.
#ifdef HAS_PREDICATE_REGS
    regMaskOnlyOne m_AvailableRegs[3]; // TODO: Change this to m_AvailableGprRegs, m_AvailableFloatRegs, etc.
#else
    regMaskOnlyOne m_AvailableRegs[2];
#endif // HAS_PREDICATE_REGS

    regNumber getRegForType(regNumber reg, var_types regType)
    {
#ifdef TARGET_ARM
        if ((regType == TYP_DOUBLE) && !genIsValidDoubleReg(reg))
        {
            reg = REG_PREV(reg);
        }
#endif // TARGET_ARM
        return reg;
    }

    regMaskOnlyOne getRegMask(regNumber reg, var_types regType)
    {
        reg                   = getRegForType(reg, regType);
        singleRegMask regMask = genRegMask(reg);
#ifdef TARGET_ARM
        if (regType == TYP_DOUBLE)
        {
            assert(genIsValidDoubleReg(reg));
            regMask |= (regMask << 1);
        }
#endif // TARGET_ARM
        return regMask;
    }

    void resetAvailableRegs()
    {
        m_AvailableRegs[0] = availableIntRegs;
        m_AvailableRegs[1] = availableFloatRegs;
#ifdef HAS_PREDICATE_REGS
        m_AvailableRegs[2] = availableMaskRegs;
#endif
        m_RegistersWithConstants[0] = RBM_NONE;
        m_RegistersWithConstants[1] = RBM_NONE;
#ifdef HAS_PREDICATE_REGS
        m_RegistersWithConstants[2] = RBM_NONE;
#endif
    }

    bool isRegAvailable(regNumber reg, var_types regType) // only used in asserts
    {
        regMaskOnlyOne regMask = getRegMask(reg, regType);

#ifdef TARGET_ARM64
        if (emitter::isGeneralRegisterOrZR(reg))
#else
        if (emitter::isGeneralRegister(reg))
#endif
        {
            return (m_AvailableRegs[0] & regMask) == regMask;
        }
        else if (emitter::isFloatReg(reg))
        {
            return (m_AvailableRegs[1] & regMask) == regMask;
        }

        else
        {
#ifdef HAS_PREDICATE_REGS
            assert(emitter::isMaskReg(reg));
            return (m_AvailableRegs[2] & regMask) == regMask;
#else
            unreached();
#endif
        }
    }

    void setRegsInUse(AllRegsMask regMask)
    {
        // TODO: Fix this later.
        m_AvailableRegs[0] &= ~regMask.gprRegs;
        m_AvailableRegs[1] &= ~regMask.floatRegs;
#ifdef HAS_PREDICATE_REGS
        m_AvailableRegs[2] &= ~regMask.predicateRegs;
#endif
    }
    void setRegInUse(regNumber reg, var_types regType)
    {
        regMaskOnlyOne regMask = getRegMask(reg, regType);

#ifdef TARGET_ARM64
        if (emitter::isGeneralRegisterOrZR(reg))
#else
        if (emitter::isGeneralRegister(reg))
#endif
        {
            m_AvailableRegs[0] &= ~regMask;
        }
        else if (emitter::isFloatReg(reg))
        {
            m_AvailableRegs[1] &= ~regMask;
        }
#ifdef HAS_PREDICATE_REGS
        else
        {
            assert(emitter::isMaskReg(reg));
            m_AvailableRegs[2] &= ~regMask;
        }
#endif
    }
    void makeRegsAvailable(AllRegsMask regMask)
    {
        // TODO: This will be just `regMask`
        m_AvailableRegs[0] |= regMask.gprRegs;
        m_AvailableRegs[1] |= regMask.floatRegs;
#ifdef HAS_PREDICATE_REGS
        m_AvailableRegs[2] |= regMask.predicateRegs;
        assert(compiler->IsPredicateRegMask(m_AvailableRegs[2]));
#endif
        assert(compiler->IsGprRegMask(m_AvailableRegs[0]));
        assert(compiler->IsFloatRegMask(m_AvailableRegs[1]));
    }
    void makeRegAvailable(regNumber reg, var_types regType)
    {
        regMaskOnlyOne regMask = getRegMask(reg, regType);
#ifdef TARGET_ARM64
        // TODO: Convert it in to a lookup array that maps register number
        // to '0', '1' or '2'. So something like this:
        // rax - 0
        // rbx - 0
        // ...
        // xmm0 - 1
        // here it will be, m_AvailableRegs[regTypeIndex[reg]] =
        if (emitter::isGeneralRegisterOrZR(reg))
#else
        if (emitter::isGeneralRegister(reg))
#endif
        {
            m_AvailableRegs[0] |= regMask;
        }
        else if (emitter::isFloatReg(reg))
        {
            m_AvailableRegs[1] |= regMask;
        }

        else
        {
#ifdef HAS_PREDICATE_REGS
            assert(emitter::isMaskReg(reg));
            m_AvailableRegs[2] |= regMask;
#else
            unreached();
#endif
        }
    }

    void makeRegAvailable(regMaskOnlyOne regMask, var_types regType)
    {
#ifdef DEBUG
        if (varTypeUsesIntReg(regType))
        {
            assert(compiler->IsGprRegMask(regMask));
        }
#ifdef HAS_PREDICATE_REGS
        else if (varTypeUsesMaskReg(regType))
        {
            assert(compiler->IsPredicateRegMask(regMask));
        }
#endif // HAS_PREDICATE_REGS
        else
        {
            assert(varTypeUsesFloatReg(regType));
            assert(compiler->IsFloatRegMask(regMask));
        }
#endif
        m_AvailableRegs[regTypeIndex(regType)] |= regMask;
    }

    void clearAllNextIntervalRef();
    void clearNextIntervalRef(regNumber reg, var_types regType);
    void updateNextIntervalRef(regNumber reg, Interval* interval);

    void clearAllSpillCost();
    void clearSpillCost(regNumber reg, var_types regType);
    void updateSpillCost(regNumber reg, Interval* interval);

    FORCEINLINE void updateRegsFreeBusyState(RefPosition&   refPosition,
                                             regMaskOnlyOne regsBusy,
                                             AllRegsMask*   regsToFree,
                                             AllRegsMask*   delayRegsToFree,
                                             RegisterType regType DEBUG_ARG(Interval* interval)
                                                 DEBUG_ARG(regNumber assignedReg));

#ifdef HAS_PREDICATE_REGS
    regMaskOnlyOne m_RegistersWithConstants[3]; // TODO: Change this to m_GprRegistersWithConstant,
                                                // m_FloatRegistersWithConstant, etc.
    regMaskOnlyOne fixedRegs[3];
#else
    regMaskOnlyOne m_RegistersWithConstants[2];
    regMaskOnlyOne fixedRegs[2];
#endif

    void clearConstantReg(regNumber reg, var_types regType)
    {
        // TODO: If we decide to have curr_RegistersWithConstants, then here we will
        // just operate on curr_RegistersWithConstants and assert
        // assert(m_RegistersWithConstants[regTypeIndex(regType)] == curr_RegistersWithConstants);
        // but we will have to make sure that we save it back too??
        m_RegistersWithConstants[regTypeIndex(regType)] &= ~getRegMask(reg, regType);
    }
    void setConstantReg(regNumber reg, var_types regType)
    {
        m_RegistersWithConstants[regTypeIndex(regType)] |= getRegMask(reg, regType);
    }
    bool isRegConstant(regNumber reg, var_types regType)
    {
        reg                    = getRegForType(reg, regType);
        regMaskOnlyOne regMask = getRegMask(reg, regType);
        return (m_RegistersWithConstants[regTypeIndex(regType)] & regMask) == regMask;
    }
    regMaskOnlyOne getMatchingConstants(regMaskOnlyOne mask, Interval* currentInterval, RefPosition* refPosition);

    LsraLocation nextFixedRef[REG_COUNT];
    void updateNextFixedRef(RegRecord* regRecord, RefPosition* nextRefPosition);
    LsraLocation getNextFixedRef(regNumber regNum, var_types regType)
    {
        LsraLocation loc = nextFixedRef[regNum];
#ifdef TARGET_ARM
        if (regType == TYP_DOUBLE)
        {
            loc = Min(loc, nextFixedRef[regNum + 1]);
        }
#endif
        return loc;
    }

    LsraLocation nextIntervalRef[REG_COUNT];
    LsraLocation getNextIntervalRef(regNumber regNum, var_types regType)
    {
        LsraLocation loc = nextIntervalRef[regNum];
#ifdef TARGET_ARM
        if (regType == TYP_DOUBLE)
        {
            loc = Min(loc, nextIntervalRef[regNum + 1]);
        }
#endif
        return loc;
    }
    weight_t spillCost[REG_COUNT];

    AllRegsMask regsBusyUntilKill; // TODO: Likewise, probably have this global 32-bit and set it point to the specific
                                   // version like gpr, vector, etc.
    AllRegsMask regsInUseThisLocation;
    AllRegsMask regsInUseNextLocation;
#ifdef TARGET_ARM64
    regMaskFloat consecutiveRegsInUseThisLocation;
#endif
    bool isRegBusy(regNumber reg, var_types regType)
    {
        return regsBusyUntilKill.IsRegNumInMask(reg, regType);
    }
    void setRegBusyUntilKill(regNumber reg, var_types regType)
    {
        regsBusyUntilKill.AddRegNumInMask(reg, regType);
    }
    void clearRegBusyUntilKill(regNumber reg)
    {
        regsBusyUntilKill.RemoveRegNumInMask(reg);
    }

    bool isRegInUse(regNumber reg, var_types regType)
    {
        regMaskOnlyOne regMask = getRegMask(reg, regType);
        return regsInUseThisLocation.IsRegNumInMask(reg, regType);
    }

    void resetRegState()
    {
        resetAvailableRegs();
        regsBusyUntilKill = AllRegsMask();
        ;
    }

    bool conflictingFixedRegReference(regNumber regNum, RefPosition* refPosition);

    // This method should not be used and is here to retain old behavior.
    // It should be replaced by isRegAvailable().
    // See comment in allocateReg();
    bool isFree(RegRecord* regRecord);

    //-----------------------------------------------------------------------
    // Build methods
    //-----------------------------------------------------------------------

    // The listNodePool is used to maintain the RefInfo for nodes that are "in flight"
    // i.e. whose consuming node has not yet been handled.
    RefInfoListNodePool listNodePool;

    // When Def RefPositions are built for a node, their RefInfoListNode
    // (GenTree* to RefPosition* mapping) is placed in the defList.
    // As the consuming node is handled, it removes the RefInfoListNode from the
    // defList, use the interval associated with the corresponding Def RefPosition and
    // use it to build the Use RefPosition.
    RefInfoList defList;

    // As we build uses, we may want to preference the next definition (i.e. the register produced
    // by the current node) to the same register as one of its uses. This is done by setting
    // 'tgtPrefUse' to that RefPosition.
    RefPosition* tgtPrefUse  = nullptr;
    RefPosition* tgtPrefUse2 = nullptr;

public:
    // The following keep track of information about internal (temporary register) intervals
    // during the building of a single node.
    static const int MaxInternalCount = 5;

private:
    RefPosition* internalDefs[MaxInternalCount];
    int          internalCount = 0;
    bool         setInternalRegsDelayFree;

    // When a RefTypeUse is marked as 'delayRegFree', we also want to mark the RefTypeDef
    // in the next Location as 'hasInterferingUses'. This is accomplished by setting this
    // 'pendingDelayFree' to true as they are created, and clearing it as a new node is
    // handled in 'BuildNode'.
    bool pendingDelayFree;

    // This method clears the "build state" before starting to handle a new node.
    void clearBuildState()
    {
        tgtPrefUse               = nullptr;
        tgtPrefUse2              = nullptr;
        internalCount            = 0;
        setInternalRegsDelayFree = false;
        pendingDelayFree         = false;
    }

    bool isCandidateMultiRegLclVar(GenTreeLclVar* lclNode);
    bool checkContainedOrCandidateLclVar(GenTreeLclVar* lclNode);

    RefPosition* BuildUse(GenTree* operand, regMaskOnlyOne candidates = RBM_NONE, int multiRegIdx = 0);
    void setDelayFree(RefPosition* use);
    int BuildBinaryUses(GenTreeOp* node, regMaskOnlyOne candidates = RBM_NONE);
    int BuildCastUses(GenTreeCast* cast, regMaskOnlyOne candidates);
#ifdef TARGET_XARCH
    int BuildRMWUses(GenTree* node, GenTree* op1, GenTree* op2, regMaskOnlyOne candidates = RBM_NONE);
    inline regMaskFloat BuildEvexIncompatibleMask(GenTree* tree);
#endif // !TARGET_XARCH
    int BuildSelect(GenTreeOp* select);
    // This is the main entry point for building the RefPositions for a node.
    // These methods return the number of sources.
    int BuildNode(GenTree* tree);

    void UpdatePreferencesOfDyingLocal(Interval* interval);
    void getTgtPrefOperands(GenTree* tree, GenTree* op1, GenTree* op2, bool* prefOp1, bool* prefOp2);
    bool supportsSpecialPutArg();

    int BuildSimple(GenTree* tree);
    int BuildOperandUses(GenTree* node, regMaskOnlyOne candidates = RBM_NONE);
    void AddDelayFreeUses(RefPosition* refPosition, GenTree* rmwNode);
    int BuildDelayFreeUses(GenTree*       node,
                           GenTree*       rmwNode        = nullptr,
                           regMaskOnlyOne candidates     = RBM_NONE,
                           RefPosition**  useRefPosition = nullptr);
    int BuildIndirUses(GenTreeIndir* indirTree, regMaskOnlyOne candidates = RBM_NONE);
    int BuildAddrUses(GenTree* addr, regMaskOnlyOne candidates = RBM_NONE);
    void HandleFloatVarArgs(GenTreeCall* call, GenTree* argNode, bool* callHasFloatRegArgs);
    RefPosition* BuildDef(GenTree* tree, regMaskOnlyOne dstCandidates = RBM_NONE, int multiRegIdx = 0);
    void BuildDefs(GenTree* tree, int dstCount, regMaskOnlyOne dstCandidates = RBM_NONE);
    void BuildCallDefs(GenTree* tree, int dstCount, AllRegsMask dstCandidates);
    void BuildKills(GenTree* tree, AllRegsMask killMask);
#ifdef TARGET_ARMARCH
    void BuildDefWithKills(GenTree* tree, regMaskOnlyOne dstCandidates, AllRegsMask killMask);
#else
    void BuildDefWithKills(GenTree* tree, int dstCount, regMaskOnlyOne dstCandidates, AllRegsMask killMask);
#endif
    void BuildCallDefsWithKills(GenTree* tree, int dstCount, AllRegsMask dstCandidates, AllRegsMask killMask);

    int BuildReturn(GenTree* tree);
#ifdef TARGET_XARCH
    // This method, unlike the others, returns the number of sources, since it may be called when
    // 'tree' is contained.
    int BuildShiftRotate(GenTree* tree);
#endif // TARGET_XARCH
#ifdef TARGET_ARM
    int BuildShiftLongCarry(GenTree* tree);
#endif
    int BuildPutArgReg(GenTreeUnOp* node);
    int BuildCall(GenTreeCall* call);
    int BuildCmp(GenTree* tree);
    int BuildCmpOperands(GenTree* tree);
    int BuildBlockStore(GenTreeBlk* blkNode);
    int BuildModDiv(GenTree* tree);
    int BuildIntrinsic(GenTree* tree);
    void BuildStoreLocDef(GenTreeLclVarCommon* storeLoc, LclVarDsc* varDsc, RefPosition* singleUseRef, int index);
    int BuildMultiRegStoreLoc(GenTreeLclVar* storeLoc);
    int BuildStoreLoc(GenTreeLclVarCommon* tree);
    int BuildIndir(GenTreeIndir* indirTree);
    int BuildGCWriteBarrier(GenTree* tree);
    int BuildCast(GenTreeCast* cast);

#if defined(TARGET_XARCH)
    // returns true if the tree can use the read-modify-write memory instruction form
    bool isRMWRegOper(GenTree* tree);
    int BuildMul(GenTree* tree);
    void SetContainsAVXFlags(unsigned sizeOfSIMDVector = 0);
#endif // defined(TARGET_XARCH)

#if defined(TARGET_X86)
    // Move the last use bit, if any, from 'fromTree' to 'toTree'; 'fromTree' must be contained.
    void CheckAndMoveRMWLastUse(GenTree* fromTree, GenTree* toTree)
    {
        // If 'fromTree' is not a last-use lclVar, there's nothing to do.
        if ((fromTree == nullptr) || !fromTree->OperIs(GT_LCL_VAR) || ((fromTree->gtFlags & GTF_VAR_DEATH) == 0))
        {
            return;
        }
        // If 'fromTree' was a lclVar, it must be contained and 'toTree' must match.
        if (!fromTree->isContained() || (toTree == nullptr) || !toTree->OperIs(GT_LCL_VAR) ||
            (fromTree->AsLclVarCommon()->GetLclNum() != toTree->AsLclVarCommon()->GetLclNum()))
        {
            assert(!"Unmatched RMW indirections");
            return;
        }
        // This is probably not necessary, but keeps things consistent.
        fromTree->gtFlags &= ~GTF_VAR_DEATH;
        toTree->gtFlags |= GTF_VAR_DEATH;
    }
#endif // TARGET_X86

#ifdef FEATURE_HW_INTRINSICS
    int BuildHWIntrinsic(GenTreeHWIntrinsic* intrinsicTree, int* pDstCount);
#ifdef TARGET_ARM64
    int BuildConsecutiveRegistersForUse(GenTree* treeNode, GenTree* rmwNode = nullptr);
    void BuildConsecutiveRegistersForDef(GenTree* treeNode, int fieldCount);
#endif // TARGET_ARM64
#endif // FEATURE_HW_INTRINSICS

#ifdef DEBUG
    LsraLocation consecutiveRegistersLocation;
#endif // DEBUG

    int BuildPutArgStk(GenTreePutArgStk* argNode);
#if FEATURE_ARG_SPLIT
    int BuildPutArgSplit(GenTreePutArgSplit* tree);
#endif // FEATURE_ARG_SPLIT
    int BuildLclHeap(GenTree* tree);

#if defined(TARGET_AMD64)
    regMaskFloat rbmAllFloat;
    regMaskFloat rbmFltCalleeTrash;

    FORCEINLINE regMaskFloat get_RBM_ALLFLOAT() const
    {
        return this->rbmAllFloat;
    }
    FORCEINLINE regMaskFloat get_RBM_FLT_CALLEE_TRASH() const
    {
        return this->rbmFltCalleeTrash;
    }
#endif // TARGET_AMD64

#if defined(TARGET_XARCH)
    regMaskPredicate rbmAllMask;
    regMaskPredicate rbmMskCalleeTrash;

    FORCEINLINE regMaskPredicate get_RBM_ALLMASK() const
    {
        return this->rbmAllMask;
    }
    FORCEINLINE regMaskPredicate get_RBM_MSK_CALLEE_TRASH() const
    {
        return this->rbmMskCalleeTrash;
    }
#endif // TARGET_XARCH

    unsigned availableRegCount;

    FORCEINLINE unsigned get_AVAILABLE_REG_COUNT() const
    {
        return this->availableRegCount;
    }

    //------------------------------------------------------------------------
    // calleeSaveRegs: Get the set of callee-save registers of the given RegisterType
    //
    // NOTE: we currently don't need a LinearScan `this` pointer for this definition, and some callers
    // don't have one available, so make is static.
    //
    static FORCEINLINE regMaskOnlyOne calleeSaveRegs(RegisterType rt)
    {
        static const regMaskOnlyOne varTypeCalleeSaveRegs[] = {
#define DEF_TP(tn, nm, jitType, sz, sze, asze, st, al, regTyp, regFld, csr, ctr, tf) csr,
#include "typelist.h"
#undef DEF_TP
        };

        assert((unsigned)rt < ArrLen(varTypeCalleeSaveRegs));
        return varTypeCalleeSaveRegs[rt];
    }

#if defined(TARGET_XARCH)
    // Not all of the callee trash values are constant, so don't declare this as a method local static
    // doing so results in significantly more complex codegen and we'd rather just initialize this once
    // as part of initializing LSRA instead
    regMaskOnlyOne varTypeCalleeTrashRegs[TYP_COUNT];
#endif // TARGET_XARCH

    //------------------------------------------------------------------------
    // callerSaveRegs: Get the set of caller-save registers of the given RegisterType
    //
    FORCEINLINE regMaskOnlyOne callerSaveRegs(RegisterType rt) const
    {
#if !defined(TARGET_XARCH)
        static const regMaskOnlyOne varTypeCalleeTrashRegs[] = {
#define DEF_TP(tn, nm, jitType, sz, sze, asze, st, al, regTyp, regFld, csr, ctr, tf) ctr,
#include "typelist.h"
#undef DEF_TP
        };
#endif // !TARGET_XARCH

        assert((unsigned)rt < ArrLen(varTypeCalleeTrashRegs));
        return varTypeCalleeTrashRegs[rt];
    }
};

/*XXXXXXXXXXXXXXXXXXXXXXXXXXXXXXXXXXXXXXXXXXXXXXXXXXXXXXXXXXXXXXXXXXXXXXXXXXXXX
XXXXXXXXXXXXXXXXXXXXXXXXXXXXXXXXXXXXXXXXXXXXXXXXXXXXXXXXXXXXXXXXXXXXXXXXXXXXXXX
XX                                                                           XX
XX                           Interval                                        XX
XX                                                                           XX
XX This is the fundamental data structure for linear scan register           XX
XX allocation.  It represents the live range(s) for a variable or temp.      XX
XX                                                                           XX
XXXXXXXXXXXXXXXXXXXXXXXXXXXXXXXXXXXXXXXXXXXXXXXXXXXXXXXXXXXXXXXXXXXXXXXXXXXXXXX
XXXXXXXXXXXXXXXXXXXXXXXXXXXXXXXXXXXXXXXXXXXXXXXXXXXXXXXXXXXXXXXXXXXXXXXXXXXXXXX
*/

class Interval : public Referenceable
{
public:
    Interval(RegisterType registerType, regMaskOnlyOne registerPreferences)
        : registerPreferences(registerPreferences)
        , registerAversion(RBM_NONE)
        , relatedInterval(nullptr)
        , assignedReg(nullptr)
        , varNum(0)
        , physReg(REG_COUNT)
        , registerType(registerType)
        , isActive(false)
        , isLocalVar(false)
        , isSplit(false)
        , isSpilled(false)
        , isInternal(false)
        , isStructField(false)
        , isPromotedStruct(false)
        , hasConflictingDefUse(false)
        , hasInterferingUses(false)
        , isSpecialPutArg(false)
        , preferCalleeSave(false)
        , isConstant(false)
#if FEATURE_PARTIAL_SIMD_CALLEE_SAVE
        , isUpperVector(false)
        , isPartiallySpilled(false)
#endif
        , isWriteThru(false)
        , isSingleDef(false)
#ifdef DEBUG
        , intervalIndex(0)
#endif
    {
    }

#ifdef DEBUG
    // print out representation
    void dump(Compiler* compiler);
    // concise representation for embedding
    void tinyDump();
    // extremely concise representation
    void microDump();
#endif // DEBUG

    void setLocalNumber(Compiler* compiler, unsigned lclNum, LinearScan* l);

    // Fixed registers for which this Interval has a preference
    regMaskOnlyOne registerPreferences;

    // Registers that should be avoided for this interval
    regMaskOnlyOne registerAversion;

    // The relatedInterval is:
    //  - for any other interval, it is the interval to which this interval
    //    is currently preferenced (e.g. because they are related by a copy)
    Interval* relatedInterval;

    // The assignedReg is the RegRecord for the register to which this interval
    // has been assigned at some point - if the interval is active, this is the
    // register it currently occupies.
    RegRecord* assignedReg;

    unsigned int varNum; // This is the "variable number": the index into the lvaTable array

    // The register to which it is currently assigned.
    regNumber physReg;

    RegisterType registerType;

    // Is this Interval currently in a register and live?
    bool isActive;

    bool isLocalVar : 1;
    // Indicates whether this interval has been assigned to different registers
    bool isSplit : 1;
    // Indicates whether this interval is ever spilled
    bool isSpilled : 1;
    // indicates an interval representing the internal requirements for
    // generating code for a node (temp registers internal to the node)
    // Note that this interval may live beyond a node in the GT_ARR_LENREF/GT_IND
    // case (though never lives beyond a stmt)
    bool isInternal : 1;
    // true if this is a LocalVar for a struct field
    bool isStructField : 1;
    // true iff this is a GT_LDOBJ for a fully promoted (PROMOTION_TYPE_INDEPENDENT) struct
    bool isPromotedStruct : 1;
    // true if this is an SDSU interval for which the def and use have conflicting register
    // requirements
    bool hasConflictingDefUse : 1;
    // true if this interval's defining node has "delayRegFree" uses, either due to it being an RMW instruction,
    // OR because it requires an internal register that differs from the target.
    bool hasInterferingUses : 1;

    // True if this interval is defined by a putArg, whose source is a non-last-use lclVar.
    // During allocation, this flag will be cleared if the source is not already in the required register.
    // Otherwise, we will leave the register allocated to the lclVar, but mark the RegRecord as
    // isBusyUntilKill, so that it won't be reused if the lclVar goes dead before the call.
    bool isSpecialPutArg : 1;

    // True if this interval interferes with a call.
    bool preferCalleeSave : 1;

    // True if this interval is defined by a constant node that may be reused and/or may be
    // able to reuse a constant that's already in a register.
    bool isConstant : 1;

#if FEATURE_PARTIAL_SIMD_CALLEE_SAVE
    // True if this is a special interval for saving the upper half of a large vector.
    bool isUpperVector : 1;
    // This is a convenience method to avoid ifdef's everywhere this is used.
    bool IsUpperVector() const
    {
        return isUpperVector;
    }

    // True if this interval has been partially spilled
    bool isPartiallySpilled : 1;
#else
    bool IsUpperVector() const
    {
        return false;
    }
#endif

    // True if this interval is associated with a lclVar that is written to memory at each definition.
    bool isWriteThru : 1;

    // True if this interval has a single definition.
    bool isSingleDef : 1;

#ifdef DEBUG
    unsigned int intervalIndex;
#endif // DEBUG

    LclVarDsc* getLocalVar(Compiler* comp)
    {
        assert(isLocalVar);
        return comp->lvaGetDesc(this->varNum);
    }

    // Get the local tracked variable "index" (lvVarIndex), used in bitmasks.
    unsigned getVarIndex(Compiler* comp)
    {
        LclVarDsc* varDsc = getLocalVar(comp);
        assert(varDsc->lvTracked); // If this isn't true, we shouldn't be calling this function!
        return varDsc->lvVarIndex;
    }

    bool isAssignedTo(regNumber regNum)
    {
        // This uses regMasks to handle the case where a double actually occupies two registers
        // TODO-Throughput: This could/should be done more cheaply.
        return (physReg != REG_NA && (genRegMask(physReg, registerType) & genRegMask(regNum)) != RBM_NONE);
    }

    // Assign the related interval.
    void assignRelatedInterval(Interval* newRelatedInterval)
    {
#ifdef DEBUG
        if (VERBOSE)
        {
            printf("Assigning related ");
            newRelatedInterval->microDump();
            printf(" to ");
            this->microDump();
            printf("\n");
        }
#endif // DEBUG
        relatedInterval = newRelatedInterval;
    }

    // Assign the related interval, but only if it isn't already assigned.
    bool assignRelatedIntervalIfUnassigned(Interval* newRelatedInterval)
    {
        if (relatedInterval == nullptr)
        {
            assignRelatedInterval(newRelatedInterval);
            return true;
        }
        else
        {
#ifdef DEBUG
            if (VERBOSE)
            {
                printf("Interval ");
                this->microDump();
                printf(" already has a related interval\n");
            }
#endif // DEBUG
            return false;
        }
    }

    // Get the current preferences for this Interval.
    // Note that when we have an assigned register we don't necessarily update the
    // registerPreferences to that register, as there may be multiple, possibly disjoint,
    // definitions. This method will return the current assigned register if any, or
    // the 'registerPreferences' otherwise.
    //
    regMaskOnlyOne getCurrentPreferences()
    {
        return (assignedReg == nullptr) ? registerPreferences : genRegMask(assignedReg->regNum);
    }

    void mergeRegisterPreferences(regMaskOnlyOne preferences)
    {
        // We require registerPreferences to have been initialized.
        assert(registerPreferences != RBM_NONE);
        // It is invalid to update with empty preferences
        assert(preferences != RBM_NONE);

        preferences &= ~registerAversion;
        if (preferences == RBM_NONE)
        {
            // Do not include the preferences if all they contain
            // are the registers we recorded as want to avoid.
            return;
        }

        regMaskOnlyOne commonPreferences = (registerPreferences & preferences);
        if (commonPreferences != RBM_NONE)
        {
            registerPreferences = commonPreferences;
            return;
        }

        // There are no preferences in common.
        // Preferences need to reflect both cases where a var must occupy a specific register,
        // as well as cases where a var is live when a register is killed.
        // In the former case, we would like to record all such registers, however we don't
        // really want to use any registers that will interfere.
        // To approximate this, we never "or" together multi-reg sets, which are generally kill sets.

        if (!genMaxOneBit(preferences))
        {
            // The new preference value is a multi-reg set, so it's probably a kill.
            // Keep the new value.
            registerPreferences = preferences;
            return;
        }

        if (!genMaxOneBit(registerPreferences))
        {
            // The old preference value is a multi-reg set.
            // Keep the existing preference set, as it probably reflects one or more kills.
            // It may have been a union of multiple individual registers, but we can't
            // distinguish that case without extra cost.
            return;
        }

        // If we reach here, we have two disjoint single-reg sets.
        // Keep only the callee-save preferences, if not empty.
        // Otherwise, take the union of the preferences.

        regMaskOnlyOne newPreferences = registerPreferences | preferences;

        if (preferCalleeSave)
        {
            regMaskOnlyOne calleeSaveMask = (LinearScan::calleeSaveRegs(this->registerType) & newPreferences);
            if (calleeSaveMask != RBM_NONE)
            {
                newPreferences = calleeSaveMask;
            }
        }
        registerPreferences = newPreferences;
    }

    // Update the registerPreferences on the interval.
    // If there are conflicting requirements on this interval, set the preferences to
    // the union of them.  That way maybe we'll get at least one of them.
    // An exception is made in the case where one of the existing or new
    // preferences are all callee-save, in which case we "prefer" the callee-save

    void updateRegisterPreferences(regMaskOnlyOne preferences)
    {
        // If this interval is preferenced, that interval may have already been assigned a
        // register, and we want to include that in the preferences.
        if ((relatedInterval != nullptr) && !relatedInterval->isActive)
        {
            mergeRegisterPreferences(relatedInterval->getCurrentPreferences());
        }

        // Now merge the new preferences.
        mergeRegisterPreferences(preferences);
    }
};

class RefPosition
{
public:
    // A RefPosition refers to either an Interval or a RegRecord. 'referent' points to one
    // of these types. If it refers to a RegRecord, then 'isPhysRegRef()' is true. If it
    // refers to an Interval, then 'isPhysRegRef()' is false.
    // referent can never be null.

    Referenceable* referent;

    // nextRefPosition is the next in code order.
    // Note that in either case there is no need for these to be doubly linked, as they
    // are only traversed in the forward direction, and are not moved.
    RefPosition* nextRefPosition;

    // The remaining fields are common to both options
    GenTree*     treeNode;
    unsigned int bbNum;

    LsraLocation nodeLocation;

    // Prior to the allocation pass, registerAssignment captures the valid registers
    // for this RefPosition.
    // After the allocation pass, this contains the actual assignment
    regMaskOnlyOne registerAssignment;

    RefType refType;

    // NOTE: C++ only packs bitfields if the base type is the same. So make all the base
    // NOTE: types of the logically "bool" types that follow 'unsigned char', so they match
    // NOTE: RefType that precedes this, and multiRegIdx can also match.

    // Indicates whether this ref position is to be allocated a reg only if profitable. Currently these are the
    // ref positions that lower/codegen has indicated as reg optional and is considered a contained memory operand if
    // no reg is allocated.
    unsigned char regOptional : 1;

    // Used by RefTypeDef/Use positions of a multi-reg call node.
    // Indicates the position of the register that this ref position refers to.
    // The max bits needed is based on max value of MAX_MULTIREG_COUNT value
    // across all targets and that happened to be 4 on Arm.  Hence index value
    // would be 0..MAX_MULTIREG_COUNT-1.
    unsigned char multiRegIdx : 2;

#ifdef TARGET_ARM64
    // If this refposition needs consecutive register assignment
    unsigned char needsConsecutive : 1;

    // How many consecutive registers does this and subsequent refPositions need
    unsigned char regCount : 3;
#endif // TARGET_ARM64

    // Last Use - this may be true for multiple RefPositions in the same Interval
    unsigned char lastUse : 1;

    // Spill and Copy info
    //   reload indicates that the value was spilled, and must be reloaded here.
    //   spillAfter indicates that the value is spilled here, so a spill must be added.
    //   singleDefSpill indicates that it is associated with a single-def var and if it
    //      is decided to get spilled, it will be spilled at firstRefPosition def. That
    //      way, the value of stack will always be up-to-date and no more spills or
    //      resolutions (from reg to stack) will be needed for such single-def var.
    //   copyReg indicates that the value needs to be copied to a specific register,
    //      but that it will also retain its current assigned register.
    //   moveReg indicates that the value needs to be moved to a different register,
    //      and that this will be its new assigned register.
    // A RefPosition may have any flag individually or the following combinations:
    //  - reload and spillAfter (i.e. it remains in memory), but not in combination with copyReg or moveReg
    //    (reload cannot exist with copyReg or moveReg; it should be reloaded into the appropriate reg)
    //  - spillAfter and copyReg (i.e. it must be copied to a new reg for use, but is then spilled)
    //  - spillAfter and moveReg (i.e. it most be both spilled and moved)
    //    NOTE: a moveReg involves an explicit move, and would usually not be needed for a fixed Reg if it is going
    //    to be spilled, because the code generator will do the move to the fixed register, and doesn't need to
    //    record the new register location as the new "home" location of the lclVar. However, if there is a conflicting
    //    use at the same location (e.g. lclVar V1 is in rdx and needs to be in rcx, but V2 needs to be in rdx), then
    //    we need an explicit move.
    //  - copyReg and moveReg must not exist with each other.

    unsigned char reload : 1;
    unsigned char spillAfter : 1;
    unsigned char singleDefSpill : 1;
    unsigned char writeThru : 1; // true if this var is defined in a register and also spilled. spillAfter must NOT be
                                 // set.

    unsigned char copyReg : 1;
    unsigned char moveReg : 1; // true if this var is moved to a new register

    unsigned char isPhysRegRef : 1; // true if 'referent' points of a RegRecord, false if it points to an Interval
    unsigned char isFixedRegRef : 1;
    unsigned char isLocalDefUse : 1;

    // delayRegFree indicates that the register should not be freed right away, but instead wait
    // until the next Location after it would normally be freed.  This is used for the case of
    // non-commutative binary operators, where op2 must not be assigned the same register as
    // the target.  We do this by not freeing it until after the target has been defined.
    // Another option would be to actually change the Location of the op2 use until the same
    // Location as the def, but then it could potentially reuse a register that has been freed
    // from the other source(s), e.g. if it's a lastUse or spilled.
    unsigned char delayRegFree : 1;

    // outOfOrder is marked on a (non-def) RefPosition that doesn't follow a definition of the
    // register currently assigned to the Interval.  This happens when we use the assigned
    // register from a predecessor that is not the most recently allocated BasicBlock.
    unsigned char outOfOrder : 1;

#if FEATURE_PARTIAL_SIMD_CALLEE_SAVE
    // If upper vector save/restore can be avoided.
    unsigned char skipSaveRestore : 1;
    // If upper vector save is related to live var
    // or created just based on bbLiveIn/bbDefs and
    // whose liveness is not entirely know.
    unsigned char liveVarUpperSave : 1;
#endif

#ifdef DEBUG
    // Minimum number registers that needs to be ensured while
    // constraining candidates for this ref position under
    // LSRA stress.
    unsigned minRegCandidateCount;

    // The unique RefPosition number, equal to its index in the
    // refPositions list. Only used for debugging dumps.
    unsigned rpNum;

    // Tracks the GenTree* for which this refposition was built.
    // Use for displaying in allocation table.
    GenTree* buildNode;
#endif // DEBUG

    RefPosition(unsigned int bbNum,
                LsraLocation nodeLocation,
                GenTree*     treeNode,
                RefType refType DEBUG_ARG(GenTree* buildNode))
        : referent(nullptr)
        , nextRefPosition(nullptr)
        , treeNode(treeNode)
        , bbNum(bbNum)
        , nodeLocation(nodeLocation)
        , registerAssignment(RBM_NONE)
        , refType(refType)
        , multiRegIdx(0)
#ifdef TARGET_ARM64
        , needsConsecutive(false)
        , regCount(0)
#endif
        , lastUse(false)
        , reload(false)
        , spillAfter(false)
        , singleDefSpill(false)
        , writeThru(false)
        , copyReg(false)
        , moveReg(false)
        , isPhysRegRef(false)
        , isFixedRegRef(false)
        , isLocalDefUse(false)
        , delayRegFree(false)
        , outOfOrder(false)
#ifdef DEBUG
        , minRegCandidateCount(1)
        , rpNum(0)
        , buildNode(buildNode)
#endif
    {
    }

    Interval* getInterval()
    {
        assert(!isPhysRegRef);
        return (Interval*)referent;
    }
    void setInterval(Interval* i)
    {
        referent     = i;
        isPhysRegRef = false;
    }

    RegRecord* getReg()
    {
        assert(isPhysRegRef);
        return (RegRecord*)referent;
    }
    void setReg(RegRecord* r)
    {
        referent           = r;
        isPhysRegRef       = true;
        registerAssignment = genRegMask(r->regNum);
    }

    regNumber assignedReg()
    {
        if (registerAssignment == RBM_NONE)
        {
            return REG_NA;
        }

        return genRegNumFromMask(registerAssignment);
    }

    // Returns true if it is a reference on a GenTree node.
    bool IsActualRef()
    {
        switch (refType)
        {
            case RefTypeDef:
            case RefTypeUse:
#if FEATURE_PARTIAL_SIMD_CALLEE_SAVE
            case RefTypeUpperVectorSave:
            case RefTypeUpperVectorRestore:
#endif
                return true;

            // These must always be marked RegOptional.
            case RefTypeExpUse:
            case RefTypeParamDef:
            case RefTypeDummyDef:
            case RefTypeZeroInit:
                assert(RegOptional());
                return false;

            default:
                return false;
        }
    }

    bool IsPhysRegRef()
    {
        return ((refType == RefTypeFixedReg) || (refType == RefTypeKill));
    }

    void setRegOptional(bool val)
    {
        regOptional = val;
    }

    // Returns true whether this ref position is to be allocated
    // a reg only if it is profitable.
    bool RegOptional()
    {
        // TODO-CQ: Right now if a ref position is marked as
        // copyreg or movereg, then it is not treated as
        // 'allocate if profitable'. This is an implementation
        // limitation that needs to be addressed.
        return regOptional && !copyReg && !moveReg;
    }

    void setMultiRegIdx(unsigned idx)
    {
        multiRegIdx = idx;
        assert(multiRegIdx == idx);
    }

    unsigned getMultiRegIdx()
    {
        return multiRegIdx;
    }

    LsraLocation getRefEndLocation()
    {
        return delayRegFree ? nodeLocation + 1 : nodeLocation;
    }

    RefPosition* getRangeEndRef()
    {
        if (lastUse || nextRefPosition == nullptr || spillAfter)
        {
            return this;
        }
        // It would seem to make sense to only return 'nextRefPosition' if it is a lastUse,
        // and otherwise return `lastRefPosition', but that tends to  excessively lengthen
        // the range for heuristic purposes.
        // TODO-CQ: Look into how this might be improved .
        return nextRefPosition;
    }

    LsraLocation getRangeEndLocation()
    {
        return getRangeEndRef()->getRefEndLocation();
    }

    bool isIntervalRef()
    {
        return (!IsPhysRegRef() && (referent != nullptr));
    }

    // isFixedRefOfRegMask indicates that the RefPosition has a fixed assignment to the register
    // specified by the given mask
    bool isFixedRefOfRegMask(regMaskOnlyOne regMask)
    {
        assert(genMaxOneBit(regMask));
        return (registerAssignment == regMask);
    }

    // isFixedRefOfReg indicates that the RefPosition has a fixed assignment to the given register
    bool isFixedRefOfReg(regNumber regNum)
    {
        return (isFixedRefOfRegMask(genRegMask(regNum)));
    }

#ifdef TARGET_ARM64
    /// For consecutive registers, returns true if this RefPosition is
    /// the first of the series.
    FORCEINLINE bool isFirstRefPositionOfConsecutiveRegisters()
    {
        if (needsConsecutive)
        {
            return regCount != 0;
        }
        return false;
    }

#ifdef DEBUG
    bool isLiveAtConsecutiveRegistersLoc(LsraLocation consecutiveRegistersLocation);
#endif
#endif // TARGET_ARM64

    FORCEINLINE bool IsExtraUpperVectorSave() const
    {
        assert(refType == RefTypeUpperVectorSave);
        return (nextRefPosition == nullptr) || (nextRefPosition->refType != RefTypeUpperVectorRestore);
    }
#ifdef DEBUG
    // operator= copies everything except 'rpNum', which must remain unique
    RefPosition& operator=(const RefPosition& rp)
    {
        unsigned rpNumSave = rpNum;
        memcpy(this, &rp, sizeof(rp));
        rpNum = rpNumSave;
        return *this;
    }

    void dump(LinearScan* linearScan);
#endif // DEBUG
};

/*****************************************************************************/
#endif //_LSRA_H_
/*****************************************************************************/<|MERGE_RESOLUTION|>--- conflicted
+++ resolved
@@ -51,20 +51,12 @@
     {
         return IntRegisterType;
     }
-<<<<<<< HEAD
 #ifdef HAS_PREDICATE_REGS
-=======
-#if (defined(TARGET_XARCH) || defined(TARGET_ARM64)) && defined(FEATURE_SIMD)
->>>>>>> 8b62de42
     else if (varTypeUsesMaskReg(type))
     {
         return MaskRegisterType;
     }
-<<<<<<< HEAD
 #endif // HAS_PREDICATE_REGS
-=======
-#endif // (TARGET_XARCH || TARGET_ARM64) && FEATURE_SIMD
->>>>>>> 8b62de42
     else
     {
         assert(varTypeUsesFloatReg(type));
@@ -1692,23 +1684,13 @@
     VarToRegMap* outVarToRegMaps;
 
     // A temporary VarToRegMap used during the resolution of critical edges.
-<<<<<<< HEAD
     VarToRegMap             sharedCriticalVarToRegMap;
     PhasedVar<AllRegsMask>  actualRegistersMask;
     PhasedVar<regMaskGpr>   availableIntRegs;
     PhasedVar<regMaskFloat> availableFloatRegs;
     PhasedVar<regMaskFloat> availableDoubleRegs;
-#if defined(TARGET_XARCH)
+#if defined(TARGET_XARCH) || defined(TARGET_ARM64)
     PhasedVar<regMaskPredicate> availableMaskRegs;
-=======
-    VarToRegMap          sharedCriticalVarToRegMap;
-    PhasedVar<regMaskTP> actualRegistersMask;
-    PhasedVar<regMaskTP> availableIntRegs;
-    PhasedVar<regMaskTP> availableFloatRegs;
-    PhasedVar<regMaskTP> availableDoubleRegs;
-#if defined(TARGET_XARCH) || defined(TARGET_ARM64)
-    PhasedVar<regMaskTP> availableMaskRegs;
->>>>>>> 8b62de42
 #endif
     PhasedVar<regMaskOnlyOne>* availableRegs[TYP_COUNT]; // TODO: probably separate this out based on gpr, vector,
                                                          // predicate
