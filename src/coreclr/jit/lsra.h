
// Licensed to the .NET Foundation under one or more agreements.
// The .NET Foundation licenses this file to you under the MIT license.
/*****************************************************************************/

#ifndef _LSRA_H_
#define _LSRA_H_

#include "arraylist.h"
#include "smallhash.h"

// Minor and forward-reference types
class Interval;
class RefPosition;
class LinearScan;
class RegRecord;

template <class T>
class ArrayStack;

// LsraLocation tracks the linearized order of the nodes.
// Each node is assigned two LsraLocations - one for all the uses and all but the last
// def, and a second location for the last def (if any)

typedef unsigned int LsraLocation;
const unsigned int   MinLocation = 0;
const unsigned int   MaxLocation = UINT_MAX;
// max number of registers an operation could require internally (in addition to uses and defs)
const unsigned int MaxInternalRegisters = 8;
const unsigned int RegisterTypeCount    = 2;

/*****************************************************************************
 * Register types
 *****************************************************************************/
typedef var_types RegisterType;

#define IntRegisterType   TYP_INT
#define FloatRegisterType TYP_FLOAT
#define MaskRegisterType  TYP_MASK

//------------------------------------------------------------------------
// regType: Return the RegisterType to use for a given type
//
// Arguments:
//    type - the type of interest
//
template <class T>
RegisterType regType(T type)
{
    if (varTypeUsesIntReg(type))
    {
        return IntRegisterType;
    }
#if (defined(TARGET_XARCH) || defined(TARGET_ARM64)) && defined(FEATURE_SIMD)
    else if (varTypeUsesMaskReg(type))
    {
        return MaskRegisterType;
    }
#endif // (TARGET_XARCH || TARGET_ARM64) && FEATURE_SIMD
    else
    {
        assert(varTypeUsesFloatReg(type));
        return FloatRegisterType;
    }
}

//------------------------------------------------------------------------
// useFloatReg: Check if the given var_type should be allocated to a FloatRegisterType
//
inline bool useFloatReg(var_types type)
{
    return (regType(type) == FloatRegisterType);
}

//------------------------------------------------------------------------
// RefInfo: Captures the necessary information for a definition that is "in-flight"
//          during `buildIntervals` (i.e. a tree-node definition has been encountered,
//          but not its use). This includes the RefPosition and its associated
//          GenTree node.
//
struct RefInfo
{
    RefPosition* ref;
    GenTree*     treeNode;

    RefInfo(RefPosition* r, GenTree* t)
        : ref(r)
        , treeNode(t)
    {
    }

    // default constructor for data structures
    RefInfo()
    {
    }
};

//------------------------------------------------------------------------
// RefInfoListNode: used to store a single `RefInfo` value for a
//                  node during `buildIntervals`.
//
// This is the node type for `RefInfoList` below.
//
class RefInfoListNode final : public RefInfo
{
    friend class RefInfoList;
    friend class RefInfoListNodePool;

    RefInfoListNode* m_next; // The next node in the list

public:
    RefInfoListNode(RefPosition* r, GenTree* t)
        : RefInfo(r, t)
    {
    }

    //------------------------------------------------------------------------
    // RefInfoListNode::Next: Returns the next node in the list.
    RefInfoListNode* Next() const
    {
        return m_next;
    }
};

//------------------------------------------------------------------------
// RefInfoList: used to store a list of `RefInfo` values for a
//                   node during `buildIntervals`.
//
// This list of 'RefInfoListNode's contains the source nodes consumed by
// a node, and is created by 'BuildNode'.
//
class RefInfoList final
{
    friend class RefInfoListNodePool;

    RefInfoListNode* m_head; // The head of the list
    RefInfoListNode* m_tail; // The tail of the list

public:
    RefInfoList()
        : m_head(nullptr)
        , m_tail(nullptr)
    {
    }

    RefInfoList(RefInfoListNode* node)
        : m_head(node)
        , m_tail(node)
    {
        assert(m_head->m_next == nullptr);
    }

    //------------------------------------------------------------------------
    // RefInfoList::IsEmpty: Returns true if the list is empty.
    //
    bool IsEmpty() const
    {
        return m_head == nullptr;
    }

    //------------------------------------------------------------------------
    // RefInfoList::Begin: Returns the first node in the list.
    //
    RefInfoListNode* Begin() const
    {
        return m_head;
    }

    //------------------------------------------------------------------------
    // RefInfoList::End: Returns the position after the last node in the
    //                        list. The returned value is suitable for use as
    //                        a sentinel for iteration.
    //
    RefInfoListNode* End() const
    {
        return nullptr;
    }

    //------------------------------------------------------------------------
    // RefInfoList::End: Returns the position after the last node in the
    //                        list. The returned value is suitable for use as
    //                        a sentinel for iteration.
    //
    RefInfoListNode* Last() const
    {
        return m_tail;
    }

    //------------------------------------------------------------------------
    // RefInfoList::Append: Appends a node to the list.
    //
    // Arguments:
    //    node - The node to append. Must not be part of an existing list.
    //
    void Append(RefInfoListNode* node)
    {
        assert(node->m_next == nullptr);

        if (m_tail == nullptr)
        {
            assert(m_head == nullptr);
            m_head = node;
        }
        else
        {
            m_tail->m_next = node;
        }

        m_tail = node;
    }
    //------------------------------------------------------------------------
    // RefInfoList::Append: Appends another list to this list.
    //
    // Arguments:
    //    other - The list to append.
    //
    void Append(RefInfoList other)
    {
        if (m_tail == nullptr)
        {
            assert(m_head == nullptr);
            m_head = other.m_head;
        }
        else
        {
            m_tail->m_next = other.m_head;
        }

        m_tail = other.m_tail;
    }

    //------------------------------------------------------------------------
    // RefInfoList::Prepend: Prepends a node to the list.
    //
    // Arguments:
    //    node - The node to prepend. Must not be part of an existing list.
    //
    void Prepend(RefInfoListNode* node)
    {
        assert(node->m_next == nullptr);

        if (m_head == nullptr)
        {
            assert(m_tail == nullptr);
            m_tail = node;
        }
        else
        {
            node->m_next = m_head;
        }

        m_head = node;
    }

    //------------------------------------------------------------------------
    // RefInfoList::Add: Adds a node to the list.
    //
    // Arguments:
    //    node    - The node to add. Must not be part of an existing list.
    //    prepend - True if it should be prepended (otherwise is appended)
    //
    void Add(RefInfoListNode* node, bool prepend)
    {
        if (prepend)
        {
            Prepend(node);
        }
        else
        {
            Append(node);
        }
    }

    //------------------------------------------------------------------------
    // removeListNode - retrieve the RefInfo for the given node
    //
    // Notes:
    //     The BuildNode methods use this helper to retrieve the RefInfo for child nodes
    //     from the useList being constructed.
    //
    RefInfoListNode* removeListNode(RefInfoListNode* listNode, RefInfoListNode* prevListNode)
    {
        RefInfoListNode* nextNode = listNode->Next();
        if (prevListNode == nullptr)
        {
            m_head = nextNode;
        }
        else
        {
            prevListNode->m_next = nextNode;
        }
        if (nextNode == nullptr)
        {
            m_tail = prevListNode;
        }
        listNode->m_next = nullptr;
        return listNode;
    }

    // removeListNode - remove the RefInfoListNode for the given GenTree node from the defList
    RefInfoListNode* removeListNode(GenTree* node);
    // Same as above but takes a multiRegIdx to support multi-reg nodes.
    RefInfoListNode* removeListNode(GenTree* node, unsigned multiRegIdx);

    //------------------------------------------------------------------------
    // GetRefPosition - retrieve the RefPosition for the given node
    //
    // Notes:
    //     The Build methods use this helper to retrieve the RefPosition for child nodes
    //     from the useList being constructed. Note that, if the user knows the order of the operands,
    //     it is expected that they should just retrieve them directly.

    RefPosition* GetRefPosition(GenTree* node)
    {
        for (RefInfoListNode *listNode = Begin(), *end = End(); listNode != end; listNode = listNode->Next())
        {
            if (listNode->treeNode == node)
            {
                return listNode->ref;
            }
        }
        assert(!"GetRefPosition didn't find the node");
        unreached();
    }

    //------------------------------------------------------------------------
    // RefInfoList::GetSecond: Gets the second node in the list.
    //
    // Arguments:
    //    (DEBUG ONLY) treeNode - The GenTree* we expect to be in the second node.
    //
    RefInfoListNode* GetSecond(INDEBUG(GenTree* treeNode))
    {
        noway_assert((Begin() != nullptr) && (Begin()->Next() != nullptr));
        RefInfoListNode* second = Begin()->Next();
        assert(second->treeNode == treeNode);
        return second;
    }

#ifdef DEBUG
    // Count - return the number of nodes in the list (DEBUG only)
    int Count()
    {
        int count = 0;
        for (RefInfoListNode *listNode = Begin(), *end = End(); listNode != end; listNode = listNode->Next())
        {
            count++;
        }
        return count;
    }
#endif // DEBUG
};

//------------------------------------------------------------------------
// RefInfoListNodePool: manages a pool of `RefInfoListNode`
//                      values to decrease overall memory usage
//                      during `buildIntervals`.
//
// `buildIntervals` involves creating a list of RefInfo items per
// node that either directly produces a set of registers or that is a
// contained node with register-producing sources. However, these lists
// are short-lived: they are destroyed once the use of the corresponding
// node is processed. As such, there is typically only a small number of
// `RefInfoListNode` values in use at any given time. Pooling these
// values avoids otherwise frequent allocations.
class RefInfoListNodePool final
{
    RefInfoListNode*      m_freeList;
    Compiler*             m_compiler;
    static const unsigned defaultPreallocation = 8;

public:
    RefInfoListNodePool(Compiler* compiler, unsigned preallocate = defaultPreallocation);
    RefInfoListNode* GetNode(RefPosition* r, GenTree* t);
    void             ReturnNode(RefInfoListNode* listNode);
};

#if TRACK_LSRA_STATS
enum LsraStat
{
#define LSRA_STAT_DEF(enum_name, enum_str) enum_name,
#include "lsra_stats.h"
#undef LSRA_STAT_DEF
#define REG_SEL_DEF(enum_name, value, short_str, orderSeqId)      STAT_##enum_name,
#define BUSY_REG_SEL_DEF(enum_name, value, short_str, orderSeqId) REG_SEL_DEF(enum_name, value, short_str, orderSeqId)
#include "lsra_score.h"
    COUNT
};
#endif // TRACK_LSRA_STATS

struct LsraBlockInfo
{
    // bbNum of the predecessor to use for the register location of live-in variables.
    // 0 for fgFirstBB.
    unsigned int predBBNum;
    weight_t     weight;
    bool         hasCriticalInEdge  : 1;
    bool         hasCriticalOutEdge : 1;
    bool         hasEHBoundaryIn    : 1;
    bool         hasEHBoundaryOut   : 1;
    bool         hasEHPred          : 1;

#if TRACK_LSRA_STATS
    // Per block maintained LSRA statistics.
    unsigned stats[LsraStat::COUNT];
#endif // TRACK_LSRA_STATS
};

enum RegisterScore
{
#define REG_SEL_DEF(enum_name, value, short_str, orderSeqId)      enum_name = value,
#define BUSY_REG_SEL_DEF(enum_name, value, short_str, orderSeqId) REG_SEL_DEF(enum_name, value, short_str, orderSeqId)
#include "lsra_score.h"
    NONE = 0
};

// This is sort of a bit mask
// The low order 2 bits will be 1 for defs, and 2 for uses
enum RefType : unsigned char
{
#define DEF_REFTYPE(memberName, memberValue, shortName) memberName = memberValue,
#include "lsra_reftypes.h"
#undef DEF_REFTYPE
};

// position in a block (for resolution)
enum BlockStartOrEnd
{
    BlockPositionStart = 0,
    BlockPositionEnd   = 1,
    PositionCount      = 2
};

inline bool RefTypeIsUse(RefType refType)
{
    return ((refType & RefTypeUse) == RefTypeUse);
}

inline bool RefTypeIsDef(RefType refType)
{
    return ((refType & RefTypeDef) == RefTypeDef);
}

typedef regNumberSmall* VarToRegMap;

typedef jitstd::list<Interval>                      IntervalList;
typedef jitstd::list<RefPosition>                   RefPositionList;
typedef jitstd::list<RefPosition>::iterator         RefPositionIterator;
typedef jitstd::list<RefPosition>::reverse_iterator RefPositionReverseIterator;

class Referenceable
{
public:
    Referenceable()
    {
        firstRefPosition  = nullptr;
        recentRefPosition = nullptr;
        lastRefPosition   = nullptr;
    }

    // A linked list of RefPositions.  These are only traversed in the forward
    // direction, and are not moved, so they don't need to be doubly linked
    // (see RefPosition).

    RefPosition* firstRefPosition;
    RefPosition* recentRefPosition;
    RefPosition* lastRefPosition;

    // Get the position of the next reference which is at or greater than
    // the current location (relies upon recentRefPosition being updated
    // during traversal).
    RefPosition* getNextRefPosition();
    LsraLocation getNextRefLocation();
};

class RegRecord : public Referenceable
{
public:
    RegRecord()
    {
        assignedInterval = nullptr;
        previousInterval = nullptr;
        regNum           = REG_NA;
        isCalleeSave     = false;
        registerType     = IntRegisterType;
    }

    void init(regNumber reg)
    {
#ifdef TARGET_ARM64
        // The Zero register, or the SP
        if ((reg == REG_ZR) || (reg == REG_SP))
        {
            // IsGeneralRegister returns false for REG_ZR and REG_SP
            regNum       = reg;
            registerType = IntRegisterType;
        }
        else
#endif
            if (emitter::isGeneralRegister(reg))
        {
            assert(registerType == IntRegisterType);
        }
        else if (emitter::isFloatReg(reg))
        {
            registerType = FloatRegisterType;
        }
#if defined(TARGET_XARCH) && defined(FEATURE_SIMD)
        else
        {
            assert(emitter::isMaskReg(reg));
            registerType = MaskRegisterType;
        }
#endif
        regNum       = reg;
        isCalleeSave = ((RBM_CALLEE_SAVED & genRegMask(reg)) != 0);
    }

#ifdef DEBUG
    // print out representation
    void dump();
    // concise representation for embedding
    void tinyDump();
#endif // DEBUG

    // DATA

    // interval to which this register is currently allocated.
    // If the interval is inactive (isActive == false) then it is not currently live,
    // and the register can be unassigned (i.e. setting assignedInterval to nullptr)
    // without spilling the register.
    Interval* assignedInterval;
    // Interval to which this register was previously allocated, and which was unassigned
    // because it was inactive.  This register will be reassigned to this Interval when
    // assignedInterval becomes inactive.
    Interval* previousInterval;

    regNumber     regNum;
    bool          isCalleeSave;
    RegisterType  registerType;
    unsigned char regOrder;
};

inline bool leafInRange(GenTree* leaf, int lower, int upper)
{
    if (!leaf->IsIntCnsFitsInI32())
    {
        return false;
    }
    if (leaf->AsIntCon()->gtIconVal < lower)
    {
        return false;
    }
    if (leaf->AsIntCon()->gtIconVal > upper)
    {
        return false;
    }

    return true;
}

inline bool leafInRange(GenTree* leaf, int lower, int upper, int multiple)
{
    if (!leafInRange(leaf, lower, upper))
    {
        return false;
    }
    if (leaf->AsIntCon()->gtIconVal % multiple)
    {
        return false;
    }

    return true;
}

inline bool leafAddInRange(GenTree* leaf, int lower, int upper, int multiple = 1)
{
    if (leaf->OperGet() != GT_ADD)
    {
        return false;
    }
    return leafInRange(leaf->gtGetOp2(), lower, upper, multiple);
}

inline bool isCandidateVar(const LclVarDsc* varDsc)
{
    return varDsc->lvLRACandidate;
}

/*XXXXXXXXXXXXXXXXXXXXXXXXXXXXXXXXXXXXXXXXXXXXXXXXXXXXXXXXXXXXXXXXXXXXXXXXXXXXX
XXXXXXXXXXXXXXXXXXXXXXXXXXXXXXXXXXXXXXXXXXXXXXXXXXXXXXXXXXXXXXXXXXXXXXXXXXXXXXX
XX                                                                           XX
XX                           LinearScan                                      XX
XX                                                                           XX
XX This is the container for the Linear Scan data structures and methods.    XX
XX                                                                           XX
XXXXXXXXXXXXXXXXXXXXXXXXXXXXXXXXXXXXXXXXXXXXXXXXXXXXXXXXXXXXXXXXXXXXXXXXXXXXXXX
XXXXXXXXXXXXXXXXXXXXXXXXXXXXXXXXXXXXXXXXXXXXXXXXXXXXXXXXXXXXXXXXXXXXXXXXXXXXXXX
*/
// OPTION 1: The algorithm as described in "Optimized Interval Splitting in a
// Linear Scan Register Allocator".  It is driven by iterating over the Interval
// lists.  In this case, we need multiple IntervalLists, and Intervals will be
// moved between them so they must be easily updated.

// OPTION 2: The algorithm is driven by iterating over the RefPositions.  In this
// case, we only need a single IntervalList, and it won't be updated.
// The RefPosition must refer to its Interval, and we need to be able to traverse
// to the next RefPosition in code order
// THIS IS THE OPTION CURRENTLY BEING PURSUED

class LinearScan : public LinearScanInterface
{
    friend class RefPosition;
    friend class Interval;
    friend class Lowering;

public:
    // This could use further abstraction.  From Compiler we need the tree,
    // the flowgraph and the allocator.
    LinearScan(Compiler* theCompiler);

    // This is the main driver
    virtual PhaseStatus doLinearScan();

    static bool isSingleRegister(regMaskTP regMask)
    {
        return (genExactlyOneBit(regMask));
    }

    // Initialize the block traversal for LSRA.
    // This resets the bbVisitedSet, and on the first invocation sets the blockSequence array,
    // which determines the order in which blocks will be allocated (currently called during Lowering).
    BasicBlock* startBlockSequence();
    // Move to the next block in sequence, updating the current block information.
    BasicBlock* moveToNextBlock();
    // Get the next block to be scheduled without changing the current block,
    // but updating the blockSequence during the first iteration if it is not fully computed.
    BasicBlock* getNextBlock();

    // This is called during code generation to update the location of variables
    virtual void recordVarLocationsAtStartOfBB(BasicBlock* bb);

    // This does the dataflow analysis and builds the intervals
    template <bool localVarsEnregistered>
    void buildIntervals();

    void buildInitialParamDef(const LclVarDsc* varDsc, regNumber paramReg);

    // This is where the actual assignment is done for scenarios where
    // no local var enregistration is done.
    void allocateRegistersMinimal();

// This is where the actual assignment is done
#ifdef TARGET_ARM64
    template <bool hasConsecutiveRegister = false>
#endif
    void allocateRegisters();
    // This is the resolution phase, where cross-block mismatches are fixed up
    template <bool localVarsEnregistered>
    void resolveRegisters();

    void writeRegisters(RefPosition* currentRefPosition, GenTree* tree);

    // Insert a copy in the case where a tree node value must be moved to a different
    // register at the point of use, or it is reloaded to a different register
    // than the one it was spilled from
    void insertCopyOrReload(BasicBlock* block, GenTree* tree, unsigned multiRegIdx, RefPosition* refPosition);

#if FEATURE_PARTIAL_SIMD_CALLEE_SAVE
    void      makeUpperVectorInterval(unsigned varIndex);
    Interval* getUpperVectorInterval(unsigned varIndex);

    // Save the upper half of a vector that lives in a callee-save register at the point of a call.
    void insertUpperVectorSave(GenTree*     tree,
                               RefPosition* refPosition,
                               Interval*    upperVectorInterval,
                               BasicBlock*  block);
    // Restore the upper half of a vector that's been partially spilled prior to a use in 'tree'.
    void insertUpperVectorRestore(GenTree*     tree,
                                  RefPosition* refPosition,
                                  Interval*    upperVectorInterval,
                                  BasicBlock*  block);
#endif // FEATURE_PARTIAL_SIMD_CALLEE_SAVE

    // resolve along one block-block edge
    enum ResolveType
    {
        ResolveSplit,
        ResolveJoin,
        ResolveCritical,
        ResolveSharedCritical,
        ResolveTypeCount
    };
#ifdef DEBUG
    static const char* resolveTypeName[ResolveTypeCount];
#endif

    enum WhereToInsert
    {
        InsertAtTop,
        InsertAtBottom
    };

#ifdef TARGET_ARM
    void addResolutionForDouble(BasicBlock*             block,
                                GenTree*                insertionPoint,
                                Interval**              sourceIntervals,
                                regNumberSmall*         location,
                                regNumber               toReg,
                                regNumber               fromReg,
                                ResolveType resolveType DEBUG_ARG(BasicBlock* fromBlock)
                                    DEBUG_ARG(BasicBlock* toBlock));
#endif

    void addResolution(BasicBlock*     block,
                       GenTree*        insertionPoint,
                       Interval*       interval,
                       regNumber       outReg,
                       regNumber inReg DEBUG_ARG(BasicBlock* fromBlock) DEBUG_ARG(BasicBlock* toBlock)
                           DEBUG_ARG(const char* reason));

    void handleOutgoingCriticalEdges(BasicBlock* block);

    void resolveEdge(BasicBlock*      fromBlock,
                     BasicBlock*      toBlock,
                     ResolveType      resolveType,
                     VARSET_VALARG_TP liveSet,
                     SingleTypeRegSet terminatorConsumedRegs);

    void resolveEdges();

    // Keep track of how many temp locations we'll need for spill
    void initMaxSpill();
    void updateMaxSpill(RefPosition* refPosition);
    void recordMaxSpill();

    // max simultaneous spill locations used of every type
    unsigned int maxSpill[TYP_COUNT];
    unsigned int currentSpill[TYP_COUNT];
    bool         needFloatTmpForFPCall;
    bool         needDoubleTmpForFPCall;
    bool         needNonIntegerRegisters;

#ifdef DEBUG
private:
    //------------------------------------------------------------------------
    // Should we stress lsra? This uses the DOTNET_JitStressRegs variable.
    //
    // The mask bits are currently divided into fields in which each non-zero value
    // is a distinct stress option (e.g. 0x3 is not a combination of 0x1 and 0x2).
    // However, subject to possible constraints (to be determined), the different
    // fields can be combined (e.g. 0x7 is a combination of 0x3 and 0x4).
    // Note that the field values are declared in a public enum, but the actual bits are
    // only accessed via accessors.

    unsigned lsraStressMask;

    // This controls the registers available for allocation
    enum LsraStressLimitRegs
    {
        LSRA_LIMIT_NONE      = 0,
        LSRA_LIMIT_CALLEE    = 0x1,
        LSRA_LIMIT_CALLER    = 0x2,
        LSRA_LIMIT_SMALL_SET = 0x3,
#if defined(TARGET_AMD64)
        LSRA_LIMIT_UPPER_SIMD_SET = 0x2000,
        LSRA_LIMIT_MASK           = 0x2003
#else
        LSRA_LIMIT_MASK = 0x3
#endif
    };

    LsraStressLimitRegs getStressLimitRegs()
    {
        return (LsraStressLimitRegs)(lsraStressMask & LSRA_LIMIT_MASK);
    }

    SingleTypeRegSet getConstrainedRegMask(RefPosition*     refPosition,
                                           RegisterType     regType,
                                           SingleTypeRegSet regMaskActual,
                                           SingleTypeRegSet regMaskConstrain,
                                           unsigned         minRegCount);
    SingleTypeRegSet stressLimitRegs(RefPosition* refPosition, RegisterType regType, SingleTypeRegSet mask);

    // This controls the heuristics used to select registers
    // These can be combined.
    enum LsraSelect
    {
        LSRA_SELECT_DEFAULT               = 0,
        LSRA_SELECT_REVERSE_HEURISTICS    = 0x04,
        LSRA_SELECT_REVERSE_CALLER_CALLEE = 0x08,
        LSRA_SELECT_NEAREST               = 0x10,
        LSRA_SELECT_MASK                  = 0x1c
    };
    LsraSelect getSelectionHeuristics()
    {
        return (LsraSelect)(lsraStressMask & LSRA_SELECT_MASK);
    }
    bool doReverseSelect()
    {
        return ((lsraStressMask & LSRA_SELECT_REVERSE_HEURISTICS) != 0);
    }
    bool doReverseCallerCallee()
    {
        return ((lsraStressMask & LSRA_SELECT_REVERSE_CALLER_CALLEE) != 0);
    }
    bool doSelectNearest()
    {
        return ((lsraStressMask & LSRA_SELECT_NEAREST) != 0);
    }

    // This controls the order in which basic blocks are visited during allocation
    enum LsraTraversalOrder
    {
        LSRA_TRAVERSE_LAYOUT     = 0x20,
        LSRA_TRAVERSE_PRED_FIRST = 0x40,
        LSRA_TRAVERSE_RANDOM     = 0x60, // NYI
        LSRA_TRAVERSE_DEFAULT    = LSRA_TRAVERSE_PRED_FIRST,
        LSRA_TRAVERSE_MASK       = 0x60
    };
    LsraTraversalOrder getLsraTraversalOrder()
    {
        if ((lsraStressMask & LSRA_TRAVERSE_MASK) == 0)
        {
            return LSRA_TRAVERSE_DEFAULT;
        }
        return (LsraTraversalOrder)(lsraStressMask & LSRA_TRAVERSE_MASK);
    }
    bool isTraversalLayoutOrder()
    {
        return getLsraTraversalOrder() == LSRA_TRAVERSE_LAYOUT;
    }
    bool isTraversalPredFirstOrder()
    {
        return getLsraTraversalOrder() == LSRA_TRAVERSE_PRED_FIRST;
    }

    // This controls whether lifetimes should be extended to the entire method.
    // Note that this has no effect under MinOpts
    enum LsraExtendLifetimes
    {
        LSRA_DONT_EXTEND           = 0,
        LSRA_EXTEND_LIFETIMES      = 0x80,
        LSRA_EXTEND_LIFETIMES_MASK = 0x80
    };
    LsraExtendLifetimes getLsraExtendLifeTimes()
    {
        return (LsraExtendLifetimes)(lsraStressMask & LSRA_EXTEND_LIFETIMES_MASK);
    }
    bool extendLifetimes()
    {
        return getLsraExtendLifeTimes() == LSRA_EXTEND_LIFETIMES;
    }

    // This controls whether variables locations should be set to the previous block in layout order
    // (LSRA_BLOCK_BOUNDARY_LAYOUT), or to that of the highest-weight predecessor (LSRA_BLOCK_BOUNDARY_PRED -
    // the default), or rotated (LSRA_BLOCK_BOUNDARY_ROTATE).
    enum LsraBlockBoundaryLocations
    {
        LSRA_BLOCK_BOUNDARY_PRED   = 0,
        LSRA_BLOCK_BOUNDARY_LAYOUT = 0x100,
        LSRA_BLOCK_BOUNDARY_ROTATE = 0x200,
        LSRA_BLOCK_BOUNDARY_MASK   = 0x300
    };
    LsraBlockBoundaryLocations getLsraBlockBoundaryLocations()
    {
        return (LsraBlockBoundaryLocations)(lsraStressMask & LSRA_BLOCK_BOUNDARY_MASK);
    }
    regNumber rotateBlockStartLocation(Interval* interval, regNumber targetReg, regMaskTP availableRegs);

    // This controls whether we always insert a GT_RELOAD instruction after a spill
    // Note that this can be combined with LSRA_SPILL_ALWAYS (or not)
    enum LsraReload
    {
        LSRA_NO_RELOAD_IF_SAME    = 0,
        LSRA_ALWAYS_INSERT_RELOAD = 0x400,
        LSRA_RELOAD_MASK          = 0x400
    };
    LsraReload getLsraReload()
    {
        return (LsraReload)(lsraStressMask & LSRA_RELOAD_MASK);
    }
    bool alwaysInsertReload()
    {
        return getLsraReload() == LSRA_ALWAYS_INSERT_RELOAD;
    }

    // This controls whether we spill everywhere
    enum LsraSpill
    {
        LSRA_DONT_SPILL_ALWAYS = 0,
        LSRA_SPILL_ALWAYS      = 0x800,
        LSRA_SPILL_MASK        = 0x800
    };
    LsraSpill getLsraSpill()
    {
        return (LsraSpill)(lsraStressMask & LSRA_SPILL_MASK);
    }
    bool spillAlways()
    {
        return getLsraSpill() == LSRA_SPILL_ALWAYS;
    }

    // This controls whether RefPositions that lower/codegen indicated as reg optional be
    // allocated a reg at all.
    enum LsraRegOptionalControl
    {
        LSRA_REG_OPTIONAL_DEFAULT  = 0,
        LSRA_REG_OPTIONAL_NO_ALLOC = 0x1000,
        LSRA_REG_OPTIONAL_MASK     = 0x1000
    };

    LsraRegOptionalControl getLsraRegOptionalControl()
    {
        return (LsraRegOptionalControl)(lsraStressMask & LSRA_REG_OPTIONAL_MASK);
    }

    bool regOptionalNoAlloc()
    {
        return getLsraRegOptionalControl() == LSRA_REG_OPTIONAL_NO_ALLOC;
    }

    bool candidatesAreStressLimited()
    {
        return ((lsraStressMask & (LSRA_LIMIT_MASK | LSRA_SELECT_MASK)) != 0);
    }

    bool stressInitialParamReg()
    {
        return compiler->compStressCompile(Compiler::STRESS_INITIAL_PARAM_REG, 25);
    }

    // Dump support
    void dumpDefList();
    void lsraDumpIntervals(const char* msg);
    void dumpRefPositions(const char* msg);
    void dumpVarRefPositions(const char* msg);

    // Checking code
    static bool IsLsraAdded(GenTree* node)
    {
        return ((node->gtDebugFlags & GTF_DEBUG_NODE_LSRA_ADDED) != 0);
    }
    static void SetLsraAdded(GenTree* node)
    {
        node->gtDebugFlags |= GTF_DEBUG_NODE_LSRA_ADDED;
    }
    static bool IsResolutionMove(GenTree* node);
    static bool IsResolutionNode(LIR::Range& containingRange, GenTree* node);

    void verifyFreeRegisters(regMaskTP regsToFree);
    void verifyFinalAllocation();
    void verifyResolutionMove(GenTree* resolutionNode, LsraLocation currentLocation);
#else  // !DEBUG
    bool doSelectNearest()
    {
        return false;
    }
    bool extendLifetimes()
    {
        return false;
    }
    bool spillAlways()
    {
        return false;
    }
    // In a retail build we support only the default traversal order
    bool isTraversalLayoutOrder()
    {
        return false;
    }
    bool isTraversalPredFirstOrder()
    {
        return true;
    }
    bool getLsraExtendLifeTimes()
    {
        return false;
    }
    static void SetLsraAdded(GenTree* node)
    {
        // do nothing; checked only under #DEBUG
    }
    bool candidatesAreStressLimited()
    {
        return false;
    }
    bool stressInitialParamReg()
    {
        return false;
    }
#endif // !DEBUG

public:
    // Used by Lowering when considering whether to split Longs, as well as by identifyCandidates().
    bool isRegCandidate(LclVarDsc* varDsc);

    bool isContainableMemoryOp(GenTree* node);

private:
    // Determine which locals are candidates for allocation
    template <bool localVarsEnregistered>
    void identifyCandidates();

    // determine which locals are used in EH constructs we don't want to deal with
    void identifyCandidatesExceptionDataflow();

    void buildPhysRegRecords();

#ifdef DEBUG
    void checkLastUses(BasicBlock* block);
    int  ComputeOperandDstCount(GenTree* operand);
    int  ComputeAvailableSrcCount(GenTree* node);
#endif // DEBUG

    void setFrameType();

    // Update allocations at start/end of block
    void unassignIntervalBlockStart(RegRecord* regRecord, VarToRegMap inVarToRegMap);
    template <bool localVarsEnregistered>
    void processBlockEndAllocation(BasicBlock* current);

    // Record variable locations at start/end of block
    void processBlockStartLocations(BasicBlock* current);
    void processBlockEndLocations(BasicBlock* current);
    void resetAllRegistersState();

#ifdef TARGET_ARM
    bool       isSecondHalfReg(RegRecord* regRec, Interval* interval);
    RegRecord* getSecondHalfRegRec(RegRecord* regRec);
    RegRecord* findAnotherHalfRegRec(RegRecord* regRec);
    regNumber  findAnotherHalfRegNum(regNumber regNum);
    bool       canSpillDoubleReg(RegRecord* physRegRecord, LsraLocation refLocation);
    void       unassignDoublePhysReg(RegRecord* doubleRegRecord);
#endif
    void     clearAssignedInterval(RegRecord* reg ARM_ARG(RegisterType regType));
    void     updateAssignedInterval(RegRecord* reg, Interval* interval ARM_ARG(RegisterType regType));
    void     updatePreviousInterval(RegRecord* reg, Interval* interval ARM_ARG(RegisterType regType));
    bool     canRestorePreviousInterval(RegRecord* regRec, Interval* assignedInterval);
    bool     isAssignedToInterval(Interval* interval, RegRecord* regRec);
    bool     isRefPositionActive(RefPosition* refPosition, LsraLocation refLocation);
    bool     canSpillReg(RegRecord* physRegRecord, LsraLocation refLocation);
    weight_t getSpillWeight(RegRecord* physRegRecord);

    // insert refpositions representing prolog zero-inits which will be added later
    void insertZeroInitRefPositions();

    void addKillForRegs(regMaskTP mask, LsraLocation currentLoc);

    void resolveConflictingDefAndUse(Interval* interval, RefPosition* defRefPosition);

    void buildRefPositionsForNode(GenTree* tree, LsraLocation loc);

#if FEATURE_PARTIAL_SIMD_CALLEE_SAVE
    void buildUpperVectorSaveRefPositions(GenTree* tree, LsraLocation currentLoc DEBUG_ARG(regMaskTP fpCalleeKillSet));
    void buildUpperVectorRestoreRefPosition(
        Interval* lclVarInterval, LsraLocation currentLoc, GenTree* node, bool isUse, unsigned multiRegIdx);
#endif // FEATURE_PARTIAL_SIMD_CALLEE_SAVE

#if defined(UNIX_AMD64_ABI) || defined(TARGET_LOONGARCH64) || defined(TARGET_RISCV64)
    // For AMD64 on SystemV machines. This method
    // is called as replacement for raUpdateRegStateForArg
    // that is used on Windows. On System V systems a struct can be passed
    // partially using registers from the 2 register files.
    //
    // For LoongArch64's ABI, a struct can be passed
    // partially using registers from the 2 register files.
    void UpdateRegStateForStructArg(LclVarDsc* argDsc);
#endif // defined(UNIX_AMD64_ABI) || defined(TARGET_LOONGARCH64) || defined(TARGET_RISCV64)

    // Update reg state for an incoming register argument
    void updateRegStateForArg(LclVarDsc* argDsc);

    inline bool isCandidateLocalRef(GenTree* tree)
    {
        if (tree->IsLocal())
        {
            const LclVarDsc* varDsc = compiler->lvaGetDesc(tree->AsLclVarCommon());
            return isCandidateVar(varDsc);
        }
        return false;
    }

    // Helpers for getKillSetForNode().
    regMaskTP getKillSetForStoreInd(GenTreeStoreInd* tree);
    regMaskTP getKillSetForShiftRotate(GenTreeOp* tree);
    regMaskTP getKillSetForMul(GenTreeOp* tree);
    regMaskTP getKillSetForCall(GenTreeCall* call);
    regMaskTP getKillSetForModDiv(GenTreeOp* tree);
    regMaskTP getKillSetForBlockStore(GenTreeBlk* blkNode);
    regMaskTP getKillSetForReturn();
    regMaskTP getKillSetForProfilerHook();
#ifdef FEATURE_HW_INTRINSICS
    regMaskTP getKillSetForHWIntrinsic(GenTreeHWIntrinsic* node);
#endif // FEATURE_HW_INTRINSICS

// Return the registers killed by the given tree node.
// This is used only for an assert, and for stress, so it is only defined under DEBUG.
// Otherwise, the Build methods should obtain the killMask from the appropriate method above.
#ifdef DEBUG
    regMaskTP getKillSetForNode(GenTree* tree);
#endif

    // Given some tree node add refpositions for all the registers this node kills
    bool buildKillPositionsForNode(GenTree* tree, LsraLocation currentLoc, regMaskTP killMask);

    SingleTypeRegSet allRegs(RegisterType rt);
    SingleTypeRegSet allByteRegs();
    SingleTypeRegSet allSIMDRegs();
    SingleTypeRegSet lowSIMDRegs();
    SingleTypeRegSet internalFloatRegCandidates();

    void makeRegisterInactive(RegRecord* physRegRecord);
    void freeRegister(RegRecord* physRegRecord);
    void freeRegisters(regMaskTP regsToFree);

    // Get the type that this tree defines.
    var_types getDefType(GenTree* tree)
    {
        var_types type = tree->TypeGet();
        if (type == TYP_STRUCT)
        {
            assert(tree->OperIs(GT_LCL_VAR, GT_STORE_LCL_VAR));
            GenTreeLclVar* lclVar = tree->AsLclVar();
            LclVarDsc*     varDsc = compiler->lvaGetDesc(lclVar);
            type                  = varDsc->GetRegisterType(lclVar);
        }
        assert(type != TYP_UNDEF && type != TYP_STRUCT);
        return type;
    }

    // Managing internal registers during the BuildNode process.
    RefPosition* defineNewInternalTemp(GenTree* tree, RegisterType regType, SingleTypeRegSet candidates);
    RefPosition* buildInternalIntRegisterDefForNode(GenTree* tree, SingleTypeRegSet internalCands = RBM_NONE);
    RefPosition* buildInternalFloatRegisterDefForNode(GenTree* tree, SingleTypeRegSet internalCands = RBM_NONE);
#if defined(FEATURE_SIMD)
    RefPosition* buildInternalMaskRegisterDefForNode(GenTree* tree, SingleTypeRegSet internalCands = RBM_NONE);
#endif
    void buildInternalRegisterUses();

    void writeLocalReg(GenTreeLclVar* lclNode, unsigned varNum, regNumber reg);
    void resolveLocalRef(BasicBlock* block, GenTreeLclVar* treeNode, RefPosition* currentRefPosition);

    void insertMove(BasicBlock* block, GenTree* insertionPoint, unsigned lclNum, regNumber inReg, regNumber outReg);

    void insertSwap(
        BasicBlock* block, GenTree* insertionPoint, unsigned lclNum1, regNumber reg1, unsigned lclNum2, regNumber reg2);

private:
    Interval* newInterval(RegisterType regType);

    Interval* getIntervalForLocalVar(unsigned varIndex)
    {
        assert(varIndex < compiler->lvaTrackedCount);
        assert(localVarIntervals[varIndex] != nullptr);
        return localVarIntervals[varIndex];
    }

    Interval* getIntervalForLocalVarNode(GenTreeLclVarCommon* tree)
    {
        const LclVarDsc* varDsc = compiler->lvaGetDesc(tree);
        assert(varDsc->lvTracked);
        return getIntervalForLocalVar(varDsc->lvVarIndex);
    }

    RegRecord* getRegisterRecord(regNumber regNum);

    RefPosition* newRefPositionRaw(LsraLocation nodeLocation, GenTree* treeNode, RefType refType);

    RefPosition* newRefPosition(Interval*        theInterval,
                                LsraLocation     theLocation,
                                RefType          theRefType,
                                GenTree*         theTreeNode,
                                SingleTypeRegSet mask,
                                unsigned         multiRegIdx = 0);

    RefPosition* newRefPosition(
        regNumber reg, LsraLocation theLocation, RefType theRefType, GenTree* theTreeNode, SingleTypeRegSet mask);

    void applyCalleeSaveHeuristics(RefPosition* rp);

    void checkConflictingDefUse(RefPosition* rp);

    void associateRefPosWithInterval(RefPosition* rp);

    weight_t getWeight(RefPosition* refPos);

    /*****************************************************************************
     * Register management
     ****************************************************************************/
    RegisterType getRegisterType(Interval* currentInterval, RefPosition* refPosition);

#ifdef DEBUG
    const char* getScoreName(RegisterScore score);
#endif
    template <bool needsConsecutiveRegisters = false>
    regNumber allocateReg(Interval* current, RefPosition* refPosition DEBUG_ARG(RegisterScore* registerScore));
    regNumber allocateRegMinimal(Interval* current, RefPosition* refPosition DEBUG_ARG(RegisterScore* registerScore));
    template <bool needsConsecutiveRegisters = false>
    regNumber assignCopyReg(RefPosition* refPosition);
    regNumber assignCopyRegMinimal(RefPosition* refPosition);

    bool isMatchingConstant(RegRecord* physRegRecord, RefPosition* refPosition);
    bool isSpillCandidate(Interval* current, RefPosition* refPosition, RegRecord* physRegRecord);
    void checkAndAssignInterval(RegRecord* regRec, Interval* interval);
    void assignPhysReg(RegRecord* regRec, Interval* interval);
    void assignPhysReg(regNumber reg, Interval* interval)
    {
        assignPhysReg(getRegisterRecord(reg), interval);
    }

    bool isAssigned(RegRecord* regRec ARM_ARG(RegisterType newRegType));
    void checkAndClearInterval(RegRecord* regRec, RefPosition* spillRefPosition);
    void unassignPhysReg(RegRecord* regRec ARM_ARG(RegisterType newRegType));
    void unassignPhysReg(RegRecord* regRec, RefPosition* spillRefPosition);
    void unassignPhysRegNoSpill(RegRecord* reg);
    void unassignPhysReg(regNumber reg)
    {
        unassignPhysReg(getRegisterRecord(reg), nullptr);
    }

    void setIntervalAsSpilled(Interval* interval);
    void setIntervalAsSplit(Interval* interval);
    void spillInterval(Interval* interval, RefPosition* fromRefPosition DEBUGARG(RefPosition* toRefPosition));

    void processKills(RefPosition* killRefPosition);
    void spillGCRefs(RefPosition* killRefPosition);

    /*****************************************************************************
     * Register selection
     ****************************************************************************/

#if defined(TARGET_ARM64)
    bool             canAssignNextConsecutiveRegisters(RefPosition* firstRefPosition, regNumber firstRegAssigned);
    void             assignConsecutiveRegisters(RefPosition* firstRefPosition, regNumber firstRegAssigned);
    SingleTypeRegSet getConsecutiveCandidates(SingleTypeRegSet  candidates,
                                              RefPosition*      refPosition,
                                              SingleTypeRegSet* busyCandidates);
    SingleTypeRegSet filterConsecutiveCandidates(SingleTypeRegSet  candidates,
                                                 unsigned int      registersNeeded,
                                                 SingleTypeRegSet* allConsecutiveCandidates);
    SingleTypeRegSet filterConsecutiveCandidatesForSpill(SingleTypeRegSet consecutiveCandidates,
                                                         unsigned int     registersNeeded);
#endif // TARGET_ARM64

    SingleTypeRegSet getFreeCandidates(regMaskTP candidates, var_types regType)
    {
        regMaskTP result = candidates & m_AvailableRegs;
#ifdef TARGET_ARM
        // For TYP_DOUBLE on ARM, we can only use register for which the odd half is
        // also available.
        if (regType == TYP_DOUBLE)
        {
            result &= (m_AvailableRegs >> 1);
        }
#endif // TARGET_ARM
        return result.GetRegSetForType(regType);
    }

#ifdef DEBUG
    class RegisterSelection;
    // For lsra ordering experimentation

    typedef void (LinearScan::RegisterSelection::*HeuristicFn)();
    typedef JitHashTable<RegisterScore, JitSmallPrimitiveKeyFuncs<RegisterScore>, HeuristicFn> ScoreMappingTable;
#define REGSELECT_HEURISTIC_COUNT 17
#endif

    class RegisterSelection
    {
    public:
        RegisterSelection(LinearScan* linearScan);

        // Perform register selection and update currentInterval or refPosition
        template <bool hasConsecutiveRegister = false>
        FORCEINLINE SingleTypeRegSet select(Interval*                currentInterval,
                                            RefPosition* refPosition DEBUG_ARG(RegisterScore* registerScore));

        FORCEINLINE SingleTypeRegSet selectMinimal(Interval*                currentInterval,
                                                   RefPosition* refPosition DEBUG_ARG(RegisterScore* registerScore));

        // If the register is from unassigned set such that it was not already
        // assigned to the current interval
        FORCEINLINE bool foundUnassignedReg()
        {
            assert(found && isSingleRegister(foundRegBit));
            bool isUnassignedReg = ((foundRegBit & unassignedSet) != RBM_NONE);
            return isUnassignedReg && !isAlreadyAssigned();
        }

        // Did register selector decide to spill this interval
        FORCEINLINE bool isSpilling()
        {
            return (foundRegBit & freeCandidates) == RBM_NONE;
        }

        // Is the value one of the constant that is already in a register
        FORCEINLINE bool isMatchingConstant()
        {
            assert(found && isSingleRegister(foundRegBit));
            return (matchingConstants & foundRegBit) != RBM_NONE;
        }

        // Did we apply CONST_AVAILABLE heuristics
        FORCEINLINE bool isConstAvailable()
        {
            return constAvailableApplied;
        }

    private:
#ifdef DEBUG
        RegisterScore      RegSelectionOrder[REGSELECT_HEURISTIC_COUNT] = {NONE};
        ScoreMappingTable* mappingTable                                 = nullptr;
#endif
        LinearScan*  linearScan      = nullptr;
        Interval*    currentInterval = nullptr;
        RefPosition* refPosition     = nullptr;

        RegisterType regType = RegisterType::TYP_UNKNOWN;

        SingleTypeRegSet candidates;
        SingleTypeRegSet preferences     = RBM_NONE;
        Interval*        relatedInterval = nullptr;

        SingleTypeRegSet relatedPreferences = RBM_NONE;
        LsraLocation     rangeEndLocation;
        LsraLocation     relatedLastLocation;
        bool             preferCalleeSave = false;
        RefPosition*     rangeEndRefPosition;
        RefPosition*     lastRefPosition;
        SingleTypeRegSet callerCalleePrefs = RBM_NONE;
        LsraLocation     lastLocation;

        SingleTypeRegSet foundRegBit;

        SingleTypeRegSet prevRegBit = RBM_NONE;

        // These are used in the post-selection updates, and must be set for any selection.
        SingleTypeRegSet freeCandidates;
        SingleTypeRegSet matchingConstants;
        SingleTypeRegSet unassignedSet;

        // Compute the sets for COVERS, OWN_PREFERENCE, COVERS_RELATED, COVERS_FULL and UNASSIGNED together,
        // as they all require similar computation.
        SingleTypeRegSet coversSet;
        SingleTypeRegSet preferenceSet;
        SingleTypeRegSet coversRelatedSet;
        SingleTypeRegSet coversFullSet;
        bool             coversSetsCalculated  = false;
        bool             found                 = false;
        bool             skipAllocation        = false;
        bool             coversFullApplied     = false;
        bool             constAvailableApplied = false;

        // If the selected register is already assigned to the current internal
        FORCEINLINE bool isAlreadyAssigned()
        {
            assert(found && isSingleRegister(candidates));
            return (prevRegBit & preferences) == foundRegBit;
        }

        bool             applySelection(int selectionScore, SingleTypeRegSet selectionCandidates);
        bool             applySingleRegSelection(int selectionScore, SingleTypeRegSet selectionCandidate);
        FORCEINLINE void calculateCoversSets();
        FORCEINLINE void calculateUnassignedSets();
        FORCEINLINE void reset(Interval* interval, RefPosition* refPosition);
        FORCEINLINE void resetMinimal(Interval* interval, RefPosition* refPosition);

#define REG_SEL_DEF(stat, value, shortname, orderSeqId)      FORCEINLINE void try_##stat();
#define BUSY_REG_SEL_DEF(stat, value, shortname, orderSeqId) REG_SEL_DEF(stat, value, shortname, orderSeqId)
#include "lsra_score.h"
    };

    RegisterSelection* regSelector;

    /*****************************************************************************
     * For Resolution phase
     ****************************************************************************/
    // TODO-Throughput: Consider refactoring this so that we keep a map from regs to vars for better scaling
    unsigned int regMapCount;

    // When we split edges, we create new blocks, and instead of expanding the VarToRegMaps, we
    // rely on the property that the "in" map is the same as the "from" block of the edge, and the
    // "out" map is the same as the "to" block of the edge (by construction).
    // So, for any block whose bbNum is greater than bbNumMaxBeforeResolution, we use the
    // splitBBNumToTargetBBNumMap.
    // TODO-Throughput: We may want to look into the cost/benefit tradeoff of doing this vs. expanding
    // the arrays.

    unsigned bbNumMaxBeforeResolution;
    struct SplitEdgeInfo
    {
        unsigned fromBBNum;
        unsigned toBBNum;
    };
    typedef JitHashTable<unsigned, JitSmallPrimitiveKeyFuncs<unsigned>, SplitEdgeInfo> SplitBBNumToTargetBBNumMap;
    SplitBBNumToTargetBBNumMap*                                                        splitBBNumToTargetBBNumMap;
    SplitBBNumToTargetBBNumMap*                                                        getSplitBBNumToTargetBBNumMap()
    {
        if (splitBBNumToTargetBBNumMap == nullptr)
        {
            splitBBNumToTargetBBNumMap =
                new (getAllocator(compiler)) SplitBBNumToTargetBBNumMap(getAllocator(compiler));
        }
        return splitBBNumToTargetBBNumMap;
    }
    SplitEdgeInfo getSplitEdgeInfo(unsigned int bbNum);

    void        initVarRegMaps();
    void        setInVarRegForBB(unsigned int bbNum, unsigned int varNum, regNumber reg);
    void        setOutVarRegForBB(unsigned int bbNum, unsigned int varNum, regNumber reg);
    VarToRegMap getInVarToRegMap(unsigned int bbNum);
    VarToRegMap getOutVarToRegMap(unsigned int bbNum);
    void        setVarReg(VarToRegMap map, unsigned int trackedVarIndex, regNumber reg);
    regNumber   getVarReg(VarToRegMap map, unsigned int trackedVarIndex);
    // Initialize the incoming VarToRegMap to the given map values (generally a predecessor of
    // the block)
    VarToRegMap setInVarToRegMap(unsigned int bbNum, VarToRegMap srcVarToRegMap);

    regNumber getTempRegForResolution(BasicBlock*      fromBlock,
                                      BasicBlock*      toBlock,
                                      var_types        type,
                                      VARSET_VALARG_TP sharedCriticalLiveSet,
                                      SingleTypeRegSet terminatorConsumedRegs);

#ifdef TARGET_ARM64
    typedef JitHashTable<RefPosition*, JitPtrKeyFuncs<RefPosition>, RefPosition*> NextConsecutiveRefPositionsMap;
    NextConsecutiveRefPositionsMap*                                               nextConsecutiveRefPositionMap;
    NextConsecutiveRefPositionsMap*                                               getNextConsecutiveRefPositionsMap()
    {
        if (nextConsecutiveRefPositionMap == nullptr)
        {
            nextConsecutiveRefPositionMap =
                new (getAllocator(compiler)) NextConsecutiveRefPositionsMap(getAllocator(compiler));
        }
        return nextConsecutiveRefPositionMap;
    }
    FORCEINLINE RefPosition* getNextConsecutiveRefPosition(RefPosition* refPosition);
    void getLowVectorOperandAndCandidates(HWIntrinsic intrin, size_t* operandNum, SingleTypeRegSet* candidates);
#endif

#ifdef DEBUG
    void dumpVarToRegMap(VarToRegMap map);
    void dumpInVarToRegMap(BasicBlock* block);
    void dumpOutVarToRegMap(BasicBlock* block);

    // There are three points at which a tuple-style dump is produced, and each
    // differs slightly:
    //   - In LSRA_DUMP_PRE, it does a simple dump of each node, with indications of what
    //     tree nodes are consumed.
    //   - In LSRA_DUMP_REFPOS, which is after the intervals are built, but before
    //     register allocation, each node is dumped, along with all of the RefPositions,
    //     The Intervals are identifed as Lnnn for lclVar intervals, Innn for other
    //     intervals, and Tnnn for internal temps.
    //   - In LSRA_DUMP_POST, which is after register allocation, the registers are
    //     shown.

    enum LsraTupleDumpMode
    {
        LSRA_DUMP_PRE,
        LSRA_DUMP_REFPOS,
        LSRA_DUMP_POST
    };
    void lsraGetOperandString(GenTree* tree, LsraTupleDumpMode mode, char* operandString, unsigned operandStringLength);
    void lsraDispNode(GenTree* tree, LsraTupleDumpMode mode, bool hasDest);
    void DumpOperandDefs(
        GenTree* operand, bool& first, LsraTupleDumpMode mode, char* operandString, const unsigned operandStringLength);
    void TupleStyleDump(LsraTupleDumpMode mode);

    LsraLocation maxNodeLocation;

    // Width of various fields - used to create a streamlined dump during allocation that shows the
    // state of all the registers in columns.
    int regColumnWidth;
    int regTableIndent;

    const char* columnSeparator;
    const char* line;
    const char* leftBox;
    const char* middleBox;
    const char* rightBox;

    static const int MAX_FORMAT_CHARS = 12;
    char             intervalNameFormat[MAX_FORMAT_CHARS];
    char             smallLocalsIntervalNameFormat[MAX_FORMAT_CHARS]; // used for V01 to V09 (to match V%02u format)
    char             regNameFormat[MAX_FORMAT_CHARS];
    char             shortRefPositionFormat[MAX_FORMAT_CHARS];
    char             emptyRefPositionFormat[MAX_FORMAT_CHARS];
    char             indentFormat[MAX_FORMAT_CHARS];
    static const int MAX_LEGEND_FORMAT_CHARS = 34;
    char             bbRefPosFormat[MAX_LEGEND_FORMAT_CHARS];
    char             legendFormat[MAX_LEGEND_FORMAT_CHARS];

    // How many rows have we printed since last printing a "title row"?
    static const int MAX_ROWS_BETWEEN_TITLES = 50;
    int              rowCountSinceLastTitle;
    // Current mask of registers being printed in the dump.
    regMaskTP lastDumpedRegisters;
    regMaskTP registersToDump;
    int       lastUsedRegNumIndex;
    bool      shouldDumpReg(regNumber regNum)
    {
        return (registersToDump & genRegMask(regNum)) != 0;
    }

    void dumpRegRecordHeader();
    void dumpRegRecordTitle();
    void dumpRegRecordTitleIfNeeded();
    void dumpRegRecordTitleLines();
    void dumpRegRecords();
    void dumpNewBlock(BasicBlock* currentBlock, LsraLocation location);
    // An abbreviated RefPosition dump for printing with column-based register state
    void dumpRefPositionShort(RefPosition* refPosition, BasicBlock* currentBlock);
    // Print the number of spaces occupied by a dumpRefPositionShort()
    void dumpEmptyRefPosition();
    // Print the number of spaces occupied by tree ID.
    void dumpEmptyTreeID();
    // A dump of Referent, in exactly regColumnWidth characters
    void dumpIntervalName(Interval* interval);

    // Events during the allocation phase that cause some dump output
    enum LsraDumpEvent
    {
        // Conflicting def/use
        LSRA_EVENT_DEFUSE_CONFLICT,
        LSRA_EVENT_DEFUSE_FIXED_DELAY_USE,
        LSRA_EVENT_DEFUSE_CASE1,
        LSRA_EVENT_DEFUSE_CASE2,
        LSRA_EVENT_DEFUSE_CASE3,
        LSRA_EVENT_DEFUSE_CASE4,
        LSRA_EVENT_DEFUSE_CASE5,
        LSRA_EVENT_DEFUSE_CASE6,

        // Spilling
        LSRA_EVENT_SPILL,
        LSRA_EVENT_SPILL_EXTENDED_LIFETIME,
        LSRA_EVENT_RESTORE_PREVIOUS_INTERVAL,
        LSRA_EVENT_RESTORE_PREVIOUS_INTERVAL_AFTER_SPILL,
        LSRA_EVENT_DONE_KILL_GC_REFS,
        LSRA_EVENT_NO_GC_KILLS,

        // Block boundaries
        LSRA_EVENT_START_BB,
        LSRA_EVENT_END_BB,

        // Miscellaneous
        LSRA_EVENT_FREE_REGS,
        LSRA_EVENT_UPPER_VECTOR_SAVE,
        LSRA_EVENT_UPPER_VECTOR_RESTORE,
        LSRA_EVENT_KILL_REGS,

        // Characteristics of the current RefPosition
        LSRA_EVENT_INCREMENT_RANGE_END, // ???
        LSRA_EVENT_LAST_USE,
        LSRA_EVENT_LAST_USE_DELAYED,
        LSRA_EVENT_NEEDS_NEW_REG,

        // Allocation decisions
        LSRA_EVENT_FIXED_REG,
        LSRA_EVENT_EXP_USE,
        LSRA_EVENT_ZERO_REF,
        LSRA_EVENT_NO_ENTRY_REG_ALLOCATED,
        LSRA_EVENT_KEPT_ALLOCATION,
        LSRA_EVENT_COPY_REG,
        LSRA_EVENT_MOVE_REG,
        LSRA_EVENT_ALLOC_REG,
        LSRA_EVENT_NO_REG_ALLOCATED,
        LSRA_EVENT_RELOAD,
        LSRA_EVENT_SPECIAL_PUTARG,
        LSRA_EVENT_REUSE_REG,
    };
    void dumpLsraAllocationEvent(LsraDumpEvent event,
                                 Interval*     interval      = nullptr,
                                 regNumber     reg           = REG_NA,
                                 BasicBlock*   currentBlock  = nullptr,
                                 RegisterScore registerScore = NONE,
                                 regMaskTP     regMask       = RBM_NONE);

    void validateIntervals();

    void stressSetRandomParameterPreferences();
#endif // DEBUG

#if TRACK_LSRA_STATS
    unsigned regCandidateVarCount;
    void     updateLsraStat(LsraStat stat, unsigned currentBBNum);
    void     dumpLsraStats(FILE* file);
    LsraStat getLsraStatFromScore(RegisterScore registerScore);
    LsraStat firstRegSelStat = STAT_FREE;

public:
    virtual void       dumpLsraStatsCsv(FILE* file);
    virtual void       dumpLsraStatsSummary(FILE* file);
    static const char* getStatName(unsigned stat);

#define INTRACK_STATS(x) x
#define INTRACK_STATS_IF(condition, work)                                                                              \
    if (condition)                                                                                                     \
    {                                                                                                                  \
        work;                                                                                                          \
    }

#else // !TRACK_LSRA_STATS
#define INTRACK_STATS(x)
#define INTRACK_STATS_IF(condition, work)
#endif // !TRACK_LSRA_STATS

private:
    Compiler*     compiler;
    CompAllocator getAllocator(Compiler* comp)
    {
        return comp->getAllocator(CMK_LSRA);
    }

#ifdef DEBUG
    // This is used for dumping
    RefPosition* activeRefPosition;
#endif // DEBUG

    IntervalList intervals;

    RegRecord physRegs[REG_COUNT];

    // Map from tracked variable index to Interval*.
    Interval** localVarIntervals;

    // Set of blocks that have been visited.
    BlockSet bbVisitedSet;
    void     markBlockVisited(BasicBlock* block)
    {
        BlockSetOps::AddElemD(compiler, bbVisitedSet, block->bbNum);
    }
    void clearVisitedBlocks()
    {
        BlockSetOps::ClearD(compiler, bbVisitedSet);
    }
    bool isBlockVisited(BasicBlock* block)
    {
        return BlockSetOps::IsMember(compiler, bbVisitedSet, block->bbNum);
    }

#if DOUBLE_ALIGN
    bool doDoubleAlign;
#endif

    // A map from bbNum to the block information used during register allocation.
    LsraBlockInfo* blockInfo;

    BasicBlock* findPredBlockForLiveIn(BasicBlock* block, BasicBlock* prevBlock DEBUGARG(bool* pPredBlockIsAllocated));

    // The order in which the blocks will be allocated.
    // This is any array of BasicBlock*, in the order in which they should be traversed.
    BasicBlock** blockSequence;
    // The verifiedAllBBs flag indicates whether we have verified that all BBs have been
    // included in the blockSeuqence above, during setBlockSequence().
    bool            verifiedAllBBs;
    void            setBlockSequence();
    int             compareBlocksForSequencing(BasicBlock* block1, BasicBlock* block2, bool useBlockWeights);
    BasicBlockList* blockSequenceWorkList;
    bool            blockSequencingDone;
#ifdef DEBUG
    // LSRA must not change number of blocks and blockEpoch that it initializes at start.
    unsigned blockEpoch;
#endif // DEBUG
    void        addToBlockSequenceWorkList(BlockSet sequencedBlockSet, BasicBlock* block, BlockSet& predSet);
    void        removeFromBlockSequenceWorkList(BasicBlockList* listNode, BasicBlockList* prevNode);
    BasicBlock* getNextCandidateFromWorkList();

    // Indicates whether the allocation pass has been completed.
    bool allocationPassComplete;

    // The bbNum of the block being currently allocated or resolved.
    unsigned int curBBNum;
    // The current location
    LsraLocation currentLoc;
    // The first location in a cold or funclet block.
    LsraLocation firstColdLoc;
    // The ordinal of the block we're on (i.e. this is the curBBSeqNum-th block we've allocated).
    unsigned int curBBSeqNum;
    // The number of blocks that we've sequenced.
    unsigned int bbSeqCount;
    // The Location of the start of the current block.
    LsraLocation curBBStartLocation;
    // True if the method contains any critical edges.
    bool hasCriticalEdges;

#ifdef DEBUG
    // Tracks the GenTree* for which intervals are being
    // built. Use for displaying in allocation table.
    GenTree* currBuildNode;
#endif

    // True if there are any register candidate lclVars available for allocation.
    bool enregisterLocalVars;

    virtual bool willEnregisterLocalVars() const
    {
        return enregisterLocalVars;
    }

    // Ordered list of RefPositions
    RefPositionList refPositions;

    // Head of linked list of RefTypeKill ref positions
    RefPosition* killHead;
    // Tail slot of linked list of RefTypeKill ref positions
    RefPosition** killTail;

    // Per-block variable location mappings: an array indexed by block number that yields a
    // pointer to an array of regNumber, one per variable.
    VarToRegMap* inVarToRegMaps;
    VarToRegMap* outVarToRegMaps;

    // A temporary VarToRegMap used during the resolution of critical edges.
    VarToRegMap                 sharedCriticalVarToRegMap;
    PhasedVar<regMaskTP>        actualRegistersMask;
    PhasedVar<SingleTypeRegSet> availableIntRegs;
    PhasedVar<SingleTypeRegSet> availableFloatRegs;
    PhasedVar<SingleTypeRegSet> availableDoubleRegs;
#if defined(TARGET_XARCH) || defined(TARGET_ARM64)
    PhasedVar<SingleTypeRegSet> availableMaskRegs;
#endif
    PhasedVar<SingleTypeRegSet>* availableRegs[TYP_COUNT];

#if defined(TARGET_XARCH) || defined(TARGET_ARM64)
#define allAvailableRegs (availableIntRegs | availableFloatRegs | availableMaskRegs)
#else
#define allAvailableRegs (availableIntRegs | availableFloatRegs)
#endif

    // Register mask of argument registers currently occupied because we saw a
    // PUTARG_REG node. Tracked between the PUTARG_REG and its corresponding
    // CALL node and is used to avoid preferring these registers for locals
    // which would otherwise force a spill.
    regMaskTP placedArgRegs;

    struct PlacedLocal
    {
        unsigned  VarIndex;
        regNumber Reg;
    };

    // Locals that are currently placed in registers via PUTARG_REG. These
    // locals are available due to the special PUTARG treatment, and we keep
    // track of them between the PUTARG_REG and CALL to ensure we keep the
    // register they are placed in in the preference set.
    PlacedLocal placedArgLocals[REG_COUNT];
    size_t      numPlacedArgLocals;

    // The set of all register candidates. Note that this may be a subset of tracked vars.
    VARSET_TP registerCandidateVars;
    // Current set of live register candidate vars, used during building of RefPositions to determine
    // whether to give preference to callee-save.
    VARSET_TP currentLiveVars;
    // Set of variables that may require resolution across an edge.
    // This is first constructed during interval building, to contain all the lclVars that are live at BB edges.
    // Then, any lclVar that is always in the same register is removed from the set.
    VARSET_TP resolutionCandidateVars;
    // This set contains all the lclVars that are ever spilled or split.
    VARSET_TP splitOrSpilledVars;
    // Set of floating point variables to consider for callee-save registers.
    VARSET_TP fpCalleeSaveCandidateVars;
    // Set of variables exposed on EH flow edges.
    VARSET_TP exceptVars;
    // Set of variables exposed on finally edges. These must be zero-init if they are refs or if compInitMem is true.
    VARSET_TP finallyVars;

#if FEATURE_PARTIAL_SIMD_CALLEE_SAVE
#if defined(TARGET_AMD64)
    static const var_types LargeVectorSaveType = TYP_SIMD16;
#elif defined(TARGET_ARM64)
    static const var_types LargeVectorSaveType = TYP_DOUBLE;
#endif // !defined(TARGET_AMD64) && !defined(TARGET_ARM64)
    // Set of large vector (TYP_SIMD32 on AVX) variables.
    VARSET_TP largeVectorVars;
    // Set of large vector (TYP_SIMD32 on AVX) variables to consider for callee-save registers.
    VARSET_TP largeVectorCalleeSaveCandidateVars;
#endif // FEATURE_PARTIAL_SIMD_CALLEE_SAVE

    //-----------------------------------------------------------------------
    // Register status
    //-----------------------------------------------------------------------

    regMaskTP m_AvailableRegs;
    regNumber getRegForType(regNumber reg, var_types regType)
    {
#ifdef TARGET_ARM
        if ((regType == TYP_DOUBLE) && !genIsValidDoubleReg(reg))
        {
            reg = REG_PREV(reg);
        }
#endif // TARGET_ARM
        return reg;
    }

    regMaskTP getRegMask(regNumber reg, var_types regType)
    {
        reg               = getRegForType(reg, regType);
        regMaskTP regMask = genRegMask(reg);
#ifdef TARGET_ARM
        if (regType == TYP_DOUBLE)
        {
            assert(genIsValidDoubleReg(reg));
            regMask |= (regMask << 1);
        }
#endif // TARGET_ARM
        return regMask;
    }

    void resetAvailableRegs()
    {
        m_AvailableRegs          = allAvailableRegs;
        m_RegistersWithConstants = RBM_NONE;
    }

    bool isRegAvailable(regNumber reg, var_types regType)
    {
        regMaskTP regMask = getRegMask(reg, regType);
        return (m_AvailableRegs & regMask) == regMask;
    }
    void setRegsInUse(regMaskTP regMask)
    {
        m_AvailableRegs &= ~regMask;
    }
    void setRegInUse(regNumber reg, var_types regType)
    {
        regMaskTP regMask = getRegMask(reg, regType);
        setRegsInUse(regMask);
    }
    void makeRegsAvailable(regMaskTP regMask)
    {
        m_AvailableRegs |= regMask;
    }
    void makeRegAvailable(regNumber reg, var_types regType)
    {
        regMaskTP regMask = getRegMask(reg, regType);
        makeRegsAvailable(regMask);
    }

    void clearAllNextIntervalRef();
    void clearNextIntervalRef(regNumber reg, var_types regType);
    void updateNextIntervalRef(regNumber reg, Interval* interval);

    void clearAllSpillCost();
    void clearSpillCost(regNumber reg, var_types regType);
    void updateSpillCost(regNumber reg, Interval* interval);

    FORCEINLINE void updateRegsFreeBusyState(RefPosition&               refPosition,
                                             regMaskTP                  regsBusy,
                                             regMaskTP*                 regsToFree,
                                             regMaskTP* delayRegsToFree DEBUG_ARG(Interval* interval)
                                                 DEBUG_ARG(regNumber assignedReg));

    regMaskTP m_RegistersWithConstants;
    void      clearConstantReg(regNumber reg, var_types regType)
    {
        m_RegistersWithConstants &= ~getRegMask(reg, regType);
    }
    void setConstantReg(regNumber reg, var_types regType)
    {
        m_RegistersWithConstants |= getRegMask(reg, regType);
    }
    bool isRegConstant(regNumber reg, var_types regType)
    {
        reg               = getRegForType(reg, regType);
        regMaskTP regMask = getRegMask(reg, regType);
        return (m_RegistersWithConstants & regMask) == regMask;
    }
    SingleTypeRegSet getMatchingConstants(SingleTypeRegSet mask, Interval* currentInterval, RefPosition* refPosition);

    regMaskTP    fixedRegs;
    LsraLocation nextFixedRef[REG_COUNT];
    void         updateNextFixedRef(RegRecord* regRecord, RefPosition* nextRefPosition, RefPosition* nextKill);
    LsraLocation getNextFixedRef(regNumber regNum, var_types regType)
    {
        LsraLocation loc = nextFixedRef[regNum];
#ifdef TARGET_ARM
        if (regType == TYP_DOUBLE)
        {
            loc = Min(loc, nextFixedRef[regNum + 1]);
        }
#endif
        return loc;
    }

    LsraLocation nextIntervalRef[REG_COUNT];
    LsraLocation getNextIntervalRef(regNumber regNum, var_types regType)
    {
        LsraLocation loc = nextIntervalRef[regNum];
#ifdef TARGET_ARM
        if (regType == TYP_DOUBLE)
        {
            loc = Min(loc, nextIntervalRef[regNum + 1]);
        }
#endif
        return loc;
    }
    weight_t spillCost[REG_COUNT];

    regMaskTP regsBusyUntilKill;
    regMaskTP regsInUseThisLocation;
    regMaskTP regsInUseNextLocation;
#ifdef TARGET_ARM64
    SingleTypeRegSet consecutiveRegsInUseThisLocation;
#endif
    bool isRegBusy(regNumber reg, var_types regType)
    {
        regMaskTP regMask = getRegMask(reg, regType);
        return (regsBusyUntilKill & regMask) != RBM_NONE;
    }
    void setRegBusyUntilKill(regNumber reg, var_types regType)
    {
        regsBusyUntilKill |= getRegMask(reg, regType);
    }
    void clearRegBusyUntilKill(regNumber reg)
    {
        regsBusyUntilKill &= ~genRegMask(reg);
    }

    bool isRegInUse(regNumber reg, var_types regType)
    {
        regMaskTP regMask = getRegMask(reg, regType);
        return (regsInUseThisLocation & regMask) != RBM_NONE;
    }

    void resetRegState()
    {
        resetAvailableRegs();
        regsBusyUntilKill = RBM_NONE;
    }

    bool conflictingFixedRegReference(regNumber regNum, RefPosition* refPosition);

    // This method should not be used and is here to retain old behavior.
    // It should be replaced by isRegAvailable().
    // See comment in allocateReg();
    bool isFree(RegRecord* regRecord);

    //-----------------------------------------------------------------------
    // Build methods
    //-----------------------------------------------------------------------

    // The listNodePool is used to maintain the RefInfo for nodes that are "in flight"
    // i.e. whose consuming node has not yet been handled.
    RefInfoListNodePool listNodePool;

    // When Def RefPositions are built for a node, their RefInfoListNode
    // (GenTree* to RefPosition* mapping) is placed in the defList.
    // As the consuming node is handled, it removes the RefInfoListNode from the
    // defList, use the interval associated with the corresponding Def RefPosition and
    // use it to build the Use RefPosition.
    RefInfoList defList;

    // As we build uses, we may want to preference the next definition (i.e. the register produced
    // by the current node) to the same register as one of its uses. This is done by setting
    // 'tgtPrefUse' to that RefPosition.
    RefPosition* tgtPrefUse  = nullptr;
    RefPosition* tgtPrefUse2 = nullptr;

public:
    // The following keep track of information about internal (temporary register) intervals
    // during the building of a single node.
    static const int MaxInternalCount = 5;

private:
    RefPosition* internalDefs[MaxInternalCount];
    int          internalCount = 0;
    bool         setInternalRegsDelayFree;

    // When a RefTypeUse is marked as 'delayRegFree', we also want to mark the RefTypeDef
    // in the next Location as 'hasInterferingUses'. This is accomplished by setting this
    // 'pendingDelayFree' to true as they are created, and clearing it as a new node is
    // handled in 'BuildNode'.
    bool pendingDelayFree;

    // This method clears the "build state" before starting to handle a new node.
    void clearBuildState()
    {
        tgtPrefUse               = nullptr;
        tgtPrefUse2              = nullptr;
        internalCount            = 0;
        setInternalRegsDelayFree = false;
        pendingDelayFree         = false;
    }

    bool isCandidateMultiRegLclVar(GenTreeLclVar* lclNode);
    bool checkContainedOrCandidateLclVar(GenTreeLclVar* lclNode);

    RefPosition* BuildUse(GenTree* operand, SingleTypeRegSet candidates = RBM_NONE, int multiRegIdx = 0);
    void         setDelayFree(RefPosition* use);
    int          BuildBinaryUses(GenTreeOp* node, SingleTypeRegSet candidates = RBM_NONE);
    int          BuildCastUses(GenTreeCast* cast, SingleTypeRegSet candidates);
#ifdef TARGET_XARCH
    int BuildRMWUses(GenTree* node, GenTree* op1, GenTree* op2, SingleTypeRegSet candidates = RBM_NONE);
    inline SingleTypeRegSet BuildEvexIncompatibleMask(GenTree* tree);
#endif // !TARGET_XARCH
    int BuildSelect(GenTreeOp* select);
    // This is the main entry point for building the RefPositions for a node.
    // These methods return the number of sources.
    int BuildNode(GenTree* tree);

    void UpdatePreferencesOfDyingLocal(Interval* interval);
    void getTgtPrefOperands(GenTree* tree, GenTree* op1, GenTree* op2, bool* prefOp1, bool* prefOp2);
    bool supportsSpecialPutArg();

    int  BuildSimple(GenTree* tree);
    int  BuildOperandUses(GenTree* node, SingleTypeRegSet candidates = RBM_NONE);
    void AddDelayFreeUses(RefPosition* refPosition, GenTree* rmwNode);
    int  BuildDelayFreeUses(GenTree*         node,
                            GenTree*         rmwNode        = nullptr,
                            SingleTypeRegSet candidates     = RBM_NONE,
                            RefPosition**    useRefPosition = nullptr);
    int  BuildIndirUses(GenTreeIndir* indirTree, SingleTypeRegSet candidates = RBM_NONE);
    int  BuildAddrUses(GenTree* addr, SingleTypeRegSet candidates = RBM_NONE);
    void HandleFloatVarArgs(GenTreeCall* call, GenTree* argNode, bool* callHasFloatRegArgs);

    RefPosition* BuildDef(GenTree* tree, SingleTypeRegSet dstCandidates = RBM_NONE, int multiRegIdx = 0);
    void         BuildDefs(GenTree* tree, int dstCount, SingleTypeRegSet dstCandidates = RBM_NONE);
    void         BuildCallDefs(GenTree* tree, int dstCount, regMaskTP dstCandidates);
    void         BuildKills(GenTree* tree, regMaskTP killMask);
<<<<<<< HEAD
#if defined(TARGET_ARMARCH) || defined(TARGET_RISCV64)
    void BuildDefWithKills(GenTree* tree, SingleTypeRegSet dstCandidates, regMaskTP killMask);
#else
    void BuildDefWithKills(GenTree* tree, int dstCount, SingleTypeRegSet dstCandidates, regMaskTP killMask);
#endif // TARGET_ARMARCH || TARGET_RISCV64
=======
#if defined(TARGET_ARMARCH) || defined(TARGET_RISCV64) || defined(TARGET_LOONGARCH64)
    void BuildDefWithKills(GenTree* tree, regMaskTP dstCandidates, regMaskTP killMask);
#else
    void BuildDefWithKills(GenTree* tree, int dstCount, regMaskTP dstCandidates, regMaskTP killMask);
#endif // TARGET_ARMARCH || TARGET_RISCV64 || TARGET_LOONGARCH64
>>>>>>> bbcde653
    void BuildCallDefsWithKills(GenTree* tree, int dstCount, regMaskTP dstCandidates, regMaskTP killMask);

    int BuildReturn(GenTree* tree);
#ifdef TARGET_XARCH
    // This method, unlike the others, returns the number of sources, since it may be called when
    // 'tree' is contained.
    int BuildShiftRotate(GenTree* tree);
#endif // TARGET_XARCH
#ifdef TARGET_ARM
    int BuildShiftLongCarry(GenTree* tree);
#endif
    int  BuildPutArgReg(GenTreeUnOp* node);
    int  BuildCall(GenTreeCall* call);
    void MarkSwiftErrorBusyForCall(GenTreeCall* call);
    int  BuildCmp(GenTree* tree);
    int  BuildCmpOperands(GenTree* tree);
    int  BuildBlockStore(GenTreeBlk* blkNode);
    int  BuildModDiv(GenTree* tree);
    int  BuildIntrinsic(GenTree* tree);
    void BuildStoreLocDef(GenTreeLclVarCommon* storeLoc, LclVarDsc* varDsc, RefPosition* singleUseRef, int index);
    int  BuildMultiRegStoreLoc(GenTreeLclVar* storeLoc);
    int  BuildStoreLoc(GenTreeLclVarCommon* tree);
    int  BuildIndir(GenTreeIndir* indirTree);
    int  BuildGCWriteBarrier(GenTree* tree);
    int  BuildCast(GenTreeCast* cast);

#if defined(TARGET_XARCH)
    // returns true if the tree can use the read-modify-write memory instruction form
    bool isRMWRegOper(GenTree* tree);
    int  BuildMul(GenTree* tree);
    void SetContainsAVXFlags(unsigned sizeOfSIMDVector = 0);
#endif // defined(TARGET_XARCH)

#if defined(TARGET_X86)
    // Move the last use bit, if any, from 'fromTree' to 'toTree'; 'fromTree' must be contained.
    void CheckAndMoveRMWLastUse(GenTree* fromTree, GenTree* toTree)
    {
        // If 'fromTree' is not a last-use lclVar, there's nothing to do.
        if ((fromTree == nullptr) || !fromTree->OperIs(GT_LCL_VAR) || ((fromTree->gtFlags & GTF_VAR_DEATH) == 0))
        {
            return;
        }
        // If 'fromTree' was a lclVar, it must be contained and 'toTree' must match.
        if (!fromTree->isContained() || (toTree == nullptr) || !toTree->OperIs(GT_LCL_VAR) ||
            (fromTree->AsLclVarCommon()->GetLclNum() != toTree->AsLclVarCommon()->GetLclNum()))
        {
            assert(!"Unmatched RMW indirections");
            return;
        }
        // This is probably not necessary, but keeps things consistent.
        fromTree->gtFlags &= ~GTF_VAR_DEATH;
        toTree->gtFlags |= GTF_VAR_DEATH;
    }
#endif // TARGET_X86

#ifdef FEATURE_HW_INTRINSICS
    int BuildHWIntrinsic(GenTreeHWIntrinsic* intrinsicTree, int* pDstCount);
#ifdef TARGET_ARM64
    int  BuildConsecutiveRegistersForUse(GenTree* treeNode, GenTree* rmwNode = nullptr);
    void BuildConsecutiveRegistersForDef(GenTree* treeNode, int fieldCount);
#endif // TARGET_ARM64
#endif // FEATURE_HW_INTRINSICS

#ifdef DEBUG
    LsraLocation consecutiveRegistersLocation;
#endif // DEBUG

    int BuildPutArgStk(GenTreePutArgStk* argNode);
#if FEATURE_ARG_SPLIT
    int BuildPutArgSplit(GenTreePutArgSplit* tree);
#endif // FEATURE_ARG_SPLIT
    int BuildLclHeap(GenTree* tree);

#if defined(TARGET_AMD64)
    SingleTypeRegSet rbmAllFloat;
    SingleTypeRegSet rbmFltCalleeTrash;

    FORCEINLINE SingleTypeRegSet get_RBM_ALLFLOAT() const
    {
        return this->rbmAllFloat;
    }
    FORCEINLINE SingleTypeRegSet get_RBM_FLT_CALLEE_TRASH() const
    {
        return this->rbmFltCalleeTrash;
    }
#endif // TARGET_AMD64

#if defined(TARGET_XARCH)
    SingleTypeRegSet rbmAllMask;
    SingleTypeRegSet rbmMskCalleeTrash;

    FORCEINLINE SingleTypeRegSet get_RBM_ALLMASK() const
    {
        return this->rbmAllMask;
    }
    FORCEINLINE SingleTypeRegSet get_RBM_MSK_CALLEE_TRASH() const
    {
        return this->rbmMskCalleeTrash;
    }
#endif // TARGET_XARCH

    unsigned availableRegCount;

    FORCEINLINE unsigned get_AVAILABLE_REG_COUNT() const
    {
        return this->availableRegCount;
    }

    //------------------------------------------------------------------------
    // calleeSaveRegs: Get the set of callee-save registers of the given RegisterType
    //
    // NOTE: we currently don't need a LinearScan `this` pointer for this definition, and some callers
    // don't have one available, so make is static.
    //
    static FORCEINLINE SingleTypeRegSet calleeSaveRegs(RegisterType rt)
    {
        static const SingleTypeRegSet varTypeCalleeSaveRegs[] = {
#define DEF_TP(tn, nm, jitType, sz, sze, asze, st, al, regTyp, regFld, csr, ctr, tf) csr,
#include "typelist.h"
#undef DEF_TP
        };

        assert((unsigned)rt < ArrLen(varTypeCalleeSaveRegs));
        return varTypeCalleeSaveRegs[rt];
    }

#if defined(TARGET_XARCH)
    // Not all of the callee trash values are constant, so don't declare this as a method local static
    // doing so results in significantly more complex codegen and we'd rather just initialize this once
    // as part of initializing LSRA instead
    SingleTypeRegSet varTypeCalleeTrashRegs[TYP_COUNT];
#endif // TARGET_XARCH

    //------------------------------------------------------------------------
    // callerSaveRegs: Get the set of caller-save registers of the given RegisterType
    //
    FORCEINLINE SingleTypeRegSet callerSaveRegs(RegisterType rt) const
    {
#if !defined(TARGET_XARCH)
        static const SingleTypeRegSet varTypeCalleeTrashRegs[] = {
#define DEF_TP(tn, nm, jitType, sz, sze, asze, st, al, regTyp, regFld, csr, ctr, tf) ctr,
#include "typelist.h"
#undef DEF_TP
        };
#endif // !TARGET_XARCH

        assert((unsigned)rt < ArrLen(varTypeCalleeTrashRegs));
        return varTypeCalleeTrashRegs[rt];
    }
};

/*XXXXXXXXXXXXXXXXXXXXXXXXXXXXXXXXXXXXXXXXXXXXXXXXXXXXXXXXXXXXXXXXXXXXXXXXXXXXX
XXXXXXXXXXXXXXXXXXXXXXXXXXXXXXXXXXXXXXXXXXXXXXXXXXXXXXXXXXXXXXXXXXXXXXXXXXXXXXX
XX                                                                           XX
XX                           Interval                                        XX
XX                                                                           XX
XX This is the fundamental data structure for linear scan register           XX
XX allocation.  It represents the live range(s) for a variable or temp.      XX
XX                                                                           XX
XXXXXXXXXXXXXXXXXXXXXXXXXXXXXXXXXXXXXXXXXXXXXXXXXXXXXXXXXXXXXXXXXXXXXXXXXXXXXXX
XXXXXXXXXXXXXXXXXXXXXXXXXXXXXXXXXXXXXXXXXXXXXXXXXXXXXXXXXXXXXXXXXXXXXXXXXXXXXXX
*/

class Interval : public Referenceable
{
public:
    Interval(RegisterType registerType, regMaskTP registerPreferences)
        : registerPreferences(registerPreferences)
        , registerAversion(RBM_NONE)
        , relatedInterval(nullptr)
        , assignedReg(nullptr)
        , varNum(0)
        , physReg(REG_COUNT)
        , registerType(registerType)
        , isActive(false)
        , isLocalVar(false)
        , isSplit(false)
        , isSpilled(false)
        , isInternal(false)
        , isStructField(false)
        , isPromotedStruct(false)
        , hasConflictingDefUse(false)
        , hasInterferingUses(false)
        , isSpecialPutArg(false)
        , preferCalleeSave(false)
        , isConstant(false)
#if FEATURE_PARTIAL_SIMD_CALLEE_SAVE
        , isUpperVector(false)
        , isPartiallySpilled(false)
#endif
        , isWriteThru(false)
        , isSingleDef(false)
#ifdef DEBUG
        , intervalIndex(0)
#endif
    {
    }

#ifdef DEBUG
    // print out representation
    void dump(Compiler* compiler);
    // concise representation for embedding
    void tinyDump();
    // extremely concise representation
    void microDump();
#endif // DEBUG

    void setLocalNumber(Compiler* compiler, unsigned lclNum, LinearScan* l);

    // Fixed registers for which this Interval has a preference
    SingleTypeRegSet registerPreferences;

    // Registers that should be avoided for this interval
    SingleTypeRegSet registerAversion;

    // The relatedInterval is:
    //  - for any other interval, it is the interval to which this interval
    //    is currently preferenced (e.g. because they are related by a copy)
    Interval* relatedInterval;

    // The assignedReg is the RegRecord for the register to which this interval
    // has been assigned at some point - if the interval is active, this is the
    // register it currently occupies.
    RegRecord* assignedReg;

    unsigned int varNum; // This is the "variable number": the index into the lvaTable array

    // The register to which it is currently assigned.
    regNumber physReg;

    RegisterType registerType;

    // Is this Interval currently in a register and live?
    bool isActive;

    bool isLocalVar : 1;
    // Indicates whether this interval has been assigned to different registers
    bool isSplit : 1;
    // Indicates whether this interval is ever spilled
    bool isSpilled : 1;
    // indicates an interval representing the internal requirements for
    // generating code for a node (temp registers internal to the node)
    // Note that this interval may live beyond a node in the GT_ARR_LENREF/GT_IND
    // case (though never lives beyond a stmt)
    bool isInternal : 1;
    // true if this is a LocalVar for a struct field
    bool isStructField : 1;
    // true iff this is a GT_LDOBJ for a fully promoted (PROMOTION_TYPE_INDEPENDENT) struct
    bool isPromotedStruct : 1;
    // true if this is an SDSU interval for which the def and use have conflicting register
    // requirements
    bool hasConflictingDefUse : 1;
    // true if this interval's defining node has "delayRegFree" uses, either due to it being an RMW instruction,
    // OR because it requires an internal register that differs from the target.
    bool hasInterferingUses : 1;

    // True if this interval is defined by a putArg, whose source is a non-last-use lclVar.
    // During allocation, this flag will be cleared if the source is not already in the required register.
    // Otherwise, we will leave the register allocated to the lclVar, but mark the RegRecord as
    // isBusyUntilKill, so that it won't be reused if the lclVar goes dead before the call.
    bool isSpecialPutArg : 1;

    // True if this interval interferes with a call.
    bool preferCalleeSave : 1;

    // True if this interval is defined by a constant node that may be reused and/or may be
    // able to reuse a constant that's already in a register.
    bool isConstant : 1;

#if FEATURE_PARTIAL_SIMD_CALLEE_SAVE
    // True if this is a special interval for saving the upper half of a large vector.
    bool isUpperVector : 1;
    // This is a convenience method to avoid ifdef's everywhere this is used.
    bool IsUpperVector() const
    {
        return isUpperVector;
    }

    // True if this interval has been partially spilled
    bool isPartiallySpilled : 1;
#else
    bool IsUpperVector() const
    {
        return false;
    }
#endif

    // True if this interval is associated with a lclVar that is written to memory at each definition.
    bool isWriteThru : 1;

    // True if this interval has a single definition.
    bool isSingleDef : 1;

#ifdef DEBUG
    unsigned int intervalIndex;
#endif // DEBUG

    LclVarDsc* getLocalVar(Compiler* comp)
    {
        assert(isLocalVar);
        return comp->lvaGetDesc(this->varNum);
    }

    // Get the local tracked variable "index" (lvVarIndex), used in bitmasks.
    unsigned getVarIndex(Compiler* comp)
    {
        LclVarDsc* varDsc = getLocalVar(comp);
        assert(varDsc->lvTracked); // If this isn't true, we shouldn't be calling this function!
        return varDsc->lvVarIndex;
    }

    bool isAssignedTo(regNumber regNum)
    {
        // This uses regMasks to handle the case where a double actually occupies two registers
        // TODO-Throughput: This could/should be done more cheaply.
        return (physReg != REG_NA && (genRegMask(physReg, registerType) & genRegMask(regNum)) != RBM_NONE);
    }

    // Assign the related interval.
    void assignRelatedInterval(Interval* newRelatedInterval)
    {
#ifdef DEBUG
        if (VERBOSE)
        {
            printf("Assigning related ");
            newRelatedInterval->microDump();
            printf(" to ");
            this->microDump();
            printf("\n");
        }
#endif // DEBUG
        relatedInterval = newRelatedInterval;
    }

    // Assign the related interval, but only if it isn't already assigned.
    bool assignRelatedIntervalIfUnassigned(Interval* newRelatedInterval)
    {
        if (relatedInterval == nullptr)
        {
            assignRelatedInterval(newRelatedInterval);
            return true;
        }
        else
        {
#ifdef DEBUG
            if (VERBOSE)
            {
                printf("Interval ");
                this->microDump();
                printf(" already has a related interval\n");
            }
#endif // DEBUG
            return false;
        }
    }

    // Get the current preferences for this Interval.
    // Note that when we have an assigned register we don't necessarily update the
    // registerPreferences to that register, as there may be multiple, possibly disjoint,
    // definitions. This method will return the current assigned register if any, or
    // the 'registerPreferences' otherwise.
    //
    SingleTypeRegSet getCurrentPreferences()
    {
        return (assignedReg == nullptr) ? registerPreferences : genRegMask(assignedReg->regNum);
    }

    void mergeRegisterPreferences(SingleTypeRegSet preferences)
    {
        // We require registerPreferences to have been initialized.
        assert(registerPreferences != RBM_NONE);
        // It is invalid to update with empty preferences
        assert(preferences != RBM_NONE);

        preferences &= ~registerAversion;
        if (preferences == RBM_NONE)
        {
            // Do not include the preferences if all they contain
            // are the registers we recorded as want to avoid.
            return;
        }

        SingleTypeRegSet commonPreferences = (registerPreferences & preferences);
        if (commonPreferences != RBM_NONE)
        {
            registerPreferences = commonPreferences;
            return;
        }

        // There are no preferences in common.
        // Preferences need to reflect both cases where a var must occupy a specific register,
        // as well as cases where a var is live when a register is killed.
        // In the former case, we would like to record all such registers, however we don't
        // really want to use any registers that will interfere.
        // To approximate this, we never "or" together multi-reg sets, which are generally kill sets.

        if (!genMaxOneBit(preferences))
        {
            // The new preference value is a multi-reg set, so it's probably a kill.
            // Keep the new value.
            registerPreferences = preferences;
            return;
        }

        if (!genMaxOneBit(registerPreferences))
        {
            // The old preference value is a multi-reg set.
            // Keep the existing preference set, as it probably reflects one or more kills.
            // It may have been a union of multiple individual registers, but we can't
            // distinguish that case without extra cost.
            return;
        }

        // If we reach here, we have two disjoint single-reg sets.
        // Keep only the callee-save preferences, if not empty.
        // Otherwise, take the union of the preferences.

        SingleTypeRegSet newPreferences = registerPreferences | preferences;

        if (preferCalleeSave)
        {
            SingleTypeRegSet calleeSaveMask = LinearScan::calleeSaveRegs(this->registerType) & newPreferences;

            if (calleeSaveMask != RBM_NONE)
            {
                newPreferences = calleeSaveMask;
            }
        }
        registerPreferences = newPreferences;
    }

    // Update the registerPreferences on the interval.
    // If there are conflicting requirements on this interval, set the preferences to
    // the union of them.  That way maybe we'll get at least one of them.
    // An exception is made in the case where one of the existing or new
    // preferences are all callee-save, in which case we "prefer" the callee-save

    void updateRegisterPreferences(SingleTypeRegSet preferences)
    {
        // If this interval is preferenced, that interval may have already been assigned a
        // register, and we want to include that in the preferences.
        if ((relatedInterval != nullptr) && !relatedInterval->isActive)
        {
            mergeRegisterPreferences(relatedInterval->getCurrentPreferences());
        }

        // Now merge the new preferences.
        mergeRegisterPreferences(preferences);
    }
};

class RefPosition
{
public:
    // A RefPosition refers to either an Interval or a RegRecord. 'referent' points to one
    // of these types. If it refers to a RegRecord, then 'isPhysRegRef()' is true. If it
    // refers to an Interval, then 'isPhysRegRef()' is false.
    // referent can never be null.

    Referenceable* referent;

    // nextRefPosition is the next in code order.
    // Note that in either case there is no need for these to be doubly linked, as they
    // are only traversed in the forward direction, and are not moved.
    RefPosition* nextRefPosition;

    // The remaining fields are common to both options
    GenTree*     treeNode;
    unsigned int bbNum;

    LsraLocation nodeLocation;

    // Prior to the allocation pass, registerAssignment captures the valid registers
    // for this RefPosition.
    // After the allocation pass, this contains the actual assignment
    SingleTypeRegSet registerAssignment;

    RefType refType;

    // NOTE: C++ only packs bitfields if the base type is the same. So make all the base
    // NOTE: types of the logically "bool" types that follow 'unsigned char', so they match
    // NOTE: RefType that precedes this, and multiRegIdx can also match.

    // Indicates whether this ref position is to be allocated a reg only if profitable. Currently these are the
    // ref positions that lower/codegen has indicated as reg optional and is considered a contained memory operand if
    // no reg is allocated.
    unsigned char regOptional : 1;

    // Used by RefTypeDef/Use positions of a multi-reg call node.
    // Indicates the position of the register that this ref position refers to.
    // The max bits needed is based on max value of MAX_MULTIREG_COUNT value
    // across all targets and that happened to be 4 on Arm.  Hence index value
    // would be 0..MAX_MULTIREG_COUNT-1.
    unsigned char multiRegIdx : 2;

#ifdef TARGET_ARM64
    // If this refposition needs consecutive register assignment
    unsigned char needsConsecutive : 1;

    // How many consecutive registers does this and subsequent refPositions need
    unsigned char regCount : 3;
#endif // TARGET_ARM64

    // Last Use - this may be true for multiple RefPositions in the same Interval
    unsigned char lastUse : 1;

    // Spill and Copy info
    //   reload indicates that the value was spilled, and must be reloaded here.
    //   spillAfter indicates that the value is spilled here, so a spill must be added.
    //   singleDefSpill indicates that it is associated with a single-def var and if it
    //      is decided to get spilled, it will be spilled at firstRefPosition def. That
    //      way, the value of stack will always be up-to-date and no more spills or
    //      resolutions (from reg to stack) will be needed for such single-def var.
    //   copyReg indicates that the value needs to be copied to a specific register,
    //      but that it will also retain its current assigned register.
    //   moveReg indicates that the value needs to be moved to a different register,
    //      and that this will be its new assigned register.
    // A RefPosition may have any flag individually or the following combinations:
    //  - reload and spillAfter (i.e. it remains in memory), but not in combination with copyReg or moveReg
    //    (reload cannot exist with copyReg or moveReg; it should be reloaded into the appropriate reg)
    //  - spillAfter and copyReg (i.e. it must be copied to a new reg for use, but is then spilled)
    //  - spillAfter and moveReg (i.e. it most be both spilled and moved)
    //    NOTE: a moveReg involves an explicit move, and would usually not be needed for a fixed Reg if it is going
    //    to be spilled, because the code generator will do the move to the fixed register, and doesn't need to
    //    record the new register location as the new "home" location of the lclVar. However, if there is a conflicting
    //    use at the same location (e.g. lclVar V1 is in rdx and needs to be in rcx, but V2 needs to be in rdx), then
    //    we need an explicit move.
    //  - copyReg and moveReg must not exist with each other.

    unsigned char reload         : 1;
    unsigned char spillAfter     : 1;
    unsigned char singleDefSpill : 1;
    unsigned char writeThru : 1; // true if this var is defined in a register and also spilled. spillAfter must NOT be
                                 // set.

    unsigned char copyReg : 1;
    unsigned char moveReg : 1; // true if this var is moved to a new register

    unsigned char isPhysRegRef  : 1; // true if 'referent' points of a RegRecord, false if it points to an Interval
    unsigned char isFixedRegRef : 1;
    unsigned char isLocalDefUse : 1;

    // delayRegFree indicates that the register should not be freed right away, but instead wait
    // until the next Location after it would normally be freed.  This is used for the case of
    // non-commutative binary operators, where op2 must not be assigned the same register as
    // the target.  We do this by not freeing it until after the target has been defined.
    // Another option would be to actually change the Location of the op2 use until the same
    // Location as the def, but then it could potentially reuse a register that has been freed
    // from the other source(s), e.g. if it's a lastUse or spilled.
    unsigned char delayRegFree : 1;

    // outOfOrder is marked on a (non-def) RefPosition that doesn't follow a definition of the
    // register currently assigned to the Interval.  This happens when we use the assigned
    // register from a predecessor that is not the most recently allocated BasicBlock.
    unsigned char outOfOrder : 1;

#if FEATURE_PARTIAL_SIMD_CALLEE_SAVE
    // If upper vector save/restore can be avoided.
    unsigned char skipSaveRestore : 1;
    // If upper vector save is related to live var
    // or created just based on bbLiveIn/bbDefs and
    // whose liveness is not entirely know.
    unsigned char liveVarUpperSave : 1;
#endif

#ifdef DEBUG
    // Minimum number registers that needs to be ensured while
    // constraining candidates for this ref position under
    // LSRA stress.
    unsigned minRegCandidateCount;

    // The unique RefPosition number, equal to its index in the
    // refPositions list. Only used for debugging dumps.
    unsigned rpNum;

    // Tracks the GenTree* for which this refposition was built.
    // Use for displaying in allocation table.
    GenTree* buildNode;
#endif // DEBUG

    RefPosition(unsigned int    bbNum,
                LsraLocation    nodeLocation,
                GenTree*        treeNode,
                RefType refType DEBUG_ARG(GenTree* buildNode))
        : referent(nullptr)
        , nextRefPosition(nullptr)
        , treeNode(treeNode)
        , bbNum(bbNum)
        , nodeLocation(nodeLocation)
        , registerAssignment(RBM_NONE)
        , refType(refType)
        , multiRegIdx(0)
#ifdef TARGET_ARM64
        , needsConsecutive(false)
        , regCount(0)
#endif
        , lastUse(false)
        , reload(false)
        , spillAfter(false)
        , singleDefSpill(false)
        , writeThru(false)
        , copyReg(false)
        , moveReg(false)
        , isPhysRegRef(false)
        , isFixedRegRef(false)
        , isLocalDefUse(false)
        , delayRegFree(false)
        , outOfOrder(false)
#ifdef DEBUG
        , minRegCandidateCount(1)
        , rpNum(0)
        , buildNode(buildNode)
#endif
    {
    }

    Interval* getInterval()
    {
        assert(!isPhysRegRef);
        return (Interval*)referent;
    }
    void setInterval(Interval* i)
    {
        referent     = i;
        isPhysRegRef = false;
    }

    RegRecord* getReg()
    {
        assert(isPhysRegRef);
        return (RegRecord*)referent;
    }
    void setReg(RegRecord* r)
    {
        referent           = r;
        isPhysRegRef       = true;
        registerAssignment = genRegMask(r->regNum);
    }

    regNumber assignedReg()
    {
        if (registerAssignment == RBM_NONE)
        {
            return REG_NA;
        }

        return genRegNumFromMask(registerAssignment);
    }

    // Returns true if it is a reference on a GenTree node.
    bool IsActualRef()
    {
        switch (refType)
        {
            case RefTypeDef:
            case RefTypeUse:
#if FEATURE_PARTIAL_SIMD_CALLEE_SAVE
            case RefTypeUpperVectorSave:
            case RefTypeUpperVectorRestore:
#endif
                return true;

            // These must always be marked RegOptional.
            case RefTypeExpUse:
            case RefTypeParamDef:
            case RefTypeDummyDef:
            case RefTypeZeroInit:
                assert(RegOptional());
                return false;

            default:
                return false;
        }
    }

    bool IsPhysRegRef()
    {
        return (refType == RefTypeFixedReg);
    }

    void setRegOptional(bool val)
    {
        regOptional = val;
    }

    // Returns true whether this ref position is to be allocated
    // a reg only if it is profitable.
    bool RegOptional()
    {
        // TODO-CQ: Right now if a ref position is marked as
        // copyreg or movereg, then it is not treated as
        // 'allocate if profitable'. This is an implementation
        // limitation that needs to be addressed.
        return regOptional && !copyReg && !moveReg;
    }

    void setMultiRegIdx(unsigned idx)
    {
        multiRegIdx = idx;
        assert(multiRegIdx == idx);
    }

    unsigned getMultiRegIdx()
    {
        return multiRegIdx;
    }

    LsraLocation getRefEndLocation()
    {
        return delayRegFree ? nodeLocation + 1 : nodeLocation;
    }

    RefPosition* getRangeEndRef()
    {
        if (lastUse || nextRefPosition == nullptr || spillAfter)
        {
            return this;
        }
        // It would seem to make sense to only return 'nextRefPosition' if it is a lastUse,
        // and otherwise return `lastRefPosition', but that tends to  excessively lengthen
        // the range for heuristic purposes.
        // TODO-CQ: Look into how this might be improved .
        return nextRefPosition;
    }

    LsraLocation getRangeEndLocation()
    {
        return getRangeEndRef()->getRefEndLocation();
    }

    bool isIntervalRef()
    {
        return (!IsPhysRegRef() && (referent != nullptr));
    }

    // isFixedRefOfRegMask indicates that the RefPosition has a fixed assignment to the register
    // specified by the given mask
    bool isFixedRefOfRegMask(regMaskTP regMask)
    {
        assert(genMaxOneBit(regMask));
        return (registerAssignment == regMask);
    }

    // isFixedRefOfReg indicates that the RefPosition has a fixed assignment to the given register
    bool isFixedRefOfReg(regNumber regNum)
    {
        return (isFixedRefOfRegMask(genRegMask(regNum)));
    }

#ifdef TARGET_ARM64
    /// For consecutive registers, returns true if this RefPosition is
    /// the first of the series.
    FORCEINLINE bool isFirstRefPositionOfConsecutiveRegisters()
    {
        if (needsConsecutive)
        {
            return regCount != 0;
        }
        return false;
    }

#ifdef DEBUG
    bool isLiveAtConsecutiveRegistersLoc(LsraLocation consecutiveRegistersLocation);
#endif
#endif // TARGET_ARM64

    FORCEINLINE bool IsExtraUpperVectorSave() const
    {
        assert(refType == RefTypeUpperVectorSave);
        return (nextRefPosition == nullptr) || (nextRefPosition->refType != RefTypeUpperVectorRestore);
    }
#ifdef DEBUG
    // operator= copies everything except 'rpNum', which must remain unique
    RefPosition& operator=(const RefPosition& rp)
    {
        unsigned rpNumSave = rpNum;
        memcpy(this, &rp, sizeof(rp));
        rpNum = rpNumSave;
        return *this;
    }

    void dump(LinearScan* linearScan);
#endif // DEBUG
};

/*****************************************************************************/
#endif //_LSRA_H_
/*****************************************************************************/<|MERGE_RESOLUTION|>--- conflicted
+++ resolved
@@ -2018,19 +2018,11 @@
     void         BuildDefs(GenTree* tree, int dstCount, SingleTypeRegSet dstCandidates = RBM_NONE);
     void         BuildCallDefs(GenTree* tree, int dstCount, regMaskTP dstCandidates);
     void         BuildKills(GenTree* tree, regMaskTP killMask);
-<<<<<<< HEAD
-#if defined(TARGET_ARMARCH) || defined(TARGET_RISCV64)
+#if defined(TARGET_ARMARCH) || defined(TARGET_RISCV64) || defined(TARGET_LOONGARCH64)
     void BuildDefWithKills(GenTree* tree, SingleTypeRegSet dstCandidates, regMaskTP killMask);
 #else
     void BuildDefWithKills(GenTree* tree, int dstCount, SingleTypeRegSet dstCandidates, regMaskTP killMask);
-#endif // TARGET_ARMARCH || TARGET_RISCV64
-=======
-#if defined(TARGET_ARMARCH) || defined(TARGET_RISCV64) || defined(TARGET_LOONGARCH64)
-    void BuildDefWithKills(GenTree* tree, regMaskTP dstCandidates, regMaskTP killMask);
-#else
-    void BuildDefWithKills(GenTree* tree, int dstCount, regMaskTP dstCandidates, regMaskTP killMask);
 #endif // TARGET_ARMARCH || TARGET_RISCV64 || TARGET_LOONGARCH64
->>>>>>> bbcde653
     void BuildCallDefsWithKills(GenTree* tree, int dstCount, regMaskTP dstCandidates, regMaskTP killMask);
 
     int BuildReturn(GenTree* tree);
