// Licensed to the .NET Foundation under one or more agreements.
// The .NET Foundation licenses this file to you under the MIT license.

/*XXXXXXXXXXXXXXXXXXXXXXXXXXXXXXXXXXXXXXXXXXXXXXXXXXXXXXXXXXXXXXXXXXXXXXXXXXXXX
XXXXXXXXXXXXXXXXXXXXXXXXXXXXXXXXXXXXXXXXXXXXXXXXXXXXXXXXXXXXXXXXXXXXXXXXXXXXXXX
XX                                                                           XX
XX                         ObjectAllocator                                   XX
XX                                                                           XX
XXXXXXXXXXXXXXXXXXXXXXXXXXXXXXXXXXXXXXXXXXXXXXXXXXXXXXXXXXXXXXXXXXXXXXXXXXXXXXX
XXXXXXXXXXXXXXXXXXXXXXXXXXXXXXXXXXXXXXXXXXXXXXXXXXXXXXXXXXXXXXXXXXXXXXXXXXXXXXX
*/

/*****************************************************************************/
#ifndef OBJECTALLOC_H
#define OBJECTALLOC_H
/*****************************************************************************/

//===============================================================================
#include "phase.h"
#include "smallhash.h"
#include "vector.h"

// A use or def of an enumerator var in the code
//
struct EnumeratorVarAppearance
{
    EnumeratorVarAppearance(BasicBlock* block, Statement* stmt, GenTree** use, unsigned lclNum, bool isDef)
        : m_block(block)
        , m_stmt(stmt)
        , m_use(use)
        , m_lclNum(lclNum)
        , m_isDef(isDef)
        , m_isGuard(false)
    {
    }

    BasicBlock* m_block;
    Statement*  m_stmt;
    GenTree**   m_use;
    unsigned    m_lclNum;
    bool        m_isDef;
    bool        m_isGuard;
};

// Information about def and uses of enumerator vars, plus...
//
struct EnumeratorVar
{
    EnumeratorVarAppearance*                  m_def                = nullptr;
    jitstd::vector<EnumeratorVarAppearance*>* m_appearances        = nullptr;
    bool                                      m_hasMultipleDefs    = false;
    bool                                      m_isAllocTemp        = false;
    bool                                      m_isInitialAllocTemp = false;
    bool                                      m_isFinalAllocTemp   = false;
    bool                                      m_isUseTemp          = false;
};

typedef JitHashTable<unsigned, JitSmallPrimitiveKeyFuncs<unsigned>, EnumeratorVar*> EnumeratorVarMap;

// Describes a GDV guard
//
struct GuardInfo
{
    unsigned             m_local = BAD_VAR_NUM;
    CORINFO_CLASS_HANDLE m_type  = NO_CLASS_HANDLE;
    BasicBlock*          m_block = nullptr;
};

// Describes a guarded enumerator cloning candidate
//
struct CloneInfo : public GuardInfo
{
    CloneInfo()
    {
        m_blocks = BitVecOps::UninitVal();
    }

    // Pseudo-local tracking conditinal escapes
    unsigned m_pseudoLocal = BAD_VAR_NUM;

    // Locals that must be rewritten in the clone, and map
    // to their rewritten locals
    EnumeratorVarMap*         m_appearanceMap   = nullptr;
    unsigned                  m_appearanceCount = 0;
    jitstd::vector<unsigned>* m_allocTemps      = nullptr;

    // Where the enumerator allocation happens
    GenTree*    m_allocTree  = nullptr;
    Statement*  m_allocStmt  = nullptr;
    BasicBlock* m_allocBlock = nullptr;

    // Block holding the GDV test that decides if the enumerator will be allocated
    BasicBlock* m_domBlock = nullptr;

    // Blocks to clone (in order), and a set representation
    // of the same
    jitstd::vector<BasicBlock*>* m_blocksToClone = nullptr;
    BitVec                       m_blocks;

    // How to scale the profile in the cloned code
    weight_t m_profileScale = 0.0;

    // Status of this candidate
    bool m_checkedCanClone = false;
    bool m_canClone        = false;
    bool m_willClone       = false;
};

typedef JitHashTable<unsigned, JitSmallPrimitiveKeyFuncs<unsigned>, CloneInfo*> CloneMap;

class ObjectAllocator final : public Phase
{
    typedef SmallHashTable<unsigned int, unsigned int, 8U> LocalToLocalMap;
    enum ObjectAllocationType
    {
        OAT_NONE,
        OAT_NEWOBJ,
        OAT_NEWARR
    };

    //===============================================================================
    // Data members
    bool         m_IsObjectStackAllocationEnabled;
    bool         m_AnalysisDone;
    BitVecTraits m_bitVecTraits;
    BitVec       m_EscapingPointers;
    // We keep the set of possibly-stack-pointing pointers as a superset of the set of
    // definitely-stack-pointing pointers. All definitely-stack-pointing pointers are in both sets.
    BitVec              m_PossiblyStackPointingPointers;
    BitVec              m_DefinitelyStackPointingPointers;
    LocalToLocalMap     m_HeapLocalToStackLocalMap;
    BitSetShortLongRep* m_ConnGraphAdjacencyMatrix;
    unsigned int        m_StackAllocMaxSize;

    // Info for conditionally-escaping locals
    LocalToLocalMap m_EnumeratorLocalToPseudoLocalMap;
    CloneMap        m_CloneMap;
    unsigned        m_maxPseudoLocals;
    unsigned        m_numPseudoLocals;
    unsigned        m_regionsToClone;

    //===============================================================================
    // Methods
public:
    ObjectAllocator(Compiler* comp);
    bool IsObjectStackAllocationEnabled() const;
    void EnableObjectStackAllocation();
    bool CanAllocateLclVarOnStack(unsigned int         lclNum,
                                  CORINFO_CLASS_HANDLE clsHnd,
                                  const char**         reason,
                                  bool                 preliminaryCheck = false);

protected:
    virtual PhaseStatus DoPhase() override;

private:
<<<<<<< HEAD
=======
    bool         CanAllocateLclVarOnStack(unsigned int         lclNum,
                                          CORINFO_CLASS_HANDLE clsHnd,
                                          ObjectAllocationType allocType,
                                          ssize_t              length,
                                          unsigned int*        blockSize,
                                          const char**         reason);
>>>>>>> 7d758783
    bool         CanLclVarEscape(unsigned int lclNum);
    void         MarkLclVarAsPossiblyStackPointing(unsigned int lclNum);
    void         MarkLclVarAsDefinitelyStackPointing(unsigned int lclNum);
    bool         MayLclVarPointToStack(unsigned int lclNum);
    bool         DoesLclVarPointToStack(unsigned int lclNum);
    void         DoAnalysis();
    void         MarkLclVarAsEscaping(unsigned int lclNum);
    void         MarkEscapingVarsAndBuildConnGraph();
    void         AddConnGraphEdge(unsigned int sourceLclNum, unsigned int targetLclNum);
    void         ComputeEscapingNodes(BitVecTraits* bitVecTraits, BitVec& escapingNodes);
    void         ComputeStackObjectPointers(BitVecTraits* bitVecTraits);
    bool         MorphAllocObjNodes();
    void         RewriteUses();
    GenTree*     MorphAllocObjNodeIntoHelperCall(GenTreeAllocObj* allocObj);
    unsigned int MorphAllocObjNodeIntoStackAlloc(
        GenTreeAllocObj* allocObj, CORINFO_CLASS_HANDLE clsHnd, bool isValueClass, BasicBlock* block, Statement* stmt);
    unsigned int MorphNewArrNodeIntoStackAlloc(GenTreeCall*         newArr,
                                               CORINFO_CLASS_HANDLE clsHnd,
                                               unsigned int         length,
                                               unsigned int         blockSize,
                                               BasicBlock*          block,
                                               Statement*           stmt);
    struct BuildConnGraphVisitorCallbackData;
    bool CanLclVarEscapeViaParentStack(ArrayStack<GenTree*>* parentStack, unsigned int lclNum, BasicBlock* block);
    void UpdateAncestorTypes(GenTree* tree, ArrayStack<GenTree*>* parentStack, var_types newType);
<<<<<<< HEAD

    // Conditionally escaping allocation support
    //
    void     CheckForGuardedAllocationOrCopy(BasicBlock* block, Statement* stmt, GenTree** use, unsigned lclNum);
    bool     CheckForGuardedUse(BasicBlock* block, GenTree* tree, unsigned lclNum);
    bool     CheckForEnumeratorUse(unsigned lclNum, unsigned dstLclNum);
    bool     IsGuarded(BasicBlock* block, GenTree* tree, GuardInfo* info, bool testOutcome);
    GenTree* IsGuard(BasicBlock* block, GuardInfo* info);
    unsigned NewPseudoLocal();

    bool CanHavePseudoLocals()
    {
        return (m_maxPseudoLocals > 0);
    }

    void RecordAppearance(unsigned lclNum, BasicBlock* block, Statement* stmt, GenTree** use);
    bool AnalyzeIfCloningCanPreventEscape(BitVecTraits* bitVecTraits,
                                          BitVec&       escapingNodes,
                                          BitVec&       escapingNodesToProcess);
    bool CanClone(CloneInfo* info);
    bool CheckCanClone(CloneInfo* info);
    bool CloneOverlaps(CloneInfo* info);
    bool ShouldClone(CloneInfo* info);
    void CloneAndSpecialize(CloneInfo* info);
    void CloneAndSpecialize();

    static const unsigned int s_StackAllocMaxSize = 0x2000U;
=======
>>>>>>> 7d758783
};

//===============================================================================

inline ObjectAllocator::ObjectAllocator(Compiler* comp)
    : Phase(comp, PHASE_ALLOCATE_OBJECTS)
    , m_IsObjectStackAllocationEnabled(false)
    , m_AnalysisDone(false)
    , m_bitVecTraits(BitVecTraits(comp->lvaCount, comp))
    , m_HeapLocalToStackLocalMap(comp->getAllocator(CMK_ObjectAllocator))
    , m_EnumeratorLocalToPseudoLocalMap(comp->getAllocator(CMK_ObjectAllocator))
    , m_CloneMap(comp->getAllocator(CMK_ObjectAllocator))
    , m_maxPseudoLocals(0)
    , m_numPseudoLocals(0)
    , m_regionsToClone(0)

{
    // If we are going to do any conditional escape analysis, allocate
    // extra BV space for the "pseudo" locals we'll need.
    //
    // For now, disable conditional escape analysis with OSR
    // since the dominance picture is muddled at this point.
    //
    // The conditionally escaping allocation sites will likely be in loops anyways.
    //
    bool const hasEnumeratorLocals = comp->hasImpEnumeratorGdvLocalMap();

    if (hasEnumeratorLocals)
    {
        unsigned const enumeratorLocalCount = comp->getImpEnumeratorGdvLocalMap()->GetCount();
        assert(enumeratorLocalCount > 0);

        bool const enableConditionalEscape = JitConfig.JitObjectStackAllocationConditionalEscape() > 0;
        bool const isOSR                   = comp->opts.IsOSR();

        if (enableConditionalEscape && !isOSR)
        {
            m_maxPseudoLocals = enumeratorLocalCount;
            m_bitVecTraits    = BitVecTraits(comp->lvaCount + enumeratorLocalCount + 1, comp);
            JITDUMP("Enabling conditional escape analysis [%u pseudo-vars]\n", enumeratorLocalCount);
        }
        else
        {
            JITDUMP("Not enabling conditional escape analysis [%u pseudo-vars]: %s\n", enumeratorLocalCount,
                    enableConditionalEscape ? "OSR" : "disabled by config");
        }
    }

    m_EscapingPointers                = BitVecOps::UninitVal();
    m_PossiblyStackPointingPointers   = BitVecOps::UninitVal();
    m_DefinitelyStackPointingPointers = BitVecOps::UninitVal();
    m_ConnGraphAdjacencyMatrix        = nullptr;

    m_StackAllocMaxSize = (unsigned)JitConfig.JitObjectStackAllocationSize();
}

//------------------------------------------------------------------------
// IsObjectStackAllocationEnabled: Returns true iff object stack allocation is enabled
//
// Return Value:
//    Returns true iff object stack allocation is enabled

inline bool ObjectAllocator::IsObjectStackAllocationEnabled() const
{
    return m_IsObjectStackAllocationEnabled;
}

//------------------------------------------------------------------------
// EnableObjectStackAllocation:       Enable object stack allocation.

inline void ObjectAllocator::EnableObjectStackAllocation()
{
    m_IsObjectStackAllocationEnabled = true;
}

//------------------------------------------------------------------------
// CanAllocateLclVarOnStack: Returns true iff local variable can be
//                           allocated on the stack.
//
// Arguments:
<<<<<<< HEAD
//    lclNum   - Local variable number
//    clsHnd   - Class/struct handle of the variable class
//    reason   - [out, required] if result is false, reason why
//    preliminaryCheck - if true, allow checking before analysis is done
//                 (for things that inherently disqualify the local)
=======
//    lclNum    - Local variable number
//    clsHnd    - Class/struct handle of the variable class
//    allocType - Type of allocation (newobj or newarr)
//    length    - Length of the array (for newarr)
//    blockSize - [out, optional] exact size of the object
//    reason    - [out, required] if result is false, reason why
>>>>>>> 7d758783
//
// Return Value:
//    Returns true iff local variable can be allocated on the stack.
//
inline bool ObjectAllocator::CanAllocateLclVarOnStack(unsigned int         lclNum,
                                                      CORINFO_CLASS_HANDLE clsHnd,
<<<<<<< HEAD
                                                      const char**         reason,
                                                      bool                 preliminaryCheck)
=======
                                                      ObjectAllocationType allocType,
                                                      ssize_t              length,
                                                      unsigned int*        blockSize,
                                                      const char**         reason)
>>>>>>> 7d758783
{
    assert(preliminaryCheck || m_AnalysisDone);

    bool enableBoxedValueClasses = true;
    bool enableRefClasses        = true;
    bool enableArrays            = true;
    *reason                      = "[ok]";

#ifdef DEBUG
    enableBoxedValueClasses = (JitConfig.JitObjectStackAllocationBoxedValueClass() != 0);
    enableRefClasses        = (JitConfig.JitObjectStackAllocationRefClass() != 0);
    enableArrays            = (JitConfig.JitObjectStackAllocationArray() != 0);
#endif

    unsigned classSize = 0;

    if (allocType == OAT_NEWARR)
    {
        if (!enableArrays)
        {
            *reason = "[disabled by config]";
            return false;
        }

        if ((length < 0) || (length > CORINFO_Array_MaxLength))
        {
            *reason = "[invalid array length]";
            return false;
        }

        CORINFO_CLASS_HANDLE elemClsHnd = NO_CLASS_HANDLE;
        CorInfoType          corType    = comp->info.compCompHnd->getChildType(clsHnd, &elemClsHnd);
        var_types            type       = JITtype2varType(corType);
        ClassLayout*         elemLayout = type == TYP_STRUCT ? comp->typGetObjLayout(elemClsHnd) : nullptr;

        if (varTypeIsGC(type) || ((elemLayout != nullptr) && elemLayout->HasGCPtr()))
        {
            *reason = "[array contains gc refs]";
            return false;
        }

        const unsigned elemSize = elemLayout != nullptr ? elemLayout->GetSize() : genTypeSize(type);

        ClrSafeInt<unsigned> totalSize(elemSize);
        totalSize *= static_cast<unsigned>(length);
        totalSize += static_cast<unsigned>(OFFSETOF__CORINFO_Array__data);

        if (totalSize.IsOverflow())
        {
            *reason = "[overflow array length]";
            return false;
        }

        classSize = totalSize.Value();
    }
    else if (allocType == OAT_NEWOBJ)
    {
        if (comp->info.compCompHnd->isValueClass(clsHnd))
        {
            if (!enableBoxedValueClasses)
            {
                *reason = "[disabled by config]";
                return false;
            }

            if (comp->info.compCompHnd->getTypeForBoxOnStack(clsHnd) == NO_CLASS_HANDLE)
            {
                *reason = "[no boxed type available]";
                return false;
            }

            classSize = comp->info.compCompHnd->getClassSize(clsHnd);
        }
        else
        {
            if (!enableRefClasses)
            {
                *reason = "[disabled by config]";
                return false;
            }

            if (!comp->info.compCompHnd->canAllocateOnStack(clsHnd))
            {
                *reason = "[runtime disallows]";
                return false;
            }

            classSize = comp->info.compCompHnd->getHeapClassSize(clsHnd);
        }
    }
    else
    {
        assert(!"Unexpected allocation type");
        return false;
    }

    if (classSize > m_StackAllocMaxSize)
    {
        *reason = "[too large]";
        return false;
    }

    if (preliminaryCheck)
    {
        return true;
    }

    const bool escapes = CanLclVarEscape(lclNum);

    if (escapes)
    {
        *reason = "[escapes]";
        return false;
    }

    if (blockSize != nullptr)
    {
        *blockSize = classSize;
    }

    return true;
}

//------------------------------------------------------------------------
// CanLclVarEscape:          Returns true iff local variable can
//                           potentially escape from the method
//
// Arguments:
//    lclNum   - Local variable number
//
// Return Value:
//    Returns true iff local variable can potentially escape from the method

inline bool ObjectAllocator::CanLclVarEscape(unsigned int lclNum)
{
    return BitVecOps::IsMember(&m_bitVecTraits, m_EscapingPointers, lclNum);
}

//------------------------------------------------------------------------
// MayLclVarPointToStack:          Returns true iff local variable may
//                                 point to a stack-allocated object
//
// Arguments:
//    lclNum   - Local variable number
//
// Return Value:
//    Returns true iff local variable may point to a stack-allocated object

inline bool ObjectAllocator::MayLclVarPointToStack(unsigned int lclNum)
{
    assert(m_AnalysisDone);
    return BitVecOps::IsMember(&m_bitVecTraits, m_PossiblyStackPointingPointers, lclNum);
}

//------------------------------------------------------------------------
// DoesLclVarPointToStack:         Returns true iff local variable definitely
//                                 points to a stack-allocated object (or is null)
//
// Arguments:
//    lclNum   - Local variable number
//
// Return Value:
//    Returns true iff local variable definitely points to a stack-allocated object
//    (or is null)

inline bool ObjectAllocator::DoesLclVarPointToStack(unsigned int lclNum)
{
    assert(m_AnalysisDone);
    return BitVecOps::IsMember(&m_bitVecTraits, m_DefinitelyStackPointingPointers, lclNum);
}

//===============================================================================

#endif // OBJECTALLOC_H<|MERGE_RESOLUTION|>--- conflicted
+++ resolved
@@ -147,6 +147,9 @@
     void EnableObjectStackAllocation();
     bool CanAllocateLclVarOnStack(unsigned int         lclNum,
                                   CORINFO_CLASS_HANDLE clsHnd,
+                                  ObjectAllocationType allocType,
+                                  ssize_t              length,
+                                  unsigned int*        blockSize,
                                   const char**         reason,
                                   bool                 preliminaryCheck = false);
 
@@ -154,15 +157,6 @@
     virtual PhaseStatus DoPhase() override;
 
 private:
-<<<<<<< HEAD
-=======
-    bool         CanAllocateLclVarOnStack(unsigned int         lclNum,
-                                          CORINFO_CLASS_HANDLE clsHnd,
-                                          ObjectAllocationType allocType,
-                                          ssize_t              length,
-                                          unsigned int*        blockSize,
-                                          const char**         reason);
->>>>>>> 7d758783
     bool         CanLclVarEscape(unsigned int lclNum);
     void         MarkLclVarAsPossiblyStackPointing(unsigned int lclNum);
     void         MarkLclVarAsDefinitelyStackPointing(unsigned int lclNum);
@@ -188,7 +182,6 @@
     struct BuildConnGraphVisitorCallbackData;
     bool CanLclVarEscapeViaParentStack(ArrayStack<GenTree*>* parentStack, unsigned int lclNum, BasicBlock* block);
     void UpdateAncestorTypes(GenTree* tree, ArrayStack<GenTree*>* parentStack, var_types newType);
-<<<<<<< HEAD
 
     // Conditionally escaping allocation support
     //
@@ -216,8 +209,6 @@
     void CloneAndSpecialize();
 
     static const unsigned int s_StackAllocMaxSize = 0x2000U;
-=======
->>>>>>> 7d758783
 };
 
 //===============================================================================
@@ -298,35 +289,25 @@
 //                           allocated on the stack.
 //
 // Arguments:
-<<<<<<< HEAD
 //    lclNum   - Local variable number
 //    clsHnd   - Class/struct handle of the variable class
+//    allocType - Type of allocation (newobj or newarr)
+//    length    - Length of the array (for newarr)
+//    blockSize - [out, optional] exact size of the object
 //    reason   - [out, required] if result is false, reason why
 //    preliminaryCheck - if true, allow checking before analysis is done
 //                 (for things that inherently disqualify the local)
-=======
-//    lclNum    - Local variable number
-//    clsHnd    - Class/struct handle of the variable class
-//    allocType - Type of allocation (newobj or newarr)
-//    length    - Length of the array (for newarr)
-//    blockSize - [out, optional] exact size of the object
-//    reason    - [out, required] if result is false, reason why
->>>>>>> 7d758783
 //
 // Return Value:
 //    Returns true iff local variable can be allocated on the stack.
 //
 inline bool ObjectAllocator::CanAllocateLclVarOnStack(unsigned int         lclNum,
                                                       CORINFO_CLASS_HANDLE clsHnd,
-<<<<<<< HEAD
-                                                      const char**         reason,
-                                                      bool                 preliminaryCheck)
-=======
                                                       ObjectAllocationType allocType,
                                                       ssize_t              length,
                                                       unsigned int*        blockSize,
-                                                      const char**         reason)
->>>>>>> 7d758783
+                                                      const char**         reason,
+                                                      bool                 preliminaryCheck)
 {
     assert(preliminaryCheck || m_AnalysisDone);
 
