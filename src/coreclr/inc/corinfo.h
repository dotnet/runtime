--- conflicted
+++ resolved
@@ -997,12 +997,7 @@
     unsigned            totalILArgs()       { return (numArgs + (hasImplicitThis() ? 1 : 0)); }
     bool                isVarArg()          { return ((getCallConv() == CORINFO_CALLCONV_VARARG) || (getCallConv() == CORINFO_CALLCONV_NATIVEVARARG)); }
     bool                hasTypeArg()        { return ((callConv & CORINFO_CALLCONV_PARAMTYPE) != 0); }
-<<<<<<< HEAD
-    // TODO-Async: Unify with VM
-    bool                isAsyncCall()       { return false; }
-=======
     bool                isAsyncCall()       { return ((callConv & CORINFO_CALLCONV_ASYNCCALL) != 0); }
->>>>>>> 372c596f
 };
 
 struct CORINFO_METHOD_INFO
