--- conflicted
+++ resolved
@@ -1909,11 +1909,8 @@
     // Whether the struct should be passed by integer calling convention (cannot be passed by FP calling convention).
     bool byIntegerCallConv;
     // Types of lowered struct fields.
-<<<<<<< HEAD
-=======
     // Note: the integer field is denoted with a signed type reflecting size only so e.g. ushort is reported
     // as CORINFO_TYPE_SHORT and object or string is reported as CORINFO_TYPE_LONG.
->>>>>>> 8e3896b4
     CorInfoType loweredElements[MAX_FPSTRUCT_LOWERED_ELEMENTS];
     // Offsets of lowered struct fields.
     uint32_t offsets[MAX_FPSTRUCT_LOWERED_ELEMENTS];
