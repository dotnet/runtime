--- conflicted
+++ resolved
@@ -2920,12 +2920,8 @@
     // example, metrics about the compilation.
     virtual void reportMetadata(
         const char* key,
-<<<<<<< HEAD
-        const void* value) = 0;
-=======
         const void* value,
         size_t length) = 0;
->>>>>>> 80084aa5
 
     /*-------------------------- Misc ---------------------------------------*/
 
