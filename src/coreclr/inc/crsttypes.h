--- conflicted
+++ resolved
@@ -120,24 +120,6 @@
     CrstSystemDomain = 102,
     CrstSystemDomainDelayedUnloadList = 103,
     CrstThreadIdDispenser = 104,
-<<<<<<< HEAD
-    CrstThreadpoolTimerQueue = 105,
-    CrstThreadpoolWaitThreads = 106,
-    CrstThreadpoolWorker = 107,
-    CrstThreadStore = 108,
-    CrstTieredCompilation = 109,
-    CrstTypeEquivalenceMap = 110,
-    CrstTypeIDMap = 111,
-    CrstUMEntryThunkCache = 112,
-    CrstUMEntryThunkFreeListLock = 113,
-    CrstUniqueStack = 114,
-    CrstUnresolvedClassLock = 115,
-    CrstUnwindInfoTableLock = 116,
-    CrstVSDIndirectionCellLock = 117,
-    CrstWrapperTemplate = 118,
-    CrstFrozenObjectHeap = 119,
-    kNumberOfCrstTypes = 120
-=======
     CrstThreadStore = 105,
     CrstTieredCompilation = 106,
     CrstTypeEquivalenceMap = 107,
@@ -149,8 +131,8 @@
     CrstUnwindInfoTableLock = 113,
     CrstVSDIndirectionCellLock = 114,
     CrstWrapperTemplate = 115,
-    kNumberOfCrstTypes = 116
->>>>>>> a919d611
+    CrstFrozenObjectHeap = 116,
+    kNumberOfCrstTypes = 117
 };
 
 #endif // __CRST_TYPES_INCLUDED
