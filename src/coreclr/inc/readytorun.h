--- conflicted
+++ resolved
@@ -19,13 +19,8 @@
 //  src/coreclr/nativeaot/Runtime/inc/ModuleHeaders.h
 // If you update this, ensure you run `git grep MINIMUM_READYTORUN_MAJOR_VERSION`
 // and handle pending work.
-<<<<<<< HEAD
 #define READYTORUN_MAJOR_VERSION 10
 #define READYTORUN_MINOR_VERSION 0x0000
-=======
-#define READYTORUN_MAJOR_VERSION 0x0009
-#define READYTORUN_MINOR_VERSION 0x0003
->>>>>>> 7ac5ef95
 
 #define MINIMUM_READYTORUN_MAJOR_VERSION 10
 
@@ -39,12 +34,8 @@
 // R2R Version 9.0 adds support for the Vector512 type
 // R2R Version 9.1 adds new helpers to allocate objects on frozen segments
 // R2R Version 9.2 adds MemZero and NativeMemSet helpers
-<<<<<<< HEAD
+// R2R Version 9.3 adds BulkWriteBarrier helper
 // R2R Version 10.0 adds support for the statics being allocated on a per type basis instead of on a per module basis
-=======
-// R2R Version 9.3 adds BulkWriteBarrier helper
-
->>>>>>> 7ac5ef95
 
 struct READYTORUN_CORE_HEADER
 {
