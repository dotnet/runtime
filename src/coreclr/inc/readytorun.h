// Licensed to the .NET Foundation under one or more agreements.
// The .NET Foundation licenses this file to you under the MIT license.

//
// readytorun.h
//

//
// Contains definitions for the Ready to Run file format
//

#ifndef __READYTORUN_H__
#define __READYTORUN_H__

#define READYTORUN_SIGNATURE 0x00525452 // 'RTR'

// Keep these in sync with
//  src/coreclr/tools/Common/Internal/Runtime/ModuleHeaders.cs
//  src/coreclr/nativeaot/Runtime/inc/ModuleHeaders.h
// If you update this, ensure you run `git grep MINIMUM_READYTORUN_MAJOR_VERSION`
// and handle pending work.
#define READYTORUN_MAJOR_VERSION 10
#define READYTORUN_MINOR_VERSION 0x0000

#define MINIMUM_READYTORUN_MAJOR_VERSION 10

// R2R Version 2.1 adds the InliningInfo section
// R2R Version 2.2 adds the ProfileDataInfo section
// R2R Version 3.0 changes calling conventions to correctly handle explicit structures to spec.
//     R2R 3.0 is not backward compatible with 2.x.
// R2R Version 6.0 changes managed layout for sequential types with any unmanaged non-blittable fields.
//     R2R 6.0 is not backward compatible with 5.x or earlier.
// R2R Version 8.0 Changes the alignment of the Int128 type
// R2R Version 9.0 adds support for the Vector512 type
// R2R Version 9.1 adds new helpers to allocate objects on frozen segments
// R2R Version 9.2 adds MemZero and NativeMemSet helpers
// R2R Version 9.3 adds BulkWriteBarrier helper
<<<<<<< HEAD
// R2R Version 10.0 adds support for the statics being allocated on a per type basis instead of on a per module basis
=======
//                 uses GCInfo v3, which makes safe points in partially interruptible code interruptible.
>>>>>>> a601bcaa

struct READYTORUN_CORE_HEADER
{
    DWORD                   Flags;          // READYTORUN_FLAG_XXX

    DWORD                   NumberOfSections;

    // Array of sections follows. The array entries are sorted by Type
    // READYTORUN_SECTION   Sections[];
};

struct READYTORUN_HEADER
{
    DWORD                   Signature;      // READYTORUN_SIGNATURE
    USHORT                  MajorVersion;   // READYTORUN_VERSION_XXX
    USHORT                  MinorVersion;

    READYTORUN_CORE_HEADER  CoreHeader;
};

struct READYTORUN_COMPONENT_ASSEMBLIES_ENTRY
{
    IMAGE_DATA_DIRECTORY CorHeader;
    IMAGE_DATA_DIRECTORY ReadyToRunCoreHeader;
};

enum ReadyToRunFlag
{
    READYTORUN_FLAG_PLATFORM_NEUTRAL_SOURCE     = 0x00000001,   // Set if the original IL assembly was platform-neutral
    READYTORUN_FLAG_SKIP_TYPE_VALIDATION        = 0x00000002,   // Set of methods with native code was determined using profile data
    READYTORUN_FLAG_PARTIAL                     = 0x00000004,
    READYTORUN_FLAG_NONSHARED_PINVOKE_STUBS     = 0x00000008,   // PInvoke stubs compiled into image are non-shareable (no secret parameter)
    READYTORUN_FLAG_EMBEDDED_MSIL               = 0x00000010,   // MSIL is embedded in the composite R2R executable
    READYTORUN_FLAG_COMPONENT                   = 0x00000020,   // This is the header describing a component assembly of composite R2R
    READYTORUN_FLAG_MULTIMODULE_VERSION_BUBBLE  = 0x00000040,   // This R2R module has multiple modules within its version bubble (For versions before version 6.2, all modules are assumed to possibly have this characteristic)
    READYTORUN_FLAG_UNRELATED_R2R_CODE          = 0x00000080,   // This R2R module has code in it that would not be naturally encoded into this module
};

enum class ReadyToRunSectionType : uint32_t
{
    CompilerIdentifier          = 100,
    ImportSections              = 101,
    RuntimeFunctions            = 102,
    MethodDefEntryPoints        = 103,
    ExceptionInfo               = 104,
    DebugInfo                   = 105,
    DelayLoadMethodCallThunks   = 106,
    // 107 used by an older format of AvailableTypes
    AvailableTypes              = 108,
    InstanceMethodEntryPoints   = 109,
    InliningInfo                = 110, // Added in V2.1, deprecated in 4.1
    ProfileDataInfo             = 111, // Added in V2.2
    ManifestMetadata            = 112, // Added in V2.3
    AttributePresence           = 113, // Added in V3.1
    InliningInfo2               = 114, // Added in V4.1
    ComponentAssemblies         = 115, // Added in V4.1
    OwnerCompositeExecutable    = 116, // Added in V4.1
    PgoInstrumentationData      = 117, // Added in V5.2
    ManifestAssemblyMvids       = 118, // Added in V5.3
    CrossModuleInlineInfo       = 119, // Added in V6.2
    HotColdMap                  = 120, // Added in V8.0
    MethodIsGenericMap          = 121, // Added in V9.0
    EnclosingTypeMap            = 122, // Added in V9.0
    TypeGenericInfoMap          = 123, // Added in V9.0

    // If you add a new section consider whether it is a breaking or non-breaking change.
    // Usually it is non-breaking, but if it is preferable to have older runtimes fail
    // to load the image vs. ignoring the new section it could be marked breaking.
    // Increment the READYTORUN_MINOR_VERSION (non-breaking) or READYTORUN_MAJOR_VERSION
    // (breaking) as appropriate.
};

struct READYTORUN_SECTION
{
    ReadyToRunSectionType   Type;           // READYTORUN_SECTION_XXX
    IMAGE_DATA_DIRECTORY    Section;
};

enum class ReadyToRunImportSectionType : uint8_t
{
    Unknown      = 0,
    StubDispatch = 2,
    StringHandle = 3,
    ILBodyFixups = 7,
};

enum class ReadyToRunImportSectionFlags : uint16_t
{
    None     = 0x0000,
    Eager    = 0x0001, // Section at module load time.
    PCode    = 0x0004, // Section contains pointers to code
};

// All values in this enum should within a nibble (4 bits).
enum class ReadyToRunTypeGenericInfo : uint8_t
{
    GenericCountMask = 0x3,
    HasConstraints = 0x4,
    HasVariance = 0x8,
};

// All values in this enum should fit within 2 bits.
enum class ReadyToRunGenericInfoGenericCount : uint32_t
{
    Zero = 0,
    One = 1,
    Two = 2,
    MoreThanTwo = 3
};

enum class ReadyToRunEnclosingTypeMap
{
    MaxTypeCount = 0xFFFE
};

//
// READYTORUN_IMPORT_SECTION describes image range with references to code or runtime data structures
//
// There is number of different types of these ranges: eagerly initialized at image load vs. lazily initialized at method entry
// vs. lazily initialized on first use; handles vs. code pointers, etc.
//
struct READYTORUN_IMPORT_SECTION
{
    IMAGE_DATA_DIRECTORY         Section;            // Section containing values to be fixed up
    ReadyToRunImportSectionFlags Flags;              // One or more of ReadyToRunImportSectionFlags
    ReadyToRunImportSectionType  Type;               // One of ReadyToRunImportSectionType
    BYTE                         EntrySize;
    DWORD                        Signatures;         // RVA of optional signature descriptors
    DWORD                        AuxiliaryData;      // RVA of optional auxiliary data (typically GC info)
};

//
// Constants for method and field encoding
//

enum ReadyToRunMethodSigFlags
{
    READYTORUN_METHOD_SIG_UnboxingStub          = 0x01,
    READYTORUN_METHOD_SIG_InstantiatingStub     = 0x02,
    READYTORUN_METHOD_SIG_MethodInstantiation   = 0x04,
    READYTORUN_METHOD_SIG_SlotInsteadOfToken    = 0x08,
    READYTORUN_METHOD_SIG_MemberRefToken        = 0x10,
    READYTORUN_METHOD_SIG_Constrained           = 0x20,
    READYTORUN_METHOD_SIG_OwnerType             = 0x40,
    READYTORUN_METHOD_SIG_UpdateContext         = 0x80,
};

enum ReadyToRunFieldSigFlags
{
    READYTORUN_FIELD_SIG_MemberRefToken         = 0x10,
    READYTORUN_FIELD_SIG_OwnerType              = 0x40,
};

enum ReadyToRunTypeLayoutFlags
{
    READYTORUN_LAYOUT_HFA                       = 0x01,
    READYTORUN_LAYOUT_Alignment                 = 0x02,
    READYTORUN_LAYOUT_Alignment_Native          = 0x04,
    READYTORUN_LAYOUT_GCLayout                  = 0x08,
    READYTORUN_LAYOUT_GCLayout_Empty            = 0x10,
};

enum ReadyToRunVirtualFunctionOverrideFlags
{
    READYTORUN_VIRTUAL_OVERRIDE_None = 0x00,
    READYTORUN_VIRTUAL_OVERRIDE_VirtualFunctionOverridden = 0x01,
};

enum class ReadyToRunCrossModuleInlineFlags : uint32_t
{
    CrossModuleInlinee           = 0x1,
    HasCrossModuleInliners       = 0x2,
    CrossModuleInlinerIndexShift = 2,

    InlinerRidHasModule          = 0x1,
    InlinerRidShift              = 1,
};

//
// Constants for fixup signature encoding
//

enum ReadyToRunFixupKind
{
    READYTORUN_FIXUP_ThisObjDictionaryLookup    = 0x07,
    READYTORUN_FIXUP_TypeDictionaryLookup       = 0x08,
    READYTORUN_FIXUP_MethodDictionaryLookup     = 0x09,

    READYTORUN_FIXUP_TypeHandle                 = 0x10,
    READYTORUN_FIXUP_MethodHandle               = 0x11,
    READYTORUN_FIXUP_FieldHandle                = 0x12,

    READYTORUN_FIXUP_MethodEntry                = 0x13, /* For calling a method entry point */
    READYTORUN_FIXUP_MethodEntry_DefToken       = 0x14, /* Smaller version of MethodEntry - method is def token */
    READYTORUN_FIXUP_MethodEntry_RefToken       = 0x15, /* Smaller version of MethodEntry - method is ref token */

    READYTORUN_FIXUP_VirtualEntry               = 0x16, /* For invoking a virtual method */
    READYTORUN_FIXUP_VirtualEntry_DefToken      = 0x17, /* Smaller version of VirtualEntry - method is def token */
    READYTORUN_FIXUP_VirtualEntry_RefToken      = 0x18, /* Smaller version of VirtualEntry - method is ref token */
    READYTORUN_FIXUP_VirtualEntry_Slot          = 0x19, /* Smaller version of VirtualEntry - type & slot */

    READYTORUN_FIXUP_Helper                     = 0x1A, /* Helper */
    READYTORUN_FIXUP_StringHandle               = 0x1B, /* String handle */

    READYTORUN_FIXUP_NewObject                  = 0x1C, /* Dynamically created new helper */
    READYTORUN_FIXUP_NewArray                   = 0x1D,

    READYTORUN_FIXUP_IsInstanceOf               = 0x1E, /* Dynamically created casting helper */
    READYTORUN_FIXUP_ChkCast                    = 0x1F,

    READYTORUN_FIXUP_FieldAddress               = 0x20, /* For accessing a cross-module static fields */
    READYTORUN_FIXUP_CctorTrigger               = 0x21, /* Static constructor trigger */

    READYTORUN_FIXUP_StaticBaseNonGC            = 0x22, /* Dynamically created static base helpers */
    READYTORUN_FIXUP_StaticBaseGC               = 0x23,
    READYTORUN_FIXUP_ThreadStaticBaseNonGC      = 0x24,
    READYTORUN_FIXUP_ThreadStaticBaseGC         = 0x25,

    READYTORUN_FIXUP_FieldBaseOffset            = 0x26, /* Field base offset */
    READYTORUN_FIXUP_FieldOffset                = 0x27, /* Field offset */

    READYTORUN_FIXUP_TypeDictionary             = 0x28,
    READYTORUN_FIXUP_MethodDictionary           = 0x29,

    READYTORUN_FIXUP_Check_TypeLayout           = 0x2A, /* size, alignment, HFA, reference map */
    READYTORUN_FIXUP_Check_FieldOffset          = 0x2B,

    READYTORUN_FIXUP_DelegateCtor               = 0x2C, /* optimized delegate ctor */
    READYTORUN_FIXUP_DeclaringTypeHandle        = 0x2D,

    READYTORUN_FIXUP_IndirectPInvokeTarget      = 0x2E, /* Target (indirect) of an inlined pinvoke */
    READYTORUN_FIXUP_PInvokeTarget              = 0x2F, /* Target of an inlined pinvoke */

    READYTORUN_FIXUP_Check_InstructionSetSupport= 0x30, /* Define the set of instruction sets that must be supported/unsupported to use the fixup */

    READYTORUN_FIXUP_Verify_FieldOffset         = 0x31, /* Generate a runtime check to ensure that the field offset matches between compile and runtime. Unlike Check_FieldOffset, this will generate a runtime failure instead of silently dropping the method */
    READYTORUN_FIXUP_Verify_TypeLayout          = 0x32, /* Generate a runtime check to ensure that the type layout (size, alignment, HFA, reference map) matches between compile and runtime. Unlike Check_TypeLayout, this will generate a runtime failure instead of silently dropping the method */

    READYTORUN_FIXUP_Check_VirtualFunctionOverride = 0x33, /* Generate a runtime check to ensure that virtual function resolution has equivalent behavior at runtime as at compile time. If not equivalent, code will not be used */
    READYTORUN_FIXUP_Verify_VirtualFunctionOverride = 0x34, /* Generate a runtime check to ensure that virtual function resolution has equivalent behavior at runtime as at compile time. If not equivalent, generate runtime failure. */

    READYTORUN_FIXUP_Check_IL_Body              = 0x35, /* Check to see if an IL method is defined the same at runtime as at compile time. A failed match will cause code not to be used. */
    READYTORUN_FIXUP_Verify_IL_Body             = 0x36, /* Verify an IL body is defined the same at compile time and runtime. A failed match will cause a hard runtime failure. */
};

//
// Intrinsics and helpers
//

enum ReadyToRunHelper
{
    READYTORUN_HELPER_Invalid                   = 0x00,

    // Not a real helper - handle to current module passed to delay load helpers.
    READYTORUN_HELPER_Module                    = 0x01,
    READYTORUN_HELPER_GSCookie                  = 0x02,
    READYTORUN_HELPER_IndirectTrapThreads       = 0x03,

    //
    // Delay load helpers
    //

    // All delay load helpers use custom calling convention:
    // - scratch register - address of indirection cell. 0 = address is inferred from callsite.
    // - stack - section index, module handle
    READYTORUN_HELPER_DelayLoad_MethodCall      = 0x08,

    READYTORUN_HELPER_DelayLoad_Helper          = 0x10,
    READYTORUN_HELPER_DelayLoad_Helper_Obj      = 0x11,
    READYTORUN_HELPER_DelayLoad_Helper_ObjObj   = 0x12,

    // JIT helpers

    // Exception handling helpers
    READYTORUN_HELPER_Throw                     = 0x20,
    READYTORUN_HELPER_Rethrow                   = 0x21,
    READYTORUN_HELPER_Overflow                  = 0x22,
    READYTORUN_HELPER_RngChkFail                = 0x23,
    READYTORUN_HELPER_FailFast                  = 0x24,
    READYTORUN_HELPER_ThrowNullRef              = 0x25,
    READYTORUN_HELPER_ThrowDivZero              = 0x26,

    // Write barriers
    READYTORUN_HELPER_WriteBarrier              = 0x30,
    READYTORUN_HELPER_CheckedWriteBarrier       = 0x31,
    READYTORUN_HELPER_ByRefWriteBarrier         = 0x32,
    READYTORUN_HELPER_BulkWriteBarrier          = 0x33,

    // Array helpers
    READYTORUN_HELPER_Stelem_Ref                = 0x38,
    READYTORUN_HELPER_Ldelema_Ref               = 0x39,

    READYTORUN_HELPER_MemZero                   = 0x3E,
    READYTORUN_HELPER_MemSet                    = 0x3F,
    READYTORUN_HELPER_NativeMemSet              = 0x40,
    READYTORUN_HELPER_MemCpy                    = 0x41,

    // PInvoke helpers
    READYTORUN_HELPER_PInvokeBegin              = 0x42,
    READYTORUN_HELPER_PInvokeEnd                = 0x43,
    READYTORUN_HELPER_GCPoll                    = 0x44,
    READYTORUN_HELPER_ReversePInvokeEnter       = 0x45,
    READYTORUN_HELPER_ReversePInvokeExit        = 0x46,

    // Get string handle lazily
    READYTORUN_HELPER_GetString                 = 0x50,

    // Used by /Tuning for Profile optimizations
    READYTORUN_HELPER_LogMethodEnter            = 0x51,

    // Reflection helpers
    READYTORUN_HELPER_GetRuntimeTypeHandle      = 0x54,
    READYTORUN_HELPER_GetRuntimeMethodHandle    = 0x55,
    READYTORUN_HELPER_GetRuntimeFieldHandle     = 0x56,

    READYTORUN_HELPER_Box                       = 0x58,
    READYTORUN_HELPER_Box_Nullable              = 0x59,
    READYTORUN_HELPER_Unbox                     = 0x5A,
    READYTORUN_HELPER_Unbox_Nullable            = 0x5B,
    READYTORUN_HELPER_NewMultiDimArr            = 0x5C,

    // Helpers used with generic handle lookup cases
    READYTORUN_HELPER_NewObject                 = 0x60,
    READYTORUN_HELPER_NewArray                  = 0x61,
    READYTORUN_HELPER_CheckCastAny              = 0x62,
    READYTORUN_HELPER_CheckInstanceAny          = 0x63,
    READYTORUN_HELPER_GenericGcStaticBase       = 0x64,
    READYTORUN_HELPER_GenericNonGcStaticBase    = 0x65,
    READYTORUN_HELPER_GenericGcTlsBase          = 0x66,
    READYTORUN_HELPER_GenericNonGcTlsBase       = 0x67,
    READYTORUN_HELPER_VirtualFuncPtr            = 0x68,
    READYTORUN_HELPER_IsInstanceOfException     = 0x69,
    READYTORUN_HELPER_NewMaybeFrozenArray       = 0x6A,
    READYTORUN_HELPER_NewMaybeFrozenObject      = 0x6B,

    // Long mul/div/shift ops
    READYTORUN_HELPER_LMul                      = 0xC0,
    READYTORUN_HELPER_LMulOfv                   = 0xC1,
    READYTORUN_HELPER_ULMulOvf                  = 0xC2,
    READYTORUN_HELPER_LDiv                      = 0xC3,
    READYTORUN_HELPER_LMod                      = 0xC4,
    READYTORUN_HELPER_ULDiv                     = 0xC5,
    READYTORUN_HELPER_ULMod                     = 0xC6,
    READYTORUN_HELPER_LLsh                      = 0xC7,
    READYTORUN_HELPER_LRsh                      = 0xC8,
    READYTORUN_HELPER_LRsz                      = 0xC9,
    READYTORUN_HELPER_Lng2Dbl                   = 0xCA,
    READYTORUN_HELPER_ULng2Dbl                  = 0xCB,

    // 32-bit division helpers
    READYTORUN_HELPER_Div                       = 0xCC,
    READYTORUN_HELPER_Mod                       = 0xCD,
    READYTORUN_HELPER_UDiv                      = 0xCE,
    READYTORUN_HELPER_UMod                      = 0xCF,

    // Floating point conversions
    READYTORUN_HELPER_Dbl2Int                   = 0xD0,
    READYTORUN_HELPER_Dbl2IntOvf                = 0xD1,
    READYTORUN_HELPER_Dbl2Lng                   = 0xD2,
    READYTORUN_HELPER_Dbl2LngOvf                = 0xD3,
    READYTORUN_HELPER_Dbl2UInt                  = 0xD4,
    READYTORUN_HELPER_Dbl2UIntOvf               = 0xD5,
    READYTORUN_HELPER_Dbl2ULng                  = 0xD6,
    READYTORUN_HELPER_Dbl2ULngOvf               = 0xD7,

    // Floating point ops
    READYTORUN_HELPER_DblRem                    = 0xE0,
    READYTORUN_HELPER_FltRem                    = 0xE1,

    // These two helpers can be removed once MINIMUM_READYTORUN_MAJOR_VERSION is 10+
    // alongside the CORINFO_HELP_FLTROUND/CORINFO_HELP_DBLROUND
    // counterparts and all related code.
    READYTORUN_HELPER_DblRound                  = 0xE2,
    READYTORUN_HELPER_FltRound                  = 0xE3,

#ifdef FEATURE_EH_FUNCLETS
    // Personality routines
    READYTORUN_HELPER_PersonalityRoutine        = 0xF0,
    READYTORUN_HELPER_PersonalityRoutineFilterFunclet = 0xF1,
#endif

    // Synchronized methods
    READYTORUN_HELPER_MonitorEnter              = 0xF8,
    READYTORUN_HELPER_MonitorExit               = 0xF9,

    //
    // Deprecated/legacy
    //

    // JIT32 x86-specific write barriers
    READYTORUN_HELPER_WriteBarrier_EAX          = 0x100,
    READYTORUN_HELPER_WriteBarrier_EBX          = 0x101,
    READYTORUN_HELPER_WriteBarrier_ECX          = 0x102,
    READYTORUN_HELPER_WriteBarrier_ESI          = 0x103,
    READYTORUN_HELPER_WriteBarrier_EDI          = 0x104,
    READYTORUN_HELPER_WriteBarrier_EBP          = 0x105,
    READYTORUN_HELPER_CheckedWriteBarrier_EAX   = 0x106,
    READYTORUN_HELPER_CheckedWriteBarrier_EBX   = 0x107,
    READYTORUN_HELPER_CheckedWriteBarrier_ECX   = 0x108,
    READYTORUN_HELPER_CheckedWriteBarrier_ESI   = 0x109,
    READYTORUN_HELPER_CheckedWriteBarrier_EDI   = 0x10A,
    READYTORUN_HELPER_CheckedWriteBarrier_EBP   = 0x10B,

    // JIT32 x86-specific exception handling
    READYTORUN_HELPER_EndCatch                  = 0x110,

    // Stack probing helper
    READYTORUN_HELPER_StackProbe                = 0x111,

    READYTORUN_HELPER_GetCurrentManagedThreadId = 0x112,
};

#include "readytoruninstructionset.h"

//
// Exception info
//

struct READYTORUN_EXCEPTION_LOOKUP_TABLE_ENTRY
{
    DWORD MethodStart;
    DWORD ExceptionInfo;
};

struct READYTORUN_EXCEPTION_CLAUSE
{
    CorExceptionFlag    Flags;
    DWORD               TryStartPC;
    DWORD               TryEndPC;
    DWORD               HandlerStartPC;
    DWORD               HandlerEndPC;
    union {
        mdToken         ClassToken;
        DWORD           FilterOffset;
    };
};

enum ReadyToRunRuntimeConstants : DWORD
{
    READYTORUN_PInvokeTransitionFrameSizeInPointerUnits = 11,
#ifdef TARGET_X86
    READYTORUN_ReversePInvokeTransitionFrameSizeInPointerUnits = 5,
#else
    READYTORUN_ReversePInvokeTransitionFrameSizeInPointerUnits = 2,
#endif
};

enum ReadyToRunHFAElemType : DWORD
{
    READYTORUN_HFA_ELEMTYPE_None = 0,
    READYTORUN_HFA_ELEMTYPE_Float32 = 1,
    READYTORUN_HFA_ELEMTYPE_Float64 = 2,
    READYTORUN_HFA_ELEMTYPE_Vector64 = 3,
    READYTORUN_HFA_ELEMTYPE_Vector128 = 4,
};

#endif // __READYTORUN_H__<|MERGE_RESOLUTION|>--- conflicted
+++ resolved
@@ -35,11 +35,8 @@
 // R2R Version 9.1 adds new helpers to allocate objects on frozen segments
 // R2R Version 9.2 adds MemZero and NativeMemSet helpers
 // R2R Version 9.3 adds BulkWriteBarrier helper
-<<<<<<< HEAD
+//                 uses GCInfo v3, which makes safe points in partially interruptible code interruptible.
 // R2R Version 10.0 adds support for the statics being allocated on a per type basis instead of on a per module basis
-=======
-//                 uses GCInfo v3, which makes safe points in partially interruptible code interruptible.
->>>>>>> a601bcaa
 
 struct READYTORUN_CORE_HEADER
 {
