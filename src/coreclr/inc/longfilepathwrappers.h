// Licensed to the .NET Foundation under one or more agreements.
// The .NET Foundation licenses this file to you under the MIT license.

#ifndef _WIN_PATH_APIS_WRAPPER_
#define _WIN_PATH_APIS_WRAPPER_

template<typename TEncoding>
class SString;

struct EncodingUnicode;

HMODULE
LoadLibraryExWrapper(
    _In_ LPCWSTR lpLibFileName,
    _Reserved_ HANDLE hFile = NULL,
    _In_ DWORD dwFlags = 0
    );

HANDLE
CreateFileWrapper(
    _In_ LPCWSTR lpFileName,
    _In_ DWORD dwDesiredAccess,
    _In_ DWORD dwShareMode,
    _In_opt_ LPSECURITY_ATTRIBUTES lpSecurityAttributes,
    _In_ DWORD dwCreationDisposition,
    _In_ DWORD dwFlagsAndAttributes,
    _In_opt_ HANDLE hTemplateFile
    );

DWORD
GetFileAttributesWrapper(
    _In_ LPCWSTR lpFileName
    );

BOOL
GetFileAttributesExWrapper(
    _In_ LPCWSTR lpFileName,
    _In_ GET_FILEEX_INFO_LEVELS fInfoLevelId,
    _Out_writes_bytes_(sizeof(WIN32_FILE_ATTRIBUTE_DATA)) LPVOID lpFileInformation
    );
BOOL
DeleteFileWrapper(
    _In_ LPCWSTR lpFileName
    );

#ifndef HOST_UNIX
BOOL
CopyFileExWrapper(
    _In_        LPCWSTR lpExistingFileName,
    _In_        LPCWSTR lpNewFileName,
    _In_opt_    LPPROGRESS_ROUTINE lpProgressRoutine,
    _In_opt_    LPVOID lpData,
    _When_(pbCancel != NULL, _Pre_satisfies_(*pbCancel == FALSE))
    _Inout_opt_ LPBOOL pbCancel,
    _In_        DWORD dwCopyFlags
    );
#endif //HOST_UNIX

DWORD
SearchPathWrapper(
    _In_opt_ LPCWSTR lpPath,
    _In_ LPCWSTR lpFileName,
    _In_opt_ LPCWSTR lpExtension,
    _In_ BOOL getPath,
    SString<EncodingUnicode>& lpBuffer,
    _Out_opt_ LPWSTR * lpFilePart
    );

<<<<<<< HEAD

UINT WINAPI GetTempFileNameWrapper(
    _In_  LPCTSTR lpPathName,
    _In_  LPCTSTR lpPrefixString,
    _In_  UINT    uUnique,
    SString<EncodingUnicode>&  lpTempFileName
    );

=======
>>>>>>> cd6512d0
DWORD WINAPI GetTempPathWrapper(
    SString<EncodingUnicode>& lpBuffer
    );

DWORD WINAPI GetCurrentDirectoryWrapper(
    SString<EncodingUnicode>&  lpBuffer
    );

DWORD
GetModuleFileNameWrapper(
    _In_opt_ HMODULE hModule,
    SString<EncodingUnicode>& buffer
    );

DWORD WINAPI GetEnvironmentVariableWrapper(
    _In_opt_  LPCTSTR lpName,
    _Out_opt_ SString<EncodingUnicode>&  lpBuffer
    );

#endif //_WIN_PATH_APIS_WRAPPER_
<|MERGE_RESOLUTION|>--- conflicted
+++ resolved
@@ -66,17 +66,6 @@
     _Out_opt_ LPWSTR * lpFilePart
     );
 
-<<<<<<< HEAD
-
-UINT WINAPI GetTempFileNameWrapper(
-    _In_  LPCTSTR lpPathName,
-    _In_  LPCTSTR lpPrefixString,
-    _In_  UINT    uUnique,
-    SString<EncodingUnicode>&  lpTempFileName
-    );
-
-=======
->>>>>>> cd6512d0
 DWORD WINAPI GetTempPathWrapper(
     SString<EncodingUnicode>& lpBuffer
     );
