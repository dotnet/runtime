--- conflicted
+++ resolved
@@ -37,19 +37,11 @@
 
 #include <minipal/guid.h>
 
-<<<<<<< HEAD
-constexpr GUID JITEEVersionIdentifier = { /* e1c4ef4f-62a1-4055-813e-23837fdfdffa */
-    0xe1c4ef4f,
-    0x62a1,
-    0x4055,
-    {0x81, 0x3e, 0x23, 0x83, 0x7f, 0xdf, 0xdf, 0xfa}
-=======
 constexpr GUID JITEEVersionIdentifier = { /* a802fbbf-3e14-4b34-a348-5fba9fd756d4 */
     0xa802fbbf,
     0x3e14,
     0x4b34,
     {0xa3, 0x48, 0x5f, 0xba, 0x9f, 0xd7, 0x56, 0xd4}
->>>>>>> 302a563c
   };
 
 #endif // JIT_EE_VERSIONING_GUID_H