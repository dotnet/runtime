--- conflicted
+++ resolved
@@ -32,30 +32,11 @@
 //////////////////////////////////////////////////////////////////////////////////////////////////////////
 //
 
-<<<<<<< HEAD
-#ifndef GUID_DEFINED
-typedef struct _GUID {
-    uint32_t   Data1;    // NOTE: diff from Win32, for LP64
-    uint16_t   Data2;
-    uint16_t   Data3;
-    uint8_t    Data4[ 8 ];
-} GUID;
-typedef const GUID *LPCGUID;
-#define GUID_DEFINED
-#endif // !GUID_DEFINED
-
-constexpr GUID JITEEVersionIdentifier = { /* 960894e2-ec41-4088-82bb-bdcbac4ac2d3 */
-    0x960894e2,
-    0xec41,
-    0x4088,
-    {0x82, 0xbb, 0xbd, 0xcb, 0xac, 0x4a, 0xc2, 0xd3}
-=======
-constexpr GUID JITEEVersionIdentifier = { /* 20017875-6552-4375-80A8-F7E2CFC6AAB7 */
-    0x20017875,
-    0x6552,
-    0x4375,
-    { 0x80, 0xa8, 0xf7, 0xe2, 0xcf, 0xc6, 0xaa, 0xb7 }
->>>>>>> 5b41e82f
+constexpr GUID JITEEVersionIdentifier = { /* ba99f659-11ae-4c05-bdad-650cb5104f26 */
+    0xba99f659,
+    0x11ae,
+    0x4c05,
+    {0xbd, 0xad, 0x65, 0x0c, 0xb5, 0x10, 0x4f, 0x26}
 };
 
 //////////////////////////////////////////////////////////////////////////////////////////////////////////
