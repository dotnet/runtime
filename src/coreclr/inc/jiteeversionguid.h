// Licensed to the .NET Foundation under one or more agreements.
// The .NET Foundation licenses this file to you under the MIT license.

//////////////////////////////////////////////////////////////////////////////////////////////////////////
//
// NOTE NOTE NOTE NOTE NOTE NOTE NOTE NOTE NOTE NOTE NOTE NOTE NOTE NOTE NOTE NOTE NOTE NOTE NOTE NOTE
//
// #JITEEVersionIdentifier
//
// This GUID represents the version of the JIT/EE interface. Any time the interface between the JIT and
// the EE changes (by adding or removing methods to any interface shared between them), this GUID should
// be changed. This is the identifier verified by ICorJitCompiler::getVersionIdentifier().
//
// You can use "uuidgen.exe -s" to generate this value.
//
// Note that this file is parsed by some tools, namely superpmi.py, so make sure the first line is exactly
// of the form:
//
//   constexpr GUID JITEEVersionIdentifier = { /* 1776ab48-edfa-49be-a11f-ec216b28174c */
//
// (without the leading slashes or spaces).
//
// See docs/project/updating-jitinterface.md for details
//
// **** NOTE TO INTEGRATORS:
//
// If there is a merge conflict here, because the version changed in two different places, you must
// create a **NEW** GUID, not simply choose one or the other!
//
// NOTE NOTE NOTE NOTE NOTE NOTE NOTE NOTE NOTE NOTE NOTE NOTE NOTE NOTE NOTE NOTE NOTE NOTE NOTE NOTE
//
//////////////////////////////////////////////////////////////////////////////////////////////////////////
//

#ifndef JIT_EE_VERSIONING_GUID_H
#define JIT_EE_VERSIONING_GUID_H

<<<<<<< HEAD
constexpr GUID JITEEVersionIdentifier = { /* 87673fd2-b9d5-44cb-beee-7ed05db36c52 */
    0x87673fd2,
    0xb9d5,
    0x44cb,
    {0xbe, 0xee, 0x7e, 0xd0, 0x5d, 0xb3, 0x6c, 0x52}
  };
=======
#include <minipal/guid.h>
>>>>>>> 04538da4

constexpr GUID JITEEVersionIdentifier = { /* 4463d6ac-dfcb-4ab0-a941-c53b56089b7c */
    0x4463d6ac,
    0xdfcb,
    0x4ab0,
    {0xa9, 0x41, 0xc5, 0x3b, 0x56, 0x08, 0x9b, 0x7c}
  };

#endif // JIT_EE_VERSIONING_GUID_H<|MERGE_RESOLUTION|>--- conflicted
+++ resolved
@@ -35,16 +35,7 @@
 #ifndef JIT_EE_VERSIONING_GUID_H
 #define JIT_EE_VERSIONING_GUID_H
 
-<<<<<<< HEAD
-constexpr GUID JITEEVersionIdentifier = { /* 87673fd2-b9d5-44cb-beee-7ed05db36c52 */
-    0x87673fd2,
-    0xb9d5,
-    0x44cb,
-    {0xbe, 0xee, 0x7e, 0xd0, 0x5d, 0xb3, 0x6c, 0x52}
-  };
-=======
 #include <minipal/guid.h>
->>>>>>> 04538da4
 
 constexpr GUID JITEEVersionIdentifier = { /* 4463d6ac-dfcb-4ab0-a941-c53b56089b7c */
     0x4463d6ac,
