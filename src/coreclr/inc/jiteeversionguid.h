--- conflicted
+++ resolved
@@ -43,19 +43,11 @@
 #define GUID_DEFINED
 #endif // !GUID_DEFINED
 
-<<<<<<< HEAD
-constexpr GUID JITEEVersionIdentifier = { /* aecacf5a-be3e-4504-b16f-5913736f1716 */
-    0xaecacf5a,
-    0xbe3e,
-    0x4504,
-    {0xb1, 0x6f, 0x59, 0x13, 0x73, 0x6f, 0x17, 0x16}
-=======
-constexpr GUID JITEEVersionIdentifier = { /* 488a17ce-26c9-4ad0-a7b7-79bf320ea4d1 */
-    0x488a17ce,
-    0x26c9,
-    0x4ad0,
-    {0xa7, 0xb7, 0x79, 0xbf, 0x32, 0x0e, 0xa4, 0xd1}
->>>>>>> 4072e737
+constexpr GUID JITEEVersionIdentifier = { /* e770e8ad-50d5-4511-a435-a3ed3a847a47 */
+    0xe770e8ad,
+    0x50d5,
+    0x4511,
+    {0xa4, 0x35, 0xa3, 0xed, 0x3a, 0x84, 0x7a, 0x47}
   };
 
 //////////////////////////////////////////////////////////////////////////////////////////////////////////
