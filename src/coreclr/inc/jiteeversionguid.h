--- conflicted
+++ resolved
@@ -43,19 +43,11 @@
 #define GUID_DEFINED
 #endif // !GUID_DEFINED
 
-<<<<<<< HEAD
-constexpr GUID JITEEVersionIdentifier = { /* 5939fe51-f24a-4480-8cea-1cd50a21e5e8 */
-    0x5939fe51,
-    0xf24a,
-    0x4480,
-    {0x8c, 0xea, 0x1c, 0xd5, 0x0a, 0x21, 0xe5, 0xe8}
-=======
 constexpr GUID JITEEVersionIdentifier = { /* de0cd36d-3094-4110-af7d-31eb36234e46 */
     0xde0cd36d,
     0x3094,
     0x4110,
     {0xaf, 0x7d, 0x31, 0xeb, 0x36, 0x23, 0x4e, 0x46}
->>>>>>> eb455ec3
   };
 
 //////////////////////////////////////////////////////////////////////////////////////////////////////////
