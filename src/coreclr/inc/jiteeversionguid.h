// Licensed to the .NET Foundation under one or more agreements.
// The .NET Foundation licenses this file to you under the MIT license.

//////////////////////////////////////////////////////////////////////////////////////////////////////////
//
// NOTE NOTE NOTE NOTE NOTE NOTE NOTE NOTE NOTE NOTE NOTE NOTE NOTE NOTE NOTE NOTE NOTE NOTE NOTE NOTE
//
// #JITEEVersionIdentifier
//
// This GUID represents the version of the JIT/EE interface. Any time the interface between the JIT and
// the EE changes (by adding or removing methods to any interface shared between them), this GUID should
// be changed. This is the identifier verified by ICorJitCompiler::getVersionIdentifier().
//
// You can use "uuidgen.exe -s" to generate this value.
//
// Note that this file is parsed by some tools, namely superpmi.py, so make sure the first line is exactly
// of the form:
//
//   constexpr GUID JITEEVersionIdentifier = { /* 1776ab48-edfa-49be-a11f-ec216b28174c */
//
// (without the leading slashes or spaces).
//
// See docs/project/updating-jitinterface.md for details
//
// **** NOTE TO INTEGRATORS:
//
// If there is a merge conflict here, because the version changed in two different places, you must
// create a **NEW** GUID, not simply choose one or the other!
//
// NOTE NOTE NOTE NOTE NOTE NOTE NOTE NOTE NOTE NOTE NOTE NOTE NOTE NOTE NOTE NOTE NOTE NOTE NOTE NOTE
//
//////////////////////////////////////////////////////////////////////////////////////////////////////////
//

#ifndef GUID_DEFINED
typedef struct _GUID {
    uint32_t   Data1;    // NOTE: diff from Win32, for LP64
    uint16_t   Data2;
    uint16_t   Data3;
    uint8_t    Data4[ 8 ];
} GUID;
typedef const GUID *LPCGUID;
#define GUID_DEFINED
#endif // !GUID_DEFINED

<<<<<<< HEAD
constexpr GUID JITEEVersionIdentifier = { /* 288fe8da-6cd0-42a9-a45f-13bb9f8a0ecf */
    0x288fe8da,
    0x6cd0,
    0x42a9,
    {0xa4, 0x5f, 0x13, 0xbb, 0x9f, 0x8a, 0x0e, 0xcf}
=======
constexpr GUID JITEEVersionIdentifier = { /* e5f629d4-edc8-48f1-a75d-0fa1f0b5af6f */
    0xe5f629d4,
    0xedc8,
    0x48f1,
    {0xa7, 0x5d, 0x0f, 0xa1, 0xf0, 0xb5, 0xaf, 0x6f}
>>>>>>> a4cbe52a
  };

//////////////////////////////////////////////////////////////////////////////////////////////////////////
//
// END JITEEVersionIdentifier
//
//////////////////////////////////////////////////////////////////////////////////////////////////////////<|MERGE_RESOLUTION|>--- conflicted
+++ resolved
@@ -43,19 +43,11 @@
 #define GUID_DEFINED
 #endif // !GUID_DEFINED
 
-<<<<<<< HEAD
-constexpr GUID JITEEVersionIdentifier = { /* 288fe8da-6cd0-42a9-a45f-13bb9f8a0ecf */
-    0x288fe8da,
-    0x6cd0,
-    0x42a9,
-    {0xa4, 0x5f, 0x13, 0xbb, 0x9f, 0x8a, 0x0e, 0xcf}
-=======
-constexpr GUID JITEEVersionIdentifier = { /* e5f629d4-edc8-48f1-a75d-0fa1f0b5af6f */
-    0xe5f629d4,
-    0xedc8,
-    0x48f1,
-    {0xa7, 0x5d, 0x0f, 0xa1, 0xf0, 0xb5, 0xaf, 0x6f}
->>>>>>> a4cbe52a
+constexpr GUID JITEEVersionIdentifier = { /* 35afdf61-5417-4bd7-9302-48efa2507603 */
+    0x35afdf61,
+    0x5417,
+    0x4bd7,
+    {0x93, 0x02, 0x48, 0xef, 0xa2, 0x50, 0x76, 0x03}
   };
 
 //////////////////////////////////////////////////////////////////////////////////////////////////////////
