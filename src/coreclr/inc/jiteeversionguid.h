--- conflicted
+++ resolved
@@ -43,19 +43,11 @@
 #define GUID_DEFINED
 #endif // !GUID_DEFINED
 
-<<<<<<< HEAD
-constexpr GUID JITEEVersionIdentifier = { /* 7658c1e7-a363-4ccf-a1a4-1486bac7b5c8 */
-    0x7658c1e7,
-    0xa363,
-    0x4ccf,
-    { 0xa1, 0xa4, 0x14, 0x86, 0xba, 0xc7, 0xb5, 0xc8 }
-=======
-constexpr GUID JITEEVersionIdentifier = { /* d5079702-9480-4e42-a720-6f38a0d9413d */
-    0xd5079702,
-    0x9480,
-    0x4e42,
-    {0xa7, 0x20, 0x6f, 0x38, 0xa0, 0xd9, 0x41, 0x3d}
->>>>>>> 46f8f1e8
+constexpr GUID JITEEVersionIdentifier = { /* 387bcec3-9a71-4422-a11c-e7ce3b73c592 */
+    0x387bcec3,
+    0x9a71,
+    0x4422,
+    {0xa1, 0x1c, 0xe7, 0xce, 0x3b, 0x73, 0xc5, 0x92}
   };
 
 //////////////////////////////////////////////////////////////////////////////////////////////////////////
