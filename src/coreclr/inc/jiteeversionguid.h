--- conflicted
+++ resolved
@@ -43,19 +43,11 @@
 #define GUID_DEFINED
 #endif // !GUID_DEFINED
 
-<<<<<<< HEAD
-constexpr GUID JITEEVersionIdentifier = { /* b2a94b56-4259-41ef-93ae-5c757667ba32 */
-    0xb2a94b56,
-    0x4259,
-    0x41ef,
-    {0x93, 0xae, 0x5c, 0x75, 0x76, 0x67, 0xba, 0x32}
-=======
 constexpr GUID JITEEVersionIdentifier = { /* 04021b93-e969-41ed-96cd-4c583673b9ab */
     0x04021b93,
     0xe969,
     0x41ed,
     {0x96, 0xcd, 0x4c, 0x58, 0x36, 0x73, 0xb9, 0xab}
->>>>>>> 30dabfd7
   };
 
 //////////////////////////////////////////////////////////////////////////////////////////////////////////
