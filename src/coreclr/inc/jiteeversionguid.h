--- conflicted
+++ resolved
@@ -43,19 +43,11 @@
 #define GUID_DEFINED
 #endif // !GUID_DEFINED
 
-<<<<<<< HEAD
-constexpr GUID JITEEVersionIdentifier = { /* 1c4ab5bd-56c7-4c86-a5a3-757f1ec08b38 */
-    0x1c4ab5bd,
-    0x56c7,
-    0x4c86,
-    {0xa5, 0xa3, 0x75, 0x7f, 0x1e, 0xc0, 0x8b, 0x38}
-=======
-constexpr GUID JITEEVersionIdentifier = { /* e428e66d-5e0e-4320-ad8a-fa5a50f6da07 */
-    0xe428e66d,
-    0x5e0e,
-    0x4320,
-    {0xad, 0x8a, 0xfa, 0x5a, 0x50, 0xf6, 0xda, 0x07}
->>>>>>> aa0a7e97
+constexpr GUID JITEEVersionIdentifier = { /* 1907f831-d9c8-4b42-a549-0cdce990d1c6 */
+    0x1907f831,
+    0xd9c8,
+    0x4b42,
+    {0xa5, 0x49, 0x0c, 0xdc, 0xe9, 0x90, 0xd1, 0xc6}
   };
 
 //////////////////////////////////////////////////////////////////////////////////////////////////////////
