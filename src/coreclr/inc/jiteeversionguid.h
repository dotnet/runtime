--- conflicted
+++ resolved
@@ -43,21 +43,12 @@
 #define GUID_DEFINED
 #endif // !GUID_DEFINED
 
-<<<<<<< HEAD
-constexpr GUID JITEEVersionIdentifier = { /* 07c40404-9e4a-49ed-b58f-c31dbbb7ccce */
-    0x7c40404,
-    0x9e4a,
-    0x49ed,
-    {0xb5, 0x8f, 0xc3, 0x1d, 0xbb, 0xb7, 0xcc, 0xce}
+constexpr GUID JITEEVersionIdentifier = { /* ef5ae6cf-2c77-48a0-8250-1b8c7d45e178 */
+    0xef5ae6cf,
+    0x2c77,
+    0x48a0,
+    {0x82, 0x50, 0x1b, 0x8c, 0x7d, 0x45, 0xe1, 0x78}
   };
-=======
-constexpr GUID JITEEVersionIdentifier =  { /* 5ed35c58-857b-48dd-a818-7c0136dc9f73 */
-    0x5ed35c58,
-    0x857b,
-    0x48dd,
-    {0xa8, 0x18, 0x7c, 0x01, 0x36, 0xdc, 0x9f, 0x73}
-};
->>>>>>> b7e10374
 
 //////////////////////////////////////////////////////////////////////////////////////////////////////////
 //
