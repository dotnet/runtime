// Licensed to the .NET Foundation under one or more agreements.
// The .NET Foundation licenses this file to you under the MIT license.

//////////////////////////////////////////////////////////////////////////////////////////////////////////
//
// NOTE NOTE NOTE NOTE NOTE NOTE NOTE NOTE NOTE NOTE NOTE NOTE NOTE NOTE NOTE NOTE NOTE NOTE NOTE NOTE
//
// #JITEEVersionIdentifier
//
// This GUID represents the version of the JIT/EE interface. Any time the interface between the JIT and
// the EE changes (by adding or removing methods to any interface shared between them), this GUID should
// be changed. This is the identifier verified by ICorJitCompiler::getVersionIdentifier().
//
// You can use "uuidgen.exe -s" to generate this value.
//
// Note that this file is parsed by some tools, namely superpmi.py, so make sure the first line is exactly
// of the form:
//
//   constexpr GUID JITEEVersionIdentifier = { /* 1776ab48-edfa-49be-a11f-ec216b28174c */
//
// (without the leading slashes or spaces).
//
// See docs/project/updating-jitinterface.md for details
//
// **** NOTE TO INTEGRATORS:
//
// If there is a merge conflict here, because the version changed in two different places, you must
// create a **NEW** GUID, not simply choose one or the other!
//
// NOTE NOTE NOTE NOTE NOTE NOTE NOTE NOTE NOTE NOTE NOTE NOTE NOTE NOTE NOTE NOTE NOTE NOTE NOTE NOTE
//
//////////////////////////////////////////////////////////////////////////////////////////////////////////
//

#ifndef GUID_DEFINED
typedef struct _GUID {
    uint32_t   Data1;    // NOTE: diff from Win32, for LP64
    uint16_t   Data2;
    uint16_t   Data3;
    uint8_t    Data4[ 8 ];
} GUID;
typedef const GUID *LPCGUID;
#define GUID_DEFINED
#endif // !GUID_DEFINED

<<<<<<< HEAD
constexpr GUID JITEEVersionIdentifier =  { /* 5ed35c58-857b-48dd-a818-7c0136dc9f73 */
    0x5ed35c58,
    0x857b,
    0x48dd,
    {0xa8, 0x18, 0x7c, 0x01, 0x36, 0xdc, 0x9f, 0x73}
};
=======
constexpr GUID JITEEVersionIdentifier = { /* bcc99ca6-5291-4cc0-a5d9-2758456053f3 */
    0xbcc99ca6,
    0x5291,
    0x4cc0,
    { 0xa5, 0xd9, 0x27, 0x58, 0x45, 0x60, 0x53, 0xf3 }
  };
>>>>>>> eb51b02b

//////////////////////////////////////////////////////////////////////////////////////////////////////////
//
// END JITEEVersionIdentifier
//
//////////////////////////////////////////////////////////////////////////////////////////////////////////<|MERGE_RESOLUTION|>--- conflicted
+++ resolved
@@ -43,21 +43,12 @@
 #define GUID_DEFINED
 #endif // !GUID_DEFINED
 
-<<<<<<< HEAD
-constexpr GUID JITEEVersionIdentifier =  { /* 5ed35c58-857b-48dd-a818-7c0136dc9f73 */
-    0x5ed35c58,
-    0x857b,
-    0x48dd,
-    {0xa8, 0x18, 0x7c, 0x01, 0x36, 0xdc, 0x9f, 0x73}
-};
-=======
 constexpr GUID JITEEVersionIdentifier = { /* bcc99ca6-5291-4cc0-a5d9-2758456053f3 */
     0xbcc99ca6,
     0x5291,
     0x4cc0,
     { 0xa5, 0xd9, 0x27, 0x58, 0x45, 0x60, 0x53, 0xf3 }
   };
->>>>>>> eb51b02b
 
 //////////////////////////////////////////////////////////////////////////////////////////////////////////
 //
