--- conflicted
+++ resolved
@@ -37,19 +37,11 @@
 
 #include <minipal/guid.h>
 
-<<<<<<< HEAD
-constexpr GUID JITEEVersionIdentifier = { /* e4030ffc-205d-4df7-8c15-1a32bede1df3 */
-    0xe4030ffc,
-    0x205d,
-    0x4df7,
-    {0x8c, 0x15, 0x1a, 0x32, 0xbe, 0xde, 0x1d, 0xf3}
-=======
 constexpr GUID JITEEVersionIdentifier = { /* f22d9c39-8d24-4e4d-86aa-7b883aecf97f */
     0xf22d9c39,
     0x8d24,
     0x4e4d,
     {0x86, 0xaa, 0x7b, 0x88, 0x3a, 0xec, 0xf9, 0x7f}
->>>>>>> e16eeab3
   };
 
 #endif // JIT_EE_VERSIONING_GUID_H