// Licensed to the .NET Foundation under one or more agreements.
// The .NET Foundation licenses this file to you under the MIT license.

//////////////////////////////////////////////////////////////////////////////////////////////////////////
//
// NOTE NOTE NOTE NOTE NOTE NOTE NOTE NOTE NOTE NOTE NOTE NOTE NOTE NOTE NOTE NOTE NOTE NOTE NOTE NOTE
//
// #JITEEVersionIdentifier
//
// This GUID represents the version of the JIT/EE interface. Any time the interface between the JIT and
// the EE changes (by adding or removing methods to any interface shared between them), this GUID should
// be changed. This is the identifier verified by ICorJitCompiler::getVersionIdentifier().
//
// You can use "uuidgen.exe -s" to generate this value.
//
// Note that this file is parsed by some tools, namely superpmi.py, so make sure the first line is exactly
// of the form:
//
//   constexpr GUID JITEEVersionIdentifier = { /* 1776ab48-edfa-49be-a11f-ec216b28174c */
//
// (without the leading slashes or spaces).
//
// See docs/project/updating-jitinterface.md for details
//
// **** NOTE TO INTEGRATORS:
//
// If there is a merge conflict here, because the version changed in two different places, you must
// create a **NEW** GUID, not simply choose one or the other!
//
// NOTE NOTE NOTE NOTE NOTE NOTE NOTE NOTE NOTE NOTE NOTE NOTE NOTE NOTE NOTE NOTE NOTE NOTE NOTE NOTE
//
//////////////////////////////////////////////////////////////////////////////////////////////////////////
//

#ifndef GUID_DEFINED
typedef struct _GUID {
    uint32_t   Data1;    // NOTE: diff from Win32, for LP64
    uint16_t   Data2;
    uint16_t   Data3;
    uint8_t    Data4[ 8 ];
} GUID;
typedef const GUID *LPCGUID;
#define GUID_DEFINED
#endif // !GUID_DEFINED

<<<<<<< HEAD
constexpr GUID JITEEVersionIdentifier = { /* 5bf301d6-d08e-4c74-ab9b-1d9c1975950f */
    0x5bf301d6,
    0xd08e,
    0x4c74,
    {0xab, 0x9b, 0x1d, 0x9c, 0x19, 0x75, 0x95, 0x0f}
=======
constexpr GUID JITEEVersionIdentifier = { /* a2974440-e8ee-4d95-9e6e-799a330be1a0 */
    0xa2974440,
    0xe8ee,
    0x4d95,
    {0x9e, 0x6e, 0x79, 0x9a, 0x33, 0x0b, 0xe1, 0xa0}
>>>>>>> 737d85a5
  };
  
//////////////////////////////////////////////////////////////////////////////////////////////////////////
//
// END JITEEVersionIdentifier
//
//////////////////////////////////////////////////////////////////////////////////////////////////////////<|MERGE_RESOLUTION|>--- conflicted
+++ resolved
@@ -43,19 +43,11 @@
 #define GUID_DEFINED
 #endif // !GUID_DEFINED
 
-<<<<<<< HEAD
-constexpr GUID JITEEVersionIdentifier = { /* 5bf301d6-d08e-4c74-ab9b-1d9c1975950f */
-    0x5bf301d6,
-    0xd08e,
-    0x4c74,
-    {0xab, 0x9b, 0x1d, 0x9c, 0x19, 0x75, 0x95, 0x0f}
-=======
-constexpr GUID JITEEVersionIdentifier = { /* a2974440-e8ee-4d95-9e6e-799a330be1a0 */
-    0xa2974440,
-    0xe8ee,
-    0x4d95,
-    {0x9e, 0x6e, 0x79, 0x9a, 0x33, 0x0b, 0xe1, 0xa0}
->>>>>>> 737d85a5
+constexpr GUID JITEEVersionIdentifier = { /* 43ca1203-3a26-4d8a-89ec-60a3654bb2ad */
+    0x43ca1203,
+    0x3a26,
+    0x4d8a,
+    {0x89, 0xec, 0x60, 0xa3, 0x65, 0x4b, 0xb2, 0xad}
   };
   
 //////////////////////////////////////////////////////////////////////////////////////////////////////////
