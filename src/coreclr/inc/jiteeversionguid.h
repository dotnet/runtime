// Licensed to the .NET Foundation under one or more agreements.
// The .NET Foundation licenses this file to you under the MIT license.

//////////////////////////////////////////////////////////////////////////////////////////////////////////
//
// NOTE NOTE NOTE NOTE NOTE NOTE NOTE NOTE NOTE NOTE NOTE NOTE NOTE NOTE NOTE NOTE NOTE NOTE NOTE NOTE
//
// #JITEEVersionIdentifier
//
// This GUID represents the version of the JIT/EE interface. Any time the interface between the JIT and
// the EE changes (by adding or removing methods to any interface shared between them), this GUID should
// be changed. This is the identifier verified by ICorJitCompiler::getVersionIdentifier().
//
// You can use "uuidgen.exe -s" to generate this value.
//
// Note that this file is parsed by some tools, namely superpmi.py, so make sure the first line is exactly
// of the form:
//
//   constexpr GUID JITEEVersionIdentifier = { /* 1776ab48-edfa-49be-a11f-ec216b28174c */
//
// (without the leading slashes or spaces).
//
// See docs/project/updating-jitinterface.md for details
//
// **** NOTE TO INTEGRATORS:
//
// If there is a merge conflict here, because the version changed in two different places, you must
// create a **NEW** GUID, not simply choose one or the other!
//
// NOTE NOTE NOTE NOTE NOTE NOTE NOTE NOTE NOTE NOTE NOTE NOTE NOTE NOTE NOTE NOTE NOTE NOTE NOTE NOTE
//
//////////////////////////////////////////////////////////////////////////////////////////////////////////
//

#ifndef GUID_DEFINED
typedef struct _GUID {
    uint32_t   Data1;    // NOTE: diff from Win32, for LP64
    uint16_t   Data2;
    uint16_t   Data3;
    uint8_t    Data4[ 8 ];
} GUID;
typedef const GUID *LPCGUID;
#define GUID_DEFINED
#endif // !GUID_DEFINED

<<<<<<< HEAD
constexpr GUID JITEEVersionIdentifier = { /* 6f8fc8da-0a65-4054-be5d-505108298910 */
    0x6f8fc8da,
    0xa65,
    0x4054,
    {0xbe, 0x5d, 0x50, 0x51, 0x8, 0x29, 0x89, 0x10}
=======
constexpr GUID JITEEVersionIdentifier = { /* 1e794e80-ec63-4d7a-b11f-fcda6e7fe4f4 */
    0x1e794e80,
    0xec63,
    0x4d7a,
    {0xb1, 0x1f, 0xfc, 0xda, 0x6e, 0x7f, 0xe4, 0xf4}
>>>>>>> df00d196
  };

//////////////////////////////////////////////////////////////////////////////////////////////////////////
//
// END JITEEVersionIdentifier
//
//////////////////////////////////////////////////////////////////////////////////////////////////////////<|MERGE_RESOLUTION|>--- conflicted
+++ resolved
@@ -43,19 +43,11 @@
 #define GUID_DEFINED
 #endif // !GUID_DEFINED
 
-<<<<<<< HEAD
-constexpr GUID JITEEVersionIdentifier = { /* 6f8fc8da-0a65-4054-be5d-505108298910 */
-    0x6f8fc8da,
-    0xa65,
-    0x4054,
-    {0xbe, 0x5d, 0x50, 0x51, 0x8, 0x29, 0x89, 0x10}
-=======
-constexpr GUID JITEEVersionIdentifier = { /* 1e794e80-ec63-4d7a-b11f-fcda6e7fe4f4 */
-    0x1e794e80,
-    0xec63,
-    0x4d7a,
-    {0xb1, 0x1f, 0xfc, 0xda, 0x6e, 0x7f, 0xe4, 0xf4}
->>>>>>> df00d196
+constexpr GUID JITEEVersionIdentifier = { /* da097b39-7f43-458a-990a-0b65406d5ff3 */
+    0xda097b39,
+    0x7f43,
+    0x458a,
+    {0x99, 0xa, 0xb, 0x65, 0x40, 0x6d, 0x5f, 0xf3}
   };
 
 //////////////////////////////////////////////////////////////////////////////////////////////////////////
