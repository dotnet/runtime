// Licensed to the .NET Foundation under one or more agreements.
// The .NET Foundation licenses this file to you under the MIT license.

//////////////////////////////////////////////////////////////////////////////////////////////////////////
//
// NOTE NOTE NOTE NOTE NOTE NOTE NOTE NOTE NOTE NOTE NOTE NOTE NOTE NOTE NOTE NOTE NOTE NOTE NOTE NOTE
//
// #JITEEVersionIdentifier
//
// This GUID represents the version of the JIT/EE interface. Any time the interface between the JIT and
// the EE changes (by adding or removing methods to any interface shared between them), this GUID should
// be changed. This is the identifier verified by ICorJitCompiler::getVersionIdentifier().
//
// You can use src/coreclr/tools/Common/JitInterface/ThunkGenerator/gen.bat (or .sh on Unix) to update this file.
//
// Note that this file is parsed by some tools, namely superpmi.py, so make sure the first line is exactly
// of the form:
//
//   constexpr GUID JITEEVersionIdentifier = { /* 1776ab48-edfa-49be-a11f-ec216b28174c */
//
// (without the leading slashes or spaces).
//
// See docs/project/updating-jitinterface.md for details
//
// **** NOTE TO INTEGRATORS:
//
// If there is a merge conflict here, because the version changed in two different places, you must
// create a **NEW** GUID, not simply choose one or the other!
//
// NOTE NOTE NOTE NOTE NOTE NOTE NOTE NOTE NOTE NOTE NOTE NOTE NOTE NOTE NOTE NOTE NOTE NOTE NOTE NOTE
//
//////////////////////////////////////////////////////////////////////////////////////////////////////////
//

#ifndef JIT_EE_VERSIONING_GUID_H
#define JIT_EE_VERSIONING_GUID_H

#include <minipal/guid.h>

<<<<<<< HEAD
constexpr GUID JITEEVersionIdentifier = { /* bcfedb4e-ed47-4df3-8156-7ad8fc8521f1 */
    0xbcfedb4e,
    0xed47,
    0x4df3,
    {0x81, 0x56, 0x7a, 0xd8, 0xfc, 0x85, 0x21, 0xf1}
=======
constexpr GUID JITEEVersionIdentifier = { /* cb23fc5b-e31d-49cb-b4e0-b5666496b4fe */
    0xcb23fc5b,
    0xe31d,
    0x49cb,
    {0xb4, 0xe0, 0xb5, 0x66, 0x64, 0x96, 0xb4, 0xfe}
>>>>>>> 961d3bb0
  };

#endif // JIT_EE_VERSIONING_GUID_H<|MERGE_RESOLUTION|>--- conflicted
+++ resolved
@@ -37,19 +37,11 @@
 
 #include <minipal/guid.h>
 
-<<<<<<< HEAD
-constexpr GUID JITEEVersionIdentifier = { /* bcfedb4e-ed47-4df3-8156-7ad8fc8521f1 */
-    0xbcfedb4e,
+constexpr GUID JITEEVersionIdentifier = { /* bffedb4e-ed47-4df3-8156-7ad8fc8521f1 */
+    0xbffedb4e,
     0xed47,
     0x4df3,
     {0x81, 0x56, 0x7a, 0xd8, 0xfc, 0x85, 0x21, 0xf1}
-=======
-constexpr GUID JITEEVersionIdentifier = { /* cb23fc5b-e31d-49cb-b4e0-b5666496b4fe */
-    0xcb23fc5b,
-    0xe31d,
-    0x49cb,
-    {0xb4, 0xe0, 0xb5, 0x66, 0x64, 0x96, 0xb4, 0xfe}
->>>>>>> 961d3bb0
   };
 
 #endif // JIT_EE_VERSIONING_GUID_H