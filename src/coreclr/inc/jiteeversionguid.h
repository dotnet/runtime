// Licensed to the .NET Foundation under one or more agreements.
// The .NET Foundation licenses this file to you under the MIT license.

//////////////////////////////////////////////////////////////////////////////////////////////////////////
//
// NOTE NOTE NOTE NOTE NOTE NOTE NOTE NOTE NOTE NOTE NOTE NOTE NOTE NOTE NOTE NOTE NOTE NOTE NOTE NOTE
//
// #JITEEVersionIdentifier
//
// This GUID represents the version of the JIT/EE interface. Any time the interface between the JIT and
// the EE changes (by adding or removing methods to any interface shared between them), this GUID should
// be changed. This is the identifier verified by ICorJitCompiler::getVersionIdentifier().
//
// You can use "uuidgen.exe -s" to generate this value.
//
// Note that this file is parsed by some tools, namely superpmi.py, so make sure the first line is exactly
// of the form:
//
//   constexpr GUID JITEEVersionIdentifier = { /* 1776ab48-edfa-49be-a11f-ec216b28174c */
//
// (without the leading slashes or spaces).
//
// See docs/project/updating-jitinterface.md for details
//
// **** NOTE TO INTEGRATORS:
//
// If there is a merge conflict here, because the version changed in two different places, you must
// create a **NEW** GUID, not simply choose one or the other!
//
// NOTE NOTE NOTE NOTE NOTE NOTE NOTE NOTE NOTE NOTE NOTE NOTE NOTE NOTE NOTE NOTE NOTE NOTE NOTE NOTE
//
//////////////////////////////////////////////////////////////////////////////////////////////////////////
//

#ifndef GUID_DEFINED
typedef struct _GUID {
    uint32_t   Data1;    // NOTE: diff from Win32, for LP64
    uint16_t   Data2;
    uint16_t   Data3;
    uint8_t    Data4[ 8 ];
} GUID;
typedef const GUID *LPCGUID;
#define GUID_DEFINED
#endif // !GUID_DEFINED

<<<<<<< HEAD
constexpr GUID JITEEVersionIdentifier = { /* 8340020b-7035-462b-be3f-759932831f20 */
    0x8340020b,
    0x7035,
    0x462b,
    {0xbe, 0x3f, 0x75, 0x99, 0x32, 0x83, 0x1f, 0x20}
=======
constexpr GUID JITEEVersionIdentifier = { /* 1f30d12b-38f1-4f1e-a08a-831def882aa4 */
    0x1f30d12b,
    0x38f1,
    0x4f1e,
    {0xa0, 0x8a, 0x83, 0x1d, 0xef, 0x88, 0x2a, 0xa4}
>>>>>>> 7403a062
  };

//////////////////////////////////////////////////////////////////////////////////////////////////////////
//
// END JITEEVersionIdentifier
//
//////////////////////////////////////////////////////////////////////////////////////////////////////////<|MERGE_RESOLUTION|>--- conflicted
+++ resolved
@@ -43,19 +43,11 @@
 #define GUID_DEFINED
 #endif // !GUID_DEFINED
 
-<<<<<<< HEAD
-constexpr GUID JITEEVersionIdentifier = { /* 8340020b-7035-462b-be3f-759932831f20 */
-    0x8340020b,
-    0x7035,
-    0x462b,
-    {0xbe, 0x3f, 0x75, 0x99, 0x32, 0x83, 0x1f, 0x20}
-=======
-constexpr GUID JITEEVersionIdentifier = { /* 1f30d12b-38f1-4f1e-a08a-831def882aa4 */
-    0x1f30d12b,
-    0x38f1,
-    0x4f1e,
-    {0xa0, 0x8a, 0x83, 0x1d, 0xef, 0x88, 0x2a, 0xa4}
->>>>>>> 7403a062
+constexpr GUID JITEEVersionIdentifier = { /* 86eab154-5d93-4fad-bc07-e94fd9268b70 */
+    0x86eab154,
+    0x5d93,
+    0x4fad,
+    {0xbc, 0x07, 0xe9, 0x4f, 0xd9, 0x26, 0x8b, 0x70}
   };
 
 //////////////////////////////////////////////////////////////////////////////////////////////////////////
