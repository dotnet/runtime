--- conflicted
+++ resolved
@@ -43,19 +43,11 @@
 #define GUID_DEFINED
 #endif // !GUID_DEFINED
 
-<<<<<<< HEAD
-constexpr GUID JITEEVersionIdentifier = { /* 26cb27a3-6488-49e6-96c9-b36a70d7101a */
-    0x26cb27a3,
-    0x6488,
-    0x49e6,
-    {0x96, 0xc9, 0xb3, 0x6a, 0x70, 0xd7, 0x10, 0x1a}
-=======
-constexpr GUID JITEEVersionIdentifier = { /* de0cd36d-3094-4110-af7d-31eb36234e46 */
-    0xde0cd36d,
-    0x3094,
-    0x4110,
-    {0xaf, 0x7d, 0x31, 0xeb, 0x36, 0x23, 0x4e, 0x46}
->>>>>>> d901213e
+constexpr GUID JITEEVersionIdentifier = { /* 1c4ab5bd-56c7-4c86-a5a3-757f1ec08b38 */
+    0x1c4ab5bd,
+    0x56c7,
+    0x4c86,
+    {0xa5, 0xa3, 0x75, 0x7f, 0x1e, 0xc0, 0x8b, 0x38}
   };
 
 //////////////////////////////////////////////////////////////////////////////////////////////////////////
