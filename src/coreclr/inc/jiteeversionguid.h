--- conflicted
+++ resolved
@@ -43,19 +43,11 @@
 #define GUID_DEFINED
 #endif // !GUID_DEFINED
 
-<<<<<<< HEAD
-constexpr GUID JITEEVersionIdentifier = { /* 786cc255-a2b1-4825-bbfa-519e0fddf864 */
-    0x786cc255,
-    0xa2b1,
-    0x4825,
-    {0xbb, 0xfa, 0x51, 0x9e, 0xf, 0xdd, 0xf8, 0x64}
-=======
-constexpr GUID JITEEVersionIdentifier = { /* c2e4a466-795d-4e64-a776-0ae7b2eed65b */
-    0xc2e4a466,
-    0x795d,
-    0x4e64,
-    {0xa7, 0x76, 0x0a, 0xe7, 0xb2, 0xee, 0xd6, 0x5b}
->>>>>>> 567e7c33
+constexpr GUID JITEEVersionIdentifier = { /* 07c40404-9e4a-49ed-b58f-c31dbbb7ccce */
+    0x7c40404,
+    0x9e4a,
+    0x49ed,
+    {0xb5, 0x8f, 0xc3, 0x1d, 0xbb, 0xb7, 0xcc, 0xce}
   };
 
 //////////////////////////////////////////////////////////////////////////////////////////////////////////
