--- conflicted
+++ resolved
@@ -43,19 +43,11 @@
 #define GUID_DEFINED
 #endif // !GUID_DEFINED
 
-<<<<<<< HEAD
-constexpr GUID JITEEVersionIdentifier = { /* 669b0c2c-2697-447f-9ea5-06cedf415bea */
-    0x669b0c2c,
-    0x2697,
-    0x447f,
-    {0x9e, 0xa5, 0x06, 0xce, 0xdf, 0x41, 0x5b, 0xea}
-=======
-constexpr GUID JITEEVersionIdentifier = { /* 6e0b439f-0d18-4836-a486-4962af0cc948 */
-    0x6e0b439f,
-    0x0d18,
-    0x4836,
-    {0xa4, 0x86, 0x49, 0x62, 0xaf, 0x0c, 0xc9, 0x48}
->>>>>>> 82aba820
+constexpr GUID JITEEVersionIdentifier = { /* 26cb27a3-6488-49e6-96c9-b36a70d7101a */
+    0x26cb27a3,
+    0x6488,
+    0x49e6,
+    {0x96, 0xc9, 0xb3, 0x6a, 0x70, 0xd7, 0x10, 0x1a}
   };
 
 //////////////////////////////////////////////////////////////////////////////////////////////////////////
