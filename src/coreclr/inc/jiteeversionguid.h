// Licensed to the .NET Foundation under one or more agreements.
// The .NET Foundation licenses this file to you under the MIT license.

//////////////////////////////////////////////////////////////////////////////////////////////////////////
//
// NOTE NOTE NOTE NOTE NOTE NOTE NOTE NOTE NOTE NOTE NOTE NOTE NOTE NOTE NOTE NOTE NOTE NOTE NOTE NOTE
//
// #JITEEVersionIdentifier
//
// This GUID represents the version of the JIT/EE interface. Any time the interface between the JIT and
// the EE changes (by adding or removing methods to any interface shared between them), this GUID should
// be changed. This is the identifier verified by ICorJitCompiler::getVersionIdentifier().
//
// You can use "uuidgen.exe -s" to generate this value.
//
// Note that this file is parsed by some tools, namely superpmi.py, so make sure the first line is exactly
// of the form:
//
//   constexpr GUID JITEEVersionIdentifier = { /* 1776ab48-edfa-49be-a11f-ec216b28174c */
//
// (without the leading slashes or spaces).
//
// See docs/project/updating-jitinterface.md for details
//
// **** NOTE TO INTEGRATORS:
//
// If there is a merge conflict here, because the version changed in two different places, you must
// create a **NEW** GUID, not simply choose one or the other!
//
// NOTE NOTE NOTE NOTE NOTE NOTE NOTE NOTE NOTE NOTE NOTE NOTE NOTE NOTE NOTE NOTE NOTE NOTE NOTE NOTE
//
//////////////////////////////////////////////////////////////////////////////////////////////////////////
//

#ifndef GUID_DEFINED
typedef struct _GUID {
    uint32_t   Data1;    // NOTE: diff from Win32, for LP64
    uint16_t   Data2;
    uint16_t   Data3;
    uint8_t    Data4[ 8 ];
} GUID;
typedef const GUID *LPCGUID;
#define GUID_DEFINED
#endif // !GUID_DEFINED

<<<<<<< HEAD
constexpr GUID JITEEVersionIdentifier = { /* 4f13a9a8-63a8-4a2d-9538-0c184fad6bbf */
    0x4f13a9a8,
    0x63a8,
    0x4a2d,
    {0x95, 0x38, 0xc, 0x18, 0x4f, 0xad, 0x6b, 0xbf}
=======
constexpr GUID JITEEVersionIdentifier = { /* 0d853657-7a01-421f-b1b0-d22a8e691441 */
    0x0d853657,
    0x7a01,
    0x421f,
    {0xb1, 0xb0, 0xd2, 0x2a, 0x8e, 0x69, 0x14, 0x41}
>>>>>>> f275edb3
  };

//////////////////////////////////////////////////////////////////////////////////////////////////////////
//
// END JITEEVersionIdentifier
//
//////////////////////////////////////////////////////////////////////////////////////////////////////////<|MERGE_RESOLUTION|>--- conflicted
+++ resolved
@@ -43,19 +43,11 @@
 #define GUID_DEFINED
 #endif // !GUID_DEFINED
 
-<<<<<<< HEAD
-constexpr GUID JITEEVersionIdentifier = { /* 4f13a9a8-63a8-4a2d-9538-0c184fad6bbf */
-    0x4f13a9a8,
-    0x63a8,
-    0x4a2d,
-    {0x95, 0x38, 0xc, 0x18, 0x4f, 0xad, 0x6b, 0xbf}
-=======
 constexpr GUID JITEEVersionIdentifier = { /* 0d853657-7a01-421f-b1b0-d22a8e691441 */
     0x0d853657,
     0x7a01,
     0x421f,
     {0xb1, 0xb0, 0xd2, 0x2a, 0x8e, 0x69, 0x14, 0x41}
->>>>>>> f275edb3
   };
 
 //////////////////////////////////////////////////////////////////////////////////////////////////////////
