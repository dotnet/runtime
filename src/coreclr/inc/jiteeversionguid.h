--- conflicted
+++ resolved
@@ -43,19 +43,11 @@
 #define GUID_DEFINED
 #endif // !GUID_DEFINED
 
-<<<<<<< HEAD
-constexpr GUID JITEEVersionIdentifier = { /* 6d268f60-6562-4bb1-9ebc-79b6ae8f88b8 */
-    0x6d268f60,
-    0x6562,
-    0x4bb1,
-    {0x9e, 0xbc, 0x79, 0xb6, 0xae, 0x8f, 0x88, 0xb8}
-=======
-constexpr GUID JITEEVersionIdentifier = { /* 4efa8fe2-8489-4b61-aac9-b4df74af15b7 */
-    0x4efa8fe2,
-    0x8489,
-    0x4b61,
-    {0xaa, 0xc9, 0xb4, 0xdf, 0x74, 0xaf, 0x15, 0xb7}
->>>>>>> 6a2c63f9
+constexpr GUID JITEEVersionIdentifier = { /* 1b9551b8-21f4-4233-9c90-f3eabd6a322b */
+    0x1b9551b8,
+    0x21f4,
+    0x4233,
+    {0x9c, 0x90, 0xf3, 0xea, 0xbd, 0x6a, 0x32, 0x2b}
   };
 
 //////////////////////////////////////////////////////////////////////////////////////////////////////////
