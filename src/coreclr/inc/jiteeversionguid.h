// Licensed to the .NET Foundation under one or more agreements.
// The .NET Foundation licenses this file to you under the MIT license.

//////////////////////////////////////////////////////////////////////////////////////////////////////////
//
// NOTE NOTE NOTE NOTE NOTE NOTE NOTE NOTE NOTE NOTE NOTE NOTE NOTE NOTE NOTE NOTE NOTE NOTE NOTE NOTE
//
// #JITEEVersionIdentifier
//
// This GUID represents the version of the JIT/EE interface. Any time the interface between the JIT and
// the EE changes (by adding or removing methods to any interface shared between them), this GUID should
// be changed. This is the identifier verified by ICorJitCompiler::getVersionIdentifier().
//
// You can use "uuidgen.exe -s" to generate this value.
//
// Note that this file is parsed by some tools, namely superpmi.py, so make sure the first line is exactly
// of the form:
//
//   constexpr GUID JITEEVersionIdentifier = { /* 1776ab48-edfa-49be-a11f-ec216b28174c */
//
// (without the leading slashes or spaces).
//
// See docs/project/updating-jitinterface.md for details
//
// **** NOTE TO INTEGRATORS:
//
// If there is a merge conflict here, because the version changed in two different places, you must
// create a **NEW** GUID, not simply choose one or the other!
//
// NOTE NOTE NOTE NOTE NOTE NOTE NOTE NOTE NOTE NOTE NOTE NOTE NOTE NOTE NOTE NOTE NOTE NOTE NOTE NOTE
//
//////////////////////////////////////////////////////////////////////////////////////////////////////////
//

#ifndef GUID_DEFINED
typedef struct _GUID {
    uint32_t   Data1;    // NOTE: diff from Win32, for LP64
    uint16_t   Data2;
    uint16_t   Data3;
    uint8_t    Data4[ 8 ];
} GUID;
typedef const GUID *LPCGUID;
#define GUID_DEFINED
#endif // !GUID_DEFINED

<<<<<<< HEAD
constexpr GUID JITEEVersionIdentifier = { /* 25240753-af6d-47be-b669-1039a142b596 */
    0x25240753,
    0xaf6d,
    0x47be,
    {0xb6, 0x69, 0x10, 0x39, 0xa1, 0x42, 0xb5, 0x96}
=======
constexpr GUID JITEEVersionIdentifier = { /* 9c013880-b9b8-4f91-bea4-d4dd4368ab93 */
    0x9c013880,
    0xb9b8,
    0x4f91,
    {0xbe, 0xa4, 0xd4, 0xdd, 0x43, 0x68, 0xab, 0x93}
>>>>>>> 75f9609c
  };

//////////////////////////////////////////////////////////////////////////////////////////////////////////
//
// END JITEEVersionIdentifier
//
//////////////////////////////////////////////////////////////////////////////////////////////////////////<|MERGE_RESOLUTION|>--- conflicted
+++ resolved
@@ -43,19 +43,11 @@
 #define GUID_DEFINED
 #endif // !GUID_DEFINED
 
-<<<<<<< HEAD
-constexpr GUID JITEEVersionIdentifier = { /* 25240753-af6d-47be-b669-1039a142b596 */
-    0x25240753,
-    0xaf6d,
-    0x47be,
-    {0xb6, 0x69, 0x10, 0x39, 0xa1, 0x42, 0xb5, 0x96}
-=======
-constexpr GUID JITEEVersionIdentifier = { /* 9c013880-b9b8-4f91-bea4-d4dd4368ab93 */
-    0x9c013880,
-    0xb9b8,
-    0x4f91,
-    {0xbe, 0xa4, 0xd4, 0xdd, 0x43, 0x68, 0xab, 0x93}
->>>>>>> 75f9609c
+constexpr GUID JITEEVersionIdentifier = { /* 91a3d851-74df-4be2-a270-432a8fab6955 */
+    0x91a3d851,
+    0x74df,
+    0x4be2,
+    {0xa2, 0x70, 0x43, 0x2a, 0x8f, 0xab, 0x69, 0x55}
   };
 
 //////////////////////////////////////////////////////////////////////////////////////////////////////////
