// Licensed to the .NET Foundation under one or more agreements.
// The .NET Foundation licenses this file to you under the MIT license.

//////////////////////////////////////////////////////////////////////////////////////////////////////////
//
// NOTE NOTE NOTE NOTE NOTE NOTE NOTE NOTE NOTE NOTE NOTE NOTE NOTE NOTE NOTE NOTE NOTE NOTE NOTE NOTE
//
// #JITEEVersionIdentifier
//
// This GUID represents the version of the JIT/EE interface. Any time the interface between the JIT and
// the EE changes (by adding or removing methods to any interface shared between them), this GUID should
// be changed. This is the identifier verified by ICorJitCompiler::getVersionIdentifier().
//
// You can use "uuidgen.exe -s" to generate this value.
//
// Note that this file is parsed by some tools, namely superpmi.py, so make sure the first line is exactly
// of the form:
//
//   constexpr GUID JITEEVersionIdentifier = { /* 1776ab48-edfa-49be-a11f-ec216b28174c */
//
// (without the leading slashes or spaces).
//
// See docs/project/updating-jitinterface.md for details
//
// **** NOTE TO INTEGRATORS:
//
// If there is a merge conflict here, because the version changed in two different places, you must
// create a **NEW** GUID, not simply choose one or the other!
//
// NOTE NOTE NOTE NOTE NOTE NOTE NOTE NOTE NOTE NOTE NOTE NOTE NOTE NOTE NOTE NOTE NOTE NOTE NOTE NOTE
//
//////////////////////////////////////////////////////////////////////////////////////////////////////////
//

#ifndef GUID_DEFINED
typedef struct _GUID {
    uint32_t   Data1;    // NOTE: diff from Win32, for LP64
    uint16_t   Data2;
    uint16_t   Data3;
    uint8_t    Data4[ 8 ];
} GUID;
typedef const GUID *LPCGUID;
#define GUID_DEFINED
#endif // !GUID_DEFINED

<<<<<<< HEAD
constexpr GUID JITEEVersionIdentifier = { /* 3220f4c7-a292-4896-976a-4e7c9503baa3 */
    0x3220f4c7,
    0xa292,
    0x4896,
    {0x97, 0x6a, 0x4e, 0x7c, 0x95, 0x03, 0xba, 0xa3}
=======
constexpr GUID JITEEVersionIdentifier = { /* e5f629d4-edc8-48f1-a75d-0fa1f0b5af6f */
    0xe5f629d4,
    0xedc8,
    0x48f1,
    {0xa7, 0x5d, 0x0f, 0xa1, 0xf0, 0xb5, 0xaf, 0x6f}
>>>>>>> 07b705b6
  };

//////////////////////////////////////////////////////////////////////////////////////////////////////////
//
// END JITEEVersionIdentifier
//
//////////////////////////////////////////////////////////////////////////////////////////////////////////<|MERGE_RESOLUTION|>--- conflicted
+++ resolved
@@ -43,19 +43,11 @@
 #define GUID_DEFINED
 #endif // !GUID_DEFINED
 
-<<<<<<< HEAD
-constexpr GUID JITEEVersionIdentifier = { /* 3220f4c7-a292-4896-976a-4e7c9503baa3 */
-    0x3220f4c7,
-    0xa292,
-    0x4896,
-    {0x97, 0x6a, 0x4e, 0x7c, 0x95, 0x03, 0xba, 0xa3}
-=======
 constexpr GUID JITEEVersionIdentifier = { /* e5f629d4-edc8-48f1-a75d-0fa1f0b5af6f */
     0xe5f629d4,
     0xedc8,
     0x48f1,
     {0xa7, 0x5d, 0x0f, 0xa1, 0xf0, 0xb5, 0xaf, 0x6f}
->>>>>>> 07b705b6
   };
 
 //////////////////////////////////////////////////////////////////////////////////////////////////////////
