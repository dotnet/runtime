// Licensed to the .NET Foundation under one or more agreements.
// The .NET Foundation licenses this file to you under the MIT license.

//////////////////////////////////////////////////////////////////////////////////////////////////////////
//
// NOTE NOTE NOTE NOTE NOTE NOTE NOTE NOTE NOTE NOTE NOTE NOTE NOTE NOTE NOTE NOTE NOTE NOTE NOTE NOTE
//
// #JITEEVersionIdentifier
//
// This GUID represents the version of the JIT/EE interface. Any time the interface between the JIT and
// the EE changes (by adding or removing methods to any interface shared between them), this GUID should
// be changed. This is the identifier verified by ICorJitCompiler::getVersionIdentifier().
//
// You can use "uuidgen.exe -s" to generate this value.
//
// Note that this file is parsed by some tools, namely superpmi.py, so make sure the first line is exactly
// of the form:
//
//   constexpr GUID JITEEVersionIdentifier = { /* 1776ab48-edfa-49be-a11f-ec216b28174c */
//
// (without the leading slashes or spaces).
//
// See docs/project/updating-jitinterface.md for details
//
// **** NOTE TO INTEGRATORS:
//
// If there is a merge conflict here, because the version changed in two different places, you must
// create a **NEW** GUID, not simply choose one or the other!
//
// NOTE NOTE NOTE NOTE NOTE NOTE NOTE NOTE NOTE NOTE NOTE NOTE NOTE NOTE NOTE NOTE NOTE NOTE NOTE NOTE
//
//////////////////////////////////////////////////////////////////////////////////////////////////////////
//

#ifndef GUID_DEFINED
typedef struct _GUID {
    uint32_t   Data1;    // NOTE: diff from Win32, for LP64
    uint16_t   Data2;
    uint16_t   Data3;
    uint8_t    Data4[ 8 ];
} GUID;
typedef const GUID *LPCGUID;
#define GUID_DEFINED
#endif // !GUID_DEFINED

<<<<<<< HEAD

constexpr GUID JITEEVersionIdentifier = { /* f63c2964-bae9-448f-baaf-9c9f2d4292f2  */
    0xf63c2964,
    0xbae9,
    0x448f,
    {0xba, 0xaf, 0x9c, 0x9f, 0x2d, 0x42, 0x92, 0xf2}
=======
constexpr GUID JITEEVersionIdentifier = { /* 4e6355a0-3844-45e2-8cef-082c18217e14 */
    0x4e6355a0,
    0x3844,
    0x45e2,
    {0x8c, 0xef, 0x8, 0x2c, 0x18, 0x21, 0x7e, 0x14}
>>>>>>> c884b11d
  };

//////////////////////////////////////////////////////////////////////////////////////////////////////////
//
// END JITEEVersionIdentifier
//
//////////////////////////////////////////////////////////////////////////////////////////////////////////<|MERGE_RESOLUTION|>--- conflicted
+++ resolved
@@ -43,20 +43,11 @@
 #define GUID_DEFINED
 #endif // !GUID_DEFINED
 
-<<<<<<< HEAD
-
 constexpr GUID JITEEVersionIdentifier = { /* f63c2964-bae9-448f-baaf-9c9f2d4292f2  */
     0xf63c2964,
     0xbae9,
     0x448f,
     {0xba, 0xaf, 0x9c, 0x9f, 0x2d, 0x42, 0x92, 0xf2}
-=======
-constexpr GUID JITEEVersionIdentifier = { /* 4e6355a0-3844-45e2-8cef-082c18217e14 */
-    0x4e6355a0,
-    0x3844,
-    0x45e2,
-    {0x8c, 0xef, 0x8, 0x2c, 0x18, 0x21, 0x7e, 0x14}
->>>>>>> c884b11d
   };
 
 //////////////////////////////////////////////////////////////////////////////////////////////////////////
