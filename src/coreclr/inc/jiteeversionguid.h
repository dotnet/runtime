// Licensed to the .NET Foundation under one or more agreements.
// The .NET Foundation licenses this file to you under the MIT license.

//////////////////////////////////////////////////////////////////////////////////////////////////////////
//
// NOTE NOTE NOTE NOTE NOTE NOTE NOTE NOTE NOTE NOTE NOTE NOTE NOTE NOTE NOTE NOTE NOTE NOTE NOTE NOTE
//
// #JITEEVersionIdentifier
//
// This GUID represents the version of the JIT/EE interface. Any time the interface between the JIT and
// the EE changes (by adding or removing methods to any interface shared between them), this GUID should
// be changed. This is the identifier verified by ICorJitCompiler::getVersionIdentifier().
//
// You can use "uuidgen.exe -s" to generate this value.
//
// Note that this file is parsed by some tools, namely superpmi.py, so make sure the first line is exactly
// of the form:
//
//   constexpr GUID JITEEVersionIdentifier = { /* 1776ab48-edfa-49be-a11f-ec216b28174c */
//
// (without the leading slashes or spaces).
//
// See docs/project/updating-jitinterface.md for details
//
// **** NOTE TO INTEGRATORS:
//
// If there is a merge conflict here, because the version changed in two different places, you must
// create a **NEW** GUID, not simply choose one or the other!
//
// NOTE NOTE NOTE NOTE NOTE NOTE NOTE NOTE NOTE NOTE NOTE NOTE NOTE NOTE NOTE NOTE NOTE NOTE NOTE NOTE
//
//////////////////////////////////////////////////////////////////////////////////////////////////////////
//

#ifndef GUID_DEFINED
typedef struct _GUID {
    uint32_t   Data1;    // NOTE: diff from Win32, for LP64
    uint16_t   Data2;
    uint16_t   Data3;
    uint8_t    Data4[ 8 ];
} GUID;
typedef const GUID *LPCGUID;
#define GUID_DEFINED
#endif // !GUID_DEFINED

<<<<<<< HEAD
constexpr GUID JITEEVersionIdentifier = { /* 02e334af-4e6e-4a68-9feb-308d3d2661bc */
    0x2e334af,
    0x4e6e,
    0x4a68,
    {0x9f, 0xeb, 0x30, 0x8d, 0x3d, 0x26, 0x61, 0xbc}
=======
constexpr GUID JITEEVersionIdentifier = { /* ba2c087c-9b8b-49c1-a52f-3514eb489308 */
    0xba2c087c,
    0x9b8b,
    0x49c1,
    {0xa5, 0x2f, 0x35, 0x14, 0xeb, 0x48, 0x93, 0x08}
>>>>>>> 68b410f5
  };
  
//////////////////////////////////////////////////////////////////////////////////////////////////////////
//
// END JITEEVersionIdentifier
//
//////////////////////////////////////////////////////////////////////////////////////////////////////////<|MERGE_RESOLUTION|>--- conflicted
+++ resolved
@@ -43,19 +43,11 @@
 #define GUID_DEFINED
 #endif // !GUID_DEFINED
 
-<<<<<<< HEAD
 constexpr GUID JITEEVersionIdentifier = { /* 02e334af-4e6e-4a68-9feb-308d3d2661bc */
     0x2e334af,
     0x4e6e,
     0x4a68,
     {0x9f, 0xeb, 0x30, 0x8d, 0x3d, 0x26, 0x61, 0xbc}
-=======
-constexpr GUID JITEEVersionIdentifier = { /* ba2c087c-9b8b-49c1-a52f-3514eb489308 */
-    0xba2c087c,
-    0x9b8b,
-    0x49c1,
-    {0xa5, 0x2f, 0x35, 0x14, 0xeb, 0x48, 0x93, 0x08}
->>>>>>> 68b410f5
   };
   
 //////////////////////////////////////////////////////////////////////////////////////////////////////////
