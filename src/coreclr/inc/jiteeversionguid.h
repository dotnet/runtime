// Licensed to the .NET Foundation under one or more agreements.
// The .NET Foundation licenses this file to you under the MIT license.

//////////////////////////////////////////////////////////////////////////////////////////////////////////
//
// NOTE NOTE NOTE NOTE NOTE NOTE NOTE NOTE NOTE NOTE NOTE NOTE NOTE NOTE NOTE NOTE NOTE NOTE NOTE NOTE
//
// #JITEEVersionIdentifier
//
// This GUID represents the version of the JIT/EE interface. Any time the interface between the JIT and
// the EE changes (by adding or removing methods to any interface shared between them), this GUID should
// be changed. This is the identifier verified by ICorJitCompiler::getVersionIdentifier().
//
// You can use src/coreclr/tools/Common/JitInterface/ThunkGenerator/gen.bat (or .sh on Unix) to update this file.
//
// Note that this file is parsed by some tools, namely superpmi.py, so make sure the first line is exactly
// of the form:
//
//   constexpr GUID JITEEVersionIdentifier = { /* 1776ab48-edfa-49be-a11f-ec216b28174c */
//
// (without the leading slashes or spaces).
//
// See docs/project/updating-jitinterface.md for details
//
// **** NOTE TO INTEGRATORS:
//
// If there is a merge conflict here, because the version changed in two different places, you must
// create a **NEW** GUID, not simply choose one or the other!
//
// NOTE NOTE NOTE NOTE NOTE NOTE NOTE NOTE NOTE NOTE NOTE NOTE NOTE NOTE NOTE NOTE NOTE NOTE NOTE NOTE
//
//////////////////////////////////////////////////////////////////////////////////////////////////////////
//

#ifndef JIT_EE_VERSIONING_GUID_H
#define JIT_EE_VERSIONING_GUID_H

#include <minipal/guid.h>

<<<<<<< HEAD
constexpr GUID JITEEVersionIdentifier = { /* f21d9c39-8d24-4e4d-86aa-7b883aecf97f */
    0xf21d9c39,
    0x8d24,
    0x4e4d,
    {0x86, 0xaa, 0x7b, 0x88, 0x3a, 0xec, 0xf9, 0x7f}
=======
constexpr GUID JITEEVersionIdentifier = { /* 719e5cb9-d156-437d-9105-17fa5c316a39 */
    0x719e5cb9,
    0xd156,
    0x437d,
    {0x91, 0x05, 0x17, 0xfa, 0x5c, 0x31, 0x6a, 0x39}
>>>>>>> 14c87566
  };

#endif // JIT_EE_VERSIONING_GUID_H<|MERGE_RESOLUTION|>--- conflicted
+++ resolved
@@ -37,19 +37,11 @@
 
 #include <minipal/guid.h>
 
-<<<<<<< HEAD
-constexpr GUID JITEEVersionIdentifier = { /* f21d9c39-8d24-4e4d-86aa-7b883aecf97f */
-    0xf21d9c39,
+constexpr GUID JITEEVersionIdentifier = { /* f22d9c39-8d24-4e4d-86aa-7b883aecf97f */
+    0xf22d9c39,
     0x8d24,
     0x4e4d,
     {0x86, 0xaa, 0x7b, 0x88, 0x3a, 0xec, 0xf9, 0x7f}
-=======
-constexpr GUID JITEEVersionIdentifier = { /* 719e5cb9-d156-437d-9105-17fa5c316a39 */
-    0x719e5cb9,
-    0xd156,
-    0x437d,
-    {0x91, 0x05, 0x17, 0xfa, 0x5c, 0x31, 0x6a, 0x39}
->>>>>>> 14c87566
   };
 
 #endif // JIT_EE_VERSIONING_GUID_H