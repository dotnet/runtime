--- conflicted
+++ resolved
@@ -43,19 +43,11 @@
 #define GUID_DEFINED
 #endif // !GUID_DEFINED
 
-<<<<<<< HEAD
-constexpr GUID JITEEVersionIdentifier = { /* 4500b78e-8610-48db-a045-7085b6762beb */
-    0x4500b78e,
-    0x8610,
-    0x48db,
-    {0xa0, 0x45, 0x70, 0x85, 0xb6, 0x76, 0x2b, 0xeb}
-=======
-constexpr GUID JITEEVersionIdentifier = { /* 6fd660c7-96be-4832-a84c-4200141f7d08 */
-    0x6fd660c7,
-    0x96be,
-    0x4832,
-    {0xa8, 0x4c, 0x42, 0x00, 0x14, 0x1f, 0x7d, 0x08}
->>>>>>> 9b406360
+constexpr GUID JITEEVersionIdentifier = { /* 17928f97-1b60-42c1-b4f2-63a7fb4cbe0b */
+    0x17928f97,
+    0x1b60,
+    0x42c1,
+    {0xb4, 0xf2, 0x63, 0xa7, 0xfb, 0x4c, 0xbe, 0x0b}
   };
 
 //////////////////////////////////////////////////////////////////////////////////////////////////////////
