--- conflicted
+++ resolved
@@ -43,19 +43,11 @@
 #define GUID_DEFINED
 #endif // !GUID_DEFINED
 
-<<<<<<< HEAD
-constexpr GUID JITEEVersionIdentifier = { /* 690aaf0a-a8b2-4b13-aacd-6dc8494d3f74 */
-    0x690aaf0a,
-    0xa8b2,
-    0x4b13,
-    {0xaa, 0xcd, 0x6d, 0xc8, 0x49, 0x4d, 0x3f, 0x74}
-=======
-constexpr GUID JITEEVersionIdentifier =  { /* 4ef06a0e-e58d-4796-abb7-0cda6460610c */
-    0x4ef06a0e,
-    0xe58d,
-    0x4796,
-    {0xab, 0xb7, 0xc, 0xda, 0x64, 0x60, 0x61, 0xc}
->>>>>>> 43740ce2
+constexpr GUID JITEEVersionIdentifier = { /* 802cceb2-2ebd-4ff9-ac31-4c3546a02aa5 */
+    0x802cceb2,
+    0x2ebd,
+    0x4ff9,
+    {0xac, 0x31, 0x4c, 0x35, 0x46, 0xa0, 0x2a, 0xa5}
 };
 
 //////////////////////////////////////////////////////////////////////////////////////////////////////////
