--- conflicted
+++ resolved
@@ -37,19 +37,11 @@
 
 #include <minipal/guid.h>
 
-<<<<<<< HEAD
-constexpr GUID JITEEVersionIdentifier = { /* 0ea557c4-f738-4926-97b7-c803de90af58 */
-    0x0ea557c4,
-    0xf738,
-    0x4926,
-    {0x97, 0xb7, 0xc8, 0x03, 0xde, 0x90, 0xaf, 0x58}
-=======
 constexpr GUID JITEEVersionIdentifier = { /* 7a8cbc56-9e19-4321-80b9-a0d2c578c945 */
     0x7a8cbc56,
     0x9e19,
     0x4321,
     {0x80, 0xb9, 0xa0, 0xd2, 0xc5, 0x78, 0xc9, 0x45}
->>>>>>> de93e0a4
   };
 
 #endif // JIT_EE_VERSIONING_GUID_H