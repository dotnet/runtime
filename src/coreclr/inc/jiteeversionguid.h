// Licensed to the .NET Foundation under one or more agreements.
// The .NET Foundation licenses this file to you under the MIT license.

//////////////////////////////////////////////////////////////////////////////////////////////////////////
//
// NOTE NOTE NOTE NOTE NOTE NOTE NOTE NOTE NOTE NOTE NOTE NOTE NOTE NOTE NOTE NOTE NOTE NOTE NOTE NOTE
//
// #JITEEVersionIdentifier
//
// This GUID represents the version of the JIT/EE interface. Any time the interface between the JIT and
// the EE changes (by adding or removing methods to any interface shared between them), this GUID should
// be changed. This is the identifier verified by ICorJitCompiler::getVersionIdentifier().
//
// You can use "uuidgen.exe -s" to generate this value.
//
// Note that this file is parsed by some tools, namely superpmi.py, so make sure the first line is exactly
// of the form:
//
//   constexpr GUID JITEEVersionIdentifier = { /* 1776ab48-edfa-49be-a11f-ec216b28174c */
//
// (without the leading slashes or spaces).
//
// See docs/project/updating-jitinterface.md for details
//
// **** NOTE TO INTEGRATORS:
//
// If there is a merge conflict here, because the version changed in two different places, you must
// create a **NEW** GUID, not simply choose one or the other!
//
// NOTE NOTE NOTE NOTE NOTE NOTE NOTE NOTE NOTE NOTE NOTE NOTE NOTE NOTE NOTE NOTE NOTE NOTE NOTE NOTE
//
//////////////////////////////////////////////////////////////////////////////////////////////////////////
//

#ifndef GUID_DEFINED
typedef struct _GUID {
    uint32_t   Data1;    // NOTE: diff from Win32, for LP64
    uint16_t   Data2;
    uint16_t   Data3;
    uint8_t    Data4[ 8 ];
} GUID;
typedef const GUID *LPCGUID;
#define GUID_DEFINED
#endif // !GUID_DEFINED

<<<<<<< HEAD
constexpr GUID JITEEVersionIdentifier = { /* be5f3d2c-4b67-4dd2-8bc8-ba76052b5f18 */
    0xbe5f3d2c,
    0x4b67,
    0x4dd2,
    {0x8b, 0xc8, 0xba, 0x76, 0x05, 0x2b, 0x5f, 0x18}
=======
constexpr GUID JITEEVersionIdentifier = { /* 878d63a7-ffc9-421f-81f7-db4729f0ed5c */
    0x878d63a7,
    0xffc9,
    0x421f,
    {0x81, 0xf7, 0xdb, 0x47, 0x29, 0xf0, 0xed, 0x5c}
>>>>>>> 336e9d69
  };

//////////////////////////////////////////////////////////////////////////////////////////////////////////
//
// END JITEEVersionIdentifier
//
//////////////////////////////////////////////////////////////////////////////////////////////////////////<|MERGE_RESOLUTION|>--- conflicted
+++ resolved
@@ -43,19 +43,11 @@
 #define GUID_DEFINED
 #endif // !GUID_DEFINED
 
-<<<<<<< HEAD
-constexpr GUID JITEEVersionIdentifier = { /* be5f3d2c-4b67-4dd2-8bc8-ba76052b5f18 */
-    0xbe5f3d2c,
-    0x4b67,
-    0x4dd2,
-    {0x8b, 0xc8, 0xba, 0x76, 0x05, 0x2b, 0x5f, 0x18}
-=======
 constexpr GUID JITEEVersionIdentifier = { /* 878d63a7-ffc9-421f-81f7-db4729f0ed5c */
     0x878d63a7,
     0xffc9,
     0x421f,
     {0x81, 0xf7, 0xdb, 0x47, 0x29, 0xf0, 0xed, 0x5c}
->>>>>>> 336e9d69
   };
 
 //////////////////////////////////////////////////////////////////////////////////////////////////////////
