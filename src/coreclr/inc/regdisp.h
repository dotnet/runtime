// Licensed to the .NET Foundation under one or more agreements.
// The .NET Foundation licenses this file to you under the MIT license.

#ifndef __REGDISP_H
#define __REGDISP_H


#ifdef DEBUG_REGDISPLAY
class Thread;
struct REGDISPLAY;
void CheckRegDisplaySP (REGDISPLAY *pRD);
#endif // DEBUG_REGDISPLAY

struct REGDISPLAY_BASE {
    PT_CONTEXT pContext;    // This is the context of the active call frame;
                            // either returned by GetContext or provided at
                            // exception time.
                            //
                            // This will be used to resume execution, so
                            // do NOT trash it! But DO update any static
                            // registers here.

#ifdef FEATURE_EH_FUNCLETS
    PT_CONTEXT pCurrentContext;   // [trashed] points to current Context of stackwalk
    PT_CONTEXT pCallerContext;    // [trashed] points to the Context of the caller during stackwalk -- used for GC crawls

    // [trashed] points to current context pointers of stackwalk
    T_KNONVOLATILE_CONTEXT_POINTERS *pCurrentContextPointers;
    // [trashed] points to the context pointers of the caller during stackwalk -- used for GC crawls
    T_KNONVOLATILE_CONTEXT_POINTERS *pCallerContextPointers;

    BOOL IsCallerContextValid;  // TRUE if pCallerContext really contains the caller's context
    BOOL IsCallerSPValid;       // Don't add usage of this field.  This is only temporary.

    T_CONTEXT  ctxOne;    // used by stackwalk
    T_CONTEXT  ctxTwo;    // used by stackwalk

    T_KNONVOLATILE_CONTEXT_POINTERS ctxPtrsOne;  // used by stackwalk
    T_KNONVOLATILE_CONTEXT_POINTERS ctxPtrsTwo;  // used by stackwalk
#endif // FEATURE_EH_FUNCLETS

#ifdef DEBUG_REGDISPLAY
    Thread *_pThread;
#endif // DEBUG_REGDISPLAY

    TADDR SP;
    TADDR ControlPC; // LOONGARCH: use RA for PC
};

inline PCODE GetControlPC(const REGDISPLAY_BASE *pRD) {
    LIMITED_METHOD_DAC_CONTRACT;
    return (PCODE)(pRD->ControlPC);
}

inline TADDR GetRegdisplaySP(REGDISPLAY_BASE *pRD) {
    LIMITED_METHOD_DAC_CONTRACT;

    return pRD->SP;
}

inline void SetRegdisplaySP(REGDISPLAY_BASE *pRD, LPVOID sp) {
    LIMITED_METHOD_DAC_CONTRACT;

    pRD->SP = (TADDR)sp;
}

#if defined(TARGET_X86)

struct REGDISPLAY : public REGDISPLAY_BASE {

#ifndef FEATURE_EH_FUNCLETS
    // TODO: Unify with pCurrentContext / pCallerContext used on 64-bit
    PCONTEXT pContextForUnwind; // scratch context for unwinding
                                // used to preserve context saved in the frame that
                                // could be otherwise wiped by the unwinding

    DWORD * pEdi;
    DWORD * pEsi;
    DWORD * pEbx;
    DWORD * pEdx;
    DWORD * pEcx;
    DWORD * pEax;

    DWORD * pEbp;
#endif // !FEATURE_EH_FUNCLETS

#ifndef FEATURE_EH_FUNCLETS

#define REG_METHODS(reg) \
    inline PDWORD Get##reg##Location(void) { return p##reg;  } \
    inline void   Set##reg##Location(PDWORD p##reg) { this->p##reg = p##reg; }

#else // !FEATURE_EH_FUNCLETS

#define REG_METHODS(reg) \
    inline PDWORD Get##reg##Location(void) { return pCurrentContextPointers->reg; } \
    inline void   Set##reg##Location(PDWORD p##reg) \
    { \
        pCurrentContextPointers->reg = p##reg; \
        pCurrentContext->reg = *p##reg; \
    }

#endif // FEATURE_EH_FUNCLETS

    REG_METHODS(Eax)
    REG_METHODS(Ecx)
    REG_METHODS(Edx)

    REG_METHODS(Ebx)
    REG_METHODS(Esi)
    REG_METHODS(Edi)
    REG_METHODS(Ebp)

#undef REG_METHODS

    TADDR   PCTAddr;
};

inline TADDR GetRegdisplayFP(REGDISPLAY *display) {
    LIMITED_METHOD_DAC_CONTRACT;
#ifdef FEATURE_EH_FUNCLETS
    return (TADDR)display->pCurrentContext->Ebp;
#else
    return (TADDR)*display->GetEbpLocation();
#endif
}

inline LPVOID GetRegdisplayFPAddress(REGDISPLAY *display) {
    LIMITED_METHOD_CONTRACT;

    return (LPVOID)display->GetEbpLocation();
}


// This function tells us if the given stack pointer is in one of the frames of the functions called by the given frame
inline BOOL IsInCalleesFrames(REGDISPLAY *display, LPVOID stackPointer) {
    LIMITED_METHOD_CONTRACT;

#ifdef FEATURE_EH_FUNCLETS
    return stackPointer < ((LPVOID)(display->SP));
#else
    return (TADDR)stackPointer < display->PCTAddr;
#endif
}
inline TADDR GetRegdisplayStackMark(REGDISPLAY *display) {
    LIMITED_METHOD_DAC_CONTRACT;

#ifdef FEATURE_EH_FUNCLETS
    _ASSERTE(GetRegdisplaySP(display) == GetSP(display->pCurrentContext));
    return GetRegdisplaySP(display);
#else
    return display->PCTAddr;
#endif
}

#elif defined(TARGET_64BIT)

#if defined(TARGET_ARM64)
typedef struct _Arm64VolatileContextPointer
{
    union {
        struct {
            PDWORD64 X0;
            PDWORD64 X1;
            PDWORD64 X2;
            PDWORD64 X3;
            PDWORD64 X4;
            PDWORD64 X5;
            PDWORD64 X6;
            PDWORD64 X7;
            PDWORD64 X8;
            PDWORD64 X9;
            PDWORD64 X10;
            PDWORD64 X11;
            PDWORD64 X12;
            PDWORD64 X13;
            PDWORD64 X14;
            PDWORD64 X15;
            PDWORD64 X16;
            PDWORD64 X17;
            //X18 is reserved by OS, in userspace it represents TEB
        };
        PDWORD64 X[18];
    };
} Arm64VolatileContextPointer;
#endif //TARGET_ARM64

#if defined(TARGET_LOONGARCH64)
typedef struct _Loongarch64VolatileContextPointer
{
    PDWORD64 R0;
<<<<<<< HEAD
    //PDWORD64 Tp;
=======
>>>>>>> ef231a14
    PDWORD64 A0;
    PDWORD64 A1;
    PDWORD64 A2;
    PDWORD64 A3;
    PDWORD64 A4;
    PDWORD64 A5;
    PDWORD64 A6;
    PDWORD64 A7;
    PDWORD64 T0;
    PDWORD64 T1;
    PDWORD64 T2;
    PDWORD64 T3;
    PDWORD64 T4;
    PDWORD64 T5;
    PDWORD64 T6;
    PDWORD64 T7;
    PDWORD64 T8;
    PDWORD64 X0;
} Loongarch64VolatileContextPointer;
#endif

struct REGDISPLAY : public REGDISPLAY_BASE {
#ifdef TARGET_ARM64
    Arm64VolatileContextPointer     volatileCurrContextPointers;
#endif

#ifdef TARGET_LOONGARCH64
    Loongarch64VolatileContextPointer    volatileCurrContextPointers;
#endif

    REGDISPLAY()
    {
        // Initialize
        memset(this, 0, sizeof(REGDISPLAY));
    }
};


inline TADDR GetRegdisplayFP(REGDISPLAY *display) {
    LIMITED_METHOD_CONTRACT;
    return NULL;
}

inline TADDR GetRegdisplayFPAddress(REGDISPLAY *display) {
    LIMITED_METHOD_CONTRACT;
    return NULL;
}

// This function tells us if the given stack pointer is in one of the frames of the functions called by the given frame
inline BOOL IsInCalleesFrames(REGDISPLAY *display, LPVOID stackPointer)
{
    LIMITED_METHOD_CONTRACT;
    return stackPointer < ((LPVOID)(display->SP));
}

inline TADDR GetRegdisplayStackMark(REGDISPLAY *display)
{
#if defined(TARGET_AMD64)
    // On AMD64, the MemoryStackFp value is the current sp (i.e. the sp value when calling another method).
    _ASSERTE(GetRegdisplaySP(display) == GetSP(display->pCurrentContext));
    return GetRegdisplaySP(display);

#elif defined(TARGET_ARM64)

    _ASSERTE(display->IsCallerContextValid);
    return GetSP(display->pCallerContext);

#else  // TARGET_AMD64
    PORTABILITY_ASSERT("GetRegdisplayStackMark NYI for this platform (Regdisp.h)");
    return NULL;
#endif // TARGET_AMD64
}

#elif defined(TARGET_ARM)

// ResumableFrame is pushed on the stack before
// starting the GC. registers r0-r3 in ResumableFrame can
// contain roots which might need to be updated if they are
// relocated. On Stack walking the addresses of the registers in the
// resumable Frame are passed to GC using pCurrentContextPointers
// member in _REGDISPLAY. However On ARM KNONVOLATILE_CONTEXT_POINTERS
// does not contain pointers for volatile registers. Therefore creating
// this structure to store pointers to volatile registers and adding an object
// as member in _REGDISPLAY
typedef struct _ArmVolatileContextPointer
{
    PDWORD R0;
    PDWORD R1;
    PDWORD R2;
    PDWORD R3;
    PDWORD R12;
} ArmVolatileContextPointer;

struct REGDISPLAY : public REGDISPLAY_BASE {
    ArmVolatileContextPointer     volatileCurrContextPointers;

    DWORD *  pPC;                // processor neutral name
    REGDISPLAY()
    {
        // Initialize regdisplay
        memset(this, 0, sizeof(REGDISPLAY));

        // Setup the pointer to ControlPC field
        pPC = &ControlPC;
    }
};

// This function tells us if the given stack pointer is in one of the frames of the functions called by the given frame
inline BOOL IsInCalleesFrames(REGDISPLAY *display, LPVOID stackPointer) {
    LIMITED_METHOD_CONTRACT;
    return stackPointer < ((LPVOID)(TADDR)(display->SP));
}

inline TADDR GetRegdisplayStackMark(REGDISPLAY *display) {
    LIMITED_METHOD_CONTRACT;
    // ARM uses the establisher frame as the marker
    _ASSERTE(display->IsCallerContextValid);
    return GetSP(display->pCallerContext);
}

#else // none of the above processors
#error "RegDisplay functions are not implemented on this platform."
#endif

#if defined(TARGET_64BIT) || defined(TARGET_ARM) || (defined(TARGET_X86) && defined(FEATURE_EH_FUNCLETS))
// This needs to be implemented for platforms that have funclets.
inline LPVOID GetRegdisplayReturnValue(REGDISPLAY *display)
{
    LIMITED_METHOD_CONTRACT;

#if defined(TARGET_AMD64)
    return (LPVOID)display->pCurrentContext->Rax;
#elif defined(TARGET_ARM64)
    return (LPVOID)display->pCurrentContext->X0;
#elif defined(TARGET_ARM)
    return (LPVOID)((TADDR)display->pCurrentContext->R0);
#elif defined(TARGET_X86)
    return (LPVOID)display->pCurrentContext->Eax;
#elif defined(TARGET_LOONGARCH64)
    return (LPVOID)display->pCurrentContext->A0;
#else
    PORTABILITY_ASSERT("GetRegdisplayReturnValue NYI for this platform (Regdisp.h)");
    return NULL;
#endif
}

inline void SyncRegDisplayToCurrentContext(REGDISPLAY* pRD)
{
    LIMITED_METHOD_CONTRACT;

#if defined(TARGET_64BIT)
    pRD->SP         = (INT_PTR)GetSP(pRD->pCurrentContext);
    pRD->ControlPC  = INT_PTR(GetIP(pRD->pCurrentContext));
#elif defined(TARGET_ARM)
    pRD->SP         = (DWORD)GetSP(pRD->pCurrentContext);
    pRD->ControlPC  = (DWORD)GetIP(pRD->pCurrentContext);
#elif defined(TARGET_X86)
    pRD->SP         = (DWORD)GetSP(pRD->pCurrentContext);
    pRD->ControlPC  = (DWORD)GetIP(pRD->pCurrentContext);
#else // TARGET_X86
    PORTABILITY_ASSERT("SyncRegDisplayToCurrentContext");
#endif

#ifdef DEBUG_REGDISPLAY
    CheckRegDisplaySP(pRD);
#endif // DEBUG_REGDISPLAY
}
#endif // TARGET_64BIT || TARGET_ARM || (TARGET_X86 && FEATURE_EH_FUNCLETS)

typedef REGDISPLAY *PREGDISPLAY;

#ifdef FEATURE_EH_FUNCLETS
inline void FillContextPointers(PT_KNONVOLATILE_CONTEXT_POINTERS pCtxPtrs, PT_CONTEXT pCtx)
{
#ifdef TARGET_AMD64
    for (int i = 0; i < 16; i++)
    {
        *(&pCtxPtrs->Rax + i) = (&pCtx->Rax + i);
    }
#elif defined(TARGET_ARM64) // TARGET_AMD64
    for (int i = 0; i < 12; i++)
    {
        *(&pCtxPtrs->X19 + i) = (&pCtx->X19 + i);
    }
#elif defined(TARGET_LOONGARCH64)  // TARGET_ARM64
    *(&pCtxPtrs->S0) = &pCtx->S0;
    *(&pCtxPtrs->S1) = &pCtx->S1;
    *(&pCtxPtrs->S2) = &pCtx->S2;
    *(&pCtxPtrs->S3) = &pCtx->S3;
    *(&pCtxPtrs->S4) = &pCtx->S4;
    *(&pCtxPtrs->S5) = &pCtx->S5;
    *(&pCtxPtrs->S6) = &pCtx->S6;
    *(&pCtxPtrs->S7) = &pCtx->S7;
    *(&pCtxPtrs->S8) = &pCtx->S8;
    *(&pCtxPtrs->Tp) = &pCtx->Tp;
    *(&pCtxPtrs->Fp) = &pCtx->Fp;
    *(&pCtxPtrs->Ra) = &pCtx->Ra;
#elif defined(TARGET_ARM) // TARGET_LOONGARCH64
    // Copy over the nonvolatile integer registers (R4-R11)
    for (int i = 0; i < 8; i++)
    {
        *(&pCtxPtrs->R4 + i) = (&pCtx->R4 + i);
    }
#elif defined(TARGET_X86) // TARGET_ARM
    for (int i = 0; i < 7; i++)
    {
        *(&pCtxPtrs->Edi + i) = (&pCtx->Edi + i);
    }
#else // TARGET_X86
    PORTABILITY_ASSERT("FillContextPointers");
#endif // _TARGET_???_ (ELSE)
}
#endif // FEATURE_EH_FUNCLETS

inline void FillRegDisplay(const PREGDISPLAY pRD, PT_CONTEXT pctx, PT_CONTEXT pCallerCtx = NULL)
{
    WRAPPER_NO_CONTRACT;

    SUPPORTS_DAC;

#ifndef FEATURE_EH_FUNCLETS
#ifdef TARGET_X86
    pRD->pContext = pctx;
    pRD->pContextForUnwind = NULL;
    pRD->pEdi = &(pctx->Edi);
    pRD->pEsi = &(pctx->Esi);
    pRD->pEbx = &(pctx->Ebx);
    pRD->pEbp = &(pctx->Ebp);
    pRD->pEax = &(pctx->Eax);
    pRD->pEcx = &(pctx->Ecx);
    pRD->pEdx = &(pctx->Edx);
    pRD->SP   = pctx->Esp;
    pRD->ControlPC = (PCODE)(pctx->Eip);
    pRD->PCTAddr = (UINT_PTR)&(pctx->Eip);
#else // TARGET_X86
    PORTABILITY_ASSERT("FillRegDisplay");
#endif // _TARGET_???_ (ELSE)

#else // !FEATURE_EH_FUNCLETS
    pRD->pContext   = pctx;

    // Setup the references
    pRD->pCurrentContextPointers = &pRD->ctxPtrsOne;
    pRD->pCallerContextPointers = &pRD->ctxPtrsTwo;

    pRD->pCurrentContext = &(pRD->ctxOne);
    pRD->pCallerContext  = &(pRD->ctxTwo);

    // copy the active context to initialize our stackwalk
    *(pRD->pCurrentContext)     = *(pctx);

    // copy the caller context as well if it's specified
    if (pCallerCtx == NULL)
    {
        pRD->IsCallerContextValid = FALSE;
        pRD->IsCallerSPValid      = FALSE;        // Don't add usage of this field.  This is only temporary.
    }
    else
    {
        *(pRD->pCallerContext)    = *(pCallerCtx);
        pRD->IsCallerContextValid = TRUE;
        pRD->IsCallerSPValid      = TRUE;        // Don't add usage of this field.  This is only temporary.
    }

    FillContextPointers(&pRD->ctxPtrsOne, pctx);

#if defined(TARGET_ARM)
    // Fill volatile context pointers. They can be used by GC in the case of the leaf frame
    pRD->volatileCurrContextPointers.R0 = &pctx->R0;
    pRD->volatileCurrContextPointers.R1 = &pctx->R1;
    pRD->volatileCurrContextPointers.R2 = &pctx->R2;
    pRD->volatileCurrContextPointers.R3 = &pctx->R3;
    pRD->volatileCurrContextPointers.R12 = &pctx->R12;

    pRD->ctxPtrsOne.Lr = &pctx->Lr;
    pRD->pPC = &pRD->pCurrentContext->Pc;
#elif defined(TARGET_ARM64) // TARGET_ARM
    // Fill volatile context pointers. They can be used by GC in the case of the leaf frame
    for (int i=0; i < 18; i++)
        pRD->volatileCurrContextPointers.X[i] = &pctx->X[i];
#elif defined(TARGET_LOONGARCH64) // TARGET_ARM64
<<<<<<< HEAD
    //pRD->volatileCurrContextPointers.R0 = &pctx->R0;
    //pRD->volatileCurrContextPointers.Tp = &pctx->Tp;
=======
>>>>>>> ef231a14
    pRD->volatileCurrContextPointers.A0 = &pctx->A0;
    pRD->volatileCurrContextPointers.A1 = &pctx->A1;
    pRD->volatileCurrContextPointers.A2 = &pctx->A2;
    pRD->volatileCurrContextPointers.A3 = &pctx->A3;
    pRD->volatileCurrContextPointers.A4 = &pctx->A4;
    pRD->volatileCurrContextPointers.A5 = &pctx->A5;
    pRD->volatileCurrContextPointers.A6 = &pctx->A6;
    pRD->volatileCurrContextPointers.A7 = &pctx->A7;
    pRD->volatileCurrContextPointers.T0 = &pctx->T0;
    pRD->volatileCurrContextPointers.T1 = &pctx->T1;
    pRD->volatileCurrContextPointers.T2 = &pctx->T2;
    pRD->volatileCurrContextPointers.T3 = &pctx->T3;
    pRD->volatileCurrContextPointers.T4 = &pctx->T4;
    pRD->volatileCurrContextPointers.T5 = &pctx->T5;
    pRD->volatileCurrContextPointers.T6 = &pctx->T6;
    pRD->volatileCurrContextPointers.T7 = &pctx->T7;
    pRD->volatileCurrContextPointers.T8 = &pctx->T8;
    pRD->volatileCurrContextPointers.X0 = &pctx->X0;
#endif // TARGET_LOONGARCH64

#ifdef DEBUG_REGDISPLAY
    pRD->_pThread = NULL;
#endif // DEBUG_REGDISPLAY

    // This will setup the PC and SP
    SyncRegDisplayToCurrentContext(pRD);
#endif // !FEATURE_EH_FUNCLETS
}

// Initialize a new REGDISPLAY/CONTEXT pair from an existing valid REGDISPLAY.
inline void CopyRegDisplay(const PREGDISPLAY pInRD, PREGDISPLAY pOutRD, T_CONTEXT *pOutCtx)
{
    WRAPPER_NO_CONTRACT;

    // The general strategy is to extract the register state from the input REGDISPLAY
    // into the new CONTEXT then simply call FillRegDisplay.

    T_CONTEXT* pOutCallerCtx = NULL;

#ifndef FEATURE_EH_FUNCLETS

#if defined(TARGET_X86)
    if (pInRD->pEdi != NULL) {pOutCtx->Edi = *pInRD->pEdi;} else {pInRD->pEdi = NULL;}
    if (pInRD->pEsi != NULL) {pOutCtx->Esi = *pInRD->pEsi;} else {pInRD->pEsi = NULL;}
    if (pInRD->pEbx != NULL) {pOutCtx->Ebx = *pInRD->pEbx;} else {pInRD->pEbx = NULL;}
    if (pInRD->pEbp != NULL) {pOutCtx->Ebp = *pInRD->pEbp;} else {pInRD->pEbp = NULL;}
    if (pInRD->pEax != NULL) {pOutCtx->Eax = *pInRD->pEax;} else {pInRD->pEax = NULL;}
    if (pInRD->pEcx != NULL) {pOutCtx->Ecx = *pInRD->pEcx;} else {pInRD->pEcx = NULL;}
    if (pInRD->pEdx != NULL) {pOutCtx->Edx = *pInRD->pEdx;} else {pInRD->pEdx = NULL;}
    pOutCtx->Esp = pInRD->SP;
    pOutCtx->Eip = pInRD->ControlPC;
#else // TARGET_X86
    PORTABILITY_ASSERT("CopyRegDisplay");
#endif // _TARGET_???_

#else // FEATURE_EH_FUNCLETS

    *pOutCtx = *(pInRD->pCurrentContext);
    if (pInRD->IsCallerContextValid)
    {
        pOutCallerCtx = pInRD->pCallerContext;
    }

#endif // FEATURE_EH_FUNCLETS

    if (pOutRD)
        FillRegDisplay(pOutRD, pOutCtx, pOutCallerCtx);
}

// Get address of a register in a CONTEXT given the reg number. For X86,
// the reg number is the R/M number from ModR/M byte or base in SIB byte
inline size_t * getRegAddr (unsigned regNum, PTR_CONTEXT regs)
{
#ifdef TARGET_X86
    _ASSERTE(regNum < 8);

    static const SIZE_T OFFSET_OF_REGISTERS[] =
    {
        offsetof(CONTEXT, Eax),
        offsetof(CONTEXT, Ecx),
        offsetof(CONTEXT, Edx),
        offsetof(CONTEXT, Ebx),
        offsetof(CONTEXT, Esp),
        offsetof(CONTEXT, Ebp),
        offsetof(CONTEXT, Esi),
        offsetof(CONTEXT, Edi),
    };

    return (PTR_size_t)(PTR_BYTE(regs) + OFFSET_OF_REGISTERS[regNum]);
#elif defined(TARGET_AMD64)
    _ASSERTE(regNum < 16);
    return &regs->Rax + regNum;
#elif defined(TARGET_ARM)
        _ASSERTE(regNum < 16);
        return (size_t *)&regs->R0 + regNum;
#elif defined(TARGET_ARM64)
    _ASSERTE(regNum < 31);
    return (size_t *)&regs->X0 + regNum;
#elif defined(TARGET_LOONGARCH64)
    _ASSERTE(regNum < 32);
    return (size_t *)&regs->R0 + regNum;
#else
    _ASSERTE(!"@TODO Port - getRegAddr (Regdisp.h)");
#endif
    return(0);
}

//---------------------------------------------------------------------------------------
//
// This is just a simpler helper function to convert a REGDISPLAY to a CONTEXT.
//
// Arguments:
//    pRegDisp - the REGDISPLAY to be converted
//    pContext - the buffer for storing the converted CONTEXT
//
inline void UpdateContextFromRegDisp(PREGDISPLAY pRegDisp, PT_CONTEXT pContext)
{
    _ASSERTE((pRegDisp != NULL) && (pContext != NULL));

#ifndef FEATURE_EH_FUNCLETS

#if defined(TARGET_X86)
    pContext->ContextFlags = (CONTEXT_INTEGER | CONTEXT_CONTROL);
    pContext->Edi = *pRegDisp->pEdi;
    pContext->Esi = *pRegDisp->pEsi;
    pContext->Ebx = *pRegDisp->pEbx;
    pContext->Ebp = *pRegDisp->pEbp;
    pContext->Eax = *pRegDisp->pEax;
    pContext->Ecx = *pRegDisp->pEcx;
    pContext->Edx = *pRegDisp->pEdx;
    pContext->Esp = pRegDisp->SP;
    pContext->Eip = pRegDisp->ControlPC;
#else // TARGET_X86
    PORTABILITY_ASSERT("UpdateContextFromRegDisp");
#endif // _TARGET_???_

#else // FEATURE_EH_FUNCLETS

    *pContext = *pRegDisp->pCurrentContext;

#endif // FEATURE_EH_FUNCLETS
}


#endif  // __REGDISP_H

<|MERGE_RESOLUTION|>--- conflicted
+++ resolved
@@ -189,10 +189,6 @@
 typedef struct _Loongarch64VolatileContextPointer
 {
     PDWORD64 R0;
-<<<<<<< HEAD
-    //PDWORD64 Tp;
-=======
->>>>>>> ef231a14
     PDWORD64 A0;
     PDWORD64 A1;
     PDWORD64 A2;
@@ -474,11 +470,6 @@
     for (int i=0; i < 18; i++)
         pRD->volatileCurrContextPointers.X[i] = &pctx->X[i];
 #elif defined(TARGET_LOONGARCH64) // TARGET_ARM64
-<<<<<<< HEAD
-    //pRD->volatileCurrContextPointers.R0 = &pctx->R0;
-    //pRD->volatileCurrContextPointers.Tp = &pctx->Tp;
-=======
->>>>>>> ef231a14
     pRD->volatileCurrContextPointers.A0 = &pctx->A0;
     pRD->volatileCurrContextPointers.A1 = &pctx->A1;
     pRD->volatileCurrContextPointers.A2 = &pctx->A2;
