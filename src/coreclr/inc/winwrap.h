--- conflicted
+++ resolved
@@ -254,7 +254,6 @@
     LPPROCESS_INFORMATION lpProcessInformation
     );
 
-<<<<<<< HEAD
 #ifdef HOST_WINDOWS
 
 //
@@ -264,7 +263,4 @@
 #define InterlockedCompareExchange8 _InterlockedCompareExchange8
 
 #endif // HOST_WINDOWS
-
-=======
->>>>>>> d250dcc2
 #endif  // __WIN_WRAP_H__