// Licensed to the .NET Foundation under one or more agreements.
// The .NET Foundation licenses this file to you under the MIT license.

/*****************************************************************************\
*                                                                             *
* CorCompile.h -    EE / Compiler interface                                   *
*                                                                             *
*               Version 1.0                                                   *
*******************************************************************************
*                                                                             *
*                                                                     *
*                                                                             *
\*****************************************************************************/
// See code:CorProfileData for information on Hot Cold splitting using profile data.


#ifndef _COR_COMPILE_H_
#define _COR_COMPILE_H_

#include <cor.h>
#include <corhdr.h>
#include <corinfo.h>
#include <corjit.h>
#include <sstring.h>
#include <shash.h>
#include <daccess.h>
#include <corbbtprof.h>
#include <clrtypes.h>

typedef DPTR(struct CORCOMPILE_EXCEPTION_LOOKUP_TABLE)
    PTR_CORCOMPILE_EXCEPTION_LOOKUP_TABLE;
typedef DPTR(struct CORCOMPILE_EXCEPTION_LOOKUP_TABLE_ENTRY)
   PTR_CORCOMPILE_EXCEPTION_LOOKUP_TABLE_ENTRY;
typedef DPTR(struct CORCOMPILE_EXCEPTION_CLAUSE)
   PTR_CORCOMPILE_EXCEPTION_CLAUSE;
typedef DPTR(struct CORCOMPILE_EXTERNAL_METHOD_DATA_ENTRY)
    PTR_CORCOMPILE_EXTERNAL_METHOD_DATA_ENTRY;
typedef DPTR(struct CORCOMPILE_IMPORT_SECTION)
    PTR_CORCOMPILE_IMPORT_SECTION;

#ifdef TARGET_X86

typedef DPTR(RUNTIME_FUNCTION) PTR_RUNTIME_FUNCTION;


// Chained unwind info. Used for cold methods.
#ifdef HOST_X86
#define RUNTIME_FUNCTION_INDIRECT 0x80000000
#else
// If not hosted on X86, undefine RUNTIME_FUNCTION_INDIRECT as it likely isn't correct
#ifdef RUNTIME_FUNCTION_INDIRECT
#undef RUNTIME_FUNCTION_INDIRECT
#endif // RUNTIME_FUNCTION_INDIRECT
#endif // HOST_X86

#endif // TARGET_X86


typedef DPTR(struct CORCOMPILE_METHOD_PROFILE_LIST)
    PTR_CORCOMPILE_METHOD_PROFILE_LIST;
typedef DPTR(struct CORCOMPILE_RUNTIME_DLL_INFO)
    PTR_CORCOMPILE_RUNTIME_DLL_INFO;
typedef DPTR(struct COR_ILMETHOD) PTR_COR_ILMETHOD;

//
// CORCOMPILE_IMPORT_SECTION describes image range with references to other assemblies or runtime data structures
//
// There is number of different types of these ranges: eagerly initialized at image load vs. lazily initialized at method entry
// vs. lazily initialized on first use; hot vs. cold, handles vs. code pointers, etc.
//
struct CORCOMPILE_IMPORT_SECTION
{
    IMAGE_DATA_DIRECTORY    Section;            // Section containing values to be fixed up
    USHORT                  Flags;              // One or more of CorCompileImportFlags
    BYTE                    Type;               // One of CorCompileImportType
    BYTE                    EntrySize;
    DWORD                   Signatures;         // RVA of optional signature descriptors
    DWORD                   AuxiliaryData;      // RVA of optional auxiliary data (typically GC info)
};

enum CorCompileImportType
{
    CORCOMPILE_IMPORT_TYPE_UNKNOWN          = 0,
    CORCOMPILE_IMPORT_TYPE_EXTERNAL_METHOD  = 1,
    CORCOMPILE_IMPORT_TYPE_STUB_DISPATCH    = 2,
    CORCOMPILE_IMPORT_TYPE_STRING_HANDLE    = 3,
    CORCOMPILE_IMPORT_TYPE_TYPE_HANDLE      = 4,
    CORCOMPILE_IMPORT_TYPE_METHOD_HANDLE    = 5,
    CORCOMPILE_IMPORT_TYPE_VIRTUAL_METHOD   = 6,
};

enum CorCompileImportFlags
{
    CORCOMPILE_IMPORT_FLAGS_EAGER           = 0x0001,   // Section at module load time.
    CORCOMPILE_IMPORT_FLAGS_CODE            = 0x0002,   // Section contains code.
    CORCOMPILE_IMPORT_FLAGS_PCODE           = 0x0004,   // Section contains pointers to code.
};

// ================================================================================
// Portable tagged union of a pointer field with a 30 bit scalar value
// ================================================================================

// The lowest bit of the tag will be set for tagged pointers. We also set the highest bit for convenience.
// It makes dereferences of tagged pointers to crash under normal circumstances.
// The highest bit of the tag will be set for tagged indexes (e.g. classid).

#define CORCOMPILE_TOKEN_TAG 0x80000001

// These two macros are mostly used just for debug-only checks to ensure that we have either tagged pointer (lowest bit is set)
// or tagged index (highest bit is set).
#define CORCOMPILE_IS_POINTER_TAGGED(token)     ((((SIZE_T)(token)) & 0x00000001) != 0)
#define CORCOMPILE_IS_INDEX_TAGGED(token)       ((((SIZE_T)(token)) & 0x80000000) != 0)

// The token (RVA of the fixup in most cases) is stored in the mid 30 bits of DWORD
#define CORCOMPILE_TAG_TOKEN(token)             ((SIZE_T)(((token)<<1)|CORCOMPILE_TOKEN_TAG))
#define CORCOMPILE_UNTAG_TOKEN(token)           ((((SIZE_T)(token))&~CORCOMPILE_TOKEN_TAG)>>1)

#ifdef TARGET_ARM
// Tagging of code pointers on ARM uses inverse logic because of the thumb bit.
#define CORCOMPILE_IS_PCODE_TAGGED(token)       ((((SIZE_T)(token)) & 0x00000001) == 0x00000000)
#define CORCOMPILE_TAG_PCODE(token)             ((SIZE_T)(((token)<<1)|0x80000000))
#else
#define CORCOMPILE_IS_PCODE_TAGGED(token)       CORCOMPILE_IS_POINTER_TAGGED(token)
#define CORCOMPILE_TAG_PCODE(token)             CORCOMPILE_TAG_TOKEN(token)
#endif

inline BOOL CORCOMPILE_IS_FIXUP_TAGGED(SIZE_T fixup, PTR_CORCOMPILE_IMPORT_SECTION pSection)
{
#ifdef TARGET_ARM
    // Tagging of code pointers on ARM has to use inverse logic because of the thumb bit
    if (pSection->Flags & CORCOMPILE_IMPORT_FLAGS_PCODE)
    {
        return CORCOMPILE_IS_PCODE_TAGGED(fixup);
    }
#endif

    return ((((SIZE_T)(fixup)) & CORCOMPILE_TOKEN_TAG) == CORCOMPILE_TOKEN_TAG);
}

<<<<<<< HEAD
/*********************************************************************************/

#if defined(TARGET_X86) || defined(TARGET_AMD64)

#define _PRECODE_EXTERNAL_METHOD_THUNK      0x41
    struct  CORCOMPILE_EXTERNAL_METHOD_THUNK
    {
        BYTE                callJmp[5];     // Call/Jmp Pc-Rel32
        BYTE                precodeType;    // 0x41 _PRECODE_EXTERNAL_METHOD_THUNK
        WORD                padding;
    };

#elif defined(TARGET_ARM)

    struct  CORCOMPILE_EXTERNAL_METHOD_THUNK
    {
        // Array of words to do the following:
        //
        // mov r12, pc       ; Save the current address relative to which we will get GCRef bitmap and address to patch.
        // ldr pc, [pc, #4]  ; Load the target address. Initially it will point to the helper stub that will patch it
        //                   ; to point to the actual target on the first run.
        WORD                m_rgCode[3];

        WORD                m_padding;

        // The target address - initially, this will point to ExternalMethodFixupStub.
        // Post patchup by the stub, it will point to the actual method body.
        PCODE               m_pTarget;
    };

#elif defined(TARGET_ARM64)
    struct  CORCOMPILE_EXTERNAL_METHOD_THUNK
    {
        // Array of words to do the following:
        // adr         x12, #0            ; Save the current address relative to which we will get slot ID and address to patch.
        // ldr         x10, [x12, #16]    ; Load the target address.
        // br          x10                ; Jump to the target
        DWORD                m_rgCode[3];

        DWORD                m_padding; //aligning stack to 16 bytes

        // The target address - initially, this will point to ExternalMethodFixupStub.
        // Post patchup by the stub, it will point to the actual method body.
        PCODE                m_pTarget;
    };

#elif defined(TARGET_LOONGARCH64)
    struct  CORCOMPILE_EXTERNAL_METHOD_THUNK
    {
        // Array of words to do the following:
        // pcaddi   $r21, 0          ; Save the current address relative to which we will get slot ID and address to patch.
        // ld.d     $r21, $r21, 16   ; Load the target address.
        // jirl     $r0,$r21,0       ; Jump to the target
        DWORD m_rgCode[3];

        DWORD m_padding; //aligning stack to 16 bytes

        // The target address - initially, this will point to ExternalMethodFixupStub.
        // Post patchup by the stub, it will point to the actual method body.
        PCODE m_pTarget;
    };

#endif

=======
>>>>>>> 30f30a3e
//
// GCRefMap blob starts with DWORDs lookup index of relative offsets into the blob. This lookup index is used to limit amount
// of linear scanning required to find entry in the GCRefMap. The size of this lookup index is
// <totalNumberOfEntries in the GCRefMap> / GCREFMAP_LOOKUP_STRIDE.
//
#define GCREFMAP_LOOKUP_STRIDE 1024

enum CORCOMPILE_GCREFMAP_TOKENS
{
    GCREFMAP_SKIP = 0,
    GCREFMAP_REF = 1,
    GCREFMAP_INTERIOR = 2,
    GCREFMAP_METHOD_PARAM = 3,
    GCREFMAP_TYPE_PARAM = 4,
    GCREFMAP_VASIG_COOKIE = 5,
};

// Tags for fixup blobs
enum CORCOMPILE_FIXUP_BLOB_KIND
{
    ENCODE_NONE                         = 0,

    ENCODE_MODULE_OVERRIDE              = 0x80,     /* When the high bit is set, override of the module immediately follows */

    ENCODE_DICTIONARY_LOOKUP_THISOBJ    = 0x07,
    ENCODE_DICTIONARY_LOOKUP_TYPE       = 0x08,
    ENCODE_DICTIONARY_LOOKUP_METHOD     = 0x09,

    ENCODE_TYPE_HANDLE                  = 0x10,     /* Type handle */
    ENCODE_METHOD_HANDLE,                           /* Method handle */
    ENCODE_FIELD_HANDLE,                            /* Field handle */

    ENCODE_METHOD_ENTRY,                            /* For calling a method entry point */
    ENCODE_METHOD_ENTRY_DEF_TOKEN,                  /* Smaller version of ENCODE_METHOD_ENTRY - method is def token */
    ENCODE_METHOD_ENTRY_REF_TOKEN,                  /* Smaller version of ENCODE_METHOD_ENTRY - method is ref token */

    ENCODE_VIRTUAL_ENTRY,                           /* For invoking a virtual method */
    ENCODE_VIRTUAL_ENTRY_DEF_TOKEN,                 /* Smaller version of ENCODE_VIRTUAL_ENTRY - method is def token */
    ENCODE_VIRTUAL_ENTRY_REF_TOKEN,                 /* Smaller version of ENCODE_VIRTUAL_ENTRY - method is ref token */
    ENCODE_VIRTUAL_ENTRY_SLOT,                      /* Smaller version of ENCODE_VIRTUAL_ENTRY - type & slot */

    ENCODE_READYTORUN_HELPER,                       /* ReadyToRun helper */
    ENCODE_STRING_HANDLE,                           /* String token */

    ENCODE_NEW_HELPER,                              /* Dynamically created new helpers */
    ENCODE_NEW_ARRAY_HELPER,

    ENCODE_ISINSTANCEOF_HELPER,                     /* Dynamically created casting helper */
    ENCODE_CHKCAST_HELPER,

    ENCODE_FIELD_ADDRESS,                           /* For accessing a cross-module static fields */
    ENCODE_CCTOR_TRIGGER,                           /* Static constructor trigger */

    ENCODE_STATIC_BASE_NONGC_HELPER,                /* Dynamically created static base helpers */
    ENCODE_STATIC_BASE_GC_HELPER,
    ENCODE_THREAD_STATIC_BASE_NONGC_HELPER,
    ENCODE_THREAD_STATIC_BASE_GC_HELPER,

    ENCODE_FIELD_BASE_OFFSET,                       /* Field base */
    ENCODE_FIELD_OFFSET,

    ENCODE_TYPE_DICTIONARY,
    ENCODE_METHOD_DICTIONARY,

    ENCODE_CHECK_TYPE_LAYOUT,
    ENCODE_CHECK_FIELD_OFFSET,

    ENCODE_DELEGATE_CTOR,

    ENCODE_DECLARINGTYPE_HANDLE,

    ENCODE_INDIRECT_PINVOKE_TARGET,                 /* For calling a pinvoke method ptr indirectly */
    ENCODE_PINVOKE_TARGET,                          /* For calling a pinvoke method ptr */

    ENCODE_CHECK_INSTRUCTION_SET_SUPPORT,           /* Define the set of instruction sets that must be supported/unsupported to use the fixup */

    ENCODE_VERIFY_FIELD_OFFSET,                     /* Used for the R2R compiler can generate a check against the real field offset used at runtime */
    ENCODE_VERIFY_TYPE_LAYOUT,                      /* Used for the R2R compiler can generate a check against the real type layout used at runtime */

    ENCODE_CHECK_VIRTUAL_FUNCTION_OVERRIDE,         /* Generate a runtime check to ensure that virtual function resolution has equivalent behavior at runtime as at compile time. If not equivalent, code will not be used */
    ENCODE_VERIFY_VIRTUAL_FUNCTION_OVERRIDE,        /* Generate a runtime check to ensure that virtual function resolution has equivalent behavior at runtime as at compile time. If not equivalent, generate runtime failure. */

    ENCODE_MODULE_HANDLE                = 0x50,     /* Module token */
    ENCODE_STATIC_FIELD_ADDRESS,                    /* For accessing a static field */
    ENCODE_MODULE_ID_FOR_STATICS,                   /* For accessing static fields */
    ENCODE_MODULE_ID_FOR_GENERIC_STATICS,           /* For accessing static fields */
    ENCODE_CLASS_ID_FOR_STATICS,                    /* For accessing static fields */
    ENCODE_SYNC_LOCK,                               /* For synchronizing access to a type */
    ENCODE_PROFILING_HANDLE,                        /* For the method's profiling counter */
    ENCODE_VARARGS_METHODDEF,                       /* For calling a varargs method */
    ENCODE_VARARGS_METHODREF,
    ENCODE_VARARGS_SIG,
    ENCODE_ACTIVE_DEPENDENCY,                       /* Conditional active dependency */
};

enum EncodeMethodSigFlags
{
    ENCODE_METHOD_SIG_UnboxingStub              = 0x01,
    ENCODE_METHOD_SIG_InstantiatingStub         = 0x02,
    ENCODE_METHOD_SIG_MethodInstantiation       = 0x04,
    ENCODE_METHOD_SIG_SlotInsteadOfToken        = 0x08,
    ENCODE_METHOD_SIG_MemberRefToken            = 0x10,
    ENCODE_METHOD_SIG_Constrained               = 0x20,
    ENCODE_METHOD_SIG_OwnerType                 = 0x40,
    ENCODE_METHOD_SIG_UpdateContext             = 0x80,
};

enum EncodeFieldSigFlags
{
    ENCODE_FIELD_SIG_IndexInsteadOfToken        = 0x08,
    ENCODE_FIELD_SIG_MemberRefToken             = 0x10,
    ENCODE_FIELD_SIG_OwnerType                  = 0x40,
};

class SBuffer;
class SigBuilder;
class PEDecoder;
class GCRefMapBuilder;

//REVIEW: include for ee exception info
#include "eexcp.h"

struct CORCOMPILE_EXCEPTION_LOOKUP_TABLE_ENTRY
{
    DWORD MethodStartRVA;
    DWORD ExceptionInfoRVA;
};

struct CORCOMPILE_EXCEPTION_LOOKUP_TABLE
{
    // pointer to the first element of m_numLookupEntries elements
    CORCOMPILE_EXCEPTION_LOOKUP_TABLE_ENTRY m_Entries[1];

    CORCOMPILE_EXCEPTION_LOOKUP_TABLE_ENTRY* ExceptionLookupEntry(unsigned i)
    {
        SUPPORTS_DAC_WRAPPER;
        return &(PTR_CORCOMPILE_EXCEPTION_LOOKUP_TABLE_ENTRY(PTR_HOST_MEMBER_TADDR(CORCOMPILE_EXCEPTION_LOOKUP_TABLE,this,m_Entries))[i]);
    }
};

struct CORCOMPILE_EXCEPTION_CLAUSE
{
    CorExceptionFlag    Flags;
    DWORD               TryStartPC;
    DWORD               TryEndPC;
    DWORD               HandlerStartPC;
    DWORD               HandlerEndPC;
    union {
        mdToken         ClassToken;
        DWORD           FilterOffset;
    };
};


/*********************************************************************************/
// The layout of this struct is required to be
// a 'next' pointer followed by a CORBBTPROF_METHOD_HEADER
//
struct CORCOMPILE_METHOD_PROFILE_LIST
{
    CORCOMPILE_METHOD_PROFILE_LIST *       next;
//  CORBBTPROF_METHOD_HEADER               info;

    CORBBTPROF_METHOD_HEADER * GetInfo()
    { return (CORBBTPROF_METHOD_HEADER *) (this+1); }
};

class CorProfileData
{
public:
    CorProfileData(void *  rawProfileData);  // really of type ZapImage::ProfileDataSection*

    struct CORBBTPROF_TOKEN_INFO *  GetTokenFlagsData(SectionFormat section)
    {
        return this->profilingTokenFlagsData[section].data;
    }

    DWORD GetTokenFlagsCount(SectionFormat section)
    {
        return this->profilingTokenFlagsData[section].count;
    }

    CORBBTPROF_BLOB_ENTRY *  GetBlobStream()
    {
        return this->blobStream;
    }

    //
    //  Token lookup methods
    //
    ULONG GetTypeProfilingFlagsOfToken(mdToken token)
    {
        _ASSERTE(TypeFromToken(token) == mdtTypeDef);
        return  GetProfilingFlagsOfToken(token);
    }

    CORBBTPROF_BLOB_PARAM_SIG_ENTRY *GetBlobSigEntry(mdToken token)
    {
        _ASSERTE((TypeFromToken(token) == ibcTypeSpec) || (TypeFromToken(token) == ibcMethodSpec));

        CORBBTPROF_BLOB_ENTRY *  pBlobEntry = GetBlobEntry(token);
        if (pBlobEntry == NULL)
            return NULL;

        _ASSERTE(pBlobEntry->token == token);
        _ASSERTE((pBlobEntry->type == ParamTypeSpec) || (pBlobEntry->type == ParamMethodSpec));

        return (CORBBTPROF_BLOB_PARAM_SIG_ENTRY *) pBlobEntry;
    }

    CORBBTPROF_BLOB_NAMESPACE_DEF_ENTRY *GetBlobExternalNamespaceDef(mdToken token)
    {
        _ASSERTE(TypeFromToken(token) == ibcExternalNamespace);

        CORBBTPROF_BLOB_ENTRY *  pBlobEntry = GetBlobEntry(token);
        if (pBlobEntry == NULL)
            return NULL;

        _ASSERTE(pBlobEntry->token == token);
        _ASSERTE(pBlobEntry->type == ExternalNamespaceDef);

        return (CORBBTPROF_BLOB_NAMESPACE_DEF_ENTRY *) pBlobEntry;
    }

    CORBBTPROF_BLOB_TYPE_DEF_ENTRY *GetBlobExternalTypeDef(mdToken token)
    {
        _ASSERTE(TypeFromToken(token) == ibcExternalType);

        CORBBTPROF_BLOB_ENTRY *  pBlobEntry = GetBlobEntry(token);
        if (pBlobEntry == NULL)
            return NULL;

        _ASSERTE(pBlobEntry->token == token);
        _ASSERTE(pBlobEntry->type == ExternalTypeDef);

        return (CORBBTPROF_BLOB_TYPE_DEF_ENTRY *) pBlobEntry;
    }

    CORBBTPROF_BLOB_SIGNATURE_DEF_ENTRY *GetBlobExternalSignatureDef(mdToken token)
    {
        _ASSERTE(TypeFromToken(token) == ibcExternalSignature);

        CORBBTPROF_BLOB_ENTRY *  pBlobEntry = GetBlobEntry(token);
        if (pBlobEntry == NULL)
            return NULL;

        _ASSERTE(pBlobEntry->token == token);
        _ASSERTE(pBlobEntry->type == ExternalSignatureDef);

        return (CORBBTPROF_BLOB_SIGNATURE_DEF_ENTRY *) pBlobEntry;
    }

    CORBBTPROF_BLOB_METHOD_DEF_ENTRY *GetBlobExternalMethodDef(mdToken token)
    {
        _ASSERTE(TypeFromToken(token) == ibcExternalMethod);

        CORBBTPROF_BLOB_ENTRY *  pBlobEntry = GetBlobEntry(token);
        if (pBlobEntry == NULL)
            return NULL;

        _ASSERTE(pBlobEntry->token == token);
        _ASSERTE(pBlobEntry->type == ExternalMethodDef);

        return (CORBBTPROF_BLOB_METHOD_DEF_ENTRY *) pBlobEntry;
    }

private:
    ULONG GetProfilingFlagsOfToken(mdToken token)
    {
        SectionFormat section = (SectionFormat)((TypeFromToken(token) >> 24) + FirstTokenFlagSection);

        CORBBTPROF_TOKEN_INFO *profilingData = this->profilingTokenFlagsData[section].data;
        DWORD cProfilingData = this->profilingTokenFlagsData[section].count;

        if (profilingData != NULL)
        {
            for (DWORD i = 0; i < cProfilingData; i++)
            {
                if (profilingData[i].token == token)
                    return profilingData[i].flags;
            }
        }
        return 0;
    }

    CORBBTPROF_BLOB_ENTRY *GetBlobEntry(idTypeSpec token)
    {
        CORBBTPROF_BLOB_ENTRY *  pBlobEntry = this->GetBlobStream();
        if (pBlobEntry == NULL)
            return NULL;

        while (pBlobEntry->TypeIsValid())
        {
            if (pBlobEntry->token == token)
            {
                return pBlobEntry;
            }
            pBlobEntry = pBlobEntry->GetNextEntry();
        }

        return NULL;
    }

private:
    struct
    {
        struct CORBBTPROF_TOKEN_INFO *data;
        DWORD   count;
    }
    profilingTokenFlagsData[SectionFormatCount];

    CORBBTPROF_BLOB_ENTRY* blobStream;
};

/*********************************************************************************/
// When NGEN install /Profile is run, the ZapProfilingHandleImport fixup table contains
// these 5 values per MethodDesc
enum
{
    kZapProfilingHandleImportValueIndexFixup        = 0,
    kZapProfilingHandleImportValueIndexEnterAddr    = 1,
    kZapProfilingHandleImportValueIndexLeaveAddr    = 2,
    kZapProfilingHandleImportValueIndexTailcallAddr = 3,
    kZapProfilingHandleImportValueIndexClientData   = 4,

    kZapProfilingHandleImportValueIndexCount
};
#endif /* COR_COMPILE_H_ */<|MERGE_RESOLUTION|>--- conflicted
+++ resolved
@@ -137,73 +137,6 @@
     return ((((SIZE_T)(fixup)) & CORCOMPILE_TOKEN_TAG) == CORCOMPILE_TOKEN_TAG);
 }
 
-<<<<<<< HEAD
-/*********************************************************************************/
-
-#if defined(TARGET_X86) || defined(TARGET_AMD64)
-
-#define _PRECODE_EXTERNAL_METHOD_THUNK      0x41
-    struct  CORCOMPILE_EXTERNAL_METHOD_THUNK
-    {
-        BYTE                callJmp[5];     // Call/Jmp Pc-Rel32
-        BYTE                precodeType;    // 0x41 _PRECODE_EXTERNAL_METHOD_THUNK
-        WORD                padding;
-    };
-
-#elif defined(TARGET_ARM)
-
-    struct  CORCOMPILE_EXTERNAL_METHOD_THUNK
-    {
-        // Array of words to do the following:
-        //
-        // mov r12, pc       ; Save the current address relative to which we will get GCRef bitmap and address to patch.
-        // ldr pc, [pc, #4]  ; Load the target address. Initially it will point to the helper stub that will patch it
-        //                   ; to point to the actual target on the first run.
-        WORD                m_rgCode[3];
-
-        WORD                m_padding;
-
-        // The target address - initially, this will point to ExternalMethodFixupStub.
-        // Post patchup by the stub, it will point to the actual method body.
-        PCODE               m_pTarget;
-    };
-
-#elif defined(TARGET_ARM64)
-    struct  CORCOMPILE_EXTERNAL_METHOD_THUNK
-    {
-        // Array of words to do the following:
-        // adr         x12, #0            ; Save the current address relative to which we will get slot ID and address to patch.
-        // ldr         x10, [x12, #16]    ; Load the target address.
-        // br          x10                ; Jump to the target
-        DWORD                m_rgCode[3];
-
-        DWORD                m_padding; //aligning stack to 16 bytes
-
-        // The target address - initially, this will point to ExternalMethodFixupStub.
-        // Post patchup by the stub, it will point to the actual method body.
-        PCODE                m_pTarget;
-    };
-
-#elif defined(TARGET_LOONGARCH64)
-    struct  CORCOMPILE_EXTERNAL_METHOD_THUNK
-    {
-        // Array of words to do the following:
-        // pcaddi   $r21, 0          ; Save the current address relative to which we will get slot ID and address to patch.
-        // ld.d     $r21, $r21, 16   ; Load the target address.
-        // jirl     $r0,$r21,0       ; Jump to the target
-        DWORD m_rgCode[3];
-
-        DWORD m_padding; //aligning stack to 16 bytes
-
-        // The target address - initially, this will point to ExternalMethodFixupStub.
-        // Post patchup by the stub, it will point to the actual method body.
-        PCODE m_pTarget;
-    };
-
-#endif
-
-=======
->>>>>>> 30f30a3e
 //
 // GCRefMap blob starts with DWORDs lookup index of relative offsets into the blob. This lookup index is used to limit amount
 // of linear scanning required to find entry in the GCRefMap. The size of this lookup index is
