--- conflicted
+++ resolved
@@ -437,31 +437,17 @@
     {
         // IL number of variable (or one of the special IL numbers, like TYPECTXT_ILNUM)
         uint32_t VarNumber;
-<<<<<<< HEAD
-        // Index in continuation's byte[] data where this variable is stored, or 0xFFFFFFFF if the
-        // variable does not have any byte[] data
-        uint32_t Offset;
-        // Index in continuation's object[] data where this variable's GC pointers are stored, or 0xFFFFFFFF
-        // if the variable does not have any GC pointers
-        uint32_t GCIndex;
-=======
         // Offset in continuation object where this variable is stored
         uint32_t Offset;
->>>>>>> 302a563c
     };
 
     struct AsyncSuspensionPoint
     {
-<<<<<<< HEAD
-        // Logical return address of the async call (join point of synchronous and resuming paths)
-        uint32_t NativeOffset;
-=======
         // Offset of IP stored in ResumeInfo.DiagnosticIP. This offset maps to
         // the IL call that resulted in the suspension point through an ASYNC
         // mapping. Also used as a unique key for debug information about the
         // suspension point. See ResumeInfo.DiagnosticIP in SPC for more info.
         uint32_t DiagnosticNativeOffset;
->>>>>>> 302a563c
         // Count of AsyncContinuationVarInfo in array of locals starting where
         // the previous suspension point's locals end.
         uint32_t NumContinuationVars;
