--- conflicted
+++ resolved
@@ -286,11 +286,7 @@
         CORDB_PLATFORM_POSIX_X86,         // Posix supporting OS on Intel x86
         CORDB_PLATFORM_POSIX_ARM,         // Posix supporting OS on ARM32
         CORDB_PLATFORM_POSIX_ARM64,       // Posix supporting OS on ARM64
-<<<<<<< HEAD
-        CORDB_PLATFORM_POSIX_LOONGARCH64  // Posix supporting OS on LOONGARCH64
-=======
         CORDB_PLATFORM_POSIX_LOONGARCH64  // Posix supporting OS on LoongArch64
->>>>>>> ef231a14
     } CorDebugPlatform;
 
     HRESULT GetPlatform([out] CorDebugPlatform * pTargetPlatform);
@@ -3922,11 +3918,7 @@
         REGISTER_ARM64_V30,
         REGISTER_ARM64_V31,
 
-<<<<<<< HEAD
-        // LOONGARCH64 registers
-=======
         // LoongArch64 registers
->>>>>>> ef231a14
         REGISTER_LOONGARCH64_R0 = 0,
         REGISTER_LOONGARCH64_RA,
         REGISTER_LOONGARCH64_TP,
