--- conflicted
+++ resolved
@@ -102,15 +102,13 @@
     NoReportUntracked
                     =   0x0080, // EnumGCRefs/EnumerateLiveSlots should *not* include
                                 // any untracked slots
-<<<<<<< HEAD
-    NoGcDecoderValidation    =   0x0100, // Turn off GCDecoder validation
-=======
 
     LightUnwind     =   0x0100, // Unwind just enough to get return addresses
     ReportFPBasedSlotsOnly
                     =   0x0200, // EnumGCRefs/EnumerateLiveSlots should only include
                                 // slots that are based on the frame pointer
->>>>>>> 87a35d6b
+    NoGcDecoderValidation
+                    =   0x0400, // Turn off GCDecoder validation
 };
 
 //*****************************************************************************
