
set(CMAKE_INCLUDE_CURRENT_DIR ON)

set(PALRT_SOURCES
    comem.cpp
    guid.cpp
<<<<<<< HEAD
    variant.cpp
=======
    memorystream.cpp
>>>>>>> f0eccbc3
)

add_library_clr(palrt
    STATIC
    ${PALRT_SOURCES}
)

# Install the static PAL library for VS
install_clr(TARGETS palrt DESTINATIONS lib)<|MERGE_RESOLUTION|>--- conflicted
+++ resolved
@@ -4,11 +4,6 @@
 set(PALRT_SOURCES
     comem.cpp
     guid.cpp
-<<<<<<< HEAD
-    variant.cpp
-=======
-    memorystream.cpp
->>>>>>> f0eccbc3
 )
 
 add_library_clr(palrt
