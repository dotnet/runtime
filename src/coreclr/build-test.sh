--- conflicted
+++ resolved
@@ -367,8 +367,7 @@
         fi
     fi
 
-<<<<<<< HEAD
-    if [[ "$__SkipNative" != 1 ]]; then
+    if [[ "$__SkipNative" != 1 && "$__BuildArch" != "wasm" ]]; then
         if [[ "$__TargetOS" == OSX ]]; then
             if [[ "$__BuildArch" == x64 ]]; then
                 __CMakeArgs="-DCMAKE_OSX_ARCHITECTURES=\"x86_64\" $__CMakeArgs"
@@ -380,9 +379,6 @@
             fi
         fi
 
-=======
-    if [[ "$__SkipNative" != 1 && "$__BuildArch" != "wasm" ]]; then
->>>>>>> c6da68cf
         build_native "$__BuildArch" "$__TestDir" "$__ProjectRoot" "$__NativeTestIntermediatesDir" "CoreCLR test component"
 
         if [[ "$?" -ne 0 ]]; then
