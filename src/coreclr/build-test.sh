#!/usr/bin/env bash

build_test_wrappers()
{
    if [[ "$__BuildTestWrappers" -ne -0 ]]; then
        echo "${__MsgPrefix}Creating test wrappers..."

        if [[ $__Mono -eq 1 ]]; then
<<<<<<< HEAD
            echo "Excluding mono test failures"
            export EXCLUDE_MONO_FAILURES="true"
=======
            export RuntimeName="mono"
        else
            export RuntimeName="coreclr"
>>>>>>> 4233110d
        fi

        __Exclude="${__ProjectDir}/tests/issues.targets"
        __BuildLogRootName="Tests_XunitWrapper"

        export __Exclude __BuildLogRootName

        buildVerbosity="Summary"

        if [[ "$__VerboseBuild" == 1 ]]; then
            buildVerbosity="Diag"
        fi

        # Set up directories and file names
        __BuildLogRootName="$subDirectoryName"
        __BuildLog="$__LogsDir/${__BuildLogRootName}.${__TargetOS}.${__BuildArch}.${__BuildType}.log"
        __BuildWrn="$__LogsDir/${__BuildLogRootName}.${__TargetOS}.${__BuildArch}.${__BuildType}.wrn"
        __BuildErr="$__LogsDir/${__BuildLogRootName}.${__TargetOS}.${__BuildArch}.${__BuildType}.err"
        __MsbuildLog="/fileloggerparameters:\"Verbosity=normal;LogFile=${__BuildLog}\""
        __MsbuildWrn="/fileloggerparameters1:\"WarningsOnly;LogFile=${__BuildWrn}\""
        __MsbuildErr="/fileloggerparameters2:\"ErrorsOnly;LogFile=${__BuildErr}\""
        __Logging="$__MsbuildLog $__MsbuildWrn $__MsbuildErr /consoleloggerparameters:$buildVerbosity"

        nextCommand="\"${__DotNetCli}\" msbuild \"${__ProjectDir}/tests/src/runtest.proj\" /nodereuse:false /p:BuildWrappers=true /p:TestBuildMode=$__TestBuildMode /p:TargetsWindows=false $__Logging /p:__TargetOS=$__TargetOS /p:__BuildType=$__BuildType /p:__BuildArch=$__BuildArch"
        eval $nextCommand

        local exitCode="$?"
        if [[ "$exitCode" -ne 0 ]]; then
            echo "${__ErrMsgPrefix}${__MsgPrefix}Error: XUnit wrapper build failed. Refer to the build log files for details (above)"
            exit "$exitCode"
        else
            echo "XUnit Wrappers have been built."
            echo { "\"build_os\"": "\"${__TargetOS}\"", "\"build_arch\"": "\"${__BuildArch}\"", "\"build_type\"": "\"${__BuildType}\"" } > "${__TestWorkingDir}/build_info.json"

        fi
    fi
}

generate_layout()
{
    echo "${__MsgPrefix}Creating test overlay..."

    __TestDir="$__ProjectDir"/tests
    __ProjectFilesDir="$__TestDir"
    __TestBinDir="$__TestWorkingDir"

    if [[ "$__RebuildTests" -ne 0 ]]; then
        if [[ -d "${__TestBinDir}" ]]; then
            echo "Removing tests build dir: ${__TestBinDir}"
            rm -rf "$__TestBinDir"
        fi
    fi

    __CMakeBinDir="${__TestBinDir}"

    if [[ -z "$__TestIntermediateDir" ]]; then
        __TestIntermediateDir="tests/obj/${__TargetOS}.${__BuildArch}.${__BuildType}"
    fi

    echo "__TargetOS: ${__TargetOS}"
    echo "__BuildArch: ${__BuildArch}"
    echo "__BuildType: ${__BuildType}"
    echo "__TestIntermediateDir: ${__TestIntermediateDir}"

    if [[ ! -f "$__TestBinDir" ]]; then
        echo "Creating TestBinDir: ${__TestBinDir}"
        mkdir -p "$__TestBinDir"
    fi
    if [[ ! -f "$__LogsDir" ]]; then
        echo "Creating LogsDir: ${__LogsDir}"
        mkdir -p "$__LogsDir"
    fi
    if [[ ! -f "$__MsbuildDebugLogsDir" ]]; then
        echo "Creating MsbuildDebugLogsDir: ${__MsbuildDebugLogsDir}"
        mkdir -p "$__MsbuildDebugLogsDir"
    fi

    # Set up the directory for MSBuild debug logs.
    MSBUILDDEBUGPATH="${__MsbuildDebugLogsDir}"
    export MSBUILDDEBUGPATH

    __BuildProperties="-p:TargetOS=${__TargetOS} -p:BuildArch=${__BuildArch} -p:BuildType=${__BuildType}"

    # =========================================================================================
    # ===
    # === Restore product binaries from packages
    # ===
    # =========================================================================================

    build_MSBuild_projects "Restore_Packages" "${__ProjectDir}/tests/build.proj" "Restore product binaries (build tests)" "/t:BatchRestorePackages"

    if [[ -n "$__UpdateInvalidPackagesArg" ]]; then
        __up="/t:UpdateInvalidPackageVersions"
    fi

    echo "${__MsgPrefix}Creating test overlay..."

    if [[ -z "$xUnitTestBinBase" ]]; then
        xUnitTestBinBase="$__TestWorkingDir"
    fi

    CORE_ROOT="$xUnitTestBinBase"/Tests/Core_Root
    export CORE_ROOT

    if [[ -d "${CORE_ROOT}" ]]; then
        rm -rf "$CORE_ROOT"
    fi

    mkdir -p "$CORE_ROOT"

    build_MSBuild_projects "Tests_Overlay_Managed" "${__ProjectDir}/tests/src/runtest.proj" "Creating test overlay" "/t:CreateTestOverlay"

    chmod +x "$__BinDir"/corerun
    chmod +x "$__CrossgenExe"

    # Make sure to copy over the pulled down packages
    cp -r "$__BinDir"/* "$CORE_ROOT/" > /dev/null

    if [[ "$__TargetOS" != "OSX" ]]; then
        nextCommand="\"$__TestDir/setup-stress-dependencies.sh\" --arch=$__BuildArch --outputDir=$CORE_ROOT"
        echo "Resolve runtime dependences via $nextCommand"
        eval $nextCommand

        local exitCode="$?"
        if [[ "$exitCode" != 0 ]]; then
            echo "${__ErrMsgPrefix}${__MsgPrefix}Error: setup-stress-dependencies failed."
            exit "$exitCode"
        fi
    fi

    # Precompile framework assemblies with crossgen if required
    if [[ "$__DoCrossgen" != 0 || "$__DoCrossgen2" != 0 ]]; then
        if [[ "$__SkipCrossgenFramework" == 0 ]]; then
            precompile_coreroot_fx
        fi
    fi
}

precompile_coreroot_fx()
{
    local overlayDir="$CORE_ROOT"
    local compilerName=Crossgen

    # Read the exclusion file for this platform
    skipCrossGenFiles=($(grep -v '^#' "$(dirname "$0")/tests/skipCrossGenFiles.${__BuildArch}.txt" 2> /dev/null))
    skipCrossGenFiles+=('System.Runtime.WindowsRuntime.dll')

    # Temporary output folder for Crossgen2-compiled assemblies
    local outputDir="$overlayDir"/out

    # Delete previously crossgened assemblies
    rm "$overlayDir"/*.ni.dll

    # Collect reference assemblies for Crossgen2
    local crossgen2References=""

    if [[ "$__DoCrossgen2" != 0 ]]; then
        compilerName=Crossgen2

        mkdir "$outputDir"

        skipCrossGenFiles+=('Microsoft.CodeAnalysis.CSharp.dll')
        skipCrossGenFiles+=('Microsoft.CodeAnalysis.dll')
        skipCrossGenFiles+=('Microsoft.CodeAnalysis.VisualBasic.dll')

        for reference in "$overlayDir"/*.dll; do
            crossgen2References+=" -r:${reference}"
        done
    fi

    echo "${__MsgPrefix}Running ${compilerName} on framework assemblies in CORE_ROOT: '${CORE_ROOT}'"

    local totalPrecompiled=0
    local failedToPrecompile=0
    declare -a failedAssemblies

    filesToPrecompile=$(find -L "$overlayDir" -maxdepth 1 -iname Microsoft.\*.dll -o -iname System.\*.dll -type f)
    for fileToPrecompile in ${filesToPrecompile}; do
        local filename="$fileToPrecompile"
        if is_skip_crossgen_test "$(basename $filename)"; then
            continue
        fi

        local commandLine=""

        if [[ "$__DoCrossgen" != 0 ]]; then
            commandLine="$__CrossgenExe /Platform_Assemblies_Paths $overlayDir $filename"
        fi

        if [[ "$__DoCrossgen2" != 0 ]]; then
            commandLine="$overlayDir/corerun $overlayDir/crossgen2/crossgen2.dll $crossgen2References -O --inputbubble --out $outputDir/$(basename $filename) $filename"
        fi

        echo Precompiling "$filename"
        $commandLine 1> "$filename".stdout 2> "$filename".stderr
        local exitCode="$?"
        if [[ "$exitCode" != 0 ]]; then
            if grep -q -e '0x80131018' "$filename".stderr; then
                printf "\n\t$filename is not a managed assembly.\n\n"
            else
                echo Unable to precompile "$filename", exit code is "$exitCode".
                echo Command-line: "$commandLine"
                cat "$filename".stdout
                cat "$filename".stderr
                failedAssemblies+=($(basename -- "$filename"))
                failedToPrecompile=$((failedToPrecompile+1))
            fi
        else
            rm "$filename".{stdout,stderr}
        fi

        totalPrecompiled=$((totalPrecompiled+1))
        echo "Processed: $totalPrecompiled, failed $failedToPrecompile"
    done

    if [[ "$__DoCrossgen2" != 0 ]]; then
        # Copy the Crossgen-compiled assemblies back to CORE_ROOT
        mv -f "$outputDir"/* "$overlayDir"/
        rm -r "$outputDir"
    fi

    if [[ "$failedToPrecompile" != 0 ]]; then
        echo Failed assemblies:
        for assembly in "${failedAssemblies[@]}"; do
            echo "  $assembly"
        done

        exit 1
    fi
}

declare -a skipCrossGenFiles

function is_skip_crossgen_test {
    for skip in "${skipCrossGenFiles[@]}"; do
        if [[ "$1" == "$skip" ]]; then
            return 0
        fi
    done
    return 1
}

build_Tests()
{
    echo "${__MsgPrefix}Building Tests..."

    __TestDir="$__ProjectDir"/tests
    __ProjectFilesDir="$__TestDir"
    __TestBinDir="$__TestWorkingDir"

    if [[ -f  "${__TestWorkingDir}/build_info.json" ]]; then
        rm  "${__TestWorkingDir}/build_info.json"
    fi

    if [[ "$__RebuildTests" -ne 0 ]]; then
        if [[ -d "$__TestBinDir" ]]; then
            echo "Removing tests build dir: ${__TestBinDir}"
            rm -rf "$__TestBinDir"
        fi
    fi

    __CMakeBinDir="$__TestBinDir"
    export __CMakeBinDir

    if [[ ! -d "$__TestIntermediatesDir" ]]; then
        mkdir -p "$__TestIntermediatesDir"
    fi

    __NativeTestIntermediatesDir="${__TestIntermediatesDir}/Native"
    if [[  ! -d "${__NativeTestIntermediatesDir}" ]]; then
        mkdir -p "${__NativeTestIntermediatesDir}"
    fi

    __ManagedTestIntermediatesDir="${__TestIntermediatesDir}/Managed"
    if [[ ! -d "${__ManagedTestIntermediatesDir}" ]]; then
        mkdir -p "${__ManagedTestIntermediatesDir}"
    fi

    echo "__TargetOS: ${__TargetOS}"
    echo "__BuildArch: ${__BuildArch}"
    echo "__BuildType: ${__BuildType}"
    echo "__TestIntermediatesDir: ${__TestIntermediatesDir}"
    echo "__NativeTestIntermediatesDir: ${__NativeTestIntermediatesDir}"
    echo "__ManagedTestIntermediatesDir: ${__ManagedTestIntermediatesDir}"

    if [[ ! -f "$__TestBinDir" ]]; then
        echo "Creating TestBinDir: ${__TestBinDir}"
        mkdir -p "$__TestBinDir"
    fi
    if [[ ! -f "$__LogsDir" ]]; then
        echo "Creating LogsDir: ${__LogsDir}"
        mkdir -p "$__LogsDir"
    fi
    if [[ ! -f "$__MsbuildDebugLogsDir" ]]; then
        echo "Creating MsbuildDebugLogsDir: ${__MsbuildDebugLogsDir}"
        mkdir -p "$__MsbuildDebugLogsDir"
    fi

    # Set up the directory for MSBuild debug logs.
    MSBUILDDEBUGPATH="${__MsbuildDebugLogsDir}"
    export MSBUILDDEBUGPATH

    __BuildProperties="-p:TargetOS=${__TargetOS} -p:BuildArch=${__BuildArch} -p:BuildType=${__BuildType}"

    # =========================================================================================
    # ===
    # === Restore product binaries from packages
    # ===
    # =========================================================================================

    if [[ "${__SkipRestorePackages}" != 1 ]]; then
        build_MSBuild_projects "Restore_Product" "${__ProjectDir}/tests/build.proj" "Restore product binaries (build tests)" "/t:BatchRestorePackages"

        if [[ "$?" -ne 0 ]]; then
            echo "${__ErrMsgPrefix}${__MsgPrefix}Error: package restoration failed. Refer to the build log files for details (above)"
            exit 1
        fi
    fi

    if [[ "$__SkipNative" != 1 ]]; then
        build_native "$__BuildArch" "$__TestDir" "$__ProjectRoot" "$__NativeTestIntermediatesDir" "CoreCLR test component"

        if [[ "$?" -ne 0 ]]; then
            echo "${__ErrMsgPrefix}${__MsgPrefix}Error: native test build failed. Refer to the build log files for details (above)"
            exit 1
        fi
    fi

    if [[ "$__SkipManaged" != 1 ]]; then
        echo "Starting the Managed Tests Build..."

        build_MSBuild_projects "Tests_Managed" "$__ProjectDir/tests/build.proj" "Managed tests build (build tests)" "$__up"

        if [[ "$?" -ne 0 ]]; then
            echo "${__ErrMsgPrefix}${__MsgPrefix}Error: managed test build failed. Refer to the build log files for details (above)"
            exit 1
        else
            echo "Checking the Managed Tests Build..."

            build_MSBuild_projects "Check_Test_Build" "${__ProjectDir}/tests/src/runtest.proj" "Check Test Build" "/t:CheckTestBuild"

            if [[ "$?" -ne 0 ]]; then
                echo "${__ErrMsgPrefix}${__MsgPrefix}Error: Check Test Build failed."
                exit 1
            fi
        fi

        echo "Managed tests build success!"

        build_test_wrappers
    fi

    if [[ "$__CopyNativeTestBinaries" == 1 ]]; then
        echo "Copying native test binaries to output..."

        build_MSBuild_projects "Tests_Managed" "$__ProjectDir/tests/build.proj" "Managed tests build (build tests)" "/t:CopyAllNativeProjectReferenceBinaries"

        if [[ "$?" -ne 0 ]]; then
            echo "${__ErrMsgPrefix}${__MsgPrefix}Error: copying native test binaries failed. Refer to the build log files for details (above)"
            exit 1
        fi
    fi

    if [[ -n "$__UpdateInvalidPackagesArg" ]]; then
        __up="/t:UpdateInvalidPackageVersions"
    fi

    if [[ "$__SkipGenerateLayout" != 1 ]]; then
        generate_layout
    fi
}

build_MSBuild_projects()
{
    subDirectoryName="$1"
    shift
    projectName="$1"
    shift
    stepName="$1"
    shift
    extraBuildParameters=("$@")

    # Set up directories and file names
    __BuildLogRootName="$subDirectoryName"
    __BuildLog="$__LogsDir/${__BuildLogRootName}.${__TargetOS}.${__BuildArch}.${__BuildType}.log"
    __BuildWrn="$__LogsDir/${__BuildLogRootName}.${__TargetOS}.${__BuildArch}.${__BuildType}.wrn"
    __BuildErr="$__LogsDir/${__BuildLogRootName}.${__TargetOS}.${__BuildArch}.${__BuildType}.err"

    if [[ "$subDirectoryName" == "Tests_Managed" ]]; then
        # Execute msbuild managed test build in stages - workaround for excessive data retention in MSBuild ConfigCache
        # See https://github.com/Microsoft/msbuild/issues/2993

        # __SkipPackageRestore and __SkipTargetingPackBuild used  to control build by tests/src/dirs.proj
        __SkipPackageRestore=false
        __SkipTargetingPackBuild=false
        __NumberOfTestGroups=3

        __AppendToLog=false

        if [[ -n "$__priority1" ]]; then
            __NumberOfTestGroups=10
        fi

        export __SkipPackageRestore __SkipTargetingPackBuild __NumberOfTestGroups

        for (( testGroupToBuild=1 ; testGroupToBuild <= __NumberOfTestGroups; testGroupToBuild = testGroupToBuild + 1 ))
        do
            __msbuildLog="\"/flp:Verbosity=normal;LogFile=${__BuildLog};Append=${__AppendToLog}\""
            __msbuildWrn="\"/flp1:WarningsOnly;LogFile=${__BuildWrn};Append=${__AppendToLog}\""
            __msbuildErr="\"/flp2:ErrorsOnly;LogFile=${__BuildErr};Append=${__AppendToLog}\""

            __TestGroupToBuild="$testGroupToBuild"
            export __TestGroupToBuild

            # Generate build command
            buildArgs=("$projectName")
            buildArgs+=("/p:RestoreDefaultOptimizationDataPackage=false" "/p:PortableBuild=true")
            buildArgs+=("/p:UsePartialNGENOptimization=false" "/maxcpucount")

            buildArgs+=("${__msbuildLog}" "${__msbuildWrn}" "${__msbuildErr}")
            buildArgs+=("${extraBuildParameters[@]}")
            buildArgs+=("${__CommonMSBuildArgs}")
            buildArgs+=("${__UnprocessedBuildArgs[@]}")
            buildArgs+=("\"/p:CopyNativeProjectBinaries=${__CopyNativeProjectsAfterCombinedTestBuild}\"");
            buildArgs+=("/p:__SkipPackageRestore=true");

            # Disable warnAsError - coreclr issue 19922
            nextCommand="\"$__RepoRootDir/eng/common/msbuild.sh\" $__ArcadeScriptArgs --warnAsError false ${buildArgs[@]}"
            echo "Building step '$stepName' testGroupToBuild=$testGroupToBuild via $nextCommand"
            eval $nextCommand

            # Make sure everything is OK
            if [[ "$?" -ne 0 ]]; then
                echo "${__ErrMsgPrefix}${__MsgPrefix}Failed to build $stepName. See the build logs:"
                echo "    $__BuildLog"
                echo "    $__BuildWrn"
                echo "    $__BuildErr"
                exit 1
            fi

            __SkipPackageRestore=true
            __SkipTargetingPackBuild=true
            export __SkipPackageRestore __SkipTargetingPackBuild

            __AppendToLog=true
        done
    else
        __msbuildLog="\"/flp:Verbosity=normal;LogFile=${__BuildLog}\""
        __msbuildWrn="\"/flp1:WarningsOnly;LogFile=${__BuildWrn}\""
        __msbuildErr="\"/flp2:ErrorsOnly;LogFile=${__BuildErr}\""

        # Generate build command
        buildArgs=("$projectName")
        buildArgs+=("/p:RestoreDefaultOptimizationDataPackage=false" "/p:PortableBuild=true")
        buildArgs+=("/p:UsePartialNGENOptimization=false" "/maxcpucount")

        buildArgs+=("${__msbuildLog}" "${__msbuildWrn}" "${__msbuildErr}")
        buildArgs+=("${extraBuildParameters[@]}")
        buildArgs+=("${__CommonMSBuildArgs}")
        buildArgs+=("${__UnprocessedBuildArgs[@]}")

        # Disable warnAsError - coreclr issue 19922
        nextCommand="\"$__RepoRootDir/eng/common/msbuild.sh\" $__ArcadeScriptArgs --warnAsError false ${buildArgs[@]}"
        echo "Building step '$stepName' via $nextCommand"
        eval $nextCommand

        # Make sure everything is OK
        if [[ "$?" -ne 0 ]]; then
            echo "${__ErrMsgPrefix}${__MsgPrefix}Failed to build $stepName. See the build logs:"
            echo "    $__BuildLog"
            echo "    $__BuildWrn"
            echo "    $__BuildErr"
            exit 1
        fi
    fi
}

usage_list=("-buildtestwrappersonly: only build the test wrappers.")
usage_list+=("-copynativeonly: Only copy the native test binaries to the managed output. Do not build the native or managed tests.")
usage_list+=("-crossgen: Precompiles the framework managed assemblies in coreroot.")
usage_list+=("-generatelayoutonly: only pull down dependencies and build coreroot.")
usage_list+=("-priority1: include priority=1 tests in the build.")
usage_list+=("-rebuild: if tests have already been built - rebuild them.")
usage_list+=("-runtests: run tests after building them.")
usage_list+=("-skipgeneratelayout: Do not generate the Core_Root layout.")
usage_list+=("-skiprestorepackages: skip package restore.")

# Obtain the location of the bash script to figure out where the root of the repo is.
__ProjectRoot="$(cd "$(dirname "$0")"; pwd -P)"
__RepoRootDir="$(cd "$__ProjectRoot"/../..; pwd -P)"

handle_arguments_local() {
    case "$1" in
        buildtestwrappersonly|-buildtestwrappersonly)
            __BuildTestWrappersOnly=1
            ;;

        copynativeonly|-copynativeonly)
            __SkipNative=1
            __SkipManaged=1
            __CopyNativeTestBinaries=1
            __CopyNativeProjectsAfterCombinedTestBuild=true
            __SkipCrossgenFramework=1
            ;;

        crossgen|-crossgen)
            __DoCrossgen=1
            __TestBuildMode=crossgen
            ;;

        crossgen2|-crossgen2)
            __DoCrossgen2=1
            __TestBuildMode=crossgen2
            ;;

        generatetesthostonly|-generatetesthostonly)
            __GenerateTestHostOnly=1
            ;;

        generatelayoutonly|-generatelayoutonly)
            __GenerateLayoutOnly=1
            ;;

        priority1|-priority1)
            __priority1=1
            __UnprocessedBuildArgs+=("/p:CLRTestPriorityToBuild=1")
            ;;

        rebuild|-rebuild)
            __RebuildTests=1
            ;;

        runtests|-runtests)
            __RunTests=1
            ;;

        skiprestorepackages|-skiprestorepackages)
            __SkipRestorePackages=1
            ;;

        skipgeneratelayout|-skipgeneratelayout)
            __SkipGenerateLayout=1
            ;;

        excludemonofailures|-excludemonofailures)
            __Mono=1
            ;;
        *)
            __UnprocessedBuildArgs+=("$1")
            ;;
    esac
}

__BuildArch=
__BuildType=Debug
__CodeCoverage=
__IncludeTests=INCLUDE_TESTS

# Set the various build properties here so that CMake and MSBuild can pick them up
__ProjectDir="$__ProjectRoot"
export __ProjectDir

__BuildTestWrappers=1
__BuildTestWrappersOnly=
__Compiler=clang
__CompilerMajorVersion=
__CompilerMinorVersion=
__CommonMSBuildArgs=
__ConfigureOnly=0
__CopyNativeProjectsAfterCombinedTestBuild=true
__CopyNativeTestBinaries=0
__CrossBuild=0
__DistroRid=""
__DoCrossgen=0
__DoCrossgen2=0
__DotNetCli="$__RepoRootDir/dotnet.sh"
__GenerateLayoutOnly=
__GenerateTestHostOnly=
__IsMSBuildOnNETCoreSupported=0
__MSBCleanBuildArgs=
__NativeTestIntermediatesDir=
__PortableBuild=1
__RebuildTests=0
__RootBinDir="$__RepoRootDir/artifacts"
__RunTests=0
__SkipConfigure=0
__SkipGenerateLayout=0
__SkipGenerateVersion=0
__SkipManaged=0
__SkipNative=0
__SkipRestore=""
__SkipRestorePackages=0
__SkipCrossgenFramework=0
__SourceDir="$__ProjectDir/src"
__UnprocessedBuildArgs=
__LocalCoreFXConfig=${__BuildType}
__UseNinja=0
__VerboseBuild=0
__CMakeArgs=""
__priority1=
CORE_ROOT=

source "$__ProjectRoot"/_build-commons.sh

if [[ "${__BuildArch}" != "${__HostArch}" ]]; then
    __CrossBuild=1
fi

# Set dependent variables
__LogsDir="$__RootBinDir/log"
__MsbuildDebugLogsDir="$__LogsDir/MsbuildDebugLogs"

# Set the remaining variables based upon the determined build configuration
__BinDir="$__RootBinDir/bin/coreclr/$__TargetOS.$__BuildArch.$__BuildType"
__PackagesBinDir="$__BinDir/.nuget"
__TestDir="$__ProjectDir/tests"
__TestWorkingDir="$__RootBinDir/tests/coreclr/$__TargetOS.$__BuildArch.$__BuildType"
__IntermediatesDir="$__RootBinDir/obj/coreclr/$__TargetOS.$__BuildArch.$__BuildType"
__TestIntermediatesDir="$__RootBinDir/tests/coreclr/obj/$__TargetOS.$__BuildArch.$__BuildType"
__CrossComponentBinDir="$__BinDir"
__CrossCompIntermediatesDir="$__IntermediatesDir/crossgen"

__CrossArch="$__HostArch"
if [[ "$__CrossBuild" == 1 ]]; then
    __CrossComponentBinDir="$__CrossComponentBinDir/$__CrossArch"
fi
__CrossgenCoreLibLog="$__LogsDir/CrossgenCoreLib_$__TargetOS.$BuildArch.$__BuildType.log"
__CrossgenExe="$__CrossComponentBinDir/crossgen"

# CI_SPECIFIC - On CI machines, $HOME may not be set. In such a case, create a subfolder and set the variable to it.
# This is needed by CLI to function.
if [[ -z "$HOME" ]]; then
    if [[ ! -d "$__ProjectDir/temp_home" ]]; then
        mkdir temp_home
    fi

    HOME="$__ProjectDir"/temp_home
    export HOME
    echo "HOME not defined; setting it to $HOME"
fi

if [[ (-z "$__GenerateLayoutOnly") && (-z "$__GenerateTestHostOnly") && (-z "$__BuildTestWrappersOnly") ]]; then
    build_Tests
elif [[ ! -z "$__BuildTestWrappersOnly" ]]; then
    build_test_wrappers
else
    generate_layout
fi

if [[ "$?" -ne 0 ]]; then
    echo "Failed to build tests"
    exit 1
fi

echo "${__MsgPrefix}Test build successful."
echo "${__MsgPrefix}Test binaries are available at ${__TestBinDir}"

__testNativeBinDir="$__IntermediatesDir"/tests

if [[ "$__RunTests" -ne 0 ]]; then

    echo "Run Tests..."

    nextCommand="$__TestDir/runtest.sh --testRootDir=$__TestBinDir --coreClrBinDir=$__BinDir --coreFxBinDir=$CORE_ROOT --testNativeBinDir=$__testNativeBinDir"
    echo "$nextCommand"
    eval $nextCommand

    echo "Tests run successful."
else
    echo "To run all tests use 'tests/runtests.sh' where:"
    echo "    testRootDir      = $__TestBinDir"
    echo "    coreClrBinDir    = $__BinDir"
    echo "    coreFxBinDir     = $CORE_ROOT"
    echo "    testNativeBinDir = $__testNativeBinDir"
    echo " -------------------------------------------------- "
    echo " Example runtest.sh command"
    echo ""
    echo " ./tests/runtest.sh --coreOverlayDir=$CORE_ROOT --testNativeBinDir=$__testNativeBinDir --testRootDir=$__TestBinDir --copyNativeTestBin $__BuildType"
    echo " -------------------------------------------------- "
    echo "To run single test use the following command:"
    echo "    bash ${__TestBinDir}/__TEST_PATH__/__TEST_NAME__.sh -coreroot=${CORE_ROOT}"
fi<|MERGE_RESOLUTION|>--- conflicted
+++ resolved
@@ -6,14 +6,9 @@
         echo "${__MsgPrefix}Creating test wrappers..."
 
         if [[ $__Mono -eq 1 ]]; then
-<<<<<<< HEAD
-            echo "Excluding mono test failures"
-            export EXCLUDE_MONO_FAILURES="true"
-=======
             export RuntimeName="mono"
         else
             export RuntimeName="coreclr"
->>>>>>> 4233110d
         fi
 
         __Exclude="${__ProjectDir}/tests/issues.targets"
