<linker>
  <assembly fullname="System.Private.CoreLib">
    <type fullname="System.Runtime.CompilerServices.RuntimeFeature" feature="System.Runtime.CompilerServices.RuntimeFeature.IsDynamicCodeSupported" featurevalue="true">
      <method signature="System.Boolean get_IsDynamicCodeCompiled()" body="stub" value="true" />
      <method signature="System.Boolean get_IsDynamicCodeSupported()" body="stub" value="true" />
    </type>
<<<<<<< HEAD
    <type fullname="System.Runtime.CompilerServices.RuntimeFeature" feature="System.Runtime.CompilerServices.RuntimeFeature.IsDynamicCodeSupported" featurevalue="false">
      <method signature="System.Boolean get_IsDynamicCodeCompiled()" body="stub" value="false" />
      <method signature="System.Boolean get_IsDynamicCodeSupported()" body="stub" value="false" />
=======
    <type fullname="System.StartupHookProvider" feature="System.StartupHookProvider.IsSupported" featurevalue="false">
      <method signature="System.Boolean get_IsSupported()" body="stub" value="false" />
>>>>>>> 58a0948c
    </type>
  </assembly>
</linker><|MERGE_RESOLUTION|>--- conflicted
+++ resolved
@@ -4,14 +4,5 @@
       <method signature="System.Boolean get_IsDynamicCodeCompiled()" body="stub" value="true" />
       <method signature="System.Boolean get_IsDynamicCodeSupported()" body="stub" value="true" />
     </type>
-<<<<<<< HEAD
-    <type fullname="System.Runtime.CompilerServices.RuntimeFeature" feature="System.Runtime.CompilerServices.RuntimeFeature.IsDynamicCodeSupported" featurevalue="false">
-      <method signature="System.Boolean get_IsDynamicCodeCompiled()" body="stub" value="false" />
-      <method signature="System.Boolean get_IsDynamicCodeSupported()" body="stub" value="false" />
-=======
-    <type fullname="System.StartupHookProvider" feature="System.StartupHookProvider.IsSupported" featurevalue="false">
-      <method signature="System.Boolean get_IsSupported()" body="stub" value="false" />
->>>>>>> 58a0948c
-    </type>
   </assembly>
 </linker>