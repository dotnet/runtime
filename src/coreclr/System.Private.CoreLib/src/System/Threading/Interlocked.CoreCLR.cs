--- conflicted
+++ resolved
@@ -42,51 +42,7 @@
         #endregion
 
         #region Exchange
-<<<<<<< HEAD
-        /// <summary>Sets a 8-bit unsigned integer to a specified value and returns the original value, as an atomic operation.</summary>
-        /// <param name="location1">The variable to set to the specified value.</param>
-        /// <param name="value">The value to which the <paramref name="location1"/> parameter is set.</param>
-        /// <returns>The original value of <paramref name="location1"/>.</returns>
-        /// <exception cref="NullReferenceException">The address of location1 is a null pointer.</exception>
-        [Intrinsic]
-        [MethodImpl(MethodImplOptions.AggressiveInlining)]
-        public static byte Exchange(ref byte location1, byte value)
-        {
-#if TARGET_X86 || TARGET_AMD64 || TARGET_ARM64 || TARGET_ARM
-            return Exchange(ref location1, value); // Must expand intrinsic
-#else
-            if (Unsafe.IsNullRef(ref location1))
-                ThrowHelper.ThrowNullReferenceException();
-            return Exchange8(ref location1, value);
-#endif
-        }
-
-        [MethodImpl(MethodImplOptions.InternalCall)]
-        private static extern byte Exchange8(ref byte location1, byte value);
-
-        /// <summary>Sets a 16-bit signed integer to a specified value and returns the original value, as an atomic operation.</summary>
-        /// <param name="location1">The variable to set to the specified value.</param>
-        /// <param name="value">The value to which the <paramref name="location1"/> parameter is set.</param>
-        /// <returns>The original value of <paramref name="location1"/>.</returns>
-        /// <exception cref="NullReferenceException">The address of location1 is a null pointer.</exception>
-        [Intrinsic]
-        [MethodImpl(MethodImplOptions.AggressiveInlining)]
-        public static short Exchange(ref short location1, short value)
-        {
-#if TARGET_X86 || TARGET_AMD64 || TARGET_ARM64 || TARGET_ARM
-            return Exchange(ref location1, value); // Must expand intrinsic
-#else
-            if (Unsafe.IsNullRef(ref location1))
-                ThrowHelper.ThrowNullReferenceException();
-            return Exchange16(ref location1, value);
-#endif
-        }
-
-        [MethodImpl(MethodImplOptions.InternalCall)]
-        private static extern short Exchange16(ref short location1, short value);
-
-=======
->>>>>>> ffea258d
+
         /// <summary>Sets a 32-bit signed integer to a specified value and returns the original value, as an atomic operation.</summary>
         /// <param name="location1">The variable to set to the specified value.</param>
         /// <param name="value">The value to which the <paramref name="location1"/> parameter is set.</param>
@@ -165,53 +121,6 @@
 #endregion
 
         #region CompareExchange
-<<<<<<< HEAD
-        /// <summary>Compares two 8-bit unsigned integers for equality and, if they are equal, replaces the first value.</summary>
-        /// <param name="location1">The destination, whose value is compared with <paramref name="comparand"/> and possibly replaced.</param>
-        /// <param name="value">The value that replaces the destination value if the comparison results in equality.</param>
-        /// <param name="comparand">The value that is compared to the value at <paramref name="location1"/>.</param>
-        /// <returns>The original value in <paramref name="location1"/>.</returns>
-        /// <exception cref="NullReferenceException">The address of <paramref name="location1"/> is a null pointer.</exception>
-        [Intrinsic]
-        [MethodImpl(MethodImplOptions.AggressiveInlining)]
-        public static byte CompareExchange(ref byte location1, byte value, byte comparand)
-        {
-#if TARGET_X86 || TARGET_AMD64 || TARGET_ARM64 || TARGET_ARM
-            return CompareExchange(ref location1, value, comparand); // Must expand intrinsic
-#else
-            if (Unsafe.IsNullRef(ref location1))
-                ThrowHelper.ThrowNullReferenceException();
-            return CompareExchange8(ref location1, value, comparand);
-#endif
-        }
-
-        [MethodImpl(MethodImplOptions.InternalCall)]
-        private static extern byte CompareExchange8(ref byte location1, byte value, byte comparand);
-
-        /// <summary>Compares two 16-bit signed integers for equality and, if they are equal, replaces the first value.</summary>
-        /// <param name="location1">The destination, whose value is compared with <paramref name="comparand"/> and possibly replaced.</param>
-        /// <param name="value">The value that replaces the destination value if the comparison results in equality.</param>
-        /// <param name="comparand">The value that is compared to the value at <paramref name="location1"/>.</param>
-        /// <returns>The original value in <paramref name="location1"/>.</returns>
-        /// <exception cref="NullReferenceException">The address of <paramref name="location1"/> is a null pointer.</exception>
-        [Intrinsic]
-        [MethodImpl(MethodImplOptions.AggressiveInlining)]
-        public static short CompareExchange(ref short location1, short value, short comparand)
-        {
-#if TARGET_X86 || TARGET_AMD64 || TARGET_ARM64 || TARGET_ARM
-            return CompareExchange(ref location1, value, comparand); // Must expand intrinsic
-#else
-            if (Unsafe.IsNullRef(ref location1))
-                ThrowHelper.ThrowNullReferenceException();
-            return CompareExchange16(ref location1, value, comparand);
-#endif
-        }
-
-        [MethodImpl(MethodImplOptions.InternalCall)]
-        private static extern short CompareExchange16(ref short location1, short value, short comparand);
-
-=======
->>>>>>> ffea258d
         /// <summary>Compares two 32-bit signed integers for equality and, if they are equal, replaces the first value.</summary>
         /// <param name="location1">The destination, whose value is compared with <paramref name="comparand"/> and possibly replaced.</param>
         /// <param name="value">The value that replaces the destination value if the comparison results in equality.</param>
