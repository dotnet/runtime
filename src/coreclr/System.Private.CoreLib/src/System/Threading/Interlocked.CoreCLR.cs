--- conflicted
+++ resolved
@@ -98,10 +98,6 @@
         /// <exception cref="NullReferenceException">The address of location1 is a null pointer.</exception>
         /// <typeparam name="T">The type to be used for <paramref name="location1"/> and <paramref name="value"/>. This type must be a reference type.</typeparam>
         [Intrinsic]
-<<<<<<< HEAD
-        [MethodImpl(MethodImplOptions.AggressiveInlining)]
-=======
->>>>>>> c7479b9a
         [return: NotNullIfNotNull(nameof(location1))]
         [MethodImpl(MethodImplOptions.AggressiveInlining)]
         public static T Exchange<T>([NotNullIfNotNull(nameof(value))] ref T location1, T value) where T : class? =>
@@ -179,10 +175,7 @@
         /// <typeparam name="T">The type to be used for <paramref name="location1"/>, <paramref name="value"/>, and <paramref name="comparand"/>. This type must be a reference type.</typeparam>
         [Intrinsic]
         [return: NotNullIfNotNull(nameof(location1))]
-<<<<<<< HEAD
-=======
         [MethodImpl(MethodImplOptions.AggressiveInlining)]
->>>>>>> c7479b9a
         public static T CompareExchange<T>(ref T location1, T value, T comparand) where T : class? =>
             Unsafe.As<T>(CompareExchange(ref Unsafe.As<T, object?>(ref location1), value, comparand));
         #endregion
