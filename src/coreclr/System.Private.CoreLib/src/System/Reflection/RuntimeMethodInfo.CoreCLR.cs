// Licensed to the .NET Foundation under one or more agreements.
// The .NET Foundation licenses this file to you under the MIT license.

using System.Collections.Generic;
using System.Diagnostics;
using System.Diagnostics.CodeAnalysis;
using System.Globalization;
using System.Reflection.Metadata;
using System.Runtime.CompilerServices;
using System.Security;
using System.Text;
using System.Threading;
using RuntimeTypeCache = System.RuntimeType.RuntimeTypeCache;

namespace System.Reflection
{
    internal sealed partial class RuntimeMethodInfo : MethodInfo, IRuntimeMethodInfo
    {
        #region Private Data Members
        private IntPtr m_handle;
        private RuntimeTypeCache m_reflectedTypeCache;
        private string? m_name;
        private string? m_toString;
        private ParameterInfo[]? m_parameters;
        private ParameterInfo? m_returnParameter;
        private BindingFlags m_bindingFlags;
        private MethodAttributes m_methodAttributes;
        private Signature? m_signature;
        private RuntimeType m_declaringType;
        private object? m_keepalive;
        private MethodInvoker? m_invoker;

        internal InvocationFlags InvocationFlags
        {
            [MethodImpl(MethodImplOptions.AggressiveInlining)]
            get
            {
                InvocationFlags flags = Invoker._invocationFlags;
                if ((flags & InvocationFlags.Initialized) == 0)
                {
                    flags = ComputeAndUpdateInvocationFlags(this, ref Invoker._invocationFlags);
                }
                return flags;
            }
        }

        private MethodInvoker Invoker
        {
            [MethodImpl(MethodImplOptions.AggressiveInlining)]
            get
            {
                m_invoker ??= new MethodInvoker(this, Signature);
                return m_invoker;
            }
        }
        #endregion

        #region Constructor
        internal RuntimeMethodInfo(
            RuntimeMethodHandleInternal handle, RuntimeType declaringType,
            RuntimeTypeCache reflectedTypeCache, MethodAttributes methodAttributes, BindingFlags bindingFlags, object? keepalive)
        {
            Debug.Assert(!handle.IsNullHandle());
            Debug.Assert(methodAttributes == RuntimeMethodHandle.GetAttributes(handle));

            m_bindingFlags = bindingFlags;
            m_declaringType = declaringType;
            m_keepalive = keepalive;
            m_handle = handle.Value;
            m_reflectedTypeCache = reflectedTypeCache;
            m_methodAttributes = methodAttributes;
        }
        #endregion

        #region Private Methods
        RuntimeMethodHandleInternal IRuntimeMethodInfo.Value => new RuntimeMethodHandleInternal(m_handle);

        private RuntimeType ReflectedTypeInternal => m_reflectedTypeCache.GetRuntimeType();

        private ParameterInfo[] FetchNonReturnParameters() =>
            m_parameters ??= RuntimeParameterInfo.GetParameters(this, this, Signature);

        private ParameterInfo FetchReturnParameter() =>
            m_returnParameter ??= RuntimeParameterInfo.GetReturnParameter(this, this, Signature);
        #endregion

        #region Internal Members
        internal override bool CacheEquals(object? o) =>
            o is RuntimeMethodInfo m && m.m_handle == m_handle;

        internal Signature Signature
        {
            [MethodImpl(MethodImplOptions.AggressiveInlining)]
            get
            {
                [MethodImpl(MethodImplOptions.NoInlining)] // move lazy sig generation out of the hot path
                Signature LazyCreateSignature()
                {
                    Signature newSig = new Signature(this, m_declaringType);
                    Volatile.Write(ref m_signature, newSig);
                    return newSig;
                }

                return m_signature ?? LazyCreateSignature();
            }
        }

        internal BindingFlags BindingFlags => m_bindingFlags;

        internal RuntimeMethodInfo? GetParentDefinition()
        {
            if (!IsVirtual || m_declaringType.IsInterface)
                return null;

            RuntimeType? parent = (RuntimeType?)m_declaringType.BaseType;

            if (parent == null)
                return null;

            int slot = RuntimeMethodHandle.GetSlot(this);

            if (RuntimeTypeHandle.GetNumVirtuals(parent) <= slot)
                return null;

            return (RuntimeMethodInfo?)RuntimeType.GetMethodBase(parent, RuntimeTypeHandle.GetMethodAt(parent, slot));
        }

        // Unlike DeclaringType, this will return a valid type even for global methods
        internal RuntimeType GetDeclaringTypeInternal()
        {
            return m_declaringType;
        }

        internal sealed override int GenericParameterCount => RuntimeMethodHandle.GetGenericParameterCount(this);
        #endregion

        #region Object Overrides
        public override string ToString()
        {
            if (m_toString == null)
            {
                var sbName = new ValueStringBuilder(MethodNameBufferSize);

                sbName.Append(ReturnType.FormatTypeName());
                sbName.Append(' ');
                sbName.Append(Name);

                if (IsGenericMethod)
                    sbName.Append(RuntimeMethodHandle.ConstructInstantiation(this, TypeNameFormatFlags.FormatBasic));

                sbName.Append('(');
                AppendParameters(ref sbName, GetParameterTypes(), CallingConvention);
                sbName.Append(')');

                m_toString = sbName.ToString();
            }

            return m_toString;
        }

<<<<<<< HEAD
        public override int GetHashCode() => ValueType.GetHashCodeOfPtr(m_handle);
=======
        public override int GetHashCode()
        {
            // See RuntimeMethodInfo.Equals() below.
            if (IsGenericMethod)
                return RuntimeHelpers.GetHashCodeOfPtr(m_handle);
            else
                return base.GetHashCode();
        }
>>>>>>> 18d0367c

        public override bool Equals(object? obj)
        {
            if (IsGenericMethod)
            {
                // We cannot do simple object identity comparisons for generic methods.
                // Equals will be called in CerHashTable when RuntimeType+RuntimeTypeCache.GetGenericMethodInfo()
                // retrieve items from and insert items into s_methodInstantiations which is a CerHashtable.

                RuntimeMethodInfo? mi = obj as RuntimeMethodInfo;

                if (mi == null || !mi.IsGenericMethod)
                    return false;

                // now we know that both operands are generic methods

                IRuntimeMethodInfo handle1 = RuntimeMethodHandle.StripMethodInstantiation(this);
                IRuntimeMethodInfo handle2 = RuntimeMethodHandle.StripMethodInstantiation(mi);
                if (handle1.Value.Value != handle2.Value.Value)
                    return false;

                Type[] lhs = GetGenericArguments();
                Type[] rhs = mi.GetGenericArguments();

                if (lhs.Length != rhs.Length)
                    return false;

                for (int i = 0; i < lhs.Length; i++)
                {
                    if (lhs[i] != rhs[i])
                        return false;
                }

                if (DeclaringType != mi.DeclaringType)
                    return false;

                if (ReflectedType != mi.ReflectedType)
                    return false;

                return true;
            }

            return object.ReferenceEquals(this, obj) ||
                   (MetadataUpdater.IsSupported &&
                    obj is RuntimeMethodInfo m &&
                    m.MetadataToken == MetadataToken &&
                    m_declaringType.Equals(m.m_declaringType));

        }
        #endregion

        #region ICustomAttributeProvider
        public override object[] GetCustomAttributes(bool inherit)
        {
            return CustomAttribute.GetCustomAttributes(this, (typeof(object) as RuntimeType)!, inherit);
        }

        public override object[] GetCustomAttributes(Type attributeType, bool inherit)
        {
            ArgumentNullException.ThrowIfNull(attributeType);

            if (attributeType.UnderlyingSystemType is not RuntimeType attributeRuntimeType)
                throw new ArgumentException(SR.Arg_MustBeType, nameof(attributeType));

            return CustomAttribute.GetCustomAttributes(this, attributeRuntimeType, inherit);
        }

        public override bool IsDefined(Type attributeType, bool inherit)
        {
            ArgumentNullException.ThrowIfNull(attributeType);

            if (attributeType.UnderlyingSystemType is not RuntimeType attributeRuntimeType)
                throw new ArgumentException(SR.Arg_MustBeType, nameof(attributeType));

            return CustomAttribute.IsDefined(this, attributeRuntimeType, inherit);
        }

        public override IList<CustomAttributeData> GetCustomAttributesData()
        {
            return RuntimeCustomAttributeData.GetCustomAttributesInternal(this);
        }
        #endregion

        #region MemberInfo Overrides
        public override string Name => m_name ??= RuntimeMethodHandle.GetName(this);

        public override Type? DeclaringType
        {
            get
            {
                if (m_reflectedTypeCache.IsGlobal)
                    return null;

                return m_declaringType;
            }
        }

        public sealed override bool HasSameMetadataDefinitionAs(MemberInfo other) => HasSameMetadataDefinitionAsCore<RuntimeMethodInfo>(other);

        public override Type? ReflectedType
        {
            get
            {
                if (m_reflectedTypeCache.IsGlobal)
                    return null;

                return m_reflectedTypeCache.GetRuntimeType();
            }
        }

        public override MemberTypes MemberType => MemberTypes.Method;
        public override int MetadataToken => RuntimeMethodHandle.GetMethodDef(this);
        public override Module Module => GetRuntimeModule();
        internal RuntimeType GetRuntimeType() { return m_declaringType; }
        internal RuntimeModule GetRuntimeModule() { return m_declaringType.GetRuntimeModule(); }
        internal RuntimeAssembly GetRuntimeAssembly() { return GetRuntimeModule().GetRuntimeAssembly(); }

        public override bool IsSecurityCritical => true;
        public override bool IsSecuritySafeCritical => false;
        public override bool IsSecurityTransparent => false;
        #endregion

        #region MethodBase Overrides
        internal override ParameterInfo[] GetParametersNoCopy() =>
            FetchNonReturnParameters();

        public override ParameterInfo[] GetParameters()
        {
            ParameterInfo[] parameters = FetchNonReturnParameters();

            if (parameters.Length == 0)
                return parameters;

            ParameterInfo[] ret = new ParameterInfo[parameters.Length];

            Array.Copy(parameters, ret, parameters.Length);

            return ret;
        }

        public override MethodImplAttributes GetMethodImplementationFlags()
        {
            return RuntimeMethodHandle.GetImplAttributes(this);
        }

        public override RuntimeMethodHandle MethodHandle => new RuntimeMethodHandle(this);

        public override MethodAttributes Attributes => m_methodAttributes;

        public override CallingConventions CallingConvention => Signature.CallingConvention;

        internal RuntimeType[] ArgumentTypes => Signature.Arguments;

        [RequiresUnreferencedCode("Trimming may change method bodies. For example it can change some instructions, remove branches or local variables.")]
        public override MethodBody? GetMethodBody()
        {
            RuntimeMethodBody? mb = RuntimeMethodHandle.GetMethodBody(this, ReflectedTypeInternal);
            if (mb != null)
                mb._methodBase = this;
            return mb;
        }

        #endregion

        #region Invocation Logic
        [DebuggerStepThrough]
        [DebuggerHidden]
        internal object? InvokeOneParameter(object? obj, BindingFlags invokeAttr, Binder? binder, object? parameter, CultureInfo? culture)
        {
            // ContainsStackPointers means that the struct (either the declaring type or the return type)
            // contains pointers that point to the stack. This is either a ByRef or a TypedReference. These structs cannot
            // be boxed and thus cannot be invoked through reflection which only deals with boxed value type objects.
            if ((InvocationFlags & (InvocationFlags.NoInvoke | InvocationFlags.ContainsStackPointers)) != 0)
            {
                ThrowNoInvokeException();
            }

            // check basic method consistency. This call will throw if there are problems in the target/method relationship
            ValidateInvokeTarget(obj);

            Signature sig = Signature;
            if (sig.Arguments.Length != 1)
            {
                throw new TargetParameterCountException(SR.Arg_ParmCnt);
            }

            object? retValue;

            unsafe
            {
                StackAllocedArguments argStorage = default;
                Span<object?> copyOfParameters = new(ref argStorage._arg0, 1);
                ReadOnlySpan<object?> parameters = new(in parameter);
                Span<ParameterCopyBackAction> shouldCopyBackParameters = new(ref argStorage._copyBack0, 1);

                StackAllocatedByRefs byrefStorage = default;
                IntPtr* pByRefStorage = (IntPtr*)&byrefStorage;

                CheckArguments(
                    copyOfParameters,
                    pByRefStorage,
                    shouldCopyBackParameters,
                    parameters,
                    ArgumentTypes,
                    binder,
                    culture,
                    invokeAttr);

#if MONO // Temporary until Mono is updated.
                retValue = Invoker.InlinedInvoke(obj, copyOfParameters, invokeAttr);
#else
                retValue = Invoker.InlinedInvoke(obj, pByRefStorage, invokeAttr);
#endif
            }

            return retValue;
        }

        #endregion

        #region MethodInfo Overrides

        public override Type ReturnType => Signature.ReturnType;

        public override ICustomAttributeProvider ReturnTypeCustomAttributes => ReturnParameter;

        public override ParameterInfo ReturnParameter => FetchReturnParameter();

        public override bool IsCollectible => RuntimeMethodHandle.GetIsCollectible(new RuntimeMethodHandleInternal(m_handle)) != Interop.BOOL.FALSE;

        public override MethodInfo GetBaseDefinition()
        {
            if (!IsVirtual || IsStatic || m_declaringType == null || m_declaringType.IsInterface)
                return this;

            int slot = RuntimeMethodHandle.GetSlot(this);
            RuntimeType declaringType = (RuntimeType)DeclaringType!;
            RuntimeType? baseDeclaringType = declaringType;
            RuntimeMethodHandleInternal baseMethodHandle = default;

            do
            {
                int cVtblSlots = RuntimeTypeHandle.GetNumVirtuals(declaringType);

                if (cVtblSlots <= slot)
                    break;

                baseMethodHandle = RuntimeTypeHandle.GetMethodAt(declaringType, slot);
                baseDeclaringType = declaringType;

                declaringType = (RuntimeType)declaringType.BaseType!;
            } while (declaringType != null);

            return (MethodInfo)RuntimeType.GetMethodBase(baseDeclaringType, baseMethodHandle)!;
        }

        public override Delegate CreateDelegate(Type delegateType)
        {
            // This API existed in v1/v1.1 and only expected to create closed
            // instance delegates. Constrain the call to BindToMethodInfo to
            // open delegates only for backwards compatibility. But we'll allow
            // relaxed signature checking and open static delegates because
            // there's no ambiguity there (the caller would have to explicitly
            // pass us a static method or a method with a non-exact signature
            // and the only change in behavior from v1.1 there is that we won't
            // fail the call).
            return CreateDelegateInternal(
                delegateType,
                null,
                DelegateBindingFlags.OpenDelegateOnly | DelegateBindingFlags.RelaxedSignature);
        }

        public override Delegate CreateDelegate(Type delegateType, object? target)
        {
            // This API is new in Whidbey and allows the full range of delegate
            // flexability (open or closed delegates binding to static or
            // instance methods with relaxed signature checking). The delegate
            // can also be closed over null. There's no ambiguity with all these
            // options since the caller is providing us a specific MethodInfo.
            return CreateDelegateInternal(
                delegateType,
                target,
                DelegateBindingFlags.RelaxedSignature);
        }

        private Delegate CreateDelegateInternal(Type delegateType, object? firstArgument, DelegateBindingFlags bindingFlags)
        {
            ArgumentNullException.ThrowIfNull(delegateType);

            RuntimeType? rtType = delegateType as RuntimeType;
            if (rtType == null)
                throw new ArgumentException(SR.Argument_MustBeRuntimeType, nameof(delegateType));

            if (!rtType.IsDelegate())
                throw new ArgumentException(SR.Arg_MustBeDelegate, nameof(delegateType));

            Delegate? d = Delegate.CreateDelegateInternal(rtType, this, firstArgument, bindingFlags);
            if (d == null)
            {
                throw new ArgumentException(SR.Arg_DlgtTargMeth);
            }

            return d;
        }

        #endregion

        #region Generics
        [RequiresUnreferencedCode("If some of the generic arguments are annotated (either with DynamicallyAccessedMembersAttribute, or generic constraints), trimming can't validate that the requirements of those annotations are met.")]
        public override MethodInfo MakeGenericMethod(params Type[] methodInstantiation)
        {
            ArgumentNullException.ThrowIfNull(methodInstantiation);

            RuntimeType[] methodInstantionRuntimeType = new RuntimeType[methodInstantiation.Length];

            if (!IsGenericMethodDefinition)
                throw new InvalidOperationException(
                    SR.Format(SR.Arg_NotGenericMethodDefinition, this));

            for (int i = 0; i < methodInstantiation.Length; i++)
            {
                Type methodInstantiationElem = methodInstantiation[i];
                ArgumentNullException.ThrowIfNull(methodInstantiationElem, null);

                RuntimeType? rtMethodInstantiationElem = methodInstantiationElem as RuntimeType;

                if (rtMethodInstantiationElem == null)
                {
                    Type[] methodInstantiationCopy = new Type[methodInstantiation.Length];
                    for (int iCopy = 0; iCopy < methodInstantiation.Length; iCopy++)
                        methodInstantiationCopy[iCopy] = methodInstantiation[iCopy];
                    methodInstantiation = methodInstantiationCopy;
                    return System.Reflection.Emit.MethodBuilderInstantiation.MakeGenericMethod(this, methodInstantiation);
                }

                methodInstantionRuntimeType[i] = rtMethodInstantiationElem;
            }

            RuntimeType[] genericParameters = GetGenericArgumentsInternal();

            RuntimeType.SanityCheckGenericArguments(methodInstantionRuntimeType, genericParameters);

            MethodInfo? ret;

            try
            {
                ret = RuntimeType.GetMethodBase(ReflectedTypeInternal,
                    RuntimeMethodHandle.GetStubIfNeeded(new RuntimeMethodHandleInternal(m_handle), m_declaringType, methodInstantionRuntimeType)) as MethodInfo;
            }
            catch (VerificationException e)
            {
                RuntimeType.ValidateGenericArguments(this, methodInstantionRuntimeType, e);
                throw;
            }

            return ret!;
        }

        internal RuntimeType[] GetGenericArgumentsInternal() =>
            RuntimeMethodHandle.GetMethodInstantiationInternal(this);

        public override Type[] GetGenericArguments() =>
            RuntimeMethodHandle.GetMethodInstantiationPublic(this) ?? Type.EmptyTypes;

        public override MethodInfo GetGenericMethodDefinition()
        {
            if (!IsGenericMethod)
                throw new InvalidOperationException();

            return (RuntimeType.GetMethodBase(m_declaringType, RuntimeMethodHandle.StripMethodInstantiation(this)) as MethodInfo)!;
        }

        public override bool IsGenericMethod => RuntimeMethodHandle.HasMethodInstantiation(this);

        public override bool IsGenericMethodDefinition => RuntimeMethodHandle.IsGenericMethodDefinition(this);

        public override bool ContainsGenericParameters
        {
            get
            {
                if (DeclaringType != null && DeclaringType.ContainsGenericParameters)
                    return true;

                if (!IsGenericMethod)
                    return false;

                Type[] pis = GetGenericArguments();
                for (int i = 0; i < pis.Length; i++)
                {
                    if (pis[i].ContainsGenericParameters)
                        return true;
                }

                return false;
            }
        }
        #endregion

        #region Legacy Internal
        internal static MethodBase? InternalGetCurrentMethod(ref StackCrawlMark stackMark)
        {
            IRuntimeMethodInfo? method = RuntimeMethodHandle.GetCurrentMethod(ref stackMark);

            if (method == null)
                return null;

            return RuntimeType.GetMethodBase(method);
        }
        #endregion
    }
}<|MERGE_RESOLUTION|>--- conflicted
+++ resolved
@@ -158,18 +158,7 @@
             return m_toString;
         }
 
-<<<<<<< HEAD
-        public override int GetHashCode() => ValueType.GetHashCodeOfPtr(m_handle);
-=======
-        public override int GetHashCode()
-        {
-            // See RuntimeMethodInfo.Equals() below.
-            if (IsGenericMethod)
-                return RuntimeHelpers.GetHashCodeOfPtr(m_handle);
-            else
-                return base.GetHashCode();
-        }
->>>>>>> 18d0367c
+        public override int GetHashCode() => RuntimeHelpers.GetHashCodeOfPtr(m_handle);
 
         public override bool Equals(object? obj)
         {
