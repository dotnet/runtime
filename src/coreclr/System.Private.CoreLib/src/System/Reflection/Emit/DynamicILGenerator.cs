// Licensed to the .NET Foundation under one or more agreements.
// The .NET Foundation licenses this file to you under the MIT license.

using System.Diagnostics.SymbolStore;
using System.Runtime.InteropServices;
using System.Collections.Generic;
using System.Diagnostics;

namespace System.Reflection.Emit
{
    internal sealed class DynamicILGenerator : ILGenerator
    {
        internal DynamicScope m_scope;
        private int m_methodSigToken;

        internal DynamicILGenerator(DynamicMethod method, byte[] methodSignature, int size)
            : base(method, size)
        {
            m_scope = new DynamicScope();

            m_methodSigToken = m_scope.GetTokenFor(methodSignature);
        }

        internal void GetCallableMethod(RuntimeModule module, DynamicMethod dm)
        {
            dm._methodHandle = ModuleHandle.GetDynamicMethod(dm,
                                          module,
                                          m_methodBuilder.Name,
                                          (byte[])m_scope[m_methodSigToken]!,
                                          new DynamicResolver(this));
        }

        // *** ILGenerator api ***

        public override LocalBuilder DeclareLocal(Type localType, bool pinned)
        {
            ArgumentNullException.ThrowIfNull(localType);

            LocalBuilder localBuilder;

            RuntimeType? rtType = localType as RuntimeType;

            if (rtType == null)
                throw new ArgumentException(SR.Argument_MustBeRuntimeType);

            localBuilder = new LocalBuilder(m_localCount, localType, m_methodBuilder);
            // add the localType to local signature
            m_localSignature.AddArgument(localType, pinned);
            m_localCount++;
            return localBuilder;
        }

        //
        //
        // Token resolution calls
        //
        //
        public override void Emit(OpCode opcode, MethodInfo meth)
        {
            ArgumentNullException.ThrowIfNull(meth);

            int stackchange = 0;
            int token;
            DynamicMethod? dynMeth = meth as DynamicMethod;
            if (dynMeth == null)
            {
                RuntimeMethodInfo? rtMeth = meth as RuntimeMethodInfo;
                if (rtMeth == null)
                    throw new ArgumentException(SR.Argument_MustBeRuntimeMethodInfo, nameof(meth));

                RuntimeType declaringType = rtMeth.GetRuntimeType();
                if (declaringType != null && (declaringType.IsGenericType || declaringType.IsArray))
                    token = GetTokenFor(rtMeth, declaringType);
                else
                    token = GetTokenFor(rtMeth);
            }
            else
            {
                // rule out not allowed operations on DynamicMethods
                if (opcode.Equals(OpCodes.Ldtoken) || opcode.Equals(OpCodes.Ldftn) || opcode.Equals(OpCodes.Ldvirtftn))
                {
                    throw new ArgumentException(SR.Argument_InvalidOpCodeOnDynamicMethod);
                }
                token = GetTokenFor(dynMeth);
            }

            EnsureCapacity(7);
            InternalEmit(opcode);

            if (opcode.StackBehaviourPush == StackBehaviour.Varpush
                && meth.ReturnType != typeof(void))
            {
                stackchange++;
            }
            if (opcode.StackBehaviourPop == StackBehaviour.Varpop)
            {
                stackchange -= meth.GetParametersNoCopy().Length;
            }
            // Pop the "this" parameter if the method is non-static,
            //  and the instruction is not newobj/ldtoken/ldftn.
            if (!meth.IsStatic &&
                !(opcode.Equals(OpCodes.Newobj) || opcode.Equals(OpCodes.Ldtoken) || opcode.Equals(OpCodes.Ldftn)))
            {
                stackchange--;
            }

            UpdateStackSize(opcode, stackchange);

            PutInteger4(token);
        }

        public override void Emit(OpCode opcode, ConstructorInfo con)
        {
            ArgumentNullException.ThrowIfNull(con);

            RuntimeConstructorInfo? rtConstructor = con as RuntimeConstructorInfo;
            if (rtConstructor == null)
                throw new ArgumentException(SR.Argument_MustBeRuntimeMethodInfo, nameof(con));

            RuntimeType declaringType = rtConstructor.GetRuntimeType();
            int token;

            if (declaringType != null && (declaringType.IsGenericType || declaringType.IsArray))
                // need to sort out the stack size story
                token = GetTokenFor(rtConstructor, declaringType);
            else
                token = GetTokenFor(rtConstructor);

            EnsureCapacity(7);
            InternalEmit(opcode);

            // need to sort out the stack size story
            UpdateStackSize(opcode, 1);

            PutInteger4(token);
        }

        public override void Emit(OpCode opcode, Type type)
        {
            ArgumentNullException.ThrowIfNull(type);

            RuntimeType? rtType = type as RuntimeType;

            if (rtType == null)
                throw new ArgumentException(SR.Argument_MustBeRuntimeType);

            int token = GetTokenFor(rtType);
            EnsureCapacity(7);
            InternalEmit(opcode);
            PutInteger4(token);
        }

        public override void Emit(OpCode opcode, FieldInfo field)
        {
            ArgumentNullException.ThrowIfNull(field);

            RuntimeFieldInfo? runtimeField = field as RuntimeFieldInfo;
            if (runtimeField == null)
                throw new ArgumentException(SR.Argument_MustBeRuntimeFieldInfo, nameof(field));

            int token;
            if (field.DeclaringType == null)
                token = GetTokenFor(runtimeField);
            else
                token = GetTokenFor(runtimeField, runtimeField.GetRuntimeType());

            EnsureCapacity(7);
            InternalEmit(opcode);
            PutInteger4(token);
        }

        public override void Emit(OpCode opcode, string str)
        {
            ArgumentNullException.ThrowIfNull(str);

            int tempVal = GetTokenForString(str);
            EnsureCapacity(7);
            InternalEmit(opcode);
            PutInteger4(tempVal);
        }

        //
        //
        // Signature related calls (vararg, calli)
        //
        //
        public override void EmitCalli(OpCode opcode,
                                       CallingConventions callingConvention,
                                       Type? returnType,
                                       Type[]? parameterTypes,
                                       Type[]? optionalParameterTypes)
        {
            int stackchange = 0;
            if (optionalParameterTypes != null)
                if ((callingConvention & CallingConventions.VarArgs) == 0)
                    throw new InvalidOperationException(SR.InvalidOperation_NotAVarArgCallingConvention);


            SignatureHelper sig = GetMethodSigHelper(callingConvention,
                                                     returnType,
                                                     parameterTypes,
                                                     null,
                                                     null,
                                                     optionalParameterTypes);

            EnsureCapacity(7);
            Emit(OpCodes.Calli);

            // If there is a non-void return type, push one.
            if (returnType != typeof(void))
                stackchange++;
            // Pop off arguments if any.
            if (parameterTypes != null)
                stackchange -= parameterTypes.Length;
            // Pop off vararg arguments.
            if (optionalParameterTypes != null)
                stackchange -= optionalParameterTypes.Length;
            // Pop the this parameter if the method has a this parameter.
            if ((callingConvention & CallingConventions.HasThis) == CallingConventions.HasThis)
                stackchange--;
            // Pop the native function pointer.
            stackchange--;
            UpdateStackSize(OpCodes.Calli, stackchange);

            int token = GetTokenForSig(sig.GetSignature(true));
            PutInteger4(token);
        }

        public override void EmitCalli(OpCode opcode, CallingConvention unmanagedCallConv, Type? returnType, Type[]? parameterTypes)
        {
            int stackchange = 0;
            int cParams = 0;
            if (parameterTypes != null)
                cParams = parameterTypes.Length;

            SignatureHelper sig = GetMethodSigHelper(unmanagedCallConv, returnType, parameterTypes);

            // If there is a non-void return type, push one.
            if (returnType != typeof(void))
                stackchange++;

            // Pop off arguments if any.
            if (parameterTypes != null)
                stackchange -= cParams;

            // Pop the native function pointer.
            stackchange--;
            UpdateStackSize(OpCodes.Calli, stackchange);

            EnsureCapacity(7);
            Emit(OpCodes.Calli);

            int token = GetTokenForSig(sig.GetSignature(true));
            PutInteger4(token);
        }

        public override void EmitCall(OpCode opcode, MethodInfo methodInfo, Type[]? optionalParameterTypes)
        {
            ArgumentNullException.ThrowIfNull(methodInfo);

            if (!(opcode.Equals(OpCodes.Call) || opcode.Equals(OpCodes.Callvirt) || opcode.Equals(OpCodes.Newobj)))
                throw new ArgumentException(SR.Argument_NotMethodCallOpcode, nameof(opcode));

            if (methodInfo.ContainsGenericParameters)
                throw new ArgumentException(SR.Argument_GenericsInvalid, nameof(methodInfo));

            if (methodInfo.DeclaringType != null && methodInfo.DeclaringType.ContainsGenericParameters)
                throw new ArgumentException(SR.Argument_GenericsInvalid, nameof(methodInfo));

            int tk;
            int stackchange = 0;

            tk = GetMemberRefToken(methodInfo, optionalParameterTypes);

            EnsureCapacity(7);
            InternalEmit(opcode);

            // Push the return value if there is one.
            if (methodInfo.ReturnType != typeof(void))
                stackchange++;
            // Pop the parameters.
            stackchange -= methodInfo.GetParameterTypes().Length;
            // Pop the this parameter if the method is non-static and the
            // instruction is not newobj.
            if (!(methodInfo is SymbolMethod) && !methodInfo.IsStatic && !opcode.Equals(OpCodes.Newobj))
                stackchange--;
            // Pop the optional parameters off the stack.
            if (optionalParameterTypes != null)
                stackchange -= optionalParameterTypes.Length;
            UpdateStackSize(opcode, stackchange);

            PutInteger4(tk);
        }

        public override void Emit(OpCode opcode, SignatureHelper signature)
        {
            ArgumentNullException.ThrowIfNull(signature);

            int stackchange = 0;
            EnsureCapacity(7);
            InternalEmit(opcode);

            // The only IL instruction that has VarPop behaviour, that takes a
            // Signature token as a parameter is calli.  Pop the parameters and
            // the native function pointer.  To be conservative, do not pop the
            // this pointer since this information is not easily derived from
            // SignatureHelper.
            if (opcode.StackBehaviourPop == StackBehaviour.Varpop)
            {
                Debug.Assert(opcode.Equals(OpCodes.Calli),
                                "Unexpected opcode encountered for StackBehaviour VarPop.");
                // Pop the arguments..
                stackchange -= signature.ArgumentCount;
                // Pop native function pointer off the stack.
                stackchange--;
                UpdateStackSize(opcode, stackchange);
            }

            int token = GetTokenForSig(signature.GetSignature(true));
            PutInteger4(token);
        }

        //
        //
        // Exception related generation
        //
        //
        public override void BeginExceptFilterBlock()
        {
            // Begins an exception filter block. Emits a branch instruction to the end of the current exception block.

            if (CurrExcStackCount == 0)
                throw new NotSupportedException(SR.Argument_NotInExceptionBlock);

            __ExceptionInfo current = CurrExcStack![CurrExcStackCount - 1];

            Label endLabel = current.GetEndLabel();
            Emit(OpCodes.Leave, endLabel);
            UpdateStackSize(OpCodes.Nop, 1);

            current.MarkFilterAddr(ILOffset);
        }

        public override void BeginCatchBlock(Type? exceptionType)
        {
            if (CurrExcStackCount == 0)
                throw new NotSupportedException(SR.Argument_NotInExceptionBlock);

            __ExceptionInfo current = CurrExcStack![CurrExcStackCount - 1];

            RuntimeType? rtType = exceptionType as RuntimeType;

            if (current.GetCurrentState() == __ExceptionInfo.State_Filter)
            {
                if (exceptionType != null)
                {
                    throw new ArgumentException(SR.Argument_ShouldNotSpecifyExceptionType);
                }

                this.Emit(OpCodes.Endfilter);

                current.MarkCatchAddr(ILOffset, null);
            }
            else
            {
                // execute this branch if previous clause is Catch or Fault
                ArgumentNullException.ThrowIfNull(exceptionType);

                if (rtType == null)
                    throw new ArgumentException(SR.Argument_MustBeRuntimeType);

                Label endLabel = current.GetEndLabel();
                this.Emit(OpCodes.Leave, endLabel);

                // if this is a catch block the exception will be pushed on the stack and we need to update the stack info
                UpdateStackSize(OpCodes.Nop, 1);

                current.MarkCatchAddr(ILOffset, exceptionType);

                // this is relying on too much implementation details of the base and so it's highly breaking
                // Need to have a more integrated story for exceptions
                current.m_filterAddr[current.m_currentCatch - 1] = GetTokenFor(rtType);
            }
        }

        //
        //
        // debugger related calls.
        //
        //
        public override void UsingNamespace(string ns)
        {
            throw new NotSupportedException(SR.InvalidOperation_NotAllowedInDynamicMethod);
        }

        public override void BeginScope()
        {
            throw new NotSupportedException(SR.InvalidOperation_NotAllowedInDynamicMethod);
        }

        public override void EndScope()
        {
            throw new NotSupportedException(SR.InvalidOperation_NotAllowedInDynamicMethod);
        }

        private int GetMemberRefToken(MethodBase methodInfo, Type[]? optionalParameterTypes)
        {
            Type[]? parameterTypes;
            Type[][]? requiredCustomModifiers;
            Type[][]? optionalCustomModifiers;

            if (optionalParameterTypes != null && (methodInfo.CallingConvention & CallingConventions.VarArgs) == 0)
                throw new InvalidOperationException(SR.InvalidOperation_NotAVarArgCallingConvention);

            RuntimeMethodInfo? rtMeth = methodInfo as RuntimeMethodInfo;
            DynamicMethod? dm = methodInfo as DynamicMethod;

            if (rtMeth == null && dm == null)
                throw new ArgumentException(SR.Argument_MustBeRuntimeMethodInfo, nameof(methodInfo));

            ParameterInfo[] paramInfo = methodInfo.GetParametersNoCopy();
            if (paramInfo != null && paramInfo.Length != 0)
            {
                parameterTypes = new Type[paramInfo.Length];
                requiredCustomModifiers = new Type[parameterTypes.Length][];
                optionalCustomModifiers = new Type[parameterTypes.Length][];

                for (int i = 0; i < paramInfo.Length; i++)
                {
                    parameterTypes[i] = paramInfo[i].ParameterType;
                    requiredCustomModifiers[i] = paramInfo[i].GetRequiredCustomModifiers();
                    optionalCustomModifiers[i] = paramInfo[i].GetOptionalCustomModifiers();
                }
            }
            else
            {
                parameterTypes = null;
                requiredCustomModifiers = null;
                optionalCustomModifiers = null;
            }

<<<<<<< HEAD
            SignatureHelper sig = GetMemberRefSignature(methodInfo.CallingConvention,
                                                     RuntimeMethodBuilder.GetMethodBaseReturnType(methodInfo),
=======
            SignatureHelper sig = GetMethodSigHelper(methodInfo.CallingConvention,
                                                     MethodBuilder.GetMethodBaseReturnType(methodInfo),
>>>>>>> 4a223c9d
                                                     parameterTypes,
                                                     requiredCustomModifiers,
                                                     optionalCustomModifiers,
                                                     optionalParameterTypes);

            if (rtMeth != null)
                return GetTokenForVarArgMethod(rtMeth, sig);
            else
                return GetTokenForVarArgMethod(dm!, sig);
        }

        private SignatureHelper GetMethodSigHelper(
                                                CallingConvention unmanagedCallConv,
                                                Type? returnType,
                                                Type[]? parameterTypes)
        {
            SignatureHelper sigHelp = SignatureHelper.GetMethodSigHelper(null, unmanagedCallConv, returnType);
            AddParameters(sigHelp, parameterTypes, null, null);
            return sigHelp;
        }

        private SignatureHelper GetMethodSigHelper(
                                                CallingConventions call,
                                                Type? returnType,
                                                Type[]? parameterTypes,
                                                Type[][]? requiredCustomModifiers,
                                                Type[][]? optionalCustomModifiers,
                                                Type[]? optionalParameterTypes)
        {
            SignatureHelper sig = SignatureHelper.GetMethodSigHelper(call, returnType);
            AddParameters(sig, parameterTypes, requiredCustomModifiers, optionalCustomModifiers);
            if (optionalParameterTypes != null && optionalParameterTypes.Length != 0)
            {
                sig.AddSentinel();
                sig.AddArguments(optionalParameterTypes, null, null);
            }
            return sig;
        }

        private void AddParameters(SignatureHelper sigHelp, Type[]? parameterTypes, Type[][]? requiredCustomModifiers, Type[][]? optionalCustomModifiers)
        {
            if (requiredCustomModifiers != null && (parameterTypes == null || requiredCustomModifiers.Length != parameterTypes.Length))
                throw new ArgumentException(SR.Format(SR.Argument_MismatchedArrays, nameof(requiredCustomModifiers), nameof(parameterTypes)));

            if (optionalCustomModifiers != null && (parameterTypes == null || optionalCustomModifiers.Length != parameterTypes.Length))
                throw new ArgumentException(SR.Format(SR.Argument_MismatchedArrays, nameof(optionalCustomModifiers), nameof(parameterTypes)));

            if (parameterTypes != null)
            {
                for (int i = 0; i < parameterTypes.Length; i++)
                {
                    sigHelp.AddDynamicArgument(m_scope, parameterTypes[i], requiredCustomModifiers?[i], optionalCustomModifiers?[i]);
                }
            }
        }

        internal override void RecordTokenFixup()
        {
            // DynamicMethod doesn't need fixup.
        }

        #region GetTokenFor helpers
        private int GetTokenFor(RuntimeType rtType)
        {
            return m_scope.GetTokenFor(rtType.TypeHandle);
        }

        private int GetTokenFor(RuntimeFieldInfo runtimeField)
        {
            return m_scope.GetTokenFor(runtimeField.FieldHandle);
        }

        private int GetTokenFor(RuntimeFieldInfo runtimeField, RuntimeType rtType)
        {
            return m_scope.GetTokenFor(runtimeField.FieldHandle, rtType.TypeHandle);
        }

        private int GetTokenFor(RuntimeConstructorInfo rtMeth)
        {
            return m_scope.GetTokenFor(rtMeth.MethodHandle);
        }

        private int GetTokenFor(RuntimeConstructorInfo rtMeth, RuntimeType rtType)
        {
            return m_scope.GetTokenFor(rtMeth.MethodHandle, rtType.TypeHandle);
        }

        private int GetTokenFor(RuntimeMethodInfo rtMeth)
        {
            return m_scope.GetTokenFor(rtMeth.MethodHandle);
        }

        private int GetTokenFor(RuntimeMethodInfo rtMeth, RuntimeType rtType)
        {
            return m_scope.GetTokenFor(rtMeth.MethodHandle, rtType.TypeHandle);
        }

        private int GetTokenFor(DynamicMethod dm)
        {
            return m_scope.GetTokenFor(dm);
        }

        private int GetTokenForVarArgMethod(RuntimeMethodInfo rtMeth, SignatureHelper sig)
        {
            VarArgMethod varArgMeth = new VarArgMethod(rtMeth, sig);
            return m_scope.GetTokenFor(varArgMeth);
        }

        private int GetTokenForVarArgMethod(DynamicMethod dm, SignatureHelper sig)
        {
            VarArgMethod varArgMeth = new VarArgMethod(dm, sig);
            return m_scope.GetTokenFor(varArgMeth);
        }

        private int GetTokenForString(string s)
        {
            return m_scope.GetTokenFor(s);
        }

        private int GetTokenForSig(byte[] sig)
        {
            return m_scope.GetTokenFor(sig);
        }
        #endregion

    }

    internal sealed class DynamicResolver : Resolver
    {
        #region Private Data Members
        private __ExceptionInfo[]? m_exceptions;
        private byte[]? m_exceptionHeader;
        private DynamicMethod m_method;
        private byte[] m_code;
        private byte[] m_localSignature;
        private int m_stackSize;
        private DynamicScope m_scope;
        #endregion

        #region Internal Methods
        internal DynamicResolver(DynamicILGenerator ilGenerator)
        {
            m_stackSize = ilGenerator.GetMaxStackSize();
            m_exceptions = ilGenerator.GetExceptions();
            m_code = ilGenerator.BakeByteArray()!;
            m_localSignature = ilGenerator.m_localSignature.InternalGetSignatureArray();
            m_scope = ilGenerator.m_scope;

            m_method = (DynamicMethod)ilGenerator.m_methodBuilder;
            m_method._resolver = this;
        }

        internal DynamicResolver(DynamicILInfo dynamicILInfo)
        {
            m_stackSize = dynamicILInfo.MaxStackSize;
            m_code = dynamicILInfo.Code;
            m_localSignature = dynamicILInfo.LocalSignature;
            m_exceptionHeader = dynamicILInfo.Exceptions;
            m_scope = dynamicILInfo.DynamicScope;

            m_method = dynamicILInfo.DynamicMethod;
            m_method._resolver = this;
        }

        //
        // We can destroy the unmanaged part of dynamic method only after the managed part is definitely gone and thus
        // nobody can call the dynamic method anymore. A call to finalizer alone does not guarantee that the managed
        // part is gone. A malicious code can keep a reference to DynamicMethod in long weak reference that survives finalization,
        // or we can be running during shutdown where everything is finalized.
        //
        // The unmanaged resolver keeps a reference to the managed resolver in long weak handle. If the long weak handle
        // is null, we can be sure that the managed part of the dynamic method is definitely gone and that it is safe to
        // destroy the unmanaged part. (Note that the managed finalizer has to be on the same object that the long weak handle
        // points to in order for this to work.) Unfortunately, we can not perform the above check when out finalizer
        // is called - the long weak handle won't be cleared yet. Instead, we create a helper scout object that will attempt
        // to do the destruction after next GC.
        //
        // The finalization does not have to be done using CriticalFinalizerObject. We have to go over all DynamicMethodDescs
        // during AppDomain shutdown anyway to avoid leaks e.g. if somebody stores reference to DynamicMethod in static.
        //
        ~DynamicResolver()
        {
            DynamicMethod method = m_method;

            if (method == null)
                return;

            if (method._methodHandle == null)
                return;

            DestroyScout scout;
            try
            {
                scout = new DestroyScout();
            }
            catch
            {
                // Try again later.
                GC.ReRegisterForFinalize(this);
                return;
            }

            // We can never ever have two active destroy scouts for the same method. We need to initialize the scout
            // outside the try/reregister block to avoid possibility of reregistration for finalization with active scout.
            scout.m_methodHandle = method._methodHandle.Value;
        }

        private sealed class DestroyScout
        {
            internal RuntimeMethodHandleInternal m_methodHandle;

            ~DestroyScout()
            {
                if (m_methodHandle.IsNullHandle())
                    return;

                // It is not safe to destroy the method if the managed resolver is alive.
                if (RuntimeMethodHandle.GetResolver(m_methodHandle) != null)
                {
                    // Somebody might have been holding a reference on us via weak handle.
                    // We will keep trying. It will be hopefully released eventually.
                    GC.ReRegisterForFinalize(this);
                    return;
                }

                RuntimeMethodHandle.Destroy(m_methodHandle);
            }
        }

        // Keep in sync with vm/dynamicmethod.h
        [Flags]
        internal enum SecurityControlFlags
        {
            Default = 0x0,
            SkipVisibilityChecks = 0x1,
            RestrictedSkipVisibilityChecks = 0x2,
            HasCreationContext = 0x4,
            CanSkipCSEvaluation = 0x8,
        }

        internal override RuntimeType? GetJitContext(out int securityControlFlags)
        {
            RuntimeType? typeOwner;

            SecurityControlFlags flags = SecurityControlFlags.Default;

            if (m_method._restrictedSkipVisibility)
                flags |= SecurityControlFlags.RestrictedSkipVisibilityChecks;
            else if (m_method._skipVisibility)
                flags |= SecurityControlFlags.SkipVisibilityChecks;

            typeOwner = m_method._typeOwner;

            securityControlFlags = (int)flags;

            return typeOwner;
        }

        private static int CalculateNumberOfExceptions(__ExceptionInfo[]? excp)
        {
            int num = 0;
            if (excp == null)
                return 0;
            for (int i = 0; i < excp.Length; i++)
                num += excp[i].GetNumberOfCatches();
            return num;
        }

        internal override byte[] GetCodeInfo(
            out int stackSize, out int initLocals, out int EHCount)
        {
            stackSize = m_stackSize;
            if (m_exceptionHeader != null && m_exceptionHeader.Length != 0)
            {
                if (m_exceptionHeader.Length < 4)
                    throw new FormatException();

                byte header = m_exceptionHeader[0];

                if ((header & 0x40) != 0) // Fat
                {
                    // Positions 1..3 of m_exceptionHeader are a 24-bit little-endian integer.
                    int size = m_exceptionHeader[3] << 16;
                    size |= m_exceptionHeader[2] << 8;
                    size |= m_exceptionHeader[1];

                    EHCount = (size - 4) / 24;
                }
                else
                    EHCount = (m_exceptionHeader[1] - 2) / 12;
            }
            else
            {
                EHCount = CalculateNumberOfExceptions(m_exceptions);
            }
            initLocals = (m_method.InitLocals) ? 1 : 0;
            return m_code;
        }

        internal override byte[] GetLocalsSignature()
        {
            return m_localSignature;
        }

        internal override byte[]? GetRawEHInfo()
        {
            return m_exceptionHeader;
        }

        internal override unsafe void GetEHInfo(int excNumber, void* exc)
        {
            Debug.Assert(m_exceptions != null);

            CORINFO_EH_CLAUSE* exception = (CORINFO_EH_CLAUSE*)exc;
            for (int i = 0; i < m_exceptions.Length; i++)
            {
                int excCount = m_exceptions[i].GetNumberOfCatches();
                if (excNumber < excCount)
                {
                    // found the right exception block
                    exception->Flags = m_exceptions[i].GetExceptionTypes()[excNumber];
                    exception->TryOffset = m_exceptions[i].GetStartAddress();
                    if ((exception->Flags & __ExceptionInfo.Finally) != __ExceptionInfo.Finally)
                        exception->TryLength = m_exceptions[i].GetEndAddress() - exception->TryOffset;
                    else
                        exception->TryLength = m_exceptions[i].GetFinallyEndAddress() - exception->TryOffset;
                    exception->HandlerOffset = m_exceptions[i].GetCatchAddresses()[excNumber];
                    exception->HandlerLength = m_exceptions[i].GetCatchEndAddresses()[excNumber] - exception->HandlerOffset;
                    // this is cheating because the filter address is the token of the class only for light code gen
                    exception->ClassTokenOrFilterOffset = m_exceptions[i].GetFilterAddresses()[excNumber];
                    break;
                }
                excNumber -= excCount;
            }
        }

        internal override string? GetStringLiteral(int token) { return m_scope.GetString(token); }

        internal override void ResolveToken(int token, out IntPtr typeHandle, out IntPtr methodHandle, out IntPtr fieldHandle)
        {
            typeHandle = default;
            methodHandle = default;
            fieldHandle = default;

            object? handle = m_scope[token];

            if (handle == null)
                throw new InvalidProgramException();

            if (handle is RuntimeTypeHandle)
            {
                typeHandle = ((RuntimeTypeHandle)handle).Value;
                return;
            }

            if (handle is RuntimeMethodHandle)
            {
                methodHandle = ((RuntimeMethodHandle)handle).Value;
                return;
            }

            if (handle is RuntimeFieldHandle)
            {
                fieldHandle = ((RuntimeFieldHandle)handle).Value;
                return;
            }

            DynamicMethod? dm = handle as DynamicMethod;
            if (dm != null)
            {
                methodHandle = dm.GetMethodDescriptor().Value;
                return;
            }

            if (handle is GenericMethodInfo gmi)
            {
                methodHandle = gmi.m_methodHandle.Value;
                typeHandle = gmi.m_context.Value;
                return;
            }

            if (handle is GenericFieldInfo gfi)
            {
                fieldHandle = gfi.m_fieldHandle.Value;
                typeHandle = gfi.m_context.Value;
                return;
            }

            if (handle is VarArgMethod vaMeth)
            {
                if (vaMeth.m_dynamicMethod == null)
                {
                    methodHandle = vaMeth.m_method!.MethodHandle.Value;
                    typeHandle = vaMeth.m_method.GetDeclaringTypeInternal().TypeHandle.Value;
                }
                else
                {
                    methodHandle = vaMeth.m_dynamicMethod.GetMethodDescriptor().Value;
                }

                return;
            }
        }

        internal override byte[]? ResolveSignature(int token, int fromMethod)
        {
            return m_scope.ResolveSignature(token, fromMethod);
        }

        internal override MethodInfo GetDynamicMethod()
        {
            return m_method.GetMethodInfo();
        }
        #endregion
    }

    public class DynamicILInfo
    {
        #region Private Data Members
        private DynamicMethod m_method;
        private DynamicScope m_scope;
        private byte[] m_exceptions;
        private byte[] m_code;
        private byte[] m_localSignature;
        private int m_maxStackSize;
        private int m_methodSignature;
        #endregion

        #region Constructor
        internal DynamicILInfo(DynamicMethod method, byte[] methodSignature)
        {
            m_scope = new DynamicScope();
            m_method = method;
            m_methodSignature = m_scope.GetTokenFor(methodSignature);
            m_exceptions = Array.Empty<byte>();
            m_code = Array.Empty<byte>();
            m_localSignature = Array.Empty<byte>();
        }
        #endregion

        #region Internal Methods
        internal void GetCallableMethod(RuntimeModule module, DynamicMethod dm)
        {
            dm._methodHandle = ModuleHandle.GetDynamicMethod(dm,
                module, m_method.Name, (byte[])m_scope[m_methodSignature]!, new DynamicResolver(this));
        }

        internal byte[] LocalSignature => m_localSignature ??= SignatureHelper.GetLocalVarSigHelper().InternalGetSignatureArray();
        internal byte[] Exceptions => m_exceptions;
        internal byte[] Code => m_code;
        internal int MaxStackSize => m_maxStackSize;
        #endregion

        #region Public ILGenerator Methods
        public DynamicMethod DynamicMethod => m_method;
        internal DynamicScope DynamicScope => m_scope;

        public void SetCode(byte[]? code, int maxStackSize)
        {
            m_code = (code != null) ? (byte[])code.Clone() : Array.Empty<byte>();
            m_maxStackSize = maxStackSize;
        }

        [CLSCompliant(false)]
        public unsafe void SetCode(byte* code, int codeSize, int maxStackSize)
        {
            if (codeSize < 0)
                throw new ArgumentOutOfRangeException(nameof(codeSize), SR.ArgumentOutOfRange_GenericPositive);
            if (codeSize > 0)
                ArgumentNullException.ThrowIfNull(code);

            m_code = new Span<byte>(code, codeSize).ToArray();
            m_maxStackSize = maxStackSize;
        }

        public void SetExceptions(byte[]? exceptions)
        {
            m_exceptions = (exceptions != null) ? (byte[])exceptions.Clone() : Array.Empty<byte>();
        }

        [CLSCompliant(false)]
        public unsafe void SetExceptions(byte* exceptions, int exceptionsSize)
        {
            if (exceptionsSize < 0)
                throw new ArgumentOutOfRangeException(nameof(exceptionsSize), SR.ArgumentOutOfRange_GenericPositive);

            if (exceptionsSize > 0)
                ArgumentNullException.ThrowIfNull(exceptions);

            m_exceptions = new Span<byte>(exceptions, exceptionsSize).ToArray();
        }

        public void SetLocalSignature(byte[]? localSignature)
        {
            m_localSignature = (localSignature != null) ? (byte[])localSignature.Clone() : Array.Empty<byte>();
        }

        [CLSCompliant(false)]
        public unsafe void SetLocalSignature(byte* localSignature, int signatureSize)
        {
            if (signatureSize < 0)
                throw new ArgumentOutOfRangeException(nameof(signatureSize), SR.ArgumentOutOfRange_GenericPositive);

            if (signatureSize > 0)
                ArgumentNullException.ThrowIfNull(localSignature);

            m_localSignature = new Span<byte>(localSignature, signatureSize).ToArray();
        }
        #endregion

        #region Public Scope Methods
        public int GetTokenFor(RuntimeMethodHandle method)
        {
            return DynamicScope.GetTokenFor(method);
        }
        public int GetTokenFor(DynamicMethod method)
        {
            return DynamicScope.GetTokenFor(method);
        }
        public int GetTokenFor(RuntimeMethodHandle method, RuntimeTypeHandle contextType)
        {
            return DynamicScope.GetTokenFor(method, contextType);
        }
        public int GetTokenFor(RuntimeFieldHandle field)
        {
            return DynamicScope.GetTokenFor(field);
        }
        public int GetTokenFor(RuntimeFieldHandle field, RuntimeTypeHandle contextType)
        {
            return DynamicScope.GetTokenFor(field, contextType);
        }
        public int GetTokenFor(RuntimeTypeHandle type)
        {
            return DynamicScope.GetTokenFor(type);
        }
        public int GetTokenFor(string literal)
        {
            return DynamicScope.GetTokenFor(literal);
        }
        public int GetTokenFor(byte[] signature)
        {
            return DynamicScope.GetTokenFor(signature);
        }
        #endregion
    }

    internal sealed class DynamicScope
    {
        #region Private Data Members
        internal readonly List<object?> m_tokens = new List<object?> { null };
        #endregion

        #region Internal Methods
        internal object? this[int token]
        {
            get
            {
                token &= 0x00FFFFFF;

                if (token < 0 || token > m_tokens.Count)
                    return null;

                return m_tokens[token];
            }
        }

        internal int GetTokenFor(VarArgMethod varArgMethod)
        {
            m_tokens.Add(varArgMethod);
            return m_tokens.Count - 1 | (int)MetadataTokenType.MemberRef;
        }
        internal string? GetString(int token) { return this[token] as string; }

        internal byte[]? ResolveSignature(int token, int fromMethod)
        {
            if (fromMethod == 0)
                return (byte[]?)this[token];

            if (!(this[token] is VarArgMethod vaMethod))
                return null;

            return vaMethod.m_signature.GetSignature(true);
        }
        #endregion

        #region Public Methods
        public int GetTokenFor(RuntimeMethodHandle method)
        {
            IRuntimeMethodInfo methodReal = method.GetMethodInfo();
            if (methodReal != null)
            {
                RuntimeMethodHandleInternal rmhi = methodReal.Value;
                if (!RuntimeMethodHandle.IsDynamicMethod(rmhi))
                {
                    RuntimeType type = RuntimeMethodHandle.GetDeclaringType(rmhi);
                    if ((type != null) && RuntimeTypeHandle.HasInstantiation(type))
                    {
                        // Do we really need to retrieve this much info just to throw an exception?
                        MethodBase m = RuntimeType.GetMethodBase(methodReal)!;
                        Type t = m.DeclaringType!.GetGenericTypeDefinition();

                        throw new ArgumentException(SR.Format(SR.Argument_MethodDeclaringTypeGenericLcg, m, t));
                    }
                }
            }

            m_tokens.Add(method);
            return m_tokens.Count - 1 | (int)MetadataTokenType.MethodDef;
        }
        public int GetTokenFor(RuntimeMethodHandle method, RuntimeTypeHandle typeContext)
        {
            m_tokens.Add(new GenericMethodInfo(method, typeContext));
            return m_tokens.Count - 1 | (int)MetadataTokenType.MethodDef;
        }
        public int GetTokenFor(DynamicMethod method)
        {
            m_tokens.Add(method);
            return m_tokens.Count - 1 | (int)MetadataTokenType.MethodDef;
        }
        public int GetTokenFor(RuntimeFieldHandle field)
        {
            m_tokens.Add(field);
            return m_tokens.Count - 1 | (int)MetadataTokenType.FieldDef;
        }
        public int GetTokenFor(RuntimeFieldHandle field, RuntimeTypeHandle typeContext)
        {
            m_tokens.Add(new GenericFieldInfo(field, typeContext));
            return m_tokens.Count - 1 | (int)MetadataTokenType.FieldDef;
        }
        public int GetTokenFor(RuntimeTypeHandle type)
        {
            m_tokens.Add(type);
            return m_tokens.Count - 1 | (int)MetadataTokenType.TypeDef;
        }
        public int GetTokenFor(string literal)
        {
            m_tokens.Add(literal);
            return m_tokens.Count - 1 | (int)MetadataTokenType.String;
        }
        public int GetTokenFor(byte[] signature)
        {
            m_tokens.Add(signature);
            return m_tokens.Count - 1 | (int)MetadataTokenType.Signature;
        }
        #endregion
    }

    internal sealed class GenericMethodInfo
    {
        internal RuntimeMethodHandle m_methodHandle;
        internal RuntimeTypeHandle m_context;

        internal GenericMethodInfo(RuntimeMethodHandle methodHandle, RuntimeTypeHandle context)
        {
            m_methodHandle = methodHandle;
            m_context = context;
        }
    }

    internal sealed class GenericFieldInfo
    {
        internal RuntimeFieldHandle m_fieldHandle;
        internal RuntimeTypeHandle m_context;

        internal GenericFieldInfo(RuntimeFieldHandle fieldHandle, RuntimeTypeHandle context)
        {
            m_fieldHandle = fieldHandle;
            m_context = context;
        }
    }

    internal sealed class VarArgMethod
    {
        internal RuntimeMethodInfo? m_method;
        internal DynamicMethod? m_dynamicMethod;
        internal SignatureHelper m_signature;

        internal VarArgMethod(DynamicMethod dm, SignatureHelper signature)
        {
            m_dynamicMethod = dm;
            m_signature = signature;
        }

        internal VarArgMethod(RuntimeMethodInfo method, SignatureHelper signature)
        {
            m_method = method;
            m_signature = signature;
        }
    }
}<|MERGE_RESOLUTION|>--- conflicted
+++ resolved
@@ -439,13 +439,8 @@
                 optionalCustomModifiers = null;
             }
 
-<<<<<<< HEAD
-            SignatureHelper sig = GetMemberRefSignature(methodInfo.CallingConvention,
+            SignatureHelper sig = GetMethodSigHelper(methodInfo.CallingConvention,
                                                      RuntimeMethodBuilder.GetMethodBaseReturnType(methodInfo),
-=======
-            SignatureHelper sig = GetMethodSigHelper(methodInfo.CallingConvention,
-                                                     MethodBuilder.GetMethodBaseReturnType(methodInfo),
->>>>>>> 4a223c9d
                                                      parameterTypes,
                                                      requiredCustomModifiers,
                                                      optionalCustomModifiers,
