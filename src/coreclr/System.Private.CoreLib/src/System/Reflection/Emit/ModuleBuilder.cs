// Licensed to the .NET Foundation under one or more agreements.
// The .NET Foundation licenses this file to you under the MIT license.

using System.Collections.Generic;
using System.Diagnostics;
using System.Diagnostics.CodeAnalysis;
using System.Diagnostics.SymbolStore;
using System.Runtime.CompilerServices;
using System.Runtime.InteropServices;

namespace System.Reflection.Emit
{
    internal sealed partial class RuntimeModuleBuilder : ModuleBuilder
    {
        internal static string UnmangleTypeName(string typeName)
        {
            // Gets the original type name, without '+' name mangling.

            int i = typeName.Length - 1;
            while (true)
            {
                i = typeName.LastIndexOf('+', i);
                if (i < 0)
                {
                    break;
                }

                bool evenSlashes = true;
                int iSlash = i;
                while (typeName[--iSlash] == '\\')
                {
                    evenSlashes = !evenSlashes;
                }

                // Even number of slashes means this '+' is a name separator
                if (evenSlashes)
                {
                    break;
                }

                i = iSlash;
            }

            return typeName.Substring(i + 1);
        }

        #region Internal Data Members

        // _typeBuilderDict contains both TypeBuilder and EnumBuilder objects
        private readonly Dictionary<string, Type> _typeBuilderDict;
        private readonly TypeBuilder _globalTypeBuilder;
        private bool _hasGlobalBeenCreated;

        internal readonly RuntimeModule _internalModule;
        // This is the "external" AssemblyBuilder
        // only the "external" ModuleBuilder has this set
        private readonly RuntimeAssemblyBuilder _assemblyBuilder;
        internal RuntimeAssemblyBuilder ContainingAssemblyBuilder => _assemblyBuilder;

        internal const string ManifestModuleName = "RefEmit_InMemoryManifestModule";

        #endregion

        #region Constructor

        internal RuntimeModuleBuilder(RuntimeAssemblyBuilder assemblyBuilder, RuntimeModule internalModule)
        {
            _internalModule = internalModule;
            _assemblyBuilder = assemblyBuilder;

            _globalTypeBuilder = new RuntimeTypeBuilder(this);
            _typeBuilderDict = new Dictionary<string, Type>();
        }

        #endregion

        #region Private Members
        internal void AddType(string name, Type type) => _typeBuilderDict.Add(name, type);

        internal void CheckTypeNameConflict(string strTypeName, Type? enclosingType)
        {
            if (_typeBuilderDict.TryGetValue(strTypeName, out Type? foundType) &&
                ReferenceEquals(foundType.DeclaringType, enclosingType))
            {
                // Cannot have two types with the same name
                throw new ArgumentException(SR.Argument_DuplicateTypeName);
            }
        }

        private static Type? GetType(string strFormat, Type baseType)
        {
            // This function takes a string to describe the compound type, such as "[,][]", and a baseType.
            if (string.IsNullOrEmpty(strFormat))
            {
                return baseType;
            }

            // convert the format string to byte array and then call FormCompoundType
            return SymbolType.FormCompoundType(strFormat, baseType, 0);
        }

        [LibraryImport(RuntimeHelpers.QCall, EntryPoint = "ModuleBuilder_GetTypeRef", StringMarshalling = StringMarshalling.Utf16)]
        private static partial int GetTypeRef(QCallModule module, string strFullName, QCallModule refedModule, int tkResolution);

        [LibraryImport(RuntimeHelpers.QCall, EntryPoint = "ModuleBuilder_GetMemberRef")]
        private static partial int GetMemberRef(QCallModule module, QCallModule refedModule, int tr, int defToken);

        private int GetMemberRef(Module? refedModule, int tr, int defToken)
        {
            RuntimeModuleBuilder thisModule = this;
            RuntimeModule refedRuntimeModule = GetRuntimeModuleFromModule(refedModule);

            return GetMemberRef(new QCallModule(ref thisModule), new QCallModule(ref refedRuntimeModule), tr, defToken);
        }

        [LibraryImport(RuntimeHelpers.QCall, EntryPoint = "ModuleBuilder_GetMemberRefFromSignature", StringMarshalling = StringMarshalling.Utf16)]
        private static partial int GetMemberRefFromSignature(QCallModule module, int tr, string methodName, byte[] signature, int length);

        private int GetMemberRefFromSignature(int tr, string methodName, byte[] signature, int length)
        {
            RuntimeModuleBuilder thisModule = this;
            return GetMemberRefFromSignature(new QCallModule(ref thisModule), tr, methodName, signature, length);
        }

        [LibraryImport(RuntimeHelpers.QCall, EntryPoint = "ModuleBuilder_GetMemberRefOfMethodInfo")]
        private static partial int GetMemberRefOfMethodInfo(QCallModule module, int tr, RuntimeMethodHandleInternal method);

        private int GetMemberRefOfMethodInfo(int tr, RuntimeMethodInfo method)
        {
            Debug.Assert(method != null);

            RuntimeModuleBuilder thisModule = this;
            int result = GetMemberRefOfMethodInfo(new QCallModule(ref thisModule), tr, ((IRuntimeMethodInfo)method).Value);
            GC.KeepAlive(method);
            return result;
        }

        private int GetMemberRefOfMethodInfo(int tr, RuntimeConstructorInfo method)
        {
            Debug.Assert(method != null);

            RuntimeModuleBuilder thisModule = this;
            int result = GetMemberRefOfMethodInfo(new QCallModule(ref thisModule), tr, ((IRuntimeMethodInfo)method).Value);
            GC.KeepAlive(method);
            return result;
        }

        [LibraryImport(RuntimeHelpers.QCall, EntryPoint = "ModuleBuilder_GetMemberRefOfFieldInfo")]
        private static partial int GetMemberRefOfFieldInfo(QCallModule module, int tkType, QCallTypeHandle declaringType, int tkField);

        private int GetMemberRefOfFieldInfo(int tkType, RuntimeTypeHandle declaringType, RuntimeFieldInfo runtimeField)
        {
            Debug.Assert(runtimeField != null);

            RuntimeModuleBuilder thisModule = this;
            return GetMemberRefOfFieldInfo(new QCallModule(ref thisModule), tkType, new QCallTypeHandle(ref declaringType), runtimeField.MetadataToken);
        }

        [LibraryImport(RuntimeHelpers.QCall, EntryPoint = "ModuleBuilder_GetTokenFromTypeSpec")]
        private static partial int GetTokenFromTypeSpec(QCallModule pModule, byte[] signature, int length);

        private int GetTokenFromTypeSpec(byte[] signature, int length)
        {
            RuntimeModuleBuilder thisModule = this;
            return GetTokenFromTypeSpec(new QCallModule(ref thisModule), signature, length);
        }

        [LibraryImport(RuntimeHelpers.QCall, EntryPoint = "ModuleBuilder_GetArrayMethodToken", StringMarshalling = StringMarshalling.Utf16)]
        private static partial int GetArrayMethodToken(QCallModule module, int tkTypeSpec, string methodName, byte[] signature, int sigLength);

        [LibraryImport(RuntimeHelpers.QCall, EntryPoint = "ModuleBuilder_GetStringConstant", StringMarshalling = StringMarshalling.Utf16)]
        private static partial int GetStringConstant(QCallModule module, string str, int length);

        [LibraryImport(RuntimeHelpers.QCall, EntryPoint = "ModuleBuilder_SetFieldRVAContent")]
        internal static partial void SetFieldRVAContent(QCallModule module, int fdToken, byte[]? data, int length);

        #endregion

        #region Internal Members

        internal Type? FindTypeBuilderWithName(string strTypeName, bool ignoreCase)
        {
            if (ignoreCase)
            {
                foreach (string name in _typeBuilderDict.Keys)
                {
                    if (string.Equals(name, strTypeName, StringComparison.OrdinalIgnoreCase))
                    {
                        return _typeBuilderDict[name];
                    }
                }
            }
            else
            {
                if (_typeBuilderDict.TryGetValue(strTypeName, out Type? foundType))
                {
                    return foundType;
                }
            }

            return null;
        }

        private int GetTypeRefNested(Type type, Module? refedModule)
        {
            // This function will generate correct TypeRef token for top level type and nested type.
            Type? enclosingType = type.DeclaringType;
            int tkResolution = 0;
            string typeName = type.FullName!;

            if (enclosingType != null)
            {
                tkResolution = GetTypeRefNested(enclosingType, refedModule);
                typeName = UnmangleTypeName(typeName);
            }

            Debug.Assert(!type.IsByRef, "Must not be ByRef. Get token from TypeSpec.");
            Debug.Assert(!type.IsGenericType || type.IsGenericTypeDefinition, "Must not have generic arguments.");

            RuntimeModuleBuilder thisModule = this;
            RuntimeModule refedRuntimeModule = GetRuntimeModuleFromModule(refedModule);
            return GetTypeRef(new QCallModule(ref thisModule), typeName, new QCallModule(ref refedRuntimeModule), tkResolution);
        }

        public override int GetConstructorToken(ConstructorInfo con)
        {
            // Helper to get constructor token.
            int tr;
            int mr;

            if (con is ConstructorBuilder conBuilder)
            {
                if (conBuilder.Module.Equals(this))
                    return conBuilder.MetadataToken;

                // constructor is defined in a different module
                tr = GetTypeTokenInternal(con.ReflectedType!);
                mr = GetMemberRef(con.ReflectedType!.Module, tr, conBuilder.MetadataToken);
            }
            else if (con is ConstructorOnTypeBuilderInstantiation conOnTypeBuilderInst)
            {
                tr = GetTypeTokenInternal(con.DeclaringType!);
                mr = GetMemberRef(con.DeclaringType!.Module, tr, conOnTypeBuilderInst.MetadataToken);
            }
            else if (con is RuntimeConstructorInfo rtCon && !con.ReflectedType!.IsArray)
            {
                // constructor is not a dynamic field
                // We need to get the TypeRef tokens
                tr = GetTypeTokenInternal(con.ReflectedType);
                mr = GetMemberRefOfMethodInfo(tr, rtCon);
            }
            else
            {
                // some user derived ConstructorInfo
                // go through the slower code path, i.e. retrieve parameters and form signature helper.
                ParameterInfo[] parameters = con.GetParameters();
                if (parameters == null)
                {
                    throw new ArgumentException(SR.Argument_InvalidConstructorInfo);
                }

                Type[] parameterTypes = new Type[parameters.Length];
                Type[][] requiredCustomModifiers = new Type[parameters.Length][];
                Type[][] optionalCustomModifiers = new Type[parameters.Length][];

                for (int i = 0; i < parameters.Length; i++)
                {
                    if (parameters[i] == null)
                    {
                        throw new ArgumentException(SR.Argument_InvalidConstructorInfo);
                    }

                    parameterTypes[i] = parameters[i].ParameterType;
                    requiredCustomModifiers[i] = parameters[i].GetRequiredCustomModifiers();
                    optionalCustomModifiers[i] = parameters[i].GetOptionalCustomModifiers();
                }

                tr = GetTypeTokenInternal(con.ReflectedType!);

                SignatureHelper sigHelp = SignatureHelper.GetMethodSigHelper(this, con.CallingConvention, null, null, null, parameterTypes, requiredCustomModifiers, optionalCustomModifiers);
                byte[] sigBytes = sigHelp.InternalGetSignature(out int length);
                mr = GetMemberRefFromSignature(tr, con.Name, sigBytes, length);
            }

            return mr;
        }

        internal object SyncRoot => ContainingAssemblyBuilder.SyncRoot;

        #endregion

        #region Module Overrides

        internal RuntimeModule InternalModule => _internalModule;

        private protected override ModuleHandle GetModuleHandleImpl() => new ModuleHandle(InternalModule);

        internal static RuntimeModule GetRuntimeModuleFromModule(Module? m)
        {
            RuntimeModuleBuilder? mb = m as RuntimeModuleBuilder;
            if (mb != null)
            {
                return mb.InternalModule;
            }

            return (m as RuntimeModule)!;
        }

        private int GetMemberRefToken(MethodBase method, Type[]? optionalParameterTypes)
        {
            int tkParent;
            int cGenericParameters = 0;
            SignatureHelper sigHelp;

            if (method.IsGenericMethod)
            {
                if (!method.IsGenericMethodDefinition)
                {
                    throw new InvalidOperationException();
                }

                cGenericParameters = method.GetGenericArguments().Length;
            }

            if (optionalParameterTypes != null)
            {
                if ((method.CallingConvention & CallingConventions.VarArgs) == 0)
                {
                    // Client should not supply optional parameter in default calling convention
                    throw new InvalidOperationException(SR.InvalidOperation_NotAVarArgCallingConvention);
                }
            }

            MethodInfo? masmi = method as MethodInfo;

            if (method.DeclaringType!.IsGenericType)
            {
                MethodBase methDef = GetGenericMethodBaseDefinition(method);

                sigHelp = GetMemberRefSignature(methDef, cGenericParameters);
            }
            else
            {
                sigHelp = GetMemberRefSignature(method, cGenericParameters);
            }

            if (optionalParameterTypes?.Length > 0)
            {
                sigHelp.AddSentinel();
                sigHelp.AddArguments(optionalParameterTypes, null, null);
            }

            byte[] sigBytes = sigHelp.InternalGetSignature(out int sigLength);

            if (method.DeclaringType!.IsGenericType)
            {
                byte[] sig = SignatureHelper.GetTypeSigToken(this, method.DeclaringType).InternalGetSignature(out int length);
                tkParent = GetTokenFromTypeSpec(sig, length);
            }
            else if (!method.Module.Equals(this))
            {
                // Use typeRef as parent because the method's declaringType lives in a different assembly
                tkParent = GetTypeToken(method.DeclaringType);
            }
            else
            {
                // Use methodDef as parent because the method lives in this assembly and its declaringType has no generic arguments
                if (masmi != null)
                    tkParent = GetMethodToken(masmi);
                else
                    tkParent = GetConstructorToken((method as ConstructorInfo)!);
            }

            return GetMemberRefFromSignature(tkParent, method.Name, sigBytes, sigLength);
        }

        internal SignatureHelper GetMemberRefSignature(CallingConventions call, Type? returnType,
            Type[]? parameterTypes, Type[][]? requiredCustomModifiers, Type[][]? optionalCustomModifiers,
            Type[]? optionalParameterTypes, int cGenericParameters)
        {
            SignatureHelper sig = SignatureHelper.GetMethodSigHelper(this, call, cGenericParameters, returnType, null, null, parameterTypes, requiredCustomModifiers, optionalCustomModifiers);

            if (optionalParameterTypes != null && optionalParameterTypes.Length != 0)
            {
                sig.AddSentinel();
                sig.AddArguments(optionalParameterTypes, null, null);
            }

            return sig;
        }

        [UnconditionalSuppressMessage("ReflectionAnalysis", "IL2026:RequiresUnreferencedCode",
            Justification = "Module.ResolveMethod is marked as RequiresUnreferencedCode because it relies on tokens " +
                            "which are not guaranteed to be stable across trimming. So if somebody hardcodes a token it could break. " +
                            "The usage here is not like that as all these tokens come from existing metadata loaded from some IL " +
                            "and so trimming has no effect (the tokens are read AFTER trimming occurred).")]
        private static MethodBase GetGenericMethodBaseDefinition(MethodBase methodBase)
        {
            // methodInfo = G<Foo>.M<Bar> ==> methDef = G<T>.M<S>
            MethodInfo? masmi = methodBase as MethodInfo;
            MethodBase methDef;

            if (methodBase is MethodOnTypeBuilderInstantiation motbi)
            {
                methDef = motbi.m_method;
            }
            else if (methodBase is ConstructorOnTypeBuilderInstantiation cotbi)
            {
                methDef = cotbi.m_ctor;
            }
            else if (methodBase is MethodBuilder || methodBase is ConstructorBuilder)
            {
                // methodInfo must be GenericMethodDefinition; trying to emit G<?>.M<S>
                methDef = methodBase;
            }
            else
            {
                Debug.Assert(methodBase is RuntimeMethodInfo || methodBase is RuntimeConstructorInfo);

                if (methodBase.IsGenericMethod)
                {
                    Debug.Assert(masmi != null);

                    methDef = masmi.GetGenericMethodDefinition()!;
                    methDef = methDef.Module.ResolveMethod(
                        methodBase.MetadataToken,
                        methDef.DeclaringType?.GetGenericArguments(),
                        methDef.GetGenericArguments())!;
                }
                else
                {
                    methDef = methodBase.Module.ResolveMethod(
                        methodBase.MetadataToken,
                        methodBase.DeclaringType?.GetGenericArguments(),
                        null)!;
                }
            }

            return methDef;
        }

        internal SignatureHelper GetMemberRefSignature(MethodBase? method, int cGenericParameters)
        {
            switch (method)
            {
                case RuntimeMethodBuilder methodBuilder:
                    return methodBuilder.GetMethodSignature();
                case RuntimeConstructorBuilder constructorBuilder:
                    return constructorBuilder.GetMethodSignature();
                case MethodOnTypeBuilderInstantiation motbi when motbi.m_method is RuntimeMethodBuilder methodBuilder:
                    return methodBuilder.GetMethodSignature();
                case MethodOnTypeBuilderInstantiation motbi:
                    method = motbi.m_method;
                    break;
                case ConstructorOnTypeBuilderInstantiation cotbi when cotbi.m_ctor is RuntimeConstructorBuilder constructorBuilder:
                    return constructorBuilder.GetMethodSignature();
                case ConstructorOnTypeBuilderInstantiation cotbi:
                    method = cotbi.m_ctor;
                    break;
            }

            Debug.Assert(method is RuntimeMethodInfo || method is RuntimeConstructorInfo);
            ParameterInfo[] parameters = method.GetParametersNoCopy();

            Type[] parameterTypes = new Type[parameters.Length];
            Type[][] requiredCustomModifiers = new Type[parameterTypes.Length][];
            Type[][] optionalCustomModifiers = new Type[parameterTypes.Length][];

            for (int i = 0; i < parameters.Length; i++)
            {
                parameterTypes[i] = parameters[i].ParameterType;
                requiredCustomModifiers[i] = parameters[i].GetRequiredCustomModifiers();
                optionalCustomModifiers[i] = parameters[i].GetOptionalCustomModifiers();
            }

            ParameterInfo? returnParameter = method is MethodInfo mi ? mi.ReturnParameter : null;
            SignatureHelper sigHelp = SignatureHelper.GetMethodSigHelper(this, method.CallingConvention, cGenericParameters, returnParameter?.ParameterType, returnParameter?.GetRequiredCustomModifiers(), returnParameter?.GetOptionalCustomModifiers(), parameterTypes, requiredCustomModifiers, optionalCustomModifiers);
            return sigHelp;
        }

        #endregion

        public override bool Equals(object? obj) => base.Equals(obj);

        public override int GetHashCode() => base.GetHashCode();

        #region ICustomAttributeProvider Members

        public override object[] GetCustomAttributes(bool inherit)
        {
            return InternalModule.GetCustomAttributes(inherit);
        }

        public override object[] GetCustomAttributes(Type attributeType, bool inherit)
        {
            return InternalModule.GetCustomAttributes(attributeType, inherit);
        }

        public override bool IsDefined(Type attributeType, bool inherit)
        {
            return InternalModule.IsDefined(attributeType, inherit);
        }

        public override IList<CustomAttributeData> GetCustomAttributesData()
        {
            return InternalModule.GetCustomAttributesData();
        }

        #endregion

        #region Module Overrides

        [RequiresUnreferencedCode("Types might be removed")]
        public override Type[] GetTypes()
        {
            lock (SyncRoot)
            {
                return GetTypesNoLock();
            }
        }

        internal Type[] GetTypesNoLock()
        {
            Type[] typeList = new Type[_typeBuilderDict.Count];
            int i = 0;

            foreach (Type builder in _typeBuilderDict.Values)
            {
                RuntimeEnumBuilder? enumBldr = builder as RuntimeEnumBuilder;
                RuntimeTypeBuilder tmpTypeBldr;

                if (enumBldr != null)
                    tmpTypeBldr = enumBldr.m_typeBuilder;
                else
                    tmpTypeBldr = (RuntimeTypeBuilder)builder;

                // We should not return TypeBuilders.
                // Otherwise anyone can emit code in it.
                if (tmpTypeBldr.IsCreated())
                    typeList[i++] = tmpTypeBldr.UnderlyingSystemType;
                else
                    typeList[i++] = builder;
            }

            return typeList;
        }

        [RequiresUnreferencedCode("Types might be removed")]
        public override Type? GetType(string className)
        {
            return GetType(className, false, false);
        }

        [RequiresUnreferencedCode("Types might be removed")]
        public override Type? GetType(string className, bool ignoreCase)
        {
            return GetType(className, false, ignoreCase);
        }

        [RequiresUnreferencedCode("Types might be removed")]
        public override Type? GetType(string className, bool throwOnError, bool ignoreCase)
        {
            lock (SyncRoot)
            {
                return GetTypeNoLock(className, throwOnError, ignoreCase);
            }
        }

        [RequiresUnreferencedCode("Types might be removed")]
        private Type? GetTypeNoLock(string className, bool throwOnError, bool ignoreCase)
        {
            // public API to to a type. The reason that we need this function override from module
            // is because clients might need to get foo[] when foo is being built. For example, if
            // foo class contains a data member of type foo[].
            // This API first delegate to the Module.GetType implementation. If succeeded, great!
            // If not, we have to look up the current module to find the TypeBuilder to represent the base
            // type and form the Type object for "foo[,]".

            // Module.GetType() will verify className.
            Type? baseType = InternalModule.GetType(className, throwOnError, ignoreCase);
            if (baseType != null)
                return baseType;

            // Now try to see if we contain a TypeBuilder for this type or not.
            // Might have a compound type name, indicated via an unescaped
            // '[', '*' or '&'. Split the name at this point.
            string? baseName = null;
            string? parameters = null;
            int startIndex = 0;

            while (startIndex <= className.Length)
            {
                // Are there any possible special characters left?
                int i = className.AsSpan(startIndex).IndexOfAny('[', '*', '&');
                if (i < 0)
                {
                    // No, type name is simple.
                    baseName = className;
                    parameters = null;
                    break;
                }
                i += startIndex;

                // Found a potential special character, but it might be escaped.
                int slashes = 0;
                for (int j = i - 1; j >= 0 && className[j] == '\\'; j--)
                    slashes++;

                // Odd number of slashes indicates escaping.
                if (slashes % 2 == 1)
                {
                    startIndex = i + 1;
                    continue;
                }

                // Found the end of the base type name.
                baseName = className.Substring(0, i);
                parameters = className.Substring(i);
                break;
            }

            // If we didn't find a basename yet, the entire class name is
            // the base name and we don't have a composite type.
            if (baseName == null)
            {
                baseName = className;
                parameters = null;
            }

            baseName = baseName.Replace(@"\\", @"\").Replace(@"\[", "[").Replace(@"\*", "*").Replace(@"\&", "&");

            if (parameters != null)
            {
                // try to see if reflection can find the base type. It can be such that reflection
                // does not support the complex format string yet!
                baseType = InternalModule.GetType(baseName, false, ignoreCase);
            }

            if (baseType == null)
            {
                // try to find it among the unbaked types.
                baseType = FindTypeBuilderWithName(baseName, ignoreCase);
                if (baseType == null)
                {
                    return null;
                }
            }

            if (parameters == null)
            {
                return baseType;
            }

            return GetType(parameters, baseType);
        }

        [RequiresAssemblyFiles(UnknownStringMessageInRAF)]
        public override string FullyQualifiedName => ManifestModuleName;

        [RequiresUnreferencedCode("Trimming changes metadata tokens")]
        public override byte[] ResolveSignature(int metadataToken)
        {
            return InternalModule.ResolveSignature(metadataToken);
        }

        [RequiresUnreferencedCode("Trimming changes metadata tokens")]
        public override MethodBase? ResolveMethod(int metadataToken, Type[]? genericTypeArguments, Type[]? genericMethodArguments)
        {
            return InternalModule.ResolveMethod(metadataToken, genericTypeArguments, genericMethodArguments);
        }

        [RequiresUnreferencedCode("Trimming changes metadata tokens")]
        public override FieldInfo? ResolveField(int metadataToken, Type[]? genericTypeArguments, Type[]? genericMethodArguments)
        {
            return InternalModule.ResolveField(metadataToken, genericTypeArguments, genericMethodArguments);
        }

        [RequiresUnreferencedCode("Trimming changes metadata tokens")]
        public override Type ResolveType(int metadataToken, Type[]? genericTypeArguments, Type[]? genericMethodArguments)
        {
            return InternalModule.ResolveType(metadataToken, genericTypeArguments, genericMethodArguments);
        }

        [RequiresUnreferencedCode("Trimming changes metadata tokens")]
        public override MemberInfo? ResolveMember(int metadataToken, Type[]? genericTypeArguments, Type[]? genericMethodArguments)
        {
            return InternalModule.ResolveMember(metadataToken, genericTypeArguments, genericMethodArguments);
        }

        [RequiresUnreferencedCode("Trimming changes metadata tokens")]
        public override string ResolveString(int metadataToken)
        {
            return InternalModule.ResolveString(metadataToken);
        }

        public override void GetPEKind(out PortableExecutableKinds peKind, out ImageFileMachine machine)
        {
            InternalModule.GetPEKind(out peKind, out machine);
        }

        public override int MDStreamVersion => InternalModule.MDStreamVersion;

        public override Guid ModuleVersionId => InternalModule.ModuleVersionId;

        public override int MetadataToken => InternalModule.MetadataToken;

        public override bool IsResource() => InternalModule.IsResource();

        [RequiresUnreferencedCode("Fields might be removed")]
        public override FieldInfo[] GetFields(BindingFlags bindingFlags)
        {
            return InternalModule.GetFields(bindingFlags);
        }

        [RequiresUnreferencedCode("Fields might be removed")]
        public override FieldInfo? GetField(string name, BindingFlags bindingAttr)
        {
            return InternalModule.GetField(name, bindingAttr);
        }

        [RequiresUnreferencedCode("Methods might be removed")]
        public override MethodInfo[] GetMethods(BindingFlags bindingFlags)
        {
            return InternalModule.GetMethods(bindingFlags);
        }

        [RequiresUnreferencedCode("Methods might be removed")]
        protected override MethodInfo? GetMethodImpl(string name, BindingFlags bindingAttr, Binder? binder,
            CallingConventions callConvention, Type[]? types, ParameterModifier[]? modifiers)
        {
            // Cannot call InternalModule.GetMethods because it doesn't allow types to be null
            return InternalModule.GetMethodInternal(name, bindingAttr, binder, callConvention, types, modifiers);
        }

        public override string ScopeName => InternalModule.ScopeName;

        [RequiresAssemblyFiles(UnknownStringMessageInRAF)]
        public override string Name => InternalModule.Name;

        public override Assembly Assembly => _assemblyBuilder;

        #endregion

        #region Public Members

        #region Define Type

        public override TypeBuilder DefineType(string name, TypeAttributes attr, [DynamicallyAccessedMembers(DynamicallyAccessedMemberTypes.All)] Type? parent, PackingSize packingSize, int typesize)
        {
            lock (SyncRoot)
            {
                return new RuntimeTypeBuilder(name, attr, parent, null, this, packingSize, typesize, null);
            }
        }

        public override TypeBuilder DefineType(string name, TypeAttributes attr, [DynamicallyAccessedMembers(DynamicallyAccessedMemberTypes.All)] Type? parent, Type[]? interfaces)
        {
            lock (SyncRoot)
            {
                return new RuntimeTypeBuilder(name, attr, parent, interfaces, this, PackingSize.Unspecified, TypeBuilder.UnspecifiedTypeSize, null);
            }
        }

        #endregion

        #region Define Enum

        // This API can only be used to construct a top-level (not nested) enum type.
        // Nested enum types can be defined manually using ModuleBuilder.DefineType.
        public override EnumBuilder DefineEnum(string name, TypeAttributes visibility, Type underlyingType)
        {
            lock (SyncRoot)
            {
                RuntimeEnumBuilder enumBuilder = new RuntimeEnumBuilder(name, underlyingType, visibility, this);

                // This enum is not generic, nested, and cannot have any element type.
                // Replace the TypeBuilder object in _typeBuilderDict with this EnumBuilder object.
                _typeBuilderDict[name] = enumBuilder;

                return enumBuilder;
            }
        }

        #endregion

        #region Define Global Method

        [RequiresUnreferencedCode("P/Invoke marshalling may dynamically access members that could be trimmed.")]
        public override MethodBuilder DefinePInvokeMethod(string name, string dllName, string entryName, MethodAttributes attributes,
            CallingConventions callingConvention, Type? returnType, Type[]? parameterTypes,
            CallingConvention nativeCallConv, CharSet nativeCharSet)
        {
            lock (SyncRoot)
            {
                // Global methods must be static.
                if ((attributes & MethodAttributes.Static) == 0)
                {
                    throw new ArgumentException(SR.Argument_GlobalFunctionHasToBeStatic);
                }

                return _globalTypeBuilder.DefinePInvokeMethod(name, dllName, entryName, attributes, callingConvention, returnType, parameterTypes, nativeCallConv, nativeCharSet);
            }
        }

        public override MethodBuilder DefineGlobalMethod(string name, MethodAttributes attributes, CallingConventions callingConvention,
            Type? returnType, Type[]? requiredReturnTypeCustomModifiers, Type[]? optionalReturnTypeCustomModifiers,
            Type[]? parameterTypes, Type[][]? requiredParameterTypeCustomModifiers, Type[][]? optionalParameterTypeCustomModifiers)
        {
            lock (SyncRoot)
            {
                return DefineGlobalMethodNoLock(name, attributes, callingConvention, returnType,
                                                requiredReturnTypeCustomModifiers, optionalReturnTypeCustomModifiers,
                                                parameterTypes, requiredParameterTypeCustomModifiers, optionalParameterTypeCustomModifiers);
            }
        }

        private MethodBuilder DefineGlobalMethodNoLock(string name, MethodAttributes attributes, CallingConventions callingConvention,
            Type? returnType, Type[]? requiredReturnTypeCustomModifiers, Type[]? optionalReturnTypeCustomModifiers,
            Type[]? parameterTypes, Type[][]? requiredParameterTypeCustomModifiers, Type[][]? optionalParameterTypeCustomModifiers)
        {
            if (_hasGlobalBeenCreated)
            {
                throw new InvalidOperationException(SR.InvalidOperation_GlobalsHaveBeenCreated);
            }
            ArgumentException.ThrowIfNullOrEmpty(name);
            if ((attributes & MethodAttributes.Static) == 0)
            {
                throw new ArgumentException(SR.Argument_GlobalFunctionHasToBeStatic);
            }

            return _globalTypeBuilder.DefineMethod(name, attributes, callingConvention,
                returnType, requiredReturnTypeCustomModifiers, optionalReturnTypeCustomModifiers,
                parameterTypes, requiredParameterTypeCustomModifiers, optionalParameterTypeCustomModifiers);
        }

        public override void CreateGlobalFunctions()
        {
            lock (SyncRoot)
            {
                if (_hasGlobalBeenCreated)
                {
                    // cannot create globals twice
                    throw new InvalidOperationException(SR.InvalidOperation_NotADebugModule);
                }
                _globalTypeBuilder.CreateType();
                _hasGlobalBeenCreated = true;
            }
<<<<<<< HEAD
=======
            _globalTypeBuilder.CreateTypeInfoImpl();
            _hasGlobalBeenCreated = true;
>>>>>>> 4a223c9d
        }

        #endregion

        #region Define Data

        public override FieldBuilder DefineInitializedData(string name, byte[] data, FieldAttributes attributes)
        {
            lock (SyncRoot)
            {
                // This method will define an initialized Data in .sdata.
                // We will create a fake TypeDef to represent the data with size. This TypeDef
                // will be the signature for the Field.
                if (_hasGlobalBeenCreated)
                {
                    throw new InvalidOperationException(SR.InvalidOperation_GlobalsHaveBeenCreated);
                }

                return _globalTypeBuilder.DefineInitializedData(name, data, attributes);
            }
        }

        public override FieldBuilder DefineUninitializedData(string name, int size, FieldAttributes attributes)
        {
            lock (SyncRoot)
            {
                // This method will define an uninitialized Data in .sdata.
                // We will create a fake TypeDef to represent the data with size. This TypeDef
                // will be the signature for the Field.

                if (_hasGlobalBeenCreated)
                {
                    throw new InvalidOperationException(SR.InvalidOperation_GlobalsHaveBeenCreated);
                }

                return _globalTypeBuilder.DefineUninitializedData(name, size, attributes);
            }
        }

        #endregion

        #region GetToken

        // For a generic type definition, we should return the token for the generic type definition itself in two cases:
        //   1. GetTypeToken
        //   2. ldtoken (see ILGenerator)
        // For all other occasions we should return the generic type instantiated on its formal parameters.
        public int GetTypeTokenInternal(Type type, bool getGenericDefinition = false)
        {
            lock (SyncRoot)
            {
                return GetTypeTokenWorkerNoLock(type, getGenericDefinition);
            }
        }

        public override int GetTypeToken(Type type, bool getGenericDefinition = true)
        {
            return GetTypeTokenInternal(type, getGenericDefinition: true);
        }

        private int GetTypeTokenWorkerNoLock(Type type, bool getGenericDefinition)
        {
            ArgumentNullException.ThrowIfNull(type);

            // Return a token for the class relative to the Module.  Tokens
            // are used to indentify objects when the objects are used in IL
            // instructions.  Tokens are always relative to the Module.  For example,
            // the token value for System.String is likely to be different from
            // Module to Module.  Calling GetTypeToken will cause a reference to be
            // added to the Module.  This reference becomes a permanent part of the Module,
            // multiple calls to this method with the same class have no additional side-effects.
            // This function is optimized to use the TypeDef token if the Type is within the
            // same module. We should also be aware of multiple dynamic modules and multiple
            // implementations of a Type.
            if ((type.IsGenericType && (!type.IsGenericTypeDefinition || !getGenericDefinition))
                || type.IsGenericParameter
                || type.IsArray
                || type.IsPointer
                || type.IsByRef)
            {
                byte[] sig = SignatureHelper.GetTypeSigToken(this, type).InternalGetSignature(out int length);
                return GetTokenFromTypeSpec(sig, length);
            }

            Module refedModule = type.Module;

            if (refedModule.Equals(this))
            {
                // no need to do anything additional other than defining the TypeRef Token
                RuntimeTypeBuilder? typeBuilder;

                RuntimeEnumBuilder? enumBuilder = type as RuntimeEnumBuilder;
                typeBuilder = enumBuilder != null ? enumBuilder.m_typeBuilder : type as RuntimeTypeBuilder;

                if (typeBuilder != null)
                {
                    // If the type is defined in this module, just return the token.
                    return typeBuilder.TypeToken;
                }
                else if (type is GenericTypeParameterBuilder paramBuilder)
                {
                    return paramBuilder.MetadataToken;
                }

                return GetTypeRefNested(type, this);
            }

            return GetTypeRefNested(type, refedModule);
        }

        internal int GetMethodToken(MethodInfo method)
        {
            lock (SyncRoot)
            {
                return GetMethodTokenNoLock(method, false);
            }
        }

        // For a method on a generic type, we should return the methoddef token on the generic type definition in two cases
        //   1. GetMethodToken
        //   2. ldtoken (see ILGenerator)
        // For all other occasions we should return the method on the generic type instantiated on the formal parameters.
        private int GetMethodTokenNoLock(MethodInfo method, bool getGenericTypeDefinition)
        {
            ArgumentNullException.ThrowIfNull(method);

            // Return a MemberRef token if MethodInfo is not defined in this module. Or
            // return the MethodDef token.
            int tr;
            int mr;

            if (method is MethodBuilder methBuilder)
            {
                int methodToken = methBuilder.MetadataToken;
                if (method.Module.Equals(this))
                {
                    return methodToken;
                }

                if (method.DeclaringType == null)
                {
                    throw new InvalidOperationException(SR.InvalidOperation_CannotImportGlobalFromDifferentModule);
                }

                // method is defined in a different module
                tr = getGenericTypeDefinition ? GetTypeToken(method.DeclaringType) : GetTypeTokenInternal(method.DeclaringType);
                mr = GetMemberRef(method.DeclaringType.Module, tr, methodToken);
            }
            else if (method is MethodOnTypeBuilderInstantiation)
            {
                return GetMemberRefToken(method, null);
            }
            else if (method is SymbolMethod symMethod)
            {
                if (symMethod.GetModule() == this)
                    return symMethod.MetadataToken;

                // form the method token
                return symMethod.GetToken(this);
            }
            else
            {
                Type? declaringType = method.DeclaringType;

                // We need to get the TypeRef tokens
                if (declaringType == null)
                {
                    throw new InvalidOperationException(SR.InvalidOperation_CannotImportGlobalFromDifferentModule);
                }

                if (declaringType.IsArray)
                {
                    // use reflection to build signature to work around the E_T_VAR problem in EEClass
                    ParameterInfo[] paramInfo = method.GetParameters();

                    Type[] tt = new Type[paramInfo.Length];

                    for (int i = 0; i < paramInfo.Length; i++)
                        tt[i] = paramInfo[i].ParameterType;

                    return GetArrayMethodToken(declaringType, method.Name, method.CallingConvention, method.ReturnType, tt);
                }
                else if (method is RuntimeMethodInfo rtMeth)
                {
                    tr = getGenericTypeDefinition ? GetTypeToken(declaringType) : GetTypeTokenInternal(declaringType);
                    mr = GetMemberRefOfMethodInfo(tr, rtMeth);
                }
                else
                {
                    // some user derived ConstructorInfo
                    // go through the slower code path, i.e. retrieve parameters and form signature helper.
                    ParameterInfo[] parameters = method.GetParameters();

                    Type[] parameterTypes = new Type[parameters.Length];
                    Type[][] requiredCustomModifiers = new Type[parameterTypes.Length][];
                    Type[][] optionalCustomModifiers = new Type[parameterTypes.Length][];

                    for (int i = 0; i < parameters.Length; i++)
                    {
                        parameterTypes[i] = parameters[i].ParameterType;
                        requiredCustomModifiers[i] = parameters[i].GetRequiredCustomModifiers();
                        optionalCustomModifiers[i] = parameters[i].GetOptionalCustomModifiers();
                    }

                    tr = getGenericTypeDefinition ? GetTypeToken(declaringType) : GetTypeTokenInternal(declaringType);

                    SignatureHelper sigHelp;

                    try
                    {
                        sigHelp = SignatureHelper.GetMethodSigHelper(
                        this, method.CallingConvention, method.ReturnType,
                        method.ReturnParameter.GetRequiredCustomModifiers(), method.ReturnParameter.GetOptionalCustomModifiers(),
                        parameterTypes, requiredCustomModifiers, optionalCustomModifiers);
                    }
                    catch (NotImplementedException)
                    {
                        // Legacy code deriving from MethodInfo may not have implemented ReturnParameter.
                        sigHelp = SignatureHelper.GetMethodSigHelper(this, method.ReturnType, parameterTypes);
                    }

                    byte[] sigBytes = sigHelp.InternalGetSignature(out int length);
                    mr = GetMemberRefFromSignature(tr, method.Name, sigBytes, length);
                }
            }

            return mr;
        }

        internal int GetMethodTokenInternal(MethodBase method, Type[]? optionalParameterTypes, bool useMethodDef)
        {
            int tk;
            MethodInfo? methodInfo = method as MethodInfo;

            if (method.IsGenericMethod)
            {
                // Constructors cannot be generic.
                Debug.Assert(methodInfo != null);

                // Given M<Bar> unbind to M<S>
                MethodInfo methodInfoUnbound = methodInfo;
                bool isGenericMethodDef = methodInfo.IsGenericMethodDefinition;

                if (!isGenericMethodDef)
                {
                    methodInfoUnbound = methodInfo.GetGenericMethodDefinition()!;
                }

                if (!Equals(methodInfoUnbound.Module)
                    || (methodInfoUnbound.DeclaringType != null && methodInfoUnbound.DeclaringType.IsGenericType))
                {
                    tk = GetMemberRefToken(methodInfoUnbound, null);
                }
                else
                {
                    tk = GetMethodToken(methodInfoUnbound);
                }

                // For Ldtoken, Ldftn, and Ldvirtftn, we should emit the method def/ref token for a generic method definition.
                if (isGenericMethodDef && useMethodDef)
                {
                    return tk;
                }

                // Create signature of method instantiation M<Bar>
                // Create MethodSepc M<Bar> with parent G?.M<S>
                byte[] sigBytes = SignatureHelper.GetMethodSpecSigHelper(
                    this, methodInfo.GetGenericArguments()).InternalGetSignature(out int sigLength);
                RuntimeModuleBuilder thisModule = this;
                tk = RuntimeTypeBuilder.DefineMethodSpec(new QCallModule(ref thisModule), tk, sigBytes, sigLength);
            }
            else
            {
                if (((method.CallingConvention & CallingConventions.VarArgs) == 0) &&
                    (method.DeclaringType == null || !method.DeclaringType.IsGenericType))
                {
                    if (methodInfo != null)
                    {
                        tk = GetMethodToken(methodInfo);
                    }
                    else
                    {
                        tk = GetConstructorToken((method as ConstructorInfo)!);
                    }
                }
                else
                {
                    tk = GetMemberRefToken(method, optionalParameterTypes);
                }
            }

            return tk;
        }

        internal int GetArrayMethodToken(Type arrayClass, string methodName, CallingConventions callingConvention,
            Type? returnType, Type[]? parameterTypes)
        {
            lock (SyncRoot)
            {
                return GetArrayMethodTokenNoLock(arrayClass, methodName, callingConvention, returnType, parameterTypes);
            }
        }

        private int GetArrayMethodTokenNoLock(Type arrayClass, string methodName, CallingConventions callingConvention,
            Type? returnType, Type[]? parameterTypes)
        {
            ArgumentNullException.ThrowIfNull(arrayClass);
            ArgumentException.ThrowIfNullOrEmpty(methodName);
            if (!arrayClass.IsArray)
            {
                throw new ArgumentException(SR.Argument_HasToBeArrayClass);
            }

            // Return a token for the MethodInfo for a method on an Array.  This is primarily
            // used to get the LoadElementAddress method.
            SignatureHelper sigHelp = SignatureHelper.GetMethodSigHelper(
                this, callingConvention, returnType, null, null, parameterTypes, null, null);
            byte[] sigBytes = sigHelp.InternalGetSignature(out int length);
            int typeSpec = GetTypeTokenInternal(arrayClass);

            RuntimeModuleBuilder thisModule = this;
            return GetArrayMethodToken(new QCallModule(ref thisModule),
                typeSpec, methodName, sigBytes, length);
        }

        public override MethodInfo GetArrayMethod(Type arrayClass, string methodName, CallingConventions callingConvention,
            Type? returnType, Type[]? parameterTypes)
        {
            // GetArrayMethod is useful when you have an array of a type whose definition has not been completed and
            // you want to access methods defined on Array. For example, you might define a type and want to define a
            // method that takes an array of the type as a parameter. In order to access the elements of the array,
            // you will need to call methods of the Array class.

            int token = GetArrayMethodToken(arrayClass, methodName, callingConvention, returnType, parameterTypes);

            return new SymbolMethod(this, token, arrayClass, methodName, callingConvention, returnType, parameterTypes);
        }

        public override int GetFieldToken(FieldInfo field)
        {
            lock (SyncRoot)
            {
                return GetFieldTokenNoLock(field);
            }
        }

        private int GetFieldTokenNoLock(FieldInfo field)
        {
            ArgumentNullException.ThrowIfNull(field);

            int tr;
            int mr;

            if (field is FieldBuilder fdBuilder)
            {
                if (field.DeclaringType != null && field.DeclaringType.IsGenericType)
                {
                    byte[] sig = SignatureHelper.GetTypeSigToken(this, field.DeclaringType).InternalGetSignature(out int length);
                    tr = GetTokenFromTypeSpec(sig, length);
                    mr = GetMemberRef(this, tr, fdBuilder.MetadataToken);
                }
                else if (fdBuilder.Module.Equals(this))
                {
                    // field is defined in the same module
                    return fdBuilder.MetadataToken;
                }
                else
                {
                    // field is defined in a different module
                    if (field.DeclaringType == null)
                    {
                        throw new InvalidOperationException(SR.InvalidOperation_CannotImportGlobalFromDifferentModule);
                    }
                    tr = GetTypeTokenInternal(field.DeclaringType);
                    mr = GetMemberRef(field.ReflectedType!.Module, tr, fdBuilder.MetadataToken);
                }
            }
            else if (field is RuntimeFieldInfo rtField)
            {
                // FieldInfo is not an dynamic field
                // We need to get the TypeRef tokens
                if (field.DeclaringType == null)
                {
                    throw new InvalidOperationException(SR.InvalidOperation_CannotImportGlobalFromDifferentModule);
                }

                if (field.DeclaringType != null && field.DeclaringType.IsGenericType)
                {
                    byte[] sig = SignatureHelper.GetTypeSigToken(this, field.DeclaringType).InternalGetSignature(out int length);
                    tr = GetTokenFromTypeSpec(sig, length);
                    mr = GetMemberRefOfFieldInfo(tr, field.DeclaringType.TypeHandle, rtField);
                }
                else
                {
                    tr = GetTypeTokenInternal(field.DeclaringType!);
                    mr = GetMemberRefOfFieldInfo(tr, field.DeclaringType!.TypeHandle, rtField);
                }
            }
            else if (field is FieldOnTypeBuilderInstantiation fOnTB)
            {
                FieldInfo fb = fOnTB.FieldInfo;
                byte[] sig = SignatureHelper.GetTypeSigToken(this, field.DeclaringType!).InternalGetSignature(out int length);
                tr = GetTokenFromTypeSpec(sig, length);
                mr = GetMemberRef(fb.ReflectedType!.Module, tr, fOnTB.MetadataToken);
            }
            else
            {
                // user defined FieldInfo
                tr = GetTypeTokenInternal(field.ReflectedType!);

                SignatureHelper sigHelp = SignatureHelper.GetFieldSigHelper(this);

                sigHelp.AddArgument(field.FieldType, field.GetRequiredCustomModifiers(), field.GetOptionalCustomModifiers());

                byte[] sigBytes = sigHelp.InternalGetSignature(out int length);
                mr = GetMemberRefFromSignature(tr, field.Name, sigBytes, length);
            }

            return mr;
        }

        public override int GetStringConstant(string str)
        {
            ArgumentNullException.ThrowIfNull(str);

            // Returns a token representing a String constant.  If the string
            // value has already been defined, the existing token will be returned.
            RuntimeModuleBuilder thisModule = this;
            return GetStringConstant(new QCallModule(ref thisModule), str, str.Length);
        }

        public override int GetSignatureToken(SignatureHelper sigHelper)
        {
            ArgumentNullException.ThrowIfNull(sigHelper);

            // Define signature token given a signature helper. This will define a metadata
            // token for the signature described by SignatureHelper.
            // Get the signature in byte form.
            byte[] sigBytes = sigHelper.InternalGetSignature(out int sigLength);
            RuntimeModuleBuilder thisModule = this;
            return RuntimeTypeBuilder.GetTokenFromSig(new QCallModule(ref thisModule), sigBytes, sigLength);
        }

        internal int GetSignatureToken(byte[] sigBytes, int sigLength)
        {
            ArgumentNullException.ThrowIfNull(sigBytes);

            byte[] localSigBytes = new byte[sigBytes.Length];
            Buffer.BlockCopy(sigBytes, 0, localSigBytes, 0, sigBytes.Length);

            RuntimeModuleBuilder thisModule = this;
            return RuntimeTypeBuilder.GetTokenFromSig(new QCallModule(ref thisModule), localSigBytes, sigLength);
        }

        #endregion

        #region Other

        public override void SetCustomAttribute(ConstructorInfo con, byte[] binaryAttribute)
        {
            ArgumentNullException.ThrowIfNull(con);
            ArgumentNullException.ThrowIfNull(binaryAttribute);

            RuntimeTypeBuilder.DefineCustomAttribute(
                this,
                1,                                          // This is hard coding the module token to 1
                GetConstructorToken(con),
                binaryAttribute);
        }

        public override void SetCustomAttribute(CustomAttributeBuilder customBuilder)
        {
            ArgumentNullException.ThrowIfNull(customBuilder);

            customBuilder.CreateCustomAttribute(this, 1);   // This is hard coding the module token to 1
        }

        #endregion

        #endregion

        public override ConstructorInfo GetConstructor(Type type, ConstructorInfo constructor)
            => RuntimeTypeBuilder.GetConstructor(type, constructor);

        public override FieldInfo GetField(Type type, FieldInfo field)
            => RuntimeTypeBuilder.GetField(type, field);

        public override MethodInfo GetMethod(Type type, MethodInfo method)
            => RuntimeTypeBuilder.GetMethod(type, method);

    }
}<|MERGE_RESOLUTION|>--- conflicted
+++ resolved
@@ -845,11 +845,6 @@
                 _globalTypeBuilder.CreateType();
                 _hasGlobalBeenCreated = true;
             }
-<<<<<<< HEAD
-=======
-            _globalTypeBuilder.CreateTypeInfoImpl();
-            _hasGlobalBeenCreated = true;
->>>>>>> 4a223c9d
         }
 
         #endregion
