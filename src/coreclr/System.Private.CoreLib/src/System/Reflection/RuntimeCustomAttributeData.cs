// Licensed to the .NET Foundation under one or more agreements.
// The .NET Foundation licenses this file to you under the MIT license.

using System.Buffers.Binary;
using System.Collections.Generic;
using System.Collections.ObjectModel;
using System.Diagnostics;
using System.Diagnostics.CodeAnalysis;
using System.Runtime.CompilerServices;
using System.Runtime.InteropServices;
using System.Text;

namespace System.Reflection
{
    internal sealed class RuntimeCustomAttributeData : CustomAttributeData
    {
        #region Internal Static Members
        internal static IList<CustomAttributeData> GetCustomAttributesInternal(RuntimeType target)
        {
            Debug.Assert(target is not null);

            IList<CustomAttributeData> cad = GetCustomAttributes(target.GetRuntimeModule(), target.MetadataToken);
            RuntimeType.ListBuilder<Attribute> pcas = default;
            PseudoCustomAttribute.GetCustomAttributes(target, (RuntimeType)typeof(object), ref pcas);
            return pcas.Count > 0 ? GetCombinedList(cad, ref pcas) : cad;
        }

        internal static IList<CustomAttributeData> GetCustomAttributesInternal(RuntimeFieldInfo target)
        {
            Debug.Assert(target is not null);

            IList<CustomAttributeData> cad = GetCustomAttributes(target.GetRuntimeModule(), target.MetadataToken);
            RuntimeType.ListBuilder<Attribute> pcas = default;
            PseudoCustomAttribute.GetCustomAttributes(target, (RuntimeType)typeof(object), ref pcas);
            return pcas.Count > 0 ? GetCombinedList(cad, ref pcas) : cad;
        }

        internal static IList<CustomAttributeData> GetCustomAttributesInternal(RuntimeMethodInfo target)
        {
            Debug.Assert(target is not null);

            IList<CustomAttributeData> cad = GetCustomAttributes(target.GetRuntimeModule(), target.MetadataToken);
            RuntimeType.ListBuilder<Attribute> pcas = default;
            PseudoCustomAttribute.GetCustomAttributes(target, (RuntimeType)typeof(object), ref pcas);
            return pcas.Count > 0 ? GetCombinedList(cad, ref pcas) : cad;
        }

        internal static IList<CustomAttributeData> GetCustomAttributesInternal(RuntimeConstructorInfo target)
        {
            Debug.Assert(target is not null);

            return GetCustomAttributes(target.GetRuntimeModule(), target.MetadataToken);
        }

        internal static IList<CustomAttributeData> GetCustomAttributesInternal(RuntimeEventInfo target)
        {
            Debug.Assert(target is not null);

            return GetCustomAttributes(target.GetRuntimeModule(), target.MetadataToken);
        }

        internal static IList<CustomAttributeData> GetCustomAttributesInternal(RuntimePropertyInfo target)
        {
            Debug.Assert(target is not null);

            return GetCustomAttributes(target.GetRuntimeModule(), target.MetadataToken);
        }

        internal static IList<CustomAttributeData> GetCustomAttributesInternal(RuntimeModule target)
        {
            Debug.Assert(target is not null);

            if (target.IsResource())
                return new List<CustomAttributeData>();

            return GetCustomAttributes(target, target.MetadataToken);
        }

        internal static IList<CustomAttributeData> GetCustomAttributesInternal(RuntimeAssembly target)
        {
            Debug.Assert(target is not null);

            // No pseudo attributes for RuntimeAssembly

            return GetCustomAttributes((RuntimeModule)target.ManifestModule, RuntimeAssembly.GetToken(target.GetNativeHandle()));
        }

        internal static IList<CustomAttributeData> GetCustomAttributesInternal(RuntimeParameterInfo target)
        {
            Debug.Assert(target is not null);

            RuntimeType.ListBuilder<Attribute> pcas = default;
            IList<CustomAttributeData> cad = GetCustomAttributes(target.GetRuntimeModule()!, target.MetadataToken);
            PseudoCustomAttribute.GetCustomAttributes(target, (RuntimeType)typeof(object), ref pcas);
            return pcas.Count > 0 ? GetCombinedList(cad, ref pcas) : cad;
        }

        private static ReadOnlyCollection<CustomAttributeData> GetCombinedList(IList<CustomAttributeData> customAttributes, ref RuntimeType.ListBuilder<Attribute> pseudoAttributes)
        {
            Debug.Assert(pseudoAttributes.Count != 0);

            CustomAttributeData[] pca = new CustomAttributeData[customAttributes.Count + pseudoAttributes.Count];
            customAttributes.CopyTo(pca, pseudoAttributes.Count);
            for (int i = 0; i < pseudoAttributes.Count; i++)
            {
                pca[i] = new RuntimeCustomAttributeData(pseudoAttributes[i]);
            }

            return Array.AsReadOnly(pca);
        }
        #endregion

        internal static CustomAttributeEncoding TypeToCustomAttributeEncoding(RuntimeType type)
        {
            if (type == typeof(int))
                return CustomAttributeEncoding.Int32;

            if (type.IsActualEnum)
                return CustomAttributeEncoding.Enum;

            if (type == typeof(string))
                return CustomAttributeEncoding.String;

            if (type == typeof(Type))
                return CustomAttributeEncoding.Type;

            if (type == typeof(object))
                return CustomAttributeEncoding.Object;

            if (type.IsArray)
                return CustomAttributeEncoding.Array;

            if (type == typeof(char))
                return CustomAttributeEncoding.Char;

            if (type == typeof(bool))
                return CustomAttributeEncoding.Boolean;

            if (type == typeof(byte))
                return CustomAttributeEncoding.Byte;

            if (type == typeof(sbyte))
                return CustomAttributeEncoding.SByte;

            if (type == typeof(short))
                return CustomAttributeEncoding.Int16;

            if (type == typeof(ushort))
                return CustomAttributeEncoding.UInt16;

            if (type == typeof(uint))
                return CustomAttributeEncoding.UInt32;

            if (type == typeof(long))
                return CustomAttributeEncoding.Int64;

            if (type == typeof(ulong))
                return CustomAttributeEncoding.UInt64;

            if (type == typeof(float))
                return CustomAttributeEncoding.Float;

            if (type == typeof(double))
                return CustomAttributeEncoding.Double;

            // System.Enum is neither an Enum nor a Class
            if (type == typeof(Enum))
                return CustomAttributeEncoding.Object;

            if (type.IsClass)
                return CustomAttributeEncoding.Object;

            if (type.IsInterface)
                return CustomAttributeEncoding.Object;

            if (type.IsActualValueType)
                return CustomAttributeEncoding.Undefined;

            throw new ArgumentException(SR.Argument_InvalidKindOfTypeForCA, nameof(type));
        }

        #region Private Static Methods
        private static IList<CustomAttributeData> GetCustomAttributes(RuntimeModule module, int tkTarget)
        {
            CustomAttributeRecord[] records = GetCustomAttributeRecords(module, tkTarget);
            if (records.Length == 0)
            {
                return Array.Empty<CustomAttributeData>();
            }

            CustomAttributeData[] customAttributes = new CustomAttributeData[records.Length];
            for (int i = 0; i < records.Length; i++)
                customAttributes[i] = new RuntimeCustomAttributeData(module, records[i].tkCtor, in records[i].blob);

            return Array.AsReadOnly(customAttributes);
        }
        #endregion

        #region Internal Static Members
        internal static CustomAttributeRecord[] GetCustomAttributeRecords(RuntimeModule module, int targetToken)
        {
            MetadataImport scope = module.MetadataImport;

            scope.EnumCustomAttributes(targetToken, out MetadataEnumResult tkCustomAttributeTokens);

            if (tkCustomAttributeTokens.Length == 0)
            {
                return Array.Empty<CustomAttributeRecord>();
            }

            CustomAttributeRecord[] records = new CustomAttributeRecord[tkCustomAttributeTokens.Length];

            for (int i = 0; i < records.Length; i++)
            {
                scope.GetCustomAttributeProps(tkCustomAttributeTokens[i],
                    out records[i].tkCtor.Value, out records[i].blob);
            }

            return records;
        }

        internal static CustomAttributeTypedArgument Filter(IList<CustomAttributeData> attrs, Type? caType, int parameter)
        {
            for (int i = 0; i < attrs.Count; i++)
            {
                if (attrs[i].Constructor.DeclaringType == caType)
                {
                    return attrs[i].ConstructorArguments[parameter];
                }
            }

            return default;
        }
        #endregion

        private ConstructorInfo m_ctor = null!;
        private readonly RuntimeModule m_scope = null!;
        private readonly CustomAttributeCtorParameter[] m_ctorParams = null!;
        private readonly CustomAttributeNamedParameter[] m_namedParams = null!;
        private IList<CustomAttributeTypedArgument> m_typedCtorArgs = null!;
        private IList<CustomAttributeNamedArgument> m_namedArgs = null!;

        #region Constructor
        [UnconditionalSuppressMessage("ReflectionAnalysis", "IL2075:UnrecognizedReflectionPattern",
            Justification = "Property setters and fields which are accessed by any attribute instantiation which is present in the code linker has analyzed." +
                            "As such enumerating all fields and properties may return different results after trimming" +
                            "but all those which are needed to actually have data will be there.")]
        [UnconditionalSuppressMessage("ReflectionAnalysis", "IL2026:UnrecognizedReflectionPattern",
            Justification = "We're getting a MethodBase of a constructor that we found in the metadata. The attribute constructor won't be trimmed.")]
        private RuntimeCustomAttributeData(RuntimeModule scope, MetadataToken caCtorToken, in ConstArray blob)
        {
            m_scope = scope;
            m_ctor = (RuntimeConstructorInfo)RuntimeType.GetMethodBase(scope, caCtorToken)!;

            if (m_ctor!.DeclaringType!.IsGenericType)
            {
                MetadataImport metadataScope = scope.MetadataImport;
                var attributeType = scope.ResolveType(metadataScope.GetParentToken(caCtorToken), null, null)!;
                m_ctor = (RuntimeConstructorInfo)scope.ResolveMethod(caCtorToken, attributeType.GenericTypeArguments, null)!.MethodHandle.GetMethodInfo();
            }

            ReadOnlySpan<ParameterInfo> parameters = m_ctor.GetParametersAsSpan();
            if (parameters.Length != 0)
            {
                m_ctorParams = new CustomAttributeCtorParameter[parameters.Length];
                for (int i = 0; i < parameters.Length; i++)
                    m_ctorParams[i] = new CustomAttributeCtorParameter(CustomAttributeType.CreateFromType((RuntimeType)parameters[i].ParameterType));
            }
            else
            {
                m_ctorParams = Array.Empty<CustomAttributeCtorParameter>();
            }

            FieldInfo[] fields = m_ctor.DeclaringType!.GetFields(BindingFlags.Instance | BindingFlags.Public | BindingFlags.NonPublic);
            PropertyInfo[] properties = m_ctor.DeclaringType.GetProperties(BindingFlags.Instance | BindingFlags.Public | BindingFlags.NonPublic);

            // Allocate collections for members and names params.
            m_namedParams = new CustomAttributeNamedParameter[properties.Length + fields.Length];

            int idx = 0;
            foreach (FieldInfo fi in fields)
            {
                m_namedParams[idx++] = new CustomAttributeNamedParameter(
                    fi,
                    CustomAttributeEncoding.Field,
                    CustomAttributeType.CreateFromType((RuntimeType)fi.FieldType));
            }

            foreach (PropertyInfo pi in properties)
            {
                m_namedParams[idx++] = new CustomAttributeNamedParameter(
                    pi,
                    CustomAttributeEncoding.Property,
                    CustomAttributeType.CreateFromType((RuntimeType)pi.PropertyType));
            }

            CustomAttributeEncodedArgument.ParseAttributeArguments(blob, ref m_ctorParams, ref m_namedParams, m_scope);
        }
        #endregion

        #region Pseudo Custom Attribute Constructor
        internal RuntimeCustomAttributeData(Attribute attribute)
        {
           if (attribute is DllImportAttribute dllImportAttribute)
               Init(dllImportAttribute);
           else if (attribute is FieldOffsetAttribute fieldOffsetAttribute)
               Init(fieldOffsetAttribute);
           else if (attribute is MarshalAsAttribute marshalAsAttribute)
               Init(marshalAsAttribute);
           else if (attribute is TypeForwardedToAttribute typeForwardedToAttribute)
               Init(typeForwardedToAttribute);
           else
               Init(attribute);
        }
        private void Init(DllImportAttribute dllImport)
        {
            Type type = typeof(DllImportAttribute);
            m_ctor = type.GetConstructors(BindingFlags.Public | BindingFlags.Instance)[0];
            m_typedCtorArgs = Array.AsReadOnly(new CustomAttributeTypedArgument[]
            {
                new CustomAttributeTypedArgument(dllImport.Value),
            });

            m_namedArgs = Array.AsReadOnly(new CustomAttributeNamedArgument[]
            {
                new CustomAttributeNamedArgument(type.GetField("EntryPoint")!, dllImport.EntryPoint),
                new CustomAttributeNamedArgument(type.GetField("CharSet")!, dllImport.CharSet),
                new CustomAttributeNamedArgument(type.GetField("ExactSpelling")!, dllImport.ExactSpelling),
                new CustomAttributeNamedArgument(type.GetField("SetLastError")!, dllImport.SetLastError),
                new CustomAttributeNamedArgument(type.GetField("PreserveSig")!, dllImport.PreserveSig),
                new CustomAttributeNamedArgument(type.GetField("CallingConvention")!, dllImport.CallingConvention),
                new CustomAttributeNamedArgument(type.GetField("BestFitMapping")!, dllImport.BestFitMapping),
                new CustomAttributeNamedArgument(type.GetField("ThrowOnUnmappableChar")!, dllImport.ThrowOnUnmappableChar)
            });
        }
        private void Init(FieldOffsetAttribute fieldOffset)
        {
            m_ctor = typeof(FieldOffsetAttribute).GetConstructors(BindingFlags.Public | BindingFlags.Instance)[0];
            m_typedCtorArgs = Array.AsReadOnly(new CustomAttributeTypedArgument[] {
                new CustomAttributeTypedArgument(fieldOffset.Value)
            });
            m_namedArgs = Array.Empty<CustomAttributeNamedArgument>();
        }
        private void Init(MarshalAsAttribute marshalAs)
        {
            Type type = typeof(MarshalAsAttribute);
            m_ctor = type.GetConstructors(BindingFlags.Public | BindingFlags.Instance)[0];
            m_typedCtorArgs = Array.AsReadOnly(new CustomAttributeTypedArgument[]
            {
                new CustomAttributeTypedArgument(marshalAs.Value),
            });

            int i = 3; // ArraySubType, SizeParamIndex, SizeConst
            if (marshalAs.MarshalType is not null) i++;
            if (marshalAs.MarshalTypeRef is not null) i++;
            if (marshalAs.MarshalCookie is not null) i++;
            i++; // IidParameterIndex
            i++; // SafeArraySubType
            if (marshalAs.SafeArrayUserDefinedSubType is not null) i++;
            CustomAttributeNamedArgument[] namedArgs = new CustomAttributeNamedArgument[i];

            // For compatibility with previous runtimes, we always include the following 5 attributes, regardless
            // of if they apply to the UnmanagedType being marshaled or not.
            i = 0;
            namedArgs[i++] = new CustomAttributeNamedArgument(type.GetField("ArraySubType")!, marshalAs.ArraySubType);
            namedArgs[i++] = new CustomAttributeNamedArgument(type.GetField("SizeParamIndex")!, marshalAs.SizeParamIndex);
            namedArgs[i++] = new CustomAttributeNamedArgument(type.GetField("SizeConst")!, marshalAs.SizeConst);
            namedArgs[i++] = new CustomAttributeNamedArgument(type.GetField("IidParameterIndex")!, marshalAs.IidParameterIndex);
            namedArgs[i++] = new CustomAttributeNamedArgument(type.GetField("SafeArraySubType")!, marshalAs.SafeArraySubType);
            if (marshalAs.MarshalType is not null)
                namedArgs[i++] = new CustomAttributeNamedArgument(type.GetField("MarshalType")!, marshalAs.MarshalType);
            if (marshalAs.MarshalTypeRef is not null)
                namedArgs[i++] = new CustomAttributeNamedArgument(type.GetField("MarshalTypeRef")!, marshalAs.MarshalTypeRef);
            if (marshalAs.MarshalCookie is not null)
                namedArgs[i++] = new CustomAttributeNamedArgument(type.GetField("MarshalCookie")!, marshalAs.MarshalCookie);
            if (marshalAs.SafeArrayUserDefinedSubType is not null)
                namedArgs[i++] = new CustomAttributeNamedArgument(type.GetField("SafeArrayUserDefinedSubType")!, marshalAs.SafeArrayUserDefinedSubType);

            m_namedArgs = Array.AsReadOnly(namedArgs);
        }
        private void Init(TypeForwardedToAttribute forwardedTo)
        {
            Type type = typeof(TypeForwardedToAttribute);

            Type[] sig = new Type[] { typeof(Type) };
            m_ctor = type.GetConstructor(BindingFlags.Public | BindingFlags.Instance, null, sig, null)!;

            CustomAttributeTypedArgument[] typedArgs = new CustomAttributeTypedArgument[1];
            typedArgs[0] = new CustomAttributeTypedArgument(typeof(Type), forwardedTo.Destination);
            m_typedCtorArgs = Array.AsReadOnly(typedArgs);

            m_namedArgs = Array.Empty<CustomAttributeNamedArgument>();
        }

        [UnconditionalSuppressMessage("ReflectionAnalysis", "IL2075:UnrecognizedReflectionPattern",
            Justification = "The pca object had to be created by the single ctor on the Type. So the ctor couldn't have been trimmed.")]
        private void Init(object pca)
        {
            Type type = pca.GetType();

#if DEBUG
            // Ensure there is only a single constructor for 'pca', so it is safe to suppress IL2075
            ConstructorInfo[] allCtors = type.GetConstructors(BindingFlags.Public | BindingFlags.NonPublic | BindingFlags.Instance);
            Debug.Assert(allCtors.Length == 1);
            Debug.Assert(allCtors[0].GetParametersAsSpan().Length == 0);
#endif

            m_ctor = type.GetConstructors(BindingFlags.Public | BindingFlags.Instance)[0];
            m_typedCtorArgs = Array.Empty<CustomAttributeTypedArgument>();
            m_namedArgs = Array.Empty<CustomAttributeNamedArgument>();
        }
        #endregion

        #region Public Members
        public override ConstructorInfo Constructor => m_ctor;

        public override IList<CustomAttributeTypedArgument> ConstructorArguments
        {
            get
            {
                if (m_typedCtorArgs is null)
                {
                    if (m_ctorParams.Length != 0)
                    {
                        CustomAttributeTypedArgument[] typedCtorArgs = new CustomAttributeTypedArgument[m_ctorParams.Length];

                        for (int i = 0; i < typedCtorArgs.Length; i++)
                        {
                            CustomAttributeEncodedArgument encodedArg = m_ctorParams[i].EncodedArgument!;

                            typedCtorArgs[i] = new CustomAttributeTypedArgument(m_scope, encodedArg);
                        }

                        m_typedCtorArgs = Array.AsReadOnly(typedCtorArgs);
                    }
                    else
                    {
                        m_typedCtorArgs = Array.Empty<CustomAttributeTypedArgument>();
                    }
                }

                return m_typedCtorArgs;
            }
        }

        public override IList<CustomAttributeNamedArgument> NamedArguments
        {
            get
            {
                if (m_namedArgs is null)
                {
                    int cNamedArgs = 0;
                    if (m_namedParams is not null)
                    {
                        foreach (CustomAttributeNamedParameter p in m_namedParams)
                        {
                            if (p.EncodedArgument is not null
                                && p.EncodedArgument.CustomAttributeType.EncodedType != CustomAttributeEncoding.Undefined)
                            {
                                cNamedArgs++;
                            }
                        }
                    }

                    if (cNamedArgs != 0)
                    {
                        CustomAttributeNamedArgument[] namedArgs = new CustomAttributeNamedArgument[cNamedArgs];

                        int j = 0;
                        foreach (CustomAttributeNamedParameter p in m_namedParams!)
                        {
                            if (p.EncodedArgument is not null
                                && p.EncodedArgument.CustomAttributeType.EncodedType != CustomAttributeEncoding.Undefined)
                            {
                                namedArgs[j++] = new CustomAttributeNamedArgument(
                                    p.MemberInfo,
                                    new CustomAttributeTypedArgument(m_scope, p.EncodedArgument));
                            }
                        }

                        m_namedArgs = Array.AsReadOnly(namedArgs);
                    }
                    else
                    {
                        m_namedArgs = Array.Empty<CustomAttributeNamedArgument>();
                    }
                }

                return m_namedArgs;
            }
        }
        #endregion
    }

    public readonly partial struct CustomAttributeTypedArgument
    {
        #region Private Static Methods
        private static Type CustomAttributeEncodingToType(CustomAttributeEncoding encodedType)
        {
            return encodedType switch
            {
                CustomAttributeEncoding.Enum => typeof(Enum),
                CustomAttributeEncoding.Int32 => typeof(int),
                CustomAttributeEncoding.String => typeof(string),
                CustomAttributeEncoding.Type => typeof(Type),
                CustomAttributeEncoding.Array => typeof(Array),
                CustomAttributeEncoding.Char => typeof(char),
                CustomAttributeEncoding.Boolean => typeof(bool),
                CustomAttributeEncoding.SByte => typeof(sbyte),
                CustomAttributeEncoding.Byte => typeof(byte),
                CustomAttributeEncoding.Int16 => typeof(short),
                CustomAttributeEncoding.UInt16 => typeof(ushort),
                CustomAttributeEncoding.UInt32 => typeof(uint),
                CustomAttributeEncoding.Int64 => typeof(long),
                CustomAttributeEncoding.UInt64 => typeof(ulong),
                CustomAttributeEncoding.Float => typeof(float),
                CustomAttributeEncoding.Double => typeof(double),
                CustomAttributeEncoding.Object => typeof(object),
                _ => throw new ArgumentException(SR.Format(SR.Arg_EnumIllegalVal, (int)encodedType), nameof(encodedType)),
            };
        }

<<<<<<< HEAD
        private static object EncodedValueToRawValue(PrimitiveValue val, CustomAttributeEncoding encodedType)
=======
#pragma warning disable CA1859
        private static object EncodedValueToRawValue(long val, CustomAttributeEncoding encodedType)
#pragma warning restore
>>>>>>> 3a3d2129
        {
            return encodedType switch
            {
                CustomAttributeEncoding.Boolean => (byte)val.Byte4 != 0,
                CustomAttributeEncoding.Char => (char)val.Byte4,
                CustomAttributeEncoding.Byte => (byte)val.Byte4,
                CustomAttributeEncoding.SByte => (sbyte)val.Byte4,
                CustomAttributeEncoding.Int16 => (short)val.Byte4,
                CustomAttributeEncoding.UInt16 => (ushort)val.Byte4,
                CustomAttributeEncoding.Int32 => val.Byte4,
                CustomAttributeEncoding.UInt32 => (uint)val.Byte4,
                CustomAttributeEncoding.Int64 => val.Byte8,
                CustomAttributeEncoding.UInt64 => (ulong)val.Byte8,
                CustomAttributeEncoding.Float => BitConverter.Int32BitsToSingle(val.Byte4),
                CustomAttributeEncoding.Double => BitConverter.Int64BitsToDouble(val.Byte8),
                _ => throw new ArgumentException(SR.Format(SR.Arg_EnumIllegalVal, val.Byte8), nameof(val))
            };
        }
        private static RuntimeType ResolveType(RuntimeModule scope, string typeName)
        {
            RuntimeType type = TypeNameParser.GetTypeReferencedByCustomAttribute(typeName, scope);
            Debug.Assert(type is not null);
            return type;
        }
        #endregion

        internal CustomAttributeTypedArgument(RuntimeModule scope, CustomAttributeEncodedArgument encodedArg)
        {
            CustomAttributeEncoding encodedType = encodedArg.CustomAttributeType.EncodedType;

            if (encodedType == CustomAttributeEncoding.Undefined)
                throw new ArgumentException(null, nameof(encodedArg));

            if (encodedType == CustomAttributeEncoding.Enum)
            {
                _argumentType = encodedArg.CustomAttributeType.EnumType!;
                _value = EncodedValueToRawValue(encodedArg.PrimitiveValue, encodedArg.CustomAttributeType.EncodedEnumType);
            }
            else if (encodedType == CustomAttributeEncoding.String)
            {
                _argumentType = typeof(string);
                _value = encodedArg.StringValue;
            }
            else if (encodedType == CustomAttributeEncoding.Type)
            {
                _argumentType = typeof(Type);

                _value = null;

                if (encodedArg.StringValue is not null)
                    _value = ResolveType(scope, encodedArg.StringValue);
            }
            else if (encodedType == CustomAttributeEncoding.Array)
            {
                encodedType = encodedArg.CustomAttributeType.EncodedArrayType;
                Type elementType;

                if (encodedType == CustomAttributeEncoding.Enum)
                {
                    elementType = encodedArg.CustomAttributeType.EnumType!;
                }
                else
                {
                    elementType = CustomAttributeEncodingToType(encodedType);
                }

                _argumentType = elementType.MakeArrayType();

                if (encodedArg.ArrayValue is null)
                {
                    _value = null;
                }
                else
                {
                    CustomAttributeTypedArgument[] arrayValue = new CustomAttributeTypedArgument[encodedArg.ArrayValue.Length];
                    for (int i = 0; i < arrayValue.Length; i++)
                        arrayValue[i] = new CustomAttributeTypedArgument(scope, encodedArg.ArrayValue[i]);

                    _value = Array.AsReadOnly(arrayValue);
                }
            }
            else
            {
                _argumentType = CustomAttributeEncodingToType(encodedType);
                _value = EncodedValueToRawValue(encodedArg.PrimitiveValue, encodedType);
            }
        }
    }

    internal struct CustomAttributeRecord
    {
        internal ConstArray blob;
        internal MetadataToken tkCtor;

        public CustomAttributeRecord(int token, ConstArray blob)
        {
            tkCtor = new MetadataToken(token);
            this.blob = blob;
        }
    }

    // See CorSerializationType in corhdr.h
    internal enum CustomAttributeEncoding : int
    {
        Undefined = 0,
        Boolean = CorElementType.ELEMENT_TYPE_BOOLEAN,
        Char = CorElementType.ELEMENT_TYPE_CHAR,
        SByte = CorElementType.ELEMENT_TYPE_I1,
        Byte = CorElementType.ELEMENT_TYPE_U1,
        Int16 = CorElementType.ELEMENT_TYPE_I2,
        UInt16 = CorElementType.ELEMENT_TYPE_U2,
        Int32 = CorElementType.ELEMENT_TYPE_I4,
        UInt32 = CorElementType.ELEMENT_TYPE_U4,
        Int64 = CorElementType.ELEMENT_TYPE_I8,
        UInt64 = CorElementType.ELEMENT_TYPE_U8,
        Float = CorElementType.ELEMENT_TYPE_R4,
        Double = CorElementType.ELEMENT_TYPE_R8,
        String = CorElementType.ELEMENT_TYPE_STRING,
        Array = CorElementType.ELEMENT_TYPE_SZARRAY,
        Type = 0x50,
        Object = 0x51,
        Field = 0x53,
        Property = 0x54,
        Enum = 0x55
    }

    [StructLayout(LayoutKind.Explicit)]
    internal struct PrimitiveValue
    {
        [FieldOffset(0)]
        public int Byte4;

        [FieldOffset(0)]
        public long Byte8;
    }

    internal sealed class CustomAttributeEncodedArgument
    {
        internal static void ParseAttributeArguments(
            ConstArray attributeBlob,
            ref CustomAttributeCtorParameter[] customAttributeCtorParameters,
            ref CustomAttributeNamedParameter[] customAttributeNamedParameters,
            RuntimeModule customAttributeModule)
        {
            ArgumentNullException.ThrowIfNull(customAttributeModule);

            Debug.Assert(customAttributeCtorParameters is not null);
            Debug.Assert(customAttributeNamedParameters is not null);

            if (customAttributeCtorParameters.Length != 0 || customAttributeNamedParameters.Length != 0)
            {
                CustomAttributeDataParser parser = new CustomAttributeDataParser(attributeBlob);
                try
                {
                    if (!parser.ValidateProlog())
                    {
                        throw new ArgumentException(SR.Arg_CustomAttributeFormatException);
                    }

                    ParseCtorArgs(ref parser, ref customAttributeCtorParameters, customAttributeModule);
                    ParseNamedArgs(ref parser, ref customAttributeNamedParameters, customAttributeModule);
                }
                catch (Exception ex) when (ex is not OutOfMemoryException)
                {
                    throw new CustomAttributeFormatException(ex.Message, ex);
                }
            }
        }

        internal CustomAttributeEncodedArgument(CustomAttributeType type)
        {
            CustomAttributeType = type;
        }

        public CustomAttributeType CustomAttributeType { get; private set; }
        public PrimitiveValue PrimitiveValue { get; set; }
        public CustomAttributeEncodedArgument[]? ArrayValue { get; set; }
        public string? StringValue { get; set; }

        private static void ParseCtorArgs(
            ref CustomAttributeDataParser parser,
            ref CustomAttributeCtorParameter[] customAttributeCtorParameters,
            RuntimeModule module)
        {
            foreach (CustomAttributeCtorParameter p in  customAttributeCtorParameters)
            {
                p.EncodedArgument = ParseCustomAttributeValue(
                    ref parser,
                    p.CustomAttributeType,
                    module);
            }
        }

        private static void ParseNamedArgs(
            ref CustomAttributeDataParser parser,
            ref CustomAttributeNamedParameter[] customAttributeNamedParameters,
            RuntimeModule module)
        {
            // Parse the named arguments in the custom attribute.
            int argCount = parser.GetI2();

            for (int i = 0; i < argCount; ++i)
            {
                // Determine if a field or property.
                var namedArgFieldOrProperty = parser.GetTag();
                if (namedArgFieldOrProperty is not CustomAttributeEncoding.Field
                    && namedArgFieldOrProperty is not CustomAttributeEncoding.Property)
                {
                    throw new ArgumentOutOfRangeException(SR.Arg_CustomAttributeFormatException);
                }

                // Parse the encoded type for the named argument.
                CustomAttributeType argType = ParseCustomAttributeType(ref parser, module);

                string? argName = parser.GetString();

                // Argument name must be non-null and non-empty.
                if (string.IsNullOrEmpty(argName))
                {
                    throw new ArgumentOutOfRangeException(SR.Arg_CustomAttributeFormatException);
                }

                // Update the appropriate named argument element.
                CustomAttributeNamedParameter? parameterToUpdate = null;
                foreach (var namedParam in customAttributeNamedParameters)
                {
                    var namedArgType = namedParam.CustomAttributeType;
                    if (namedArgType.EncodedType != CustomAttributeEncoding.Object)
                    {
                        if (namedArgType.EncodedType != argType.EncodedType)
                        {
                            continue;
                        }

                        // Match array type
                        if (argType.EncodedType is CustomAttributeEncoding.Array
                            && namedArgType.EncodedArrayType is not CustomAttributeEncoding.Object
                            && argType.EncodedArrayType != namedArgType.EncodedArrayType)
                        {
                            continue;
                        }
                    }

                    // Match name
                    if (!namedParam.MemberInfo.Name.Equals(argName))
                    {
                        continue;
                    }

                    // If enum, match enum name.
                    if (namedArgType.EncodedType is CustomAttributeEncoding.Enum
                        || (namedArgType.EncodedType is CustomAttributeEncoding.Array
                            && namedArgType.EncodedArrayType is CustomAttributeEncoding.Enum))
                    {
                        if (!ReferenceEquals(argType.EnumType, namedArgType.EnumType))
                        {
                            continue;
                        }

                        Debug.Assert(namedArgType.EncodedEnumType == argType.EncodedEnumType);
                    }

                    // Found a match
                    parameterToUpdate = namedParam;
                    break;
                }

                if (parameterToUpdate is null)
                {
                    throw new ArgumentException(SR.Arg_CustomAttributeUnknownNamedArgument);
                }

                if (parameterToUpdate.EncodedArgument is not null)
                {
                    throw new ArgumentException(SR.Arg_CustomAttributeDuplicateNamedArgument);
                }

                parameterToUpdate.EncodedArgument = ParseCustomAttributeValue(ref parser, argType, module);
            }
        }

        private static CustomAttributeEncodedArgument ParseCustomAttributeValue(
            ref CustomAttributeDataParser parser,
            CustomAttributeType type,
            RuntimeModule module)
        {
            CustomAttributeType attributeType = type.EncodedType == CustomAttributeEncoding.Object
                ? ParseCustomAttributeType(ref parser, module)
                : type;

            CustomAttributeEncodedArgument arg = new(attributeType);

            CustomAttributeEncoding underlyingType = attributeType.EncodedType == CustomAttributeEncoding.Enum
                ? attributeType.EncodedEnumType
                : attributeType.EncodedType;

            switch (underlyingType)
            {
                case CustomAttributeEncoding.Boolean:
                case CustomAttributeEncoding.Byte:
                case CustomAttributeEncoding.SByte:
                    arg.PrimitiveValue = new PrimitiveValue() { Byte4 = parser.GetU1() };
                    break;
                case CustomAttributeEncoding.Char:
                case CustomAttributeEncoding.Int16:
                case CustomAttributeEncoding.UInt16:
                    arg.PrimitiveValue = new PrimitiveValue() { Byte4 = parser.GetU2() };
                    break;
                case CustomAttributeEncoding.Int32:
                case CustomAttributeEncoding.UInt32:
                    arg.PrimitiveValue = new PrimitiveValue() { Byte4 = parser.GetI4() };
                    break;
                case CustomAttributeEncoding.Int64:
                case CustomAttributeEncoding.UInt64:
                    arg.PrimitiveValue = new PrimitiveValue() { Byte8 = parser.GetI8() };
                    break;
                case CustomAttributeEncoding.Float:
                    arg.PrimitiveValue = new PrimitiveValue() { Byte4 = BitConverter.SingleToInt32Bits(parser.GetR4()) };
                    break;
                case CustomAttributeEncoding.Double:
                    arg.PrimitiveValue = new PrimitiveValue() { Byte8 = BitConverter.DoubleToInt64Bits(parser.GetR8()) };
                    break;
                case CustomAttributeEncoding.String:
                case CustomAttributeEncoding.Type:
                    arg.StringValue = parser.GetString();
                    break;
                case CustomAttributeEncoding.Array:
                {
                    arg.ArrayValue = null;
                    int len = parser.GetI4();
                    if (len != unchecked((int)0xffffffff)) // indicates array is null - ECMA-335 II.23.3.
                    {
                        attributeType = new CustomAttributeType(
                            attributeType.EncodedArrayType,
                            CustomAttributeEncoding.Undefined, // Array type
                            attributeType.EncodedEnumType,
                            attributeType.EnumType);
                        arg.ArrayValue = new CustomAttributeEncodedArgument[len];
                        for (int i = 0; i < len; ++i)
                        {
                            arg.ArrayValue[i] = ParseCustomAttributeValue(ref parser, attributeType, module);
                        }
                    }
                    break;
                }
                default:
                    throw new ArgumentOutOfRangeException();
            }

            return arg;
        }

        private static CustomAttributeType ParseCustomAttributeType(ref CustomAttributeDataParser parser, RuntimeModule module)
        {
            CustomAttributeEncoding arrayTag = CustomAttributeEncoding.Undefined;
            CustomAttributeEncoding enumTag = CustomAttributeEncoding.Undefined;
            Type? enumType = null;

            CustomAttributeEncoding tag = parser.GetTag();
            if (tag is CustomAttributeEncoding.Array)
            {
                arrayTag = parser.GetTag();
            }

            // Load the enum type if needed.
            if (tag is CustomAttributeEncoding.Enum
                || (tag is CustomAttributeEncoding.Array
                    && arrayTag is CustomAttributeEncoding.Enum))
            {
                // We cannot determine the underlying type without loading the enum.
                string? enumTypeMaybe = parser.GetString();
                if (enumTypeMaybe is null)
                {
                    throw new ArgumentNullException();
                }

                enumType = TypeNameParser.GetTypeReferencedByCustomAttribute(enumTypeMaybe, module);
                if (enumType is null || !enumType.IsEnum)
                {
                    throw new ArgumentOutOfRangeException();
                }

                enumTag = RuntimeCustomAttributeData.TypeToCustomAttributeEncoding((RuntimeType)enumType.GetEnumUnderlyingType());
            }

            return new CustomAttributeType(tag, arrayTag, enumTag, enumType);
        }

        /// <summary>
        /// Used to parse CustomAttribute data. See ECMA-335 II.23.3.
        /// </summary>
        private ref struct CustomAttributeDataParser
        {
            private int _curr;
            private ReadOnlySpan<byte> _blob;

            public CustomAttributeDataParser(ConstArray attributeBlob)
            {
                unsafe
                {
                    _blob = new ReadOnlySpan<byte>((void*)attributeBlob.Signature, attributeBlob.Length);
                }
                _curr = 0;
            }

            private ReadOnlySpan<byte> PeekData(int size)
            {
                ArgumentOutOfRangeException.ThrowIfLessThan(_blob.Length - _curr, size);
                return _blob.Slice(_curr, size);
            }

            private ReadOnlySpan<byte> ReadData(int size)
            {
                var tmp = PeekData(size);
                Debug.Assert(size <= (_blob.Length - _curr));
                _curr += size;
                return tmp;
            }

            public byte GetU1()
            {
                var tmp = ReadData(sizeof(byte));
                return tmp[0];
            }

            public sbyte GetI1() => (sbyte)GetU1();

            public ushort GetU2()
            {
                var tmp = ReadData(sizeof(ushort));
                return BinaryPrimitives.ReadUInt16LittleEndian(tmp);
            }

            public short GetI2() => (short)GetU2();

            public uint GetU4()
            {
                var tmp = ReadData(sizeof(uint));
                return BinaryPrimitives.ReadUInt32LittleEndian(tmp);
            }

            public int GetI4() => (int)GetU4();

            public ulong GetU8()
            {
                var tmp = ReadData(sizeof(ulong));
                return BinaryPrimitives.ReadUInt64LittleEndian(tmp);
            }

            public long GetI8() => (long)GetU8();

            public float GetR4()
            {
                var tmp = ReadData(sizeof(float));
                return BinaryPrimitives.ReadSingleLittleEndian(tmp);
            }

            public CustomAttributeEncoding GetTag()
            {
                return (CustomAttributeEncoding)GetI1();
            }

            public double GetR8()
            {
                var tmp = ReadData(sizeof(double));
                return BinaryPrimitives.ReadDoubleLittleEndian(tmp);
            }

            public ushort GetProlog() => GetU2();

            public bool ValidateProlog()
            {
                ushort val = GetProlog();
                return val == 0x0001;
            }

            public string? GetString()
            {
                byte packedLengthBegin = PeekData(sizeof(byte))[0];

                // Check if the embedded string indicates a 'null' string (0xff).
                if (packedLengthBegin == 0xff) // ECMA 335- II.23.3
                {
                    // Consume the indicator.
                    ReadData(1);
                    return null;
                }

                // Not a null string, return a non-null string value.
                // The embedded string a UTF-8 prefixed by an ECMA-335 packed integer.
                int length = GetPackedLength(packedLengthBegin);
                if (length == 0)
                {
                    return string.Empty;
                }

                var utf8ByteSpan = ReadData(length);
                return Encoding.UTF8.GetString(utf8ByteSpan);
            }

            private int GetPackedLength(byte firstByte)
            {
                if ((firstByte & 0x80) == 0)
                {
                    // Consume one byte.
                    ReadData(1);
                    return firstByte & 0x7f;
                }

                int len;
                ReadOnlySpan<byte> data;
                if ((firstByte & 0xC0) == 0x80)
                {
                    // Consume the bytes.
                    data = ReadData(2);
                    len = (data[0] & 0x3f) << 8;
                    return len + data[1];
                }

                if ((firstByte & 0xE0) == 0xC0)
                {
                    // Consume the bytes.
                    data = ReadData(4);
                    len = (data[0] & 0x1f) << 24;
                    len += data[1] << 16;
                    len += data[2] << 8;
                    return len + data[3];
                }

                throw new OverflowException();
            }
        }
    }

    internal sealed class CustomAttributeCtorParameter(CustomAttributeType type)
    {
        public CustomAttributeType CustomAttributeType => type;
        public CustomAttributeEncodedArgument? EncodedArgument { get; set; }
    }

    internal sealed class CustomAttributeNamedParameter(MemberInfo memberInfo, CustomAttributeEncoding fieldOrProperty, CustomAttributeType type)
    {
        public MemberInfo MemberInfo => memberInfo;
        public CustomAttributeType CustomAttributeType => type;
        public CustomAttributeEncoding FieldOrProperty => fieldOrProperty;
        public CustomAttributeEncodedArgument? EncodedArgument { get; set; }
    }

    internal sealed class CustomAttributeType(
            CustomAttributeEncoding encodedType,
            CustomAttributeEncoding encodedArrayType,
            CustomAttributeEncoding encodedEnumType,
            Type? enumType)
    {
        public CustomAttributeEncoding EncodedType => encodedType;
        public CustomAttributeEncoding EncodedEnumType => encodedEnumType;
        public CustomAttributeEncoding EncodedArrayType => encodedArrayType;

        /// The most complicated type is an enum[] in which case...
        public Type? EnumType => enumType;

        public static CustomAttributeType CreateFromType(RuntimeType parameterType)
        {
            Debug.Assert(parameterType is not null);
            var encodedType = RuntimeCustomAttributeData.TypeToCustomAttributeEncoding(parameterType);
            var encodedArrayType = CustomAttributeEncoding.Undefined;
            var encodedEnumType = CustomAttributeEncoding.Undefined;
            Type? enumType = null;

            if (encodedType == CustomAttributeEncoding.Array)
            {
                parameterType = (RuntimeType)parameterType.GetElementType();
                encodedArrayType = RuntimeCustomAttributeData.TypeToCustomAttributeEncoding(parameterType);
            }

            if (encodedType == CustomAttributeEncoding.Enum
                || encodedArrayType == CustomAttributeEncoding.Enum)
            {
                enumType = parameterType;
                encodedEnumType = RuntimeCustomAttributeData.TypeToCustomAttributeEncoding((RuntimeType)Enum.GetUnderlyingType(parameterType));
            }

            return new CustomAttributeType(encodedType, encodedArrayType, encodedEnumType, enumType);
        }
    }

    internal static unsafe class CustomAttribute
    {
        #region Internal Static Members
        internal static bool IsDefined(RuntimeType type, RuntimeType? caType, bool inherit)
        {
            Debug.Assert(type is not null);

            if (type.GetElementType() is not null)
                return false;

            if (PseudoCustomAttribute.IsDefined(type, caType))
                return true;

            if (IsCustomAttributeDefined(type.GetRuntimeModule(), type.MetadataToken, caType))
                return true;

            if (!inherit)
                return false;

            type = (type.BaseType as RuntimeType)!;

            while (type is not null)
            {
                if (IsCustomAttributeDefined(type.GetRuntimeModule(), type.MetadataToken, caType, 0, inherit))
                    return true;

                type = (type.BaseType as RuntimeType)!;
            }

            return false;
        }

        internal static bool IsDefined(RuntimeMethodInfo method, RuntimeType caType, bool inherit)
        {
            Debug.Assert(method is not null);
            Debug.Assert(caType is not null);

            if (PseudoCustomAttribute.IsDefined(method, caType))
                return true;

            if (IsCustomAttributeDefined(method.GetRuntimeModule(), method.MetadataToken, caType))
                return true;

            if (!inherit)
                return false;

            method = method.GetParentDefinition()!;

            while (method is not null)
            {
                if (IsCustomAttributeDefined(method.GetRuntimeModule(), method.MetadataToken, caType, 0, inherit))
                    return true;

                method = method.GetParentDefinition()!;
            }

            return false;
        }

        internal static bool IsDefined(RuntimeConstructorInfo ctor, RuntimeType caType)
        {
            Debug.Assert(ctor is not null);
            Debug.Assert(caType is not null);

            // No pseudo attributes for RuntimeConstructorInfo

            return IsCustomAttributeDefined(ctor.GetRuntimeModule(), ctor.MetadataToken, caType);
        }

        internal static bool IsDefined(RuntimePropertyInfo property, RuntimeType caType)
        {
            Debug.Assert(property is not null);
            Debug.Assert(caType is not null);

            // No pseudo attributes for RuntimePropertyInfo

            return IsCustomAttributeDefined(property.GetRuntimeModule(), property.MetadataToken, caType);
        }

        internal static bool IsDefined(RuntimeEventInfo e, RuntimeType caType)
        {
            Debug.Assert(e is not null);
            Debug.Assert(caType is not null);

            // No pseudo attributes for RuntimeEventInfo

            return IsCustomAttributeDefined(e.GetRuntimeModule(), e.MetadataToken, caType);
        }

        internal static bool IsDefined(RuntimeFieldInfo field, RuntimeType caType)
        {
            Debug.Assert(field is not null);
            Debug.Assert(caType is not null);

            if (PseudoCustomAttribute.IsDefined(field, caType))
                return true;

            return IsCustomAttributeDefined(field.GetRuntimeModule(), field.MetadataToken, caType);
        }

        internal static bool IsDefined(RuntimeParameterInfo parameter, RuntimeType caType)
        {
            Debug.Assert(parameter is not null);
            Debug.Assert(caType is not null);

            if (PseudoCustomAttribute.IsDefined(parameter, caType))
                return true;

            return IsCustomAttributeDefined(parameter.GetRuntimeModule()!, parameter.MetadataToken, caType);
        }

        internal static bool IsDefined(RuntimeAssembly assembly, RuntimeType caType)
        {
            Debug.Assert(assembly is not null);
            Debug.Assert(caType is not null);

            // No pseudo attributes for RuntimeAssembly
            return IsCustomAttributeDefined((assembly.ManifestModule as RuntimeModule)!, RuntimeAssembly.GetToken(assembly.GetNativeHandle()), caType);
        }

        internal static bool IsDefined(RuntimeModule module, RuntimeType caType)
        {
            Debug.Assert(module is not null);
            Debug.Assert(caType is not null);

            // No pseudo attributes for RuntimeModule

            return IsCustomAttributeDefined(module, module.MetadataToken, caType);
        }

        internal static object[] GetCustomAttributes(RuntimeType type, RuntimeType caType, bool inherit)
        {
            Debug.Assert(type is not null);
            Debug.Assert(caType is not null);

            if (type.GetElementType() is not null)
                return CreateAttributeArrayHelper(caType, 0);

            if (type.IsGenericType && !type.IsGenericTypeDefinition)
                type = (type.GetGenericTypeDefinition() as RuntimeType)!;

            RuntimeType.ListBuilder<Attribute> pcas = default;
            PseudoCustomAttribute.GetCustomAttributes(type, caType, ref pcas);

            // if we are asked to go up the hierarchy chain we have to do it now and regardless of the
            // attribute usage for the specific attribute because a derived attribute may override the usage...
            // ... however if the attribute is sealed we can rely on the attribute usage
            if (!inherit || (caType.IsSealed && !GetAttributeUsage(caType).Inherited))
            {
                object[] attributes = GetCustomAttributes(type.GetRuntimeModule(), type.MetadataToken, pcas.Count, caType);
                if (pcas.Count > 0) pcas.CopyTo(attributes, attributes.Length - pcas.Count);
                return attributes;
            }

            RuntimeType.ListBuilder<object> result = default;
            bool mustBeInheritable = false;

            for (int i = 0; i < pcas.Count; i++)
                result.Add(pcas[i]);

            while (type != (RuntimeType)typeof(object) && type != null)
            {
                AddCustomAttributes(ref result, type.GetRuntimeModule(), type.MetadataToken, caType, mustBeInheritable, result);
                mustBeInheritable = true;
                type = (type.BaseType as RuntimeType)!;
            }

            object[] typedResult = CreateAttributeArrayHelper(caType, result.Count);
            for (int i = 0; i < result.Count; i++)
            {
                typedResult[i] = result[i];
            }
            return typedResult;
        }

        internal static object[] GetCustomAttributes(RuntimeMethodInfo method, RuntimeType caType, bool inherit)
        {
            Debug.Assert(method is not null);
            Debug.Assert(caType is not null);

            if (method.IsGenericMethod && !method.IsGenericMethodDefinition)
                method = (method.GetGenericMethodDefinition() as RuntimeMethodInfo)!;

            RuntimeType.ListBuilder<Attribute> pcas = default;
            PseudoCustomAttribute.GetCustomAttributes(method, caType, ref pcas);

            // if we are asked to go up the hierarchy chain we have to do it now and regardless of the
            // attribute usage for the specific attribute because a derived attribute may override the usage...
            // ... however if the attribute is sealed we can rely on the attribute usage
            if (!inherit || (caType.IsSealed && !GetAttributeUsage(caType).Inherited))
            {
                object[] attributes = GetCustomAttributes(method.GetRuntimeModule(), method.MetadataToken, pcas.Count, caType);
                if (pcas.Count > 0) pcas.CopyTo(attributes, attributes.Length - pcas.Count);
                return attributes;
            }

            RuntimeType.ListBuilder<object> result = default;
            bool mustBeInheritable = false;

            for (int i = 0; i < pcas.Count; i++)
                result.Add(pcas[i]);

            while (method != null)
            {
                AddCustomAttributes(ref result, method.GetRuntimeModule(), method.MetadataToken, caType, mustBeInheritable, result);
                mustBeInheritable = true;
                method = method.GetParentDefinition()!;
            }

            object[] typedResult = CreateAttributeArrayHelper(caType, result.Count);
            for (int i = 0; i < result.Count; i++)
            {
                typedResult[i] = result[i];
            }
            return typedResult;
        }

        internal static object[] GetCustomAttributes(RuntimeConstructorInfo ctor, RuntimeType caType)
        {
            Debug.Assert(ctor != null);
            Debug.Assert(caType != null);

            // No pseudo attributes for RuntimeConstructorInfo

            return GetCustomAttributes(ctor.GetRuntimeModule(), ctor.MetadataToken, 0, caType);
        }

        internal static object[] GetCustomAttributes(RuntimePropertyInfo property, RuntimeType caType)
        {
            Debug.Assert(property is not null);
            Debug.Assert(caType is not null);

            // No pseudo attributes for RuntimePropertyInfo

            return GetCustomAttributes(property.GetRuntimeModule(), property.MetadataToken, 0, caType);
        }

        internal static object[] GetCustomAttributes(RuntimeEventInfo e, RuntimeType caType)
        {
            Debug.Assert(e is not null);
            Debug.Assert(caType is not null);

            // No pseudo attributes for RuntimeEventInfo

            return GetCustomAttributes(e.GetRuntimeModule(), e.MetadataToken, 0, caType);
        }

        internal static object[] GetCustomAttributes(RuntimeFieldInfo field, RuntimeType caType)
        {
            Debug.Assert(field is not null);
            Debug.Assert(caType is not null);

            RuntimeType.ListBuilder<Attribute> pcas = default;
            PseudoCustomAttribute.GetCustomAttributes(field, caType, ref pcas);
            object[] attributes = GetCustomAttributes(field.GetRuntimeModule(), field.MetadataToken, pcas.Count, caType);
            if (pcas.Count > 0) pcas.CopyTo(attributes, attributes.Length - pcas.Count);
            return attributes;
        }

        internal static object[] GetCustomAttributes(RuntimeParameterInfo parameter, RuntimeType caType)
        {
            Debug.Assert(parameter is not null);
            Debug.Assert(caType is not null);

            RuntimeType.ListBuilder<Attribute> pcas = default;
            PseudoCustomAttribute.GetCustomAttributes(parameter, caType, ref pcas);
            object[] attributes = GetCustomAttributes(parameter.GetRuntimeModule()!, parameter.MetadataToken, pcas.Count, caType);
            if (pcas.Count > 0) pcas.CopyTo(attributes, attributes.Length - pcas.Count);
            return attributes;
        }

        internal static object[] GetCustomAttributes(RuntimeAssembly assembly, RuntimeType caType)
        {
            Debug.Assert(assembly is not null);
            Debug.Assert(caType is not null);

            // No pseudo attributes for RuntimeAssembly

            int assemblyToken = RuntimeAssembly.GetToken(assembly.GetNativeHandle());
            return GetCustomAttributes((assembly.ManifestModule as RuntimeModule)!, assemblyToken, 0, caType);
        }

        internal static object[] GetCustomAttributes(RuntimeModule module, RuntimeType caType)
        {
            Debug.Assert(module is not null);
            Debug.Assert(caType is not null);

            // No pseudo attributes for RuntimeModule

            return GetCustomAttributes(module, module.MetadataToken, 0, caType);
        }

        internal static bool IsAttributeDefined(RuntimeModule decoratedModule, int decoratedMetadataToken, int attributeCtorToken)
        {
            return IsCustomAttributeDefined(decoratedModule, decoratedMetadataToken, null, attributeCtorToken, false);
        }

        private static bool IsCustomAttributeDefined(
            RuntimeModule decoratedModule, int decoratedMetadataToken, RuntimeType? attributeFilterType)
        {
            return IsCustomAttributeDefined(decoratedModule, decoratedMetadataToken, attributeFilterType, 0, false);
        }

        private static bool IsCustomAttributeDefined(
            RuntimeModule decoratedModule, int decoratedMetadataToken, RuntimeType? attributeFilterType, int attributeCtorToken, bool mustBeInheritable)
        {
            MetadataImport scope = decoratedModule.MetadataImport;

            scope.EnumCustomAttributes(decoratedMetadataToken, out MetadataEnumResult attributeTokens);

            if (attributeTokens.Length == 0)
            {
                return false;
            }

            CustomAttributeRecord record = default;
            if (attributeFilterType is not null)
            {
                Debug.Assert(attributeCtorToken == 0);

                RuntimeType.ListBuilder<object> derivedAttributes = default;

                for (int i = 0; i < attributeTokens.Length; i++)
                {
                    scope.GetCustomAttributeProps(attributeTokens[i],
                        out record.tkCtor.Value, out record.blob);

                    if (FilterCustomAttributeRecord(record.tkCtor, in scope,
                        decoratedModule, decoratedMetadataToken, attributeFilterType, mustBeInheritable, ref derivedAttributes,
                        out _, out _, out _))
                    {
                        return true;
                    }
                }
            }
            else
            {
                Debug.Assert(attributeFilterType is null);
                Debug.Assert(!MetadataToken.IsNullToken(attributeCtorToken));

                for (int i = 0; i < attributeTokens.Length; i++)
                {
                    scope.GetCustomAttributeProps(attributeTokens[i],
                        out record.tkCtor.Value, out record.blob);

                    if (record.tkCtor == attributeCtorToken)
                    {
                        return true;
                    }
                }
            }

            return false;
        }

        private static object[] GetCustomAttributes(
            RuntimeModule decoratedModule, int decoratedMetadataToken, int pcaCount, RuntimeType attributeFilterType)
        {
            RuntimeType.ListBuilder<object> attributes = default;

            AddCustomAttributes(ref attributes, decoratedModule, decoratedMetadataToken, attributeFilterType, false, default);

            object[] result = CreateAttributeArrayHelper(attributeFilterType, attributes.Count + pcaCount);
            for (int i = 0; i < attributes.Count; i++)
            {
                result[i] = attributes[i];
            }
            return result;
        }

        [UnconditionalSuppressMessage("ReflectionAnalysis", "IL2070:MethodParameterDoesntMeetThisParameterRequirements",
            Justification = "Linker guarantees presence of all the constructor parameters, property setters and fields which are accessed by any " +
                            "attribute instantiation which is present in the code linker has analyzed." +
                            "As such the reflection usage in this method will never fail as those methods/fields will be present.")]
        private static void AddCustomAttributes(
            ref RuntimeType.ListBuilder<object> attributes,
            RuntimeModule decoratedModule, int decoratedMetadataToken,
            RuntimeType? attributeFilterType, bool mustBeInheritable,
            // The derivedAttributes list must be passed by value so that it is not modified with the discovered attributes
            RuntimeType.ListBuilder<object> derivedAttributes)
        {
            CustomAttributeRecord[] car = RuntimeCustomAttributeData.GetCustomAttributeRecords(decoratedModule, decoratedMetadataToken);

            if (attributeFilterType is null && car.Length == 0)
            {
                return;
            }

            MetadataImport scope = decoratedModule.MetadataImport;
            for (int i = 0; i < car.Length; i++)
            {
                ref CustomAttributeRecord caRecord = ref car[i];

                IntPtr blobStart = caRecord.blob.Signature;
                IntPtr blobEnd = (IntPtr)((byte*)blobStart + caRecord.blob.Length);

                if (!FilterCustomAttributeRecord(caRecord.tkCtor, in scope,
                                                 decoratedModule, decoratedMetadataToken, attributeFilterType!, mustBeInheritable,
                                                 ref derivedAttributes,
                                                 out RuntimeType attributeType, out IRuntimeMethodInfo? ctorWithParameters, out bool isVarArg))
                {
                    continue;
                }

                // Leverage RuntimeConstructorInfo standard .ctor verification
                RuntimeConstructorInfo.CheckCanCreateInstance(attributeType, isVarArg);

                // Create custom attribute object
                int cNamedArgs;
                object attribute;
                if (ctorWithParameters is not null)
                {
                    attribute = CreateCaObject(decoratedModule, attributeType, ctorWithParameters, ref blobStart, blobEnd, out cNamedArgs);
                }
                else
                {
                    attribute = attributeType.CreateInstanceDefaultCtor(publicOnly: false, wrapExceptions: false)!;

                    // It is allowed by the ECMA spec to have an empty signature blob
                    int blobLen = (int)((byte*)blobEnd - (byte*)blobStart);
                    if (blobLen == 0)
                    {
                        cNamedArgs = 0;
                    }
                    else
                    {
                        int data = Unsafe.ReadUnaligned<int>((void*)blobStart);
#if BIGENDIAN
                        // Metadata is always written in little-endian format. Must account for this on
                        // big-endian platforms.
                        data = BinaryPrimitives.ReverseEndianness(data);
#endif
                        const int CustomAttributeVersion = 0x0001;
                        if ((data & 0xffff) != CustomAttributeVersion)
                        {
                            throw new CustomAttributeFormatException();
                        }
                        cNamedArgs = data >> 16;

                        blobStart = (IntPtr)((byte*)blobStart + 4); // skip version and namedArgs count
                    }
                }

                for (int j = 0; j < cNamedArgs; j++)
                {
                    GetPropertyOrFieldData(decoratedModule, ref blobStart, blobEnd, out string name, out bool isProperty, out RuntimeType? type, out object? value);

                    try
                    {
                        if (isProperty)
                        {
                            if (type is null && value is not null)
                            {
                                type = (RuntimeType)value.GetType();
                                if (type == typeof(RuntimeType))
                                {
                                    type = (RuntimeType)typeof(Type);
                                }
                            }

                            RuntimePropertyInfo? property = (RuntimePropertyInfo?)(type is null ?
                                attributeType.GetProperty(name) :
                                attributeType.GetProperty(name, type, Type.EmptyTypes));

                            // Did we get a valid property reference?
                            if (property is null)
                            {
                                throw new CustomAttributeFormatException(SR.Format(SR.RFLCT_InvalidPropFail, name));
                            }

                            RuntimeMethodInfo setMethod = property.GetSetMethod(true)!;

                            // Public properties may have non-public setter methods
                            if (!setMethod.IsPublic)
                            {
                                continue;
                            }

                            setMethod.InvokePropertySetter(attribute, BindingFlags.Default, null, value, null);
                        }
                        else
                        {
                            FieldInfo field = attributeType.GetField(name)!;
                            field.SetValue(attribute, value, BindingFlags.Default, Type.DefaultBinder, null);
                        }
                    }
                    catch (Exception e)
                    {
                        throw new CustomAttributeFormatException(
                            SR.Format(isProperty ? SR.RFLCT_InvalidPropFail : SR.RFLCT_InvalidFieldFail, name), e);
                    }
                }

                if (blobStart != blobEnd)
                {
                    throw new CustomAttributeFormatException();
                }

                attributes.Add(attribute);
            }
        }

        [UnconditionalSuppressMessage("ReflectionAnalysis", "IL2026:RequiresUnreferencedCode",
            Justification = "Module.ResolveMethod and Module.ResolveType are marked as RequiresUnreferencedCode because they rely on tokens" +
                            "which are not guaranteed to be stable across trimming. So if somebody hardcodes a token it could break." +
                            "The usage here is not like that as all these tokens come from existing metadata loaded from some IL" +
                            "and so trimming has no effect (the tokens are read AFTER trimming occurred).")]
        private static bool FilterCustomAttributeRecord(
            MetadataToken caCtorToken,
            in MetadataImport scope,
            RuntimeModule decoratedModule,
            MetadataToken decoratedToken,
            RuntimeType attributeFilterType,
            bool mustBeInheritable,
            ref RuntimeType.ListBuilder<object> derivedAttributes,
            out RuntimeType attributeType,
            out IRuntimeMethodInfo? ctorWithParameters,
            out bool isVarArg)
        {
            ctorWithParameters = null;
            isVarArg = false;

            // Resolve attribute type from ctor parent token found in decorated decoratedModule scope
            attributeType = (decoratedModule.ResolveType(scope.GetParentToken(caCtorToken), null, null) as RuntimeType)!;

            // Test attribute type against user provided attribute type filter
            if (!MatchesTypeFilter(attributeType, attributeFilterType))
                return false;

            // Ensure if attribute type must be inheritable that it is inheritable
            // Ensure that to consider a duplicate attribute type AllowMultiple is true
            if (!AttributeUsageCheck(attributeType, mustBeInheritable, ref derivedAttributes))
                return false;

            // Windows Runtime attributes aren't real types - they exist to be read as metadata only, and as such
            // should be filtered out of the GetCustomAttributes path.
            if ((attributeType.Attributes & TypeAttributes.WindowsRuntime) == TypeAttributes.WindowsRuntime)
            {
                return false;
            }

            // Resolve the attribute ctor
            ConstArray ctorSig = scope.GetMethodSignature(caCtorToken);
            isVarArg = (ctorSig[0] & 0x05) != 0;
            bool ctorHasParameters = ctorSig[1] != 0;

            if (ctorHasParameters)
            {
                // Resolve method ctor token found in decorated decoratedModule scope
                // See https://github.com/dotnet/runtime/issues/11637 for why we fast-path non-generics here (fewer allocations)
                if (attributeType.IsGenericType)
                {
                    ctorWithParameters = decoratedModule.ResolveMethod(caCtorToken, attributeType.GenericTypeArguments, null)!.MethodHandle.GetMethodInfo();
                }
                else
                {
                    ctorWithParameters = new ModuleHandle(decoratedModule).ResolveMethodHandle(caCtorToken).GetMethodInfo();
                }
            }

            // Visibility checks
            MetadataToken tkParent = default;

            if (decoratedToken.IsParamDef)
            {
                tkParent = new MetadataToken(scope.GetParentToken(decoratedToken));
                tkParent = new MetadataToken(scope.GetParentToken(tkParent));
            }
            else if (decoratedToken.IsMethodDef || decoratedToken.IsProperty || decoratedToken.IsEvent || decoratedToken.IsFieldDef)
            {
                tkParent = new MetadataToken(scope.GetParentToken(decoratedToken));
            }
            else if (decoratedToken.IsTypeDef)
            {
                tkParent = decoratedToken;
            }
            else if (decoratedToken.IsGenericPar)
            {
                tkParent = new MetadataToken(scope.GetParentToken(decoratedToken));

                // decoratedToken is a generic parameter on a method. Get the declaring Type of the method.
                if (tkParent.IsMethodDef)
                    tkParent = new MetadataToken(scope.GetParentToken(tkParent));
            }
            else
            {
                // We need to relax this when we add support for other types of decorated tokens.
                Debug.Assert(decoratedToken.IsModule || decoratedToken.IsAssembly,
                                "The decoratedToken must be either an assembly, a module, a type, or a member.");
            }

            // If the attribute is on a type, member, or parameter we check access against the (declaring) type,
            // otherwise we check access against the module.
            RuntimeTypeHandle parentTypeHandle = tkParent.IsTypeDef ?
                                                    decoratedModule.ModuleHandle.ResolveTypeHandle(tkParent) :
                                                    default;

            RuntimeTypeHandle attributeTypeHandle = attributeType.TypeHandle;

            bool result = RuntimeMethodHandle.IsCAVisibleFromDecoratedType(new QCallTypeHandle(ref attributeTypeHandle),
                                                                    ctorWithParameters is not null ? ctorWithParameters.Value : RuntimeMethodHandleInternal.EmptyHandle,
                                                                    new QCallTypeHandle(ref parentTypeHandle),
                                                                    new QCallModule(ref decoratedModule)) != Interop.BOOL.FALSE;

            GC.KeepAlive(ctorWithParameters);
            return result;
        }

        private static bool MatchesTypeFilter(RuntimeType attributeType, RuntimeType attributeFilterType)
        {
            if (attributeFilterType.IsGenericTypeDefinition)
            {
                for (RuntimeType? type = attributeType; type != null; type = (RuntimeType?)type.BaseType)
                {
                    if (type.IsConstructedGenericType && type.GetGenericTypeDefinition() == attributeFilterType)
                    {
                        return true;
                    }
                }
                return false;
            }

            return attributeFilterType.IsAssignableFrom(attributeType);
        }
        #endregion

        #region Private Static Methods
        private static bool AttributeUsageCheck(
            RuntimeType attributeType, bool mustBeInheritable, ref RuntimeType.ListBuilder<object> derivedAttributes)
        {
            AttributeUsageAttribute? attributeUsageAttribute = null;

            if (mustBeInheritable)
            {
                attributeUsageAttribute = GetAttributeUsage(attributeType);

                if (!attributeUsageAttribute.Inherited)
                    return false;
            }

            // Legacy: AllowMultiple ignored for none inheritable attributes
            if (derivedAttributes.Count == 0)
                return true;

            for (int i = 0; i < derivedAttributes.Count; i++)
            {
                if (derivedAttributes[i].GetType() == attributeType)
                {
                    attributeUsageAttribute ??= GetAttributeUsage(attributeType);
                    return attributeUsageAttribute.AllowMultiple;
                }
            }

            return true;
        }

        [UnconditionalSuppressMessage("ReflectionAnalysis", "IL2026:RequiresUnreferencedCode",
            Justification = "Module.ResolveType is marked as RequiresUnreferencedCode because it relies on tokens" +
                            "which are not guaranteed to be stable across trimming. So if somebody hardcodes a token it could break." +
                            "The usage here is not like that as all these tokens come from existing metadata loaded from some IL" +
                            "and so trimming has no effect (the tokens are read AFTER trimming occurred).")]
        internal static AttributeUsageAttribute GetAttributeUsage(RuntimeType decoratedAttribute)
        {
            RuntimeModule decoratedModule = decoratedAttribute.GetRuntimeModule();
            MetadataImport scope = decoratedModule.MetadataImport;
            CustomAttributeRecord[] car = RuntimeCustomAttributeData.GetCustomAttributeRecords(decoratedModule, decoratedAttribute.MetadataToken);

            AttributeUsageAttribute? attributeUsageAttribute = null;

            for (int i = 0; i < car.Length; i++)
            {
                ref CustomAttributeRecord caRecord = ref car[i];
                RuntimeType? attributeType = decoratedModule.ResolveType(scope.GetParentToken(caRecord.tkCtor), null, null) as RuntimeType;

                if (attributeType != (RuntimeType)typeof(AttributeUsageAttribute))
                    continue;

                if (attributeUsageAttribute is not null)
                    throw new FormatException(SR.Format(SR.Format_AttributeUsage, attributeType));

                ParseAttributeUsageAttribute(caRecord.blob, out AttributeTargets targets, out bool inherited, out bool allowMultiple);
                attributeUsageAttribute = new AttributeUsageAttribute(targets, allowMultiple, inherited);
            }

            return attributeUsageAttribute ?? AttributeUsageAttribute.Default;
        }

        internal static object[] CreateAttributeArrayHelper(RuntimeType caType, int elementCount)
        {
            bool useAttributeArray = false;
            bool useObjectArray = false;

            if (caType == typeof(Attribute))
            {
                useAttributeArray = true;
            }
            else if (caType.IsActualValueType)
            {
                useObjectArray = true;
            }
            else if (caType.ContainsGenericParameters)
            {
                if (caType.IsSubclassOf(typeof(Attribute)))
                {
                    useAttributeArray = true;
                }
                else
                {
                    useObjectArray = true;
                }
            }

            if (useAttributeArray)
            {
                return elementCount == 0 ? Array.Empty<Attribute>() : new Attribute[elementCount];
            }
            if (useObjectArray)
            {
                return elementCount == 0 ? Array.Empty<object>() : new object[elementCount];
            }
            return elementCount == 0 ? caType.GetEmptyArray() : (object[])Array.CreateInstance(caType, elementCount);
        }
        #endregion

        #region Private Static FCalls
        [MethodImpl(MethodImplOptions.InternalCall)]
        private static extern void _ParseAttributeUsageAttribute(
            IntPtr pCa, int cCa, out int targets, out bool inherited, out bool allowMultiple);
        private static void ParseAttributeUsageAttribute(
            ConstArray ca, out AttributeTargets targets, out bool inherited, out bool allowMultiple)
        {
            _ParseAttributeUsageAttribute(ca.Signature, ca.Length, out int _targets, out inherited, out allowMultiple);
            targets = (AttributeTargets)_targets;
        }

        [MethodImpl(MethodImplOptions.InternalCall)]
        private static extern object _CreateCaObject(RuntimeModule pModule, RuntimeType type, IRuntimeMethodInfo pCtor, byte** ppBlob, byte* pEndBlob, int* pcNamedArgs);
        private static object CreateCaObject(RuntimeModule module, RuntimeType type, IRuntimeMethodInfo ctor, ref IntPtr blob, IntPtr blobEnd, out int namedArgs)
        {
            byte* pBlob = (byte*)blob;
            byte* pBlobEnd = (byte*)blobEnd;
            int cNamedArgs;
            object ca = _CreateCaObject(module, type, ctor, &pBlob, pBlobEnd, &cNamedArgs);
            blob = (IntPtr)pBlob;
            namedArgs = cNamedArgs;
            return ca;
        }

        [MethodImpl(MethodImplOptions.InternalCall)]
        private static extern void _GetPropertyOrFieldData(
            RuntimeModule pModule, byte** ppBlobStart, byte* pBlobEnd, out string name, out bool bIsProperty, out RuntimeType type, out object value);
        private static void GetPropertyOrFieldData(
            RuntimeModule module, ref IntPtr blobStart, IntPtr blobEnd, out string name, out bool isProperty, out RuntimeType? type, out object? value)
        {
            byte* pBlobStart = (byte*)blobStart;
            _GetPropertyOrFieldData(
                module, &pBlobStart, (byte*)blobEnd, out name, out isProperty, out type, out value);
            blobStart = (IntPtr)pBlobStart;
        }
        #endregion
    }

    internal static class PseudoCustomAttribute
    {
        #region Private Static Data Members
        // Here we can avoid the need to take a lock when using Dictionary by rearranging
        // the only method that adds values to the Dictionary. For more details on
        // Dictionary versus Hashtable thread safety:
        // See code:Dictionary#DictionaryVersusHashtableThreadSafety
        private static readonly HashSet<RuntimeType> s_pca = CreatePseudoCustomAttributeHashSet();
        #endregion

        #region Static Constructor
        private static HashSet<RuntimeType> CreatePseudoCustomAttributeHashSet()
        {
            Type[] pcas = new Type[]
            {
                // See https://github.com/dotnet/runtime/blob/main/src/coreclr/md/compiler/custattr_emit.cpp
                typeof(FieldOffsetAttribute), // field
                typeof(SerializableAttribute), // class, struct, enum, delegate
                typeof(MarshalAsAttribute), // parameter, field, return-value
                typeof(ComImportAttribute), // class, interface
                typeof(NonSerializedAttribute), // field, inherited
                typeof(InAttribute), // parameter
                typeof(OutAttribute), // parameter
                typeof(OptionalAttribute), // parameter
                typeof(DllImportAttribute), // method
                typeof(PreserveSigAttribute), // method
                typeof(TypeForwardedToAttribute), // assembly
            };

            HashSet<RuntimeType> set = new HashSet<RuntimeType>(pcas.Length);
            foreach (RuntimeType runtimeType in pcas)
            {
                VerifyPseudoCustomAttribute(runtimeType);
                set.Add(runtimeType);
            }
            return set;
        }

        [Conditional("DEBUG")]
        private static void VerifyPseudoCustomAttribute(RuntimeType pca)
        {
            // If any of these are invariants are no longer true will have to
            // re-architect the PCA product logic and test cases -- you've been warned!
            Debug.Assert(pca.BaseType == typeof(Attribute), "Pseudo CA Error");
            AttributeUsageAttribute usage = CustomAttribute.GetAttributeUsage(pca);
            Debug.Assert(!usage.Inherited, "Pseudo CA Error");
            // AllowMultiple is true for TypeForwardedToAttribute
            // Debug.Assert(usage.AllowMultiple == false, "Pseudo CA Error");
        }
        #endregion

        #region Internal Static
        internal static void GetCustomAttributes(RuntimeType type, RuntimeType caType, ref RuntimeType.ListBuilder<Attribute> pcas)
        {
            Debug.Assert(type is not null);
            Debug.Assert(caType is not null);

            bool all = caType == typeof(object) || caType == typeof(Attribute);
            if (!all && !s_pca.Contains(caType))
                return;

#pragma warning disable SYSLIB0050 // Legacy serialization infrastructure is obsolete
            if (all || caType == typeof(SerializableAttribute))
            {
                if ((type.Attributes & TypeAttributes.Serializable) != 0)
                    pcas.Add(new SerializableAttribute());
            }
#pragma warning restore SYSLIB0050
            if (all || caType == typeof(ComImportAttribute))
            {
                if ((type.Attributes & TypeAttributes.Import) != 0)
                    pcas.Add(new ComImportAttribute());
            }
        }
        internal static bool IsDefined(RuntimeType type, RuntimeType? caType)
        {
            bool all = caType == typeof(object) || caType == typeof(Attribute);
            if (!all && !s_pca.Contains(caType!))
                return false;

#pragma warning disable SYSLIB0050 // Legacy serialization infrastructure is obsolete
            if (all || caType == typeof(SerializableAttribute))
            {
                if ((type.Attributes & TypeAttributes.Serializable) != 0)
                    return true;
            }
#pragma warning restore SYSLIB0050
            if (all || caType == typeof(ComImportAttribute))
            {
                if ((type.Attributes & TypeAttributes.Import) != 0)
                    return true;
            }

            return false;
        }

        internal static void GetCustomAttributes(RuntimeMethodInfo method, RuntimeType caType, ref RuntimeType.ListBuilder<Attribute> pcas)
        {
            Debug.Assert(method is not null);
            Debug.Assert(caType is not null);

            bool all = caType == typeof(object) || caType == typeof(Attribute);
            if (!all && !s_pca.Contains(caType))
                return;

            if (all || caType == typeof(DllImportAttribute))
            {
                Attribute? pca = GetDllImportCustomAttribute(method);
                if (pca is not null) pcas.Add(pca);
            }
            if (all || caType == typeof(PreserveSigAttribute))
            {
                if ((method.GetMethodImplementationFlags() & MethodImplAttributes.PreserveSig) != 0)
                    pcas.Add(new PreserveSigAttribute());
            }
        }
        internal static bool IsDefined(RuntimeMethodInfo method, RuntimeType? caType)
        {
            bool all = caType == typeof(object) || caType == typeof(Attribute);
            if (!all && !s_pca.Contains(caType!))
                return false;

            if (all || caType == typeof(DllImportAttribute))
            {
                if ((method.Attributes & MethodAttributes.PinvokeImpl) != 0)
                    return true;
            }
            if (all || caType == typeof(PreserveSigAttribute))
            {
                if ((method.GetMethodImplementationFlags() & MethodImplAttributes.PreserveSig) != 0)
                    return true;
            }

            return false;
        }

        internal static void GetCustomAttributes(RuntimeParameterInfo parameter, RuntimeType caType, ref RuntimeType.ListBuilder<Attribute> pcas)
        {
            Debug.Assert(parameter is not null);
            Debug.Assert(caType is not null);

            bool all = caType == typeof(object) || caType == typeof(Attribute);
            if (!all && !s_pca.Contains(caType))
                return;

            if (all || caType == typeof(InAttribute))
            {
                if (parameter.IsIn)
                    pcas.Add(new InAttribute());
            }
            if (all || caType == typeof(OutAttribute))
            {
                if (parameter.IsOut)
                    pcas.Add(new OutAttribute());
            }
            if (all || caType == typeof(OptionalAttribute))
            {
                if (parameter.IsOptional)
                    pcas.Add(new OptionalAttribute());
            }
            if (all || caType == typeof(MarshalAsAttribute))
            {
                Attribute? pca = GetMarshalAsCustomAttribute(parameter);
                if (pca is not null) pcas.Add(pca);
            }
        }
        internal static bool IsDefined(RuntimeParameterInfo parameter, RuntimeType? caType)
        {
            bool all = caType == typeof(object) || caType == typeof(Attribute);
            if (!all && !s_pca.Contains(caType!))
                return false;

            if (all || caType == typeof(InAttribute))
            {
                if (parameter.IsIn) return true;
            }
            if (all || caType == typeof(OutAttribute))
            {
                if (parameter.IsOut) return true;
            }
            if (all || caType == typeof(OptionalAttribute))
            {
                if (parameter.IsOptional) return true;
            }
            if (all || caType == typeof(MarshalAsAttribute))
            {
                if (GetMarshalAsCustomAttribute(parameter) is not null) return true;
            }

            return false;
        }

        internal static void GetCustomAttributes(RuntimeFieldInfo field, RuntimeType caType, ref RuntimeType.ListBuilder<Attribute> pcas)
        {
            Debug.Assert(field is not null);
            Debug.Assert(caType is not null);

            bool all = caType == typeof(object) || caType == typeof(Attribute);
            if (!all && !s_pca.Contains(caType))
                return;

            Attribute? pca;

            if (all || caType == typeof(MarshalAsAttribute))
            {
                pca = GetMarshalAsCustomAttribute(field);
                if (pca is not null) pcas.Add(pca);
            }
            if (all || caType == typeof(FieldOffsetAttribute))
            {
                pca = GetFieldOffsetCustomAttribute(field);
                if (pca is not null) pcas.Add(pca);
            }
#pragma warning disable SYSLIB0050 // Legacy serialization infrastructure is obsolete
            if (all || caType == typeof(NonSerializedAttribute))
            {
                if ((field.Attributes & FieldAttributes.NotSerialized) != 0)
                    pcas.Add(new NonSerializedAttribute());
            }
#pragma warning restore SYSLIB0050
        }
        internal static bool IsDefined(RuntimeFieldInfo field, RuntimeType? caType)
        {
            bool all = caType == typeof(object) || caType == typeof(Attribute);
            if (!all && !s_pca.Contains(caType!))
                return false;

            if (all || caType == typeof(MarshalAsAttribute))
            {
                if (GetMarshalAsCustomAttribute(field) is not null) return true;
            }
            if (all || caType == typeof(FieldOffsetAttribute))
            {
                if (GetFieldOffsetCustomAttribute(field) is not null) return true;
            }
#pragma warning disable SYSLIB0050 // Legacy serialization infrastructure is obsolete
            if (all || caType == typeof(NonSerializedAttribute))
            {
                if ((field.Attributes & FieldAttributes.NotSerialized) != 0)
                    return true;
            }
#pragma warning restore SYSLIB0050

            return false;
        }
        #endregion

        private static DllImportAttribute? GetDllImportCustomAttribute(RuntimeMethodInfo method)
        {
            if ((method.Attributes & MethodAttributes.PinvokeImpl) == 0)
                return null;

            MetadataImport scope = ModuleHandle.GetMetadataImport(method.Module.ModuleHandle.GetRuntimeModule());
            int token = method.MetadataToken;

            scope.GetPInvokeMap(token, out PInvokeAttributes flags, out string entryPoint, out string dllName);

            CharSet charSet = CharSet.None;

            switch (flags & PInvokeAttributes.CharSetMask)
            {
                case PInvokeAttributes.CharSetNotSpec: charSet = CharSet.None; break;
                case PInvokeAttributes.CharSetAnsi: charSet = CharSet.Ansi; break;
                case PInvokeAttributes.CharSetUnicode: charSet = CharSet.Unicode; break;
                case PInvokeAttributes.CharSetAuto: charSet = CharSet.Auto; break;

                // Invalid: default to CharSet.None
                default: break;
            }

            CallingConvention callingConvention = CallingConvention.Cdecl;

            switch (flags & PInvokeAttributes.CallConvMask)
            {
                case PInvokeAttributes.CallConvWinapi: callingConvention = CallingConvention.Winapi; break;
                case PInvokeAttributes.CallConvCdecl: callingConvention = CallingConvention.Cdecl; break;
                case PInvokeAttributes.CallConvStdcall: callingConvention = CallingConvention.StdCall; break;
                case PInvokeAttributes.CallConvThiscall: callingConvention = CallingConvention.ThisCall; break;
                case PInvokeAttributes.CallConvFastcall: callingConvention = CallingConvention.FastCall; break;

                // Invalid: default to CallingConvention.Cdecl
                default: break;
            }

            DllImportAttribute attribute = new DllImportAttribute(dllName);

            attribute.EntryPoint = entryPoint;
            attribute.CharSet = charSet;
            attribute.SetLastError = (flags & PInvokeAttributes.SupportsLastError) != 0;
            attribute.ExactSpelling = (flags & PInvokeAttributes.NoMangle) != 0;
            attribute.PreserveSig = (method.GetMethodImplementationFlags() & MethodImplAttributes.PreserveSig) != 0;
            attribute.CallingConvention = callingConvention;
            attribute.BestFitMapping = (flags & PInvokeAttributes.BestFitMask) == PInvokeAttributes.BestFitEnabled;
            attribute.ThrowOnUnmappableChar = (flags & PInvokeAttributes.ThrowOnUnmappableCharMask) == PInvokeAttributes.ThrowOnUnmappableCharEnabled;

            return attribute;
        }

        private static MarshalAsAttribute? GetMarshalAsCustomAttribute(RuntimeParameterInfo parameter)
        {
            return GetMarshalAsCustomAttribute(parameter.MetadataToken, parameter.GetRuntimeModule()!);
        }

        private static MarshalAsAttribute? GetMarshalAsCustomAttribute(RuntimeFieldInfo field)
        {
            return GetMarshalAsCustomAttribute(field.MetadataToken, field.GetRuntimeModule());
        }

        private static MarshalAsAttribute? GetMarshalAsCustomAttribute(int token, RuntimeModule scope)
        {
            ConstArray nativeType = ModuleHandle.GetMetadataImport(scope).GetFieldMarshal(token);

            if (nativeType.Length == 0)
                return null;

            MetadataImport.GetMarshalAs(nativeType,
                out UnmanagedType unmanagedType, out VarEnum safeArraySubType, out string? safeArrayUserDefinedTypeName, out UnmanagedType arraySubType, out int sizeParamIndex,
                out int sizeConst, out string? marshalTypeName, out string? marshalCookie, out int iidParamIndex);

            RuntimeType? safeArrayUserDefinedType = string.IsNullOrEmpty(safeArrayUserDefinedTypeName) ? null :
                TypeNameParser.GetTypeReferencedByCustomAttribute(safeArrayUserDefinedTypeName, scope);
            RuntimeType? marshalTypeRef = null;

            try
            {
                marshalTypeRef = marshalTypeName is null ? null : TypeNameParser.GetTypeReferencedByCustomAttribute(marshalTypeName, scope);
            }
            catch (TypeLoadException)
            {
                // The user may have supplied a bad type name string causing this TypeLoadException
                // Regardless, we return the bad type name
                Debug.Assert(marshalTypeName is not null);
            }

            MarshalAsAttribute attribute = new MarshalAsAttribute(unmanagedType);

            attribute.SafeArraySubType = safeArraySubType;
            attribute.SafeArrayUserDefinedSubType = safeArrayUserDefinedType;
            attribute.IidParameterIndex = iidParamIndex;
            attribute.ArraySubType = arraySubType;
            attribute.SizeParamIndex = (short)sizeParamIndex;
            attribute.SizeConst = sizeConst;
            attribute.MarshalType = marshalTypeName;
            attribute.MarshalTypeRef = marshalTypeRef;
            attribute.MarshalCookie = marshalCookie;

            return attribute;
        }

        private static FieldOffsetAttribute? GetFieldOffsetCustomAttribute(RuntimeFieldInfo field)
        {
            if (field.DeclaringType is not null &&
                field.GetRuntimeModule().MetadataImport.GetFieldOffset(field.DeclaringType.MetadataToken, field.MetadataToken, out int fieldOffset))
                return new FieldOffsetAttribute(fieldOffset);

            return null;
        }

        internal static StructLayoutAttribute? GetStructLayoutCustomAttribute(RuntimeType type)
        {
            if (type.IsInterface || type.HasElementType || type.IsGenericParameter)
                return null;

            LayoutKind layoutKind = LayoutKind.Auto;
            switch (type.Attributes & TypeAttributes.LayoutMask)
            {
                case TypeAttributes.ExplicitLayout: layoutKind = LayoutKind.Explicit; break;
                case TypeAttributes.AutoLayout: layoutKind = LayoutKind.Auto; break;
                case TypeAttributes.SequentialLayout: layoutKind = LayoutKind.Sequential; break;
                default: Debug.Fail("Unreachable code"); break;
            }

            CharSet charSet = CharSet.None;
            switch (type.Attributes & TypeAttributes.StringFormatMask)
            {
                case TypeAttributes.AnsiClass: charSet = CharSet.Ansi; break;
                case TypeAttributes.AutoClass: charSet = CharSet.Auto; break;
                case TypeAttributes.UnicodeClass: charSet = CharSet.Unicode; break;
                default: Debug.Fail("Unreachable code"); break;
            }
            type.GetRuntimeModule().MetadataImport.GetClassLayout(type.MetadataToken, out int pack, out int size);

            StructLayoutAttribute attribute = new StructLayoutAttribute(layoutKind);

            attribute.Pack = pack;
            attribute.Size = size;
            attribute.CharSet = charSet;

            return attribute;
        }
    }
}<|MERGE_RESOLUTION|>--- conflicted
+++ resolved
@@ -520,13 +520,9 @@
             };
         }
 
-<<<<<<< HEAD
+#pragma warning disable CA1859
         private static object EncodedValueToRawValue(PrimitiveValue val, CustomAttributeEncoding encodedType)
-=======
-#pragma warning disable CA1859
-        private static object EncodedValueToRawValue(long val, CustomAttributeEncoding encodedType)
 #pragma warning restore
->>>>>>> 3a3d2129
         {
             return encodedType switch
             {
