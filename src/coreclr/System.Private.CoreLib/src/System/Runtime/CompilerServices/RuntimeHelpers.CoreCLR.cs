// Licensed to the .NET Foundation under one or more agreements.
// The .NET Foundation licenses this file to you under the MIT license.

using System.Buffers.Binary;
using System.Diagnostics;
using System.Diagnostics.CodeAnalysis;
using System.Reflection;
using System.Runtime.InteropServices;
using System.Runtime.Serialization;
using System.Runtime.Versioning;
using System.Threading;

namespace System.Runtime.CompilerServices
{
    public static partial class RuntimeHelpers
    {
        [Intrinsic]
        public static unsafe void InitializeArray(Array array, RuntimeFieldHandle fldHandle)
        {
            if (array is null)
                ThrowHelper.ThrowArgumentNullException(ExceptionArgument.array);

            if (fldHandle.IsNullHandle())
                throw new ArgumentException(SR.Argument_InvalidHandle);

            IRuntimeFieldInfo fldInfo = fldHandle.GetRuntimeFieldInfo();

            if (!RuntimeFieldHandle.GetRVAFieldInfo(fldInfo.Value, out void* address, out uint size))
                throw new ArgumentException(SR.Argument_BadFieldForInitializeArray);

            // Note that we do not check that the field is actually in the PE file that is initializing
            // the array. Basically, the data being published can be accessed by anyone with the proper
            // permissions (C# marks these as assembly visibility, and thus are protected from outside
            // snooping)

            MethodTable* pMT = GetMethodTable(array);
            TypeHandle elementTH = pMT->GetArrayElementTypeHandle();

            if (elementTH.IsTypeDesc || !elementTH.AsMethodTable()->IsPrimitive) // Enum is included
                throw new ArgumentException(SR.Argument_BadArrayForInitializeArray);

            nuint totalSize = pMT->ComponentSize * array.NativeLength;

            // make certain you don't go off the end of the rva static
            if (totalSize > size)
                throw new ArgumentException(SR.Argument_BadFieldForInitializeArray);

            ref byte src = ref *(byte*)address; // Ref is extending the lifetime of the static field.
            GC.KeepAlive(fldInfo);

            ref byte dst = ref MemoryMarshal.GetArrayDataReference(array);

            Debug.Assert(!elementTH.AsMethodTable()->ContainsGCPointers);

            if (BitConverter.IsLittleEndian)
            {
                SpanHelpers.Memmove(ref dst, ref src, totalSize);
            }
            else
            {
                switch (pMT->ComponentSize)
                {
                    case sizeof(byte):
                        SpanHelpers.Memmove(ref dst, ref src, totalSize);
                        break;
                    case sizeof(ushort):
                        BinaryPrimitives.ReverseEndianness(
                            new ReadOnlySpan<ushort>(ref Unsafe.As<byte, ushort>(ref src), array.Length),
                            new Span<ushort>(ref Unsafe.As<byte, ushort>(ref dst), array.Length));
                        break;
                    case sizeof(uint):
                        BinaryPrimitives.ReverseEndianness(
                            new ReadOnlySpan<uint>(ref Unsafe.As<byte, uint>(ref src), array.Length),
                            new Span<uint>(ref Unsafe.As<byte, uint>(ref dst), array.Length));
                        break;
                    case sizeof(ulong):
                        BinaryPrimitives.ReverseEndianness(
                            new ReadOnlySpan<ulong>(ref Unsafe.As<byte, ulong>(ref src), array.Length),
                            new Span<ulong>(ref Unsafe.As<byte, ulong>(ref dst), array.Length));
                        break;
                    default:
                        Debug.Fail("Incorrect primitive type size!");
                        break;
                }
            }
        }

        private static unsafe ref byte GetSpanDataFrom(
            RuntimeFieldHandle fldHandle,
            RuntimeTypeHandle targetTypeHandle,
            out int count)
        {
            if (fldHandle.IsNullHandle())
                throw new ArgumentException(SR.Argument_InvalidHandle);

            IRuntimeFieldInfo fldInfo = fldHandle.GetRuntimeFieldInfo();

            if (!RuntimeFieldHandle.GetRVAFieldInfo(fldInfo.Value, out void* data, out uint totalSize))
                throw new ArgumentException(SR.Argument_BadFieldForInitializeArray);

            TypeHandle th = targetTypeHandle.GetNativeTypeHandle();
            Debug.Assert(!th.IsTypeDesc); // TypeDesc can't be used as generic parameter
            MethodTable* targetMT = th.AsMethodTable();

            if (!targetMT->IsPrimitive) // Enum is included
                throw new ArgumentException(SR.Argument_BadArrayForInitializeArray);

            uint targetTypeSize = targetMT->GetNumInstanceFieldBytes();
            Debug.Assert(uint.IsPow2(targetTypeSize));

            if (((nuint)data & (targetTypeSize - 1)) != 0)
                throw new ArgumentException(SR.Argument_BadFieldForInitializeArray);

            if (!BitConverter.IsLittleEndian)
            {
                throw new PlatformNotSupportedException();
            }

            count = (int)(totalSize / targetTypeSize);
            ref byte dataRef = ref *(byte*)data; // Ref is extending the lifetime of the static field.
            GC.KeepAlive(fldInfo);

            return ref dataRef;
        }

        // GetObjectValue is intended to allow value classes to be manipulated as 'Object'
        // but have aliasing behavior of a value class.  The intent is that you would use
        // this function just before an assignment to a variable of type 'Object'.  If the
        // value being assigned is a mutable value class, then a shallow copy is returned
        // (because value classes have copy semantics), but otherwise the object itself
        // is returned.
        //
        // Note: VB calls this method when they're about to assign to an Object
        // or pass it as a parameter.  The goal is to make sure that boxed
        // value types work identical to unboxed value types - ie, they get
        // cloned when you pass them around, and are always passed by value.
        // Of course, reference types are not cloned.
        //
        [return: NotNullIfNotNull(nameof(obj))]
        public static unsafe object? GetObjectValue(object? obj)
        {
            if (obj == null)
                return null;

            MethodTable* pMT = GetMethodTable(obj);

            if (!pMT->IsValueType || pMT->IsPrimitive)
                return obj;

            // Technically we could return boxed DateTimes and Decimals without
            // copying them here, but VB realized that this would be a breaking change
            // for their customers.  So copy them.

            return obj.MemberwiseClone();
        }

        // RunClassConstructor causes the class constructor for the given type to be triggered
        // in the current domain.  After this call returns, the class constructor is guaranteed to
        // have at least been started by some thread.  In the absence of class constructor
        // deadlock conditions, the call is further guaranteed to have completed.
        //
        // This call will generate an exception if the specified class constructor threw an
        // exception when it ran.

        [LibraryImport(QCall, EntryPoint = "ReflectionInvocation_RunClassConstructor")]
        private static partial void RunClassConstructor(QCallTypeHandle type);

        [RequiresUnreferencedCode("Trimmer can't guarantee existence of class constructor")]
        public static void RunClassConstructor(RuntimeTypeHandle type)
        {
            RuntimeType rt = type.GetRuntimeType() ??
                throw new ArgumentException(SR.InvalidOperation_HandleIsNotInitialized, nameof(type));

            RunClassConstructor(new QCallTypeHandle(ref rt));
        }

        // RunModuleConstructor causes the module constructor for the given type to be triggered
        // in the current domain.  After this call returns, the module constructor is guaranteed to
        // have at least been started by some thread.  In the absence of module constructor
        // deadlock conditions, the call is further guaranteed to have completed.
        //
        // This call will generate an exception if the specified module constructor threw an
        // exception when it ran.

        [LibraryImport(QCall, EntryPoint = "ReflectionInvocation_RunModuleConstructor")]
        private static partial void RunModuleConstructor(QCallModule module);

        public static void RunModuleConstructor(ModuleHandle module)
        {
            RuntimeModule rm = module.GetRuntimeModule() ??
                throw new ArgumentException(SR.InvalidOperation_HandleIsNotInitialized, nameof(module));

            RunModuleConstructor(new QCallModule(ref rm));
        }

        [LibraryImport(QCall, EntryPoint = "ReflectionInvocation_CompileMethod")]
        internal static partial void CompileMethod(RuntimeMethodHandleInternal method);

        [LibraryImport(QCall, EntryPoint = "ReflectionInvocation_PrepareMethod")]
        private static unsafe partial void PrepareMethod(RuntimeMethodHandleInternal method, IntPtr* pInstantiation, int cInstantiation);

        public static void PrepareMethod(RuntimeMethodHandle method) => PrepareMethod(method, null);

        public static unsafe void PrepareMethod(RuntimeMethodHandle method, RuntimeTypeHandle[]? instantiation)
        {
            IRuntimeMethodInfo methodInfo = method.GetMethodInfo() ??
                throw new ArgumentException(SR.InvalidOperation_HandleIsNotInitialized, nameof(method));

            // defensive copy of user-provided array, per CopyRuntimeTypeHandles contract
            instantiation = (RuntimeTypeHandle[]?)instantiation?.Clone();

            ReadOnlySpan<IntPtr> instantiationHandles = RuntimeTypeHandle.CopyRuntimeTypeHandles(instantiation, stackScratch: stackalloc IntPtr[8]);
            fixed (IntPtr* pInstantiation = instantiationHandles)
            {
                PrepareMethod(methodInfo.Value, pInstantiation, instantiationHandles.Length);
                GC.KeepAlive(instantiation);
                GC.KeepAlive(methodInfo);
            }
        }

        [LibraryImport(QCall, EntryPoint = "ReflectionInvocation_PrepareDelegate")]
        private static partial void PrepareDelegate(ObjectHandleOnStack d);

        public static void PrepareDelegate(Delegate d)
        {
            if (d is null)
            {
                return;
            }

            PrepareDelegate(ObjectHandleOnStack.Create(ref d));
        }

        /// <summary>
        /// If a hash code has been assigned to the object, it is returned. Otherwise zero is
        /// returned.
        /// </summary>
        [MethodImpl(MethodImplOptions.InternalCall)]
        internal static extern int TryGetHashCode(object? o);

        [LibraryImport(QCall, EntryPoint = "ObjectNative_GetHashCodeSlow")]
        private static partial int GetHashCodeSlow(ObjectHandleOnStack o);

        public static int GetHashCode(object? o)
        {
            int hashCode = TryGetHashCode(o);
            if (hashCode == 0)
            {
                return GetHashCodeWorker(o);
            }
            return hashCode;

            [MethodImpl(MethodImplOptions.NoInlining)]
            static int GetHashCodeWorker(object? o)
            {
                if (o is null)
                {
                    return 0;
                }
                return GetHashCodeSlow(ObjectHandleOnStack.Create(ref o));
            }
        }

        public static new unsafe bool Equals(object? o1, object? o2)
        {
            // Compare by ref for normal classes, by value for value types.

            if (ReferenceEquals(o1, o2))
                return true;

            if (o1 is null || o2 is null)
                return false;

            MethodTable* pMT = GetMethodTable(o1);

            // If it's not a value class, don't compare by value
            if (!pMT->IsValueType)
                return false;

            // Make sure they are the same type.
            if (pMT != GetMethodTable(o2))
                return false;

            // Compare the contents
            return ContentEquals(o1, o2);
        }

        [MethodImpl(MethodImplOptions.InternalCall)]
        private static extern unsafe bool ContentEquals(object o1, object o2);

        [Obsolete("OffsetToStringData has been deprecated. Use string.GetPinnableReference() instead.")]
        public static int OffsetToStringData
        {
            // This offset is baked in by string indexer intrinsic, so there is no harm
            // in getting it baked in here as well.
            [NonVersionable]
            get =>
                // Number of bytes from the address pointed to by a reference to
                // a String to the first 16-bit character in the String.  Skip
                // over the MethodTable pointer, & String
                // length.  Of course, the String reference points to the memory
                // after the sync block, so don't count that.
                // This property allows C#'s fixed statement to work on Strings.
                // On 64 bit platforms, this should be 12 (8+4) and on 32 bit 8 (4+4).
#if TARGET_64BIT
                12;
#else // 32
                8;
#endif // TARGET_64BIT

        }

        // This method ensures that there is sufficient stack to execute the average Framework function.
        // If there is not enough stack, then it throws System.InsufficientExecutionStackException.
        // Note: this method is not to be confused with ProbeForSufficientStack.
        public static void EnsureSufficientExecutionStack()
        {
            if (!TryEnsureSufficientExecutionStack())
            {
                throw new InsufficientExecutionStackException();
            }
        }

        // This method ensures that there is sufficient stack to execute the average Framework function.
        // If there is not enough stack, then it return false.
        // Note: this method is not to be confused with ProbeForSufficientStack.
        [MethodImpl(MethodImplOptions.InternalCall)]
        public static extern bool TryEnsureSufficientExecutionStack();

        public static object GetUninitializedObject(
            // This API doesn't call any constructors, but the type needs to be seen as constructed.
            // A type is seen as constructed if a constructor is kept.
            // This obviously won't cover a type with no constructor. Reference types with no
            // constructor are an academic problem. Valuetypes with no constructors are a problem,
            // but IL Linker currently treats them as always implicitly boxed.
            [DynamicallyAccessedMembers(DynamicallyAccessedMemberTypes.PublicConstructors | DynamicallyAccessedMemberTypes.NonPublicConstructors)]
            Type type)
        {
            if (type is not RuntimeType rt)
            {
                ArgumentNullException.ThrowIfNull(type);
                throw new SerializationException(SR.Format(SR.Serialization_InvalidType, type));
            }

            return rt.GetUninitializedObject();
        }

        [LibraryImport(QCall, EntryPoint = "ObjectNative_AllocateUninitializedClone")]
        internal static partial void AllocateUninitializedClone(ObjectHandleOnStack objHandle);

        /// <returns>true if given type is bitwise equatable (memcmp can be used for equality checking)</returns>
        /// <remarks>
        /// Only use the result of this for Equals() comparison, not for CompareTo() comparison.
        /// </remarks>
        [Intrinsic]
        internal static bool IsBitwiseEquatable<T>()
        {
            // The body of this function will be replaced by the EE.
            // See getILIntrinsicImplementationForRuntimeHelpers for how this happens.
            throw new InvalidOperationException();
        }

        [Intrinsic]
        internal static bool EnumEquals<T>(T x, T y) where T : struct, Enum
        {
            // The body of this function will be replaced by the EE.
            // See getILIntrinsicImplementationForRuntimeHelpers for how this happens.
            return x.Equals(y);
        }

        [Intrinsic]
        internal static int EnumCompareTo<T>(T x, T y) where T : struct, Enum
        {
            // The body of this function will be replaced by the EE.
            // See getILIntrinsicImplementationForRuntimeHelpers for how this happens.
            return x.CompareTo(y);
        }

#if FEATURE_IJW
        [Intrinsic]
        internal static unsafe void CopyConstruct<T>(T* dest, T* src) where T : unmanaged
        {
            // The body of this function will be replaced by the EE.
            // See getILIntrinsicImplementationForRuntimeHelpers for how this happens.
            throw new InvalidOperationException();
        }
#endif

        internal static ref byte GetRawData(this object obj) =>
            ref Unsafe.As<RawData>(obj).Data;

        [MethodImpl(MethodImplOptions.AggressiveInlining)]
        internal static unsafe nuint GetRawObjectDataSize(object obj)
        {
            MethodTable* pMT = GetMethodTable(obj);

            // See comment on RawArrayData for details
            nuint rawSize = pMT->BaseSize - (nuint)(2 * sizeof(IntPtr));
            if (pMT->HasComponentSize)
                rawSize += (uint)Unsafe.As<RawArrayData>(obj).Length * (nuint)pMT->ComponentSize;

            GC.KeepAlive(obj); // Keep MethodTable alive

            return rawSize;
        }

        // Returns array element size.
        // Callers are required to keep obj alive
        internal static unsafe ushort GetElementSize(this Array array)
        {
            Debug.Assert(ObjectHasComponentSize(array));
            return GetMethodTable(array)->ComponentSize;
        }

        // Returns pointer to the multi-dimensional array bounds.
        [MethodImpl(MethodImplOptions.AggressiveInlining)]
        internal static unsafe ref int GetMultiDimensionalArrayBounds(Array array)
        {
            Debug.Assert(GetMultiDimensionalArrayRank(array) > 0);
            // See comment on RawArrayData for details
            return ref Unsafe.As<byte, int>(ref Unsafe.As<RawArrayData>(array).Data);
        }

        [MethodImpl(MethodImplOptions.AggressiveInlining)]
        internal static unsafe int GetMultiDimensionalArrayRank(Array array)
        {
            int rank = GetMethodTable(array)->MultiDimensionalArrayRank;
            GC.KeepAlive(array); // Keep MethodTable alive
            return rank;
        }

        // Returns true iff the object has a component size;
        // i.e., is variable length like System.String or Array.
        // Callers are required to keep obj alive
        [MethodImpl(MethodImplOptions.AggressiveInlining)]
        internal static unsafe bool ObjectHasComponentSize(object obj)
        {
            return GetMethodTable(obj)->HasComponentSize;
        }

        /// <summary>
        /// Boxes a given value using an input <see cref="MethodTable"/> to determine its type.
        /// </summary>
        /// <param name="methodTable">The <see cref="MethodTable"/> pointer to use to create the boxed instance.</param>
        /// <param name="data">A reference to the data to box.</param>
        /// <returns>A boxed instance of the value at <paramref name="data"/>.</returns>
        /// <remarks>This method includes proper handling for nullable value types as well.</remarks>
        [MethodImpl(MethodImplOptions.InternalCall)]
        internal static extern unsafe object? Box(MethodTable* methodTable, ref byte data);

        [MethodImpl(MethodImplOptions.InternalCall)]
        internal static extern unsafe void Unbox_Nullable(ref byte destination, MethodTable* toTypeHnd, object? obj);

        // Given an object reference, returns its MethodTable*.
        //
        // WARNING: The caller has to ensure that MethodTable* does not get unloaded. The most robust way
        // to achieve this is by using GC.KeepAlive on the object that the MethodTable* was fetched from, e.g.:
        //
        // MethodTable* pMT = GetMethodTable(o);
        //
        // ... work with pMT ...
        //
        // GC.KeepAlive(o);
        //
        [Intrinsic]
        internal static unsafe MethodTable* GetMethodTable(object obj) => GetMethodTable(obj);

        [LibraryImport(QCall, EntryPoint = "MethodTable_AreTypesEquivalent")]
        [return: MarshalAs(UnmanagedType.Bool)]
        internal static unsafe partial bool AreTypesEquivalent(MethodTable* pMTa, MethodTable* pMTb);

        /// <summary>
        /// Allocate memory that is associated with the <paramref name="type"/> and
        /// will be freed if and when the <see cref="Type"/> is unloaded.
        /// </summary>
        /// <param name="type">Type associated with the allocated memory.</param>
        /// <param name="size">Amount of memory in bytes to allocate.</param>
        /// <returns>The allocated memory</returns>
        public static IntPtr AllocateTypeAssociatedMemory(Type type, int size)
        {
            if (type is not RuntimeType rt)
                throw new ArgumentException(SR.Arg_MustBeType, nameof(type));

            ArgumentOutOfRangeException.ThrowIfNegative(size);

            return AllocateTypeAssociatedMemory(new QCallTypeHandle(ref rt), (uint)size);
        }

        [LibraryImport(QCall, EntryPoint = "RuntimeTypeHandle_AllocateTypeAssociatedMemory")]
        private static partial IntPtr AllocateTypeAssociatedMemory(QCallTypeHandle type, uint size);

        [MethodImpl(MethodImplOptions.InternalCall)]
        private static extern IntPtr AllocTailCallArgBufferWorker(int size, IntPtr gcDesc);

        private static IntPtr AllocTailCallArgBuffer(int size, IntPtr gcDesc)
        {
            IntPtr buffer = AllocTailCallArgBufferWorker(size, gcDesc);
            if (buffer == IntPtr.Zero)
            {
                throw new OutOfMemoryException();
            }
            return buffer;
        }

        [MethodImpl(MethodImplOptions.InternalCall)]
        private static extern unsafe TailCallTls* GetTailCallInfo(IntPtr retAddrSlot, IntPtr* retAddr);

        [StackTraceHidden]
        private static unsafe void DispatchTailCalls(
            IntPtr callersRetAddrSlot,
            delegate*<IntPtr, ref byte, PortableTailCallFrame*, void> callTarget,
            ref byte retVal)
        {
            IntPtr callersRetAddr;
            TailCallTls* tls = GetTailCallInfo(callersRetAddrSlot, &callersRetAddr);
            PortableTailCallFrame* prevFrame = tls->Frame;
            if (callersRetAddr == prevFrame->TailCallAwareReturnAddress)
            {
                prevFrame->NextCall = callTarget;
                return;
            }

            PortableTailCallFrame newFrame;
            // GC uses NextCall to keep LoaderAllocator alive after we link it below,
            // so we must null it out before that.
            newFrame.NextCall = null;

            try
            {
                tls->Frame = &newFrame;

                do
                {
                    callTarget(tls->ArgBuffer, ref retVal, &newFrame);
                    callTarget = newFrame.NextCall;
                } while (callTarget != null);
            }
            finally
            {
                tls->Frame = prevFrame;

                // If the arg buffer is reporting inst argument, it is safe to abandon it now
                if (tls->ArgBuffer != IntPtr.Zero && *(int*)tls->ArgBuffer == 1 /* TAILCALLARGBUFFER_INSTARG_ONLY */)
                {
                    *(int*)tls->ArgBuffer = 2 /* TAILCALLARGBUFFER_ABANDONED */;
                }
            }
        }

        /// <summary>
        /// Create a boxed object of the specified type from the data located at the target reference.
        /// </summary>
        /// <param name="target">The target data</param>
        /// <param name="type">The type of box to create.</param>
        /// <returns>A boxed object containing the specified data.</returns>
        /// <exception cref="ArgumentNullException">The specified type handle is <c>null</c>.</exception>
        /// <exception cref="ArgumentException">The specified type cannot have a boxed instance of itself created.</exception>
        /// <exception cref="NotSupportedException">The passed in type is a by-ref-like type.</exception>
        public static unsafe object? Box(ref byte target, RuntimeTypeHandle type)
        {
            if (type.IsNullHandle())
                ThrowHelper.ThrowArgumentNullException(ExceptionArgument.type);

            return type.GetRuntimeType().Box(ref target);
        }

        [LibraryImport(QCall, EntryPoint = "ReflectionInvocation_SizeOf")]
        [SuppressGCTransition]
        private static partial int SizeOf(QCallTypeHandle handle);

        /// <summary>
        /// Get the size of an object of the given type.
        /// </summary>
        /// <param name="type">The type to get the size of.</param>
        /// <returns>The size of instances of the type.</returns>
        /// <exception cref="ArgumentException">The passed-in type is not a valid type to get the size of.</exception>
        /// <remarks>
        /// This API returns the same value as <see cref="Unsafe.SizeOf{T}"/> for the type that <paramref name="type"/> represents.
        /// </remarks>
        public static unsafe int SizeOf(RuntimeTypeHandle type)
        {
            if (type.IsNullHandle())
                ThrowHelper.ThrowArgumentNullException(ExceptionArgument.type);

            int result = SizeOf(new QCallTypeHandle(ref type));

            if (result <= 0)
                throw new ArgumentException(SR.Arg_TypeNotSupported);

            return result;
        }
    }
    // Helper class to assist with unsafe pinning of arbitrary objects.
    // It's used by VM code.
    [NonVersionable] // This only applies to field layout
    internal sealed class RawData
    {
        public byte Data;
    }

    // CLR arrays are laid out in memory as follows (multidimensional array bounds are optional):
    // [ sync block || pMethodTable || num components || MD array bounds || array data .. ]
    //                 ^               ^                 ^                  ^ returned reference
    //                 |               |                 \-- ref Unsafe.As<RawArrayData>(array).Data
    //                 \-- array       \-- ref Unsafe.As<RawData>(array).Data
    // The BaseSize of an array includes all the fields before the array data,
    // including the sync block and method table. The reference to RawData.Data
    // points at the number of components, skipping over these two pointer-sized fields.
    [NonVersionable] // This only applies to field layout
    internal sealed class RawArrayData
    {
        public uint Length; // Array._numComponents padded to IntPtr
#if TARGET_64BIT
        public uint Padding;
#endif
        public byte Data;
    }

    // Subset of src\vm\methoddesc.hpp
    [StructLayout(LayoutKind.Sequential)]
    internal unsafe struct MethodDesc
    {
        public ushort Flags3AndTokenRemainder;
        public byte ChunkIndex;
        public byte Flags4; // Used to hold more flags
        public ushort SlotNumber; // The slot number of this MethodDesc in the vtable array.
        public ushort Flags; // See MethodDescFlags
        public IntPtr CodeData;

        [MethodImpl(MethodImplOptions.AggressiveInlining)]
        private MethodDescChunk* GetMethodDescChunk() => (MethodDescChunk*)(((byte*)Unsafe.AsPointer<MethodDesc>(ref this)) - (sizeof(MethodDescChunk) + ChunkIndex * sizeof(IntPtr)));

        public MethodTable* MethodTable => GetMethodDescChunk()->MethodTable;
    }

    [StructLayout(LayoutKind.Sequential)]
    internal unsafe struct MethodDescChunk
    {
        public MethodTable* MethodTable;
        public MethodDescChunk*  Next;
        public byte Size;        // The size of this chunk minus 1 (in multiples of MethodDesc::ALIGNMENT)
        public byte Count;       // The number of MethodDescs in this chunk minus 1
        public ushort FlagsAndTokenRange;
    }

    // Subset of src\vm\methodtable.h
    [StructLayout(LayoutKind.Explicit)]
    internal unsafe struct MethodTable
    {
        /// <summary>
        /// The low WORD of the first field is the component size for array and string types.
        /// </summary>
        [FieldOffset(0)]
        public ushort ComponentSize;

        /// <summary>
        /// The flags for the current method table (only for not array or string types).
        /// </summary>
        [FieldOffset(0)]
        private uint Flags;

        /// <summary>
        /// The base size of the type (used when allocating an instance on the heap).
        /// </summary>
        [FieldOffset(4)]
        public uint BaseSize;

        // See additional native members in methodtable.h, not needed here yet.
        // 0x8: m_dwFlags2 (additional flags and token in upper 24 bits)
        // 0xC: m_wNumVirtuals

        /// <summary>
        /// The number of interfaces implemented by the current type.
        /// </summary>
        [FieldOffset(0x0E)]
        public ushort InterfaceCount;

        // For DEBUG builds, there is a conditional field here (see methodtable.h again).
        // 0x10: debug_m_szClassName (display name of the class, for the debugger)

        /// <summary>
        /// A pointer to the parent method table for the current one.
        /// </summary>
        [FieldOffset(ParentMethodTableOffset)]
        public MethodTable* ParentMethodTable;

        // Additional conditional fields (see methodtable.h).
        // m_pModule

        /// <summary>
        /// A pointer to auxiliary data that is cold for method table.
        /// </summary>
        [FieldOffset(AuxiliaryDataOffset)]
        public MethodTableAuxiliaryData* AuxiliaryData;

        // union {
        //   m_pEEClass (pointer to the EE class)
        //   m_pCanonMT (pointer to the canonical method table)
        // }

        /// <summary>
        /// This element type handle is in a union with additional info or a pointer to the interface map.
        /// Which one is used is based on the specific method table being in used (so this field is not
        /// always guaranteed to actually be a pointer to a type handle for the element type of this type).
        /// </summary>
        [FieldOffset(ElementTypeOffset)]
        public void* ElementType;

        /// <summary>
        /// This interface map used to list out the set of interfaces. Only meaningful if InterfaceCount is non-zero.
        /// </summary>
        [FieldOffset(InterfaceMapOffset)]
        public MethodTable** InterfaceMap;

        // WFLAGS_LOW_ENUM
        private const uint enum_flag_GenericsMask = 0x00000030;
        private const uint enum_flag_GenericsMask_NonGeneric = 0x00000000; // no instantiation
        private const uint enum_flag_GenericsMask_GenericInst = 0x00000010; // regular instantiation, e.g. List<String>
        private const uint enum_flag_GenericsMask_SharedInst = 0x00000020; // shared instantiation, e.g. List<__Canon> or List<MyValueType<__Canon>>
        private const uint enum_flag_GenericsMask_TypicalInst = 0x00000030; // the type instantiated at its formal parameters, e.g. List<T>
        private const uint enum_flag_HasDefaultCtor = 0x00000200;
        private const uint enum_flag_IsByRefLike = 0x00001000;

        // WFLAGS_HIGH_ENUM
        private const uint enum_flag_ContainsGCPointers = 0x01000000;
        private const uint enum_flag_ContainsGenericVariables = 0x20000000;
        private const uint enum_flag_HasComponentSize = 0x80000000;
        private const uint enum_flag_HasTypeEquivalence = 0x02000000;
        private const uint enum_flag_HasFinalizer = 0x00100000;
        private const uint enum_flag_Category_Mask = 0x000F0000;
        private const uint enum_flag_Category_ValueType = 0x00040000;
        private const uint enum_flag_Category_Nullable = 0x00050000;
        private const uint enum_flag_Category_PrimitiveValueType = 0x00060000; // sub-category of ValueType, Enum or primitive value type
        private const uint enum_flag_Category_TruePrimitive = 0x00070000; // sub-category of ValueType, Primitive (ELEMENT_TYPE_I, etc.)
        private const uint enum_flag_Category_Array = 0x00080000;
        private const uint enum_flag_Category_Array_Mask = 0x000C0000;
        private const uint enum_flag_Category_ValueType_Mask = 0x000C0000;
        private const uint enum_flag_Category_Interface = 0x000C0000;
        // Types that require non-trivial interface cast have this bit set in the category
        private const uint enum_flag_NonTrivialInterfaceCast = 0x00080000 // enum_flag_Category_Array
                                                             | 0x40000000 // enum_flag_ComObject
                                                             | 0x10000000 // enum_flag_IDynamicInterfaceCastable;
                                                             | 0x00040000; // enum_flag_Category_ValueType

        private const int DebugClassNamePtr = // adjust for debug_m_szClassName
#if DEBUG
#if TARGET_64BIT
            8
#else
            4
#endif
#else
            0
#endif
            ;

        private const int ParentMethodTableOffset = 0x10 + DebugClassNamePtr;

#if TARGET_64BIT
        private const int AuxiliaryDataOffset = 0x20 + DebugClassNamePtr;
#else
        private const int AuxiliaryDataOffset = 0x18 + DebugClassNamePtr;
#endif

#if TARGET_64BIT
        private const int ElementTypeOffset = 0x30 + DebugClassNamePtr;
#else
        private const int ElementTypeOffset = 0x20 + DebugClassNamePtr;
#endif

#if TARGET_64BIT
        private const int InterfaceMapOffset = 0x38 + DebugClassNamePtr;
#else
        private const int InterfaceMapOffset = 0x24 + DebugClassNamePtr;
#endif

        public bool HasComponentSize => (Flags & enum_flag_HasComponentSize) != 0;

        public bool ContainsGCPointers => (Flags & enum_flag_ContainsGCPointers) != 0;

        public bool NonTrivialInterfaceCast => (Flags & enum_flag_NonTrivialInterfaceCast) != 0;

        public bool HasTypeEquivalence => (Flags & enum_flag_HasTypeEquivalence) != 0;

        public bool HasFinalizer => (Flags & enum_flag_HasFinalizer) != 0;

        internal static bool AreSameType(MethodTable* mt1, MethodTable* mt2) => mt1 == mt2;

        public bool HasDefaultConstructor => (Flags & (enum_flag_HasComponentSize | enum_flag_HasDefaultCtor)) == enum_flag_HasDefaultCtor;

        public bool IsMultiDimensionalArray
        {
            [MethodImpl(MethodImplOptions.AggressiveInlining)]
            get
            {
                Debug.Assert(HasComponentSize);
                // See comment on RawArrayData for details
                return BaseSize > (uint)(3 * sizeof(IntPtr));
            }
        }

        // Returns rank of multi-dimensional array rank, 0 for sz arrays
        public int MultiDimensionalArrayRank
        {
            [MethodImpl(MethodImplOptions.AggressiveInlining)]
            get
            {
                Debug.Assert(HasComponentSize);
                // See comment on RawArrayData for details
                return (int)((BaseSize - (uint)(3 * sizeof(IntPtr))) / (uint)(2 * sizeof(int)));
            }
        }

        public bool IsInterface => (Flags & enum_flag_Category_Mask) == enum_flag_Category_Interface;

        public bool IsValueType => (Flags & enum_flag_Category_ValueType_Mask) == enum_flag_Category_ValueType;

        public bool IsNullable => (Flags & enum_flag_Category_Mask) == enum_flag_Category_Nullable;

        public bool IsByRefLike => (Flags & (enum_flag_HasComponentSize | enum_flag_IsByRefLike)) == enum_flag_IsByRefLike;

        // Warning! UNLIKE the similarly named Reflection api, this method also returns "true" for Enums.
        public bool IsPrimitive => (Flags & enum_flag_Category_Mask) is enum_flag_Category_PrimitiveValueType or enum_flag_Category_TruePrimitive;

        public bool IsTruePrimitive => (Flags & enum_flag_Category_Mask) is enum_flag_Category_TruePrimitive;

        public bool IsArray => (Flags & enum_flag_Category_Array_Mask) == enum_flag_Category_Array;

        public bool HasInstantiation => (Flags & enum_flag_HasComponentSize) == 0 && (Flags & enum_flag_GenericsMask) != enum_flag_GenericsMask_NonGeneric;

        public bool IsGenericTypeDefinition => (Flags & (enum_flag_HasComponentSize | enum_flag_GenericsMask)) == enum_flag_GenericsMask_TypicalInst;

        public bool IsConstructedGenericType
        {
            get
            {
                uint genericsFlags = Flags & (enum_flag_HasComponentSize | enum_flag_GenericsMask);
                return genericsFlags == enum_flag_GenericsMask_GenericInst || genericsFlags == enum_flag_GenericsMask_SharedInst;
            }
        }

        public bool IsSharedByGenericInstantiations
        {
            get
            {
                uint genericsFlags = Flags & (enum_flag_HasComponentSize | enum_flag_GenericsMask);
                return genericsFlags == enum_flag_GenericsMask_SharedInst;
            }
        }

        public bool ContainsGenericVariables => (Flags & enum_flag_ContainsGenericVariables) != 0;

        /// <summary>
        /// Gets a <see cref="TypeHandle"/> for the element type of the current type.
        /// </summary>
        /// <remarks>This method should only be called when the current <see cref="MethodTable"/> instance represents an array or string type.</remarks>
        [MethodImpl(MethodImplOptions.AggressiveInlining)]
        public TypeHandle GetArrayElementTypeHandle()
        {
            Debug.Assert(HasComponentSize);

            return new(ElementType);
        }

        [MethodImpl(MethodImplOptions.InternalCall)]
        public extern uint GetNumInstanceFieldBytes();

        /// <summary>
        /// Get the <see cref="CorElementType"/> representing primitive-like type. Enums are represented by underlying type.
        /// </summary>
        /// <remarks>This method should only be called when <see cref="IsPrimitive"/> returns <see langword="true"/>.</remarks>
        [MethodImpl(MethodImplOptions.InternalCall)]
        public extern CorElementType GetPrimitiveCorElementType();

        /// <summary>
        /// Get the MethodTable in the type hierarchy of this MethodTable that has the same TypeDef/Module as parent.
        /// </summary>
        [MethodImpl(MethodImplOptions.InternalCall)]
        public extern MethodTable* GetMethodTableMatchingParentClass(MethodTable* parent);

        /// <summary>
        /// Given a statics pointer in the DynamicStaticsInfo, get the actual statics pointer.
        /// </summary>
        [MethodImpl(MethodImplOptions.InternalCall)]
        public static extern ref byte MaskStaticsPointer(ref byte staticsPtr);
    }

    [StructLayout(LayoutKind.Sequential)]
    internal unsafe ref struct DynamicStaticsInfo
    {
        public const int ISCLASSINITED = 1;
        public IntPtr _pGCStatics; // The ISCLASSINITED bit is set when the class is NOT initialized
        public IntPtr _pNonGCStatics; // The ISCLASSINITED bit is set when the class is NOT initialized
        public unsafe MethodTable* _methodTable;
    }

    [StructLayout(LayoutKind.Sequential)]
    internal unsafe ref struct GenericsStaticsInfo
    {
        // Pointer to field descs for statics
        public IntPtr _pFieldDescs;
        public DynamicStaticsInfo _dynamicStatics;
    };  // struct GenericsStaticsInfo

    [StructLayout(LayoutKind.Sequential)]
    internal unsafe ref struct ThreadStaticsInfo
    {
        public int NonGCTlsIndex;
        public int GCTlsIndex;
        public GenericsStaticsInfo _genericStatics;
    }

<<<<<<< HEAD
=======
    [StructLayout(LayoutKind.Sequential)]
    internal unsafe ref struct DynamicStaticsInfo
    {
        internal const int ISCLASSNOTINITED = 1;
        internal IntPtr _pGCStatics; // The ISCLASSNOTINITED bit is set when the class is NOT initialized
        internal IntPtr _pNonGCStatics; // The ISCLASSNOTINITED bit is set when the class is NOT initialized

        /// <summary>
        /// Given a statics pointer in the DynamicStaticsInfo, get the actual statics pointer.
        /// If the class it initialized, this mask is not necessary
        /// </summary>
        internal static ref byte MaskStaticsPointer(ref byte staticsPtr)
        {
            fixed (byte* p = &staticsPtr)
            {
                 return ref Unsafe.AsRef<byte>((byte*)((nuint)p & ~(nuint)DynamicStaticsInfo.ISCLASSNOTINITED));
            }
        }

        internal unsafe MethodTable* _methodTable;
    }

    [StructLayout(LayoutKind.Sequential)]
    internal unsafe ref struct GenericsStaticsInfo
    {
        // Pointer to field descs for statics
        internal IntPtr _pFieldDescs;
        internal DynamicStaticsInfo _dynamicStatics;
    }

    [StructLayout(LayoutKind.Sequential)]
    internal unsafe ref struct ThreadStaticsInfo
    {
        internal int _nonGCTlsIndex;
        internal int _gcTlsIndex;
        internal GenericsStaticsInfo _genericStatics;
    }

>>>>>>> 26612c84

    // Subset of src\vm\methodtable.h
    [StructLayout(LayoutKind.Sequential)]
    internal unsafe struct MethodTableAuxiliaryData
    {
        private uint Flags;
        private void* LoaderModule;
        private nint ExposedClassObjectRaw;

        private const uint enum_flag_HasCheckedCanCompareBitsOrUseFastGetHashCode = 0x0002;  // Whether we have checked the overridden Equals or GetHashCode
        private const uint enum_flag_CanCompareBitsOrUseFastGetHashCode = 0x0004;     // Is any field type or sub field type overridden Equals or GetHashCode

        private const uint enum_flag_Initialized                = 0x0001;
        private const uint enum_flag_HasCheckedStreamOverride   = 0x0400;
        private const uint enum_flag_StreamOverriddenRead       = 0x0800;
        private const uint enum_flag_StreamOverriddenWrite      = 0x1000;
        private const uint enum_flag_EnsuredInstanceActive      = 0x2000;


        public bool HasCheckedCanCompareBitsOrUseFastGetHashCode => (Flags & enum_flag_HasCheckedCanCompareBitsOrUseFastGetHashCode) != 0;

        public bool CanCompareBitsOrUseFastGetHashCode
        {
            get
            {
                Debug.Assert(HasCheckedCanCompareBitsOrUseFastGetHashCode);
                return (Flags & enum_flag_CanCompareBitsOrUseFastGetHashCode) != 0;
            }
        }

        public bool HasCheckedStreamOverride => (Flags & enum_flag_HasCheckedStreamOverride) != 0;

        public bool IsStreamOverriddenRead
        {
            get
            {
                Debug.Assert(HasCheckedStreamOverride);
                return (Flags & enum_flag_StreamOverriddenRead) != 0;
            }
        }

        public bool IsStreamOverriddenWrite
        {
            get
            {
                Debug.Assert(HasCheckedStreamOverride);
                return (Flags & enum_flag_StreamOverriddenWrite) != 0;
            }
        }

        public RuntimeType? ExposedClassObject
        {
            get
            {
                return *(RuntimeType*)Unsafe.AsPointer(ref ExposedClassObjectRaw);
            }
        }

        public bool IsClassInited => (Volatile.Read(ref Flags) & enum_flag_Initialized) != 0;

        public bool IsClassInitedAndActive => (Volatile.Read(ref Flags) & (enum_flag_Initialized | enum_flag_EnsuredInstanceActive)) == (enum_flag_Initialized | enum_flag_EnsuredInstanceActive);

        [MethodImpl(MethodImplOptions.AggressiveInlining)]
<<<<<<< HEAD
        public static DynamicStaticsInfo* GetDynamicStaticsInfo(MethodTableAuxiliaryData* pAuxiliaryData)
        {
            return (DynamicStaticsInfo*)(((byte*)pAuxiliaryData) - sizeof(DynamicStaticsInfo));
        }

        [MethodImpl(MethodImplOptions.AggressiveInlining)]
        public static ThreadStaticsInfo* GetThreadStaticsInfo(MethodTableAuxiliaryData* pAuxiliaryData)
        {
            return (ThreadStaticsInfo*)(((byte*)pAuxiliaryData) - sizeof(ThreadStaticsInfo));
=======
        public ref DynamicStaticsInfo GetDynamicStaticsInfo()
        {
            return ref Unsafe.Subtract(ref Unsafe.As<MethodTableAuxiliaryData, DynamicStaticsInfo>(ref this), 1);
        }

        [MethodImpl(MethodImplOptions.AggressiveInlining)]
        public ref ThreadStaticsInfo GetThreadStaticsInfo()
        {
            return ref Unsafe.Subtract(ref Unsafe.As<MethodTableAuxiliaryData, ThreadStaticsInfo>(ref this), 1);
>>>>>>> 26612c84
        }
    }

    /// <summary>
    /// A type handle, which can wrap either a pointer to a <c>TypeDesc</c> or to a <see cref="MethodTable"/>.
    /// </summary>
    internal readonly unsafe partial struct TypeHandle
    {
        // Subset of src\vm\typehandle.h

        /// <summary>
        /// The address of the current type handle object.
        /// </summary>
        private readonly void* m_asTAddr;

        [MethodImpl(MethodImplOptions.AggressiveInlining)]
        public TypeHandle(void* tAddr)
        {
            m_asTAddr = tAddr;
        }

        /// <summary>
        /// Gets whether the current instance wraps a <see langword="null"/> pointer.
        /// </summary>
        public bool IsNull => m_asTAddr is null;

        /// <summary>
        /// Gets whether or not this <see cref="TypeHandle"/> wraps a <c>TypeDesc</c> pointer.
        /// Only if this returns <see langword="false"/> it is safe to call <see cref="AsMethodTable"/>.
        /// </summary>
        public bool IsTypeDesc
        {
            [MethodImpl(MethodImplOptions.AggressiveInlining)]
            get => ((nint)m_asTAddr & 2) != 0;
        }

        /// <summary>
        /// Gets the <see cref="MethodTable"/> pointer wrapped by the current instance.
        /// </summary>
        /// <remarks>This is only safe to call if <see cref="IsTypeDesc"/> returned <see langword="false"/>.</remarks>
        [MethodImpl(MethodImplOptions.AggressiveInlining)]
        public MethodTable* AsMethodTable()
        {
            Debug.Assert(!IsTypeDesc);

            return (MethodTable*)m_asTAddr;
        }

        [MethodImpl(MethodImplOptions.AggressiveInlining)]
        public static TypeHandle TypeHandleOf<T>()
        {
            return new TypeHandle((void*)RuntimeTypeHandle.ToIntPtr(typeof(T).TypeHandle));
        }

        public static bool AreSameType(TypeHandle left, TypeHandle right) => left.m_asTAddr == right.m_asTAddr;

        [MethodImpl(MethodImplOptions.AggressiveInlining)]
        public bool CanCastTo(TypeHandle destTH)
        {
            if (m_asTAddr == destTH.m_asTAddr)
                return true;

            if (!IsTypeDesc && destTH.IsTypeDesc)
                return false;

            CastResult result = CastCache.TryGet(CastHelpers.s_table!, (nuint)m_asTAddr, (nuint)destTH.m_asTAddr);

            if (result != CastResult.MaybeCast)
                return result == CastResult.CanCast;

            return CanCastTo_NoCacheLookup(m_asTAddr, destTH.m_asTAddr);
        }

        public int GetCorElementType() => GetCorElementType(m_asTAddr);

        [LibraryImport(RuntimeHelpers.QCall, EntryPoint = "TypeHandle_CanCastTo_NoCacheLookup")]
        [return: MarshalAs(UnmanagedType.Bool)]
        private static partial bool CanCastTo_NoCacheLookup(void* fromTypeHnd, void* toTypeHnd);

        [SuppressGCTransition]
        [LibraryImport(RuntimeHelpers.QCall, EntryPoint = "TypeHandle_GetCorElementType")]
        private static partial int GetCorElementType(void* typeHnd);
    }

    // Helper structs used for tail calls via helper.
    [StructLayout(LayoutKind.Sequential)]
    internal unsafe struct PortableTailCallFrame
    {
        public IntPtr TailCallAwareReturnAddress;
        public delegate*<IntPtr, ref byte, PortableTailCallFrame*, void> NextCall;
    }

    [StructLayout(LayoutKind.Sequential)]
    internal unsafe struct TailCallTls
    {
        public PortableTailCallFrame* Frame;
        public IntPtr ArgBuffer;
    }
}<|MERGE_RESOLUTION|>--- conflicted
+++ resolved
@@ -888,33 +888,6 @@
     [StructLayout(LayoutKind.Sequential)]
     internal unsafe ref struct DynamicStaticsInfo
     {
-        public const int ISCLASSINITED = 1;
-        public IntPtr _pGCStatics; // The ISCLASSINITED bit is set when the class is NOT initialized
-        public IntPtr _pNonGCStatics; // The ISCLASSINITED bit is set when the class is NOT initialized
-        public unsafe MethodTable* _methodTable;
-    }
-
-    [StructLayout(LayoutKind.Sequential)]
-    internal unsafe ref struct GenericsStaticsInfo
-    {
-        // Pointer to field descs for statics
-        public IntPtr _pFieldDescs;
-        public DynamicStaticsInfo _dynamicStatics;
-    };  // struct GenericsStaticsInfo
-
-    [StructLayout(LayoutKind.Sequential)]
-    internal unsafe ref struct ThreadStaticsInfo
-    {
-        public int NonGCTlsIndex;
-        public int GCTlsIndex;
-        public GenericsStaticsInfo _genericStatics;
-    }
-
-<<<<<<< HEAD
-=======
-    [StructLayout(LayoutKind.Sequential)]
-    internal unsafe ref struct DynamicStaticsInfo
-    {
         internal const int ISCLASSNOTINITED = 1;
         internal IntPtr _pGCStatics; // The ISCLASSNOTINITED bit is set when the class is NOT initialized
         internal IntPtr _pNonGCStatics; // The ISCLASSNOTINITED bit is set when the class is NOT initialized
@@ -950,7 +923,6 @@
         internal GenericsStaticsInfo _genericStatics;
     }
 
->>>>>>> 26612c84
 
     // Subset of src\vm\methodtable.h
     [StructLayout(LayoutKind.Sequential)]
@@ -1014,17 +986,6 @@
         public bool IsClassInitedAndActive => (Volatile.Read(ref Flags) & (enum_flag_Initialized | enum_flag_EnsuredInstanceActive)) == (enum_flag_Initialized | enum_flag_EnsuredInstanceActive);
 
         [MethodImpl(MethodImplOptions.AggressiveInlining)]
-<<<<<<< HEAD
-        public static DynamicStaticsInfo* GetDynamicStaticsInfo(MethodTableAuxiliaryData* pAuxiliaryData)
-        {
-            return (DynamicStaticsInfo*)(((byte*)pAuxiliaryData) - sizeof(DynamicStaticsInfo));
-        }
-
-        [MethodImpl(MethodImplOptions.AggressiveInlining)]
-        public static ThreadStaticsInfo* GetThreadStaticsInfo(MethodTableAuxiliaryData* pAuxiliaryData)
-        {
-            return (ThreadStaticsInfo*)(((byte*)pAuxiliaryData) - sizeof(ThreadStaticsInfo));
-=======
         public ref DynamicStaticsInfo GetDynamicStaticsInfo()
         {
             return ref Unsafe.Subtract(ref Unsafe.As<MethodTableAuxiliaryData, DynamicStaticsInfo>(ref this), 1);
@@ -1034,7 +995,6 @@
         public ref ThreadStaticsInfo GetThreadStaticsInfo()
         {
             return ref Unsafe.Subtract(ref Unsafe.As<MethodTableAuxiliaryData, ThreadStaticsInfo>(ref this), 1);
->>>>>>> 26612c84
         }
     }
 
