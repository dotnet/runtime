// Licensed to the .NET Foundation under one or more agreements.
// The .NET Foundation licenses this file to you under the MIT license.

using System.Buffers.Binary;
using System.Diagnostics;
using System.Diagnostics.CodeAnalysis;
using System.Reflection;
using System.Runtime.InteropServices;
using System.Runtime.Serialization;
using System.Runtime.Versioning;
using System.Threading;
using System.Threading.Tasks;

namespace System.Runtime.CompilerServices
{
    internal struct ExecutionAndSyncBlockStore
    {
        // Store current ExecutionContext and SynchronizationContext as "previousXxx".
        // This allows us to restore them and undo any Context changes made in stateMachine.MoveNext
        // so that they won't "leak" out of the first await.
        public ExecutionContext? _previousExecutionCtx;
        public SynchronizationContext? _previousSyncCtx;
        public Thread _thread;

        public void Push()
        {
            _thread = Thread.CurrentThread;
            _previousExecutionCtx = _thread._executionContext;
            _previousSyncCtx = _thread._synchronizationContext;
        }

        public void Pop()
        {
            // The common case is that these have not changed, so avoid the cost of a write barrier if not needed.
            if (_previousSyncCtx != _thread._synchronizationContext)
            {
                // Restore changed SynchronizationContext back to previous
                _thread._synchronizationContext = _previousSyncCtx;
            }

            ExecutionContext? currentExecutionCtx = _thread._executionContext;
            if (_previousExecutionCtx != currentExecutionCtx)
            {
                ExecutionContext.RestoreChangedContextToThread(_thread, _previousExecutionCtx, currentExecutionCtx);
            }
        }
    }

    public static partial class RuntimeHelpers
    {
        [Intrinsic]
        public static unsafe void InitializeArray(Array array, RuntimeFieldHandle fldHandle)
        {
            if (array is null)
                ThrowHelper.ThrowArgumentNullException(ExceptionArgument.array);

            if (fldHandle.IsNullHandle())
                throw new ArgumentException(SR.Argument_InvalidHandle);

            IRuntimeFieldInfo fldInfo = fldHandle.GetRuntimeFieldInfo();

            if (!RuntimeFieldHandle.GetRVAFieldInfo(fldInfo.Value, out void* address, out uint size))
                throw new ArgumentException(SR.Argument_BadFieldForInitializeArray);

            // Note that we do not check that the field is actually in the PE file that is initializing
            // the array. Basically, the data being published can be accessed by anyone with the proper
            // permissions (C# marks these as assembly visibility, and thus are protected from outside
            // snooping)

            MethodTable* pMT = GetMethodTable(array);
            TypeHandle elementTH = pMT->GetArrayElementTypeHandle();

            if (elementTH.IsTypeDesc || !elementTH.AsMethodTable()->IsPrimitive) // Enum is included
                throw new ArgumentException(SR.Argument_BadArrayForInitializeArray);

            nuint totalSize = pMT->ComponentSize * array.NativeLength;

            // make certain you don't go off the end of the rva static
            if (totalSize > size)
                throw new ArgumentException(SR.Argument_BadFieldForInitializeArray);

            ref byte src = ref *(byte*)address; // Ref is extending the lifetime of the static field.
            GC.KeepAlive(fldInfo);

            ref byte dst = ref MemoryMarshal.GetArrayDataReference(array);

            Debug.Assert(!elementTH.AsMethodTable()->ContainsGCPointers);

            if (BitConverter.IsLittleEndian)
            {
                SpanHelpers.Memmove(ref dst, ref src, totalSize);
            }
            else
            {
                switch (pMT->ComponentSize)
                {
                    case sizeof(byte):
                        SpanHelpers.Memmove(ref dst, ref src, totalSize);
                        break;
                    case sizeof(ushort):
                        BinaryPrimitives.ReverseEndianness(
                            new ReadOnlySpan<ushort>(ref Unsafe.As<byte, ushort>(ref src), array.Length),
                            new Span<ushort>(ref Unsafe.As<byte, ushort>(ref dst), array.Length));
                        break;
                    case sizeof(uint):
                        BinaryPrimitives.ReverseEndianness(
                            new ReadOnlySpan<uint>(ref Unsafe.As<byte, uint>(ref src), array.Length),
                            new Span<uint>(ref Unsafe.As<byte, uint>(ref dst), array.Length));
                        break;
                    case sizeof(ulong):
                        BinaryPrimitives.ReverseEndianness(
                            new ReadOnlySpan<ulong>(ref Unsafe.As<byte, ulong>(ref src), array.Length),
                            new Span<ulong>(ref Unsafe.As<byte, ulong>(ref dst), array.Length));
                        break;
                    default:
                        Debug.Fail("Incorrect primitive type size!");
                        break;
                }
            }
        }

        private static unsafe ref byte GetSpanDataFrom(
            RuntimeFieldHandle fldHandle,
            RuntimeTypeHandle targetTypeHandle,
            out int count)
        {
            if (fldHandle.IsNullHandle())
                throw new ArgumentException(SR.Argument_InvalidHandle);

            IRuntimeFieldInfo fldInfo = fldHandle.GetRuntimeFieldInfo();

            if (!RuntimeFieldHandle.GetRVAFieldInfo(fldInfo.Value, out void* data, out uint totalSize))
                throw new ArgumentException(SR.Argument_BadFieldForInitializeArray);

            TypeHandle th = targetTypeHandle.GetRuntimeType().GetNativeTypeHandle();
            Debug.Assert(!th.IsTypeDesc); // TypeDesc can't be used as generic parameter
            MethodTable* targetMT = th.AsMethodTable();

            if (!targetMT->IsPrimitive) // Enum is included
                throw new ArgumentException(SR.Argument_BadArrayForInitializeArray);

            uint targetTypeSize = targetMT->GetNumInstanceFieldBytes();
            Debug.Assert(uint.IsPow2(targetTypeSize));

            if (((nuint)data & (targetTypeSize - 1)) != 0)
                throw new ArgumentException(SR.Argument_BadFieldForInitializeArray);

            if (!BitConverter.IsLittleEndian)
            {
                throw new PlatformNotSupportedException();
            }

            count = (int)(totalSize / targetTypeSize);
            ref byte dataRef = ref *(byte*)data; // Ref is extending the lifetime of the static field.
            GC.KeepAlive(fldInfo);

            return ref dataRef;
        }

        // GetObjectValue is intended to allow value classes to be manipulated as 'Object'
        // but have aliasing behavior of a value class.  The intent is that you would use
        // this function just before an assignment to a variable of type 'Object'.  If the
        // value being assigned is a mutable value class, then a shallow copy is returned
        // (because value classes have copy semantics), but otherwise the object itself
        // is returned.
        //
        // Note: VB calls this method when they're about to assign to an Object
        // or pass it as a parameter.  The goal is to make sure that boxed
        // value types work identical to unboxed value types - ie, they get
        // cloned when you pass them around, and are always passed by value.
        // Of course, reference types are not cloned.
        //
        [return: NotNullIfNotNull(nameof(obj))]
        public static unsafe object? GetObjectValue(object? obj)
        {
            if (obj == null)
                return null;

            MethodTable* pMT = GetMethodTable(obj);

            if (!pMT->IsValueType || pMT->IsPrimitive)
                return obj;

            // Technically we could return boxed DateTimes and Decimals without
            // copying them here, but VB realized that this would be a breaking change
            // for their customers.  So copy them.

            return obj.MemberwiseClone();
        }

        // RunClassConstructor causes the class constructor for the given type to be triggered
        // in the current domain.  After this call returns, the class constructor is guaranteed to
        // have at least been started by some thread.  In the absence of class constructor
        // deadlock conditions, the call is further guaranteed to have completed.
        //
        // This call will generate an exception if the specified class constructor threw an
        // exception when it ran.

        [LibraryImport(QCall, EntryPoint = "ReflectionInvocation_RunClassConstructor")]
        private static partial void RunClassConstructor(QCallTypeHandle type);

        [RequiresUnreferencedCode("Trimmer can't guarantee existence of class constructor")]
        public static void RunClassConstructor(RuntimeTypeHandle type)
        {
            RuntimeType rt = type.GetRuntimeType() ??
                throw new ArgumentException(SR.InvalidOperation_HandleIsNotInitialized, nameof(type));

            RunClassConstructor(new QCallTypeHandle(ref rt));
        }

        // RunModuleConstructor causes the module constructor for the given type to be triggered
        // in the current domain.  After this call returns, the module constructor is guaranteed to
        // have at least been started by some thread.  In the absence of module constructor
        // deadlock conditions, the call is further guaranteed to have completed.
        //
        // This call will generate an exception if the specified module constructor threw an
        // exception when it ran.

        [LibraryImport(QCall, EntryPoint = "ReflectionInvocation_RunModuleConstructor")]
        private static partial void RunModuleConstructor(QCallModule module);

        public static void RunModuleConstructor(ModuleHandle module)
        {
            RuntimeModule rm = module.GetRuntimeModule() ??
                throw new ArgumentException(SR.InvalidOperation_HandleIsNotInitialized, nameof(module));

            RunModuleConstructor(new QCallModule(ref rm));
        }

        [LibraryImport(QCall, EntryPoint = "ReflectionInvocation_CompileMethod")]
        internal static partial void CompileMethod(RuntimeMethodHandleInternal method);

        [LibraryImport(QCall, EntryPoint = "ReflectionInvocation_PrepareMethod")]
        private static unsafe partial void PrepareMethod(RuntimeMethodHandleInternal method, IntPtr* pInstantiation, int cInstantiation);

        public static void PrepareMethod(RuntimeMethodHandle method) => PrepareMethod(method, null);

        public static unsafe void PrepareMethod(RuntimeMethodHandle method, RuntimeTypeHandle[]? instantiation)
        {
            IRuntimeMethodInfo methodInfo = method.GetMethodInfo() ??
                throw new ArgumentException(SR.InvalidOperation_HandleIsNotInitialized, nameof(method));

            // defensive copy of user-provided array, per CopyRuntimeTypeHandles contract
            instantiation = (RuntimeTypeHandle[]?)instantiation?.Clone();

            ReadOnlySpan<IntPtr> instantiationHandles = RuntimeTypeHandle.CopyRuntimeTypeHandles(instantiation, stackScratch: stackalloc IntPtr[8]);
            fixed (IntPtr* pInstantiation = instantiationHandles)
            {
                PrepareMethod(methodInfo.Value, pInstantiation, instantiationHandles.Length);
                GC.KeepAlive(instantiation);
                GC.KeepAlive(methodInfo);
            }
        }

        [LibraryImport(QCall, EntryPoint = "ReflectionInvocation_PrepareDelegate")]
        private static partial void PrepareDelegate(ObjectHandleOnStack d);

        public static void PrepareDelegate(Delegate d)
        {
            if (d is null)
            {
                return;
            }

            PrepareDelegate(ObjectHandleOnStack.Create(ref d));
        }

        /// <summary>
        /// If a hash code has been assigned to the object, it is returned. Otherwise zero is
        /// returned.
        /// </summary>
        [MethodImpl(MethodImplOptions.InternalCall)]
        internal static extern int TryGetHashCode(object? o);

        [LibraryImport(QCall, EntryPoint = "ObjectNative_GetHashCodeSlow")]
        private static partial int GetHashCodeSlow(ObjectHandleOnStack o);

        public static int GetHashCode(object? o)
        {
            int hashCode = TryGetHashCode(o);
            if (hashCode == 0)
            {
                return GetHashCodeWorker(o);
            }
            return hashCode;

            [MethodImpl(MethodImplOptions.NoInlining)]
            static int GetHashCodeWorker(object? o)
            {
                if (o is null)
                {
                    return 0;
                }
                return GetHashCodeSlow(ObjectHandleOnStack.Create(ref o));
            }
        }

        public static new unsafe bool Equals(object? o1, object? o2)
        {
            // Compare by ref for normal classes, by value for value types.

            if (ReferenceEquals(o1, o2))
                return true;

            if (o1 is null || o2 is null)
                return false;

            MethodTable* pMT = GetMethodTable(o1);

            // If it's not a value class, don't compare by value
            if (!pMT->IsValueType)
                return false;

            // Make sure they are the same type.
            if (pMT != GetMethodTable(o2))
                return false;

            // Compare the contents
            return ContentEquals(o1, o2);
        }

        [MethodImpl(MethodImplOptions.InternalCall)]
        private static extern unsafe bool ContentEquals(object o1, object o2);

        [Obsolete("OffsetToStringData has been deprecated. Use string.GetPinnableReference() instead.")]
        public static int OffsetToStringData
        {
            // This offset is baked in by string indexer intrinsic, so there is no harm
            // in getting it baked in here as well.
            [NonVersionable]
            get =>
                // Number of bytes from the address pointed to by a reference to
                // a String to the first 16-bit character in the String.  Skip
                // over the MethodTable pointer, & String
                // length.  Of course, the String reference points to the memory
                // after the sync block, so don't count that.
                // This property allows C#'s fixed statement to work on Strings.
                // On 64 bit platforms, this should be 12 (8+4) and on 32 bit 8 (4+4).
#if TARGET_64BIT
                12;
#else // 32
                8;
#endif // TARGET_64BIT

        }

        // This method ensures that there is sufficient stack to execute the average Framework function.
        // If there is not enough stack, then it throws System.InsufficientExecutionStackException.
        // Note: this method is not to be confused with ProbeForSufficientStack.
        public static void EnsureSufficientExecutionStack()
        {
            if (!TryEnsureSufficientExecutionStack())
            {
                throw new InsufficientExecutionStackException();
            }
        }

        // This method ensures that there is sufficient stack to execute the average Framework function.
        // If there is not enough stack, then it return false.
        // Note: this method is not to be confused with ProbeForSufficientStack.
        [MethodImpl(MethodImplOptions.InternalCall)]
        public static extern bool TryEnsureSufficientExecutionStack();

        public static object GetUninitializedObject(
            // This API doesn't call any constructors, but the type needs to be seen as constructed.
            // A type is seen as constructed if a constructor is kept.
            // This obviously won't cover a type with no constructor. Reference types with no
            // constructor are an academic problem. Valuetypes with no constructors are a problem,
            // but IL Linker currently treats them as always implicitly boxed.
            [DynamicallyAccessedMembers(DynamicallyAccessedMemberTypes.PublicConstructors | DynamicallyAccessedMemberTypes.NonPublicConstructors)]
            Type type)
        {
            if (type is not RuntimeType rt)
            {
                ArgumentNullException.ThrowIfNull(type);
                throw new SerializationException(SR.Format(SR.Serialization_InvalidType, type));
            }

            return rt.GetUninitializedObject();
        }

        [LibraryImport(QCall, EntryPoint = "ObjectNative_AllocateUninitializedClone")]
        internal static partial void AllocateUninitializedClone(ObjectHandleOnStack objHandle);

        /// <returns>true if given type is bitwise equatable (memcmp can be used for equality checking)</returns>
        /// <remarks>
        /// Only use the result of this for Equals() comparison, not for CompareTo() comparison.
        /// </remarks>
        [Intrinsic]
        internal static bool IsBitwiseEquatable<T>()
        {
            // The body of this function will be replaced by the EE.
            // See getILIntrinsicImplementationForRuntimeHelpers for how this happens.
            throw new InvalidOperationException();
        }

        [Intrinsic]
        internal static bool EnumEquals<T>(T x, T y) where T : struct, Enum
        {
            // The body of this function will be replaced by the EE.
            // See getILIntrinsicImplementationForRuntimeHelpers for how this happens.
            return x.Equals(y);
        }

        [Intrinsic]
        internal static int EnumCompareTo<T>(T x, T y) where T : struct, Enum
        {
            // The body of this function will be replaced by the EE.
            // See getILIntrinsicImplementationForRuntimeHelpers for how this happens.
            return x.CompareTo(y);
        }

#if FEATURE_IJW
        [Intrinsic]
        internal static unsafe void CopyConstruct<T>(T* dest, T* src) where T : unmanaged
        {
            // The body of this function will be replaced by the EE.
            // See getILIntrinsicImplementationForRuntimeHelpers for how this happens.
            throw new InvalidOperationException();
        }
#endif

        internal static ref byte GetRawData(this object obj) =>
            ref Unsafe.As<RawData>(obj).Data;

        [MethodImpl(MethodImplOptions.AggressiveInlining)]
        internal static unsafe nuint GetRawObjectDataSize(object obj)
        {
            MethodTable* pMT = GetMethodTable(obj);

            // See comment on RawArrayData for details
            nuint rawSize = pMT->BaseSize - (nuint)(2 * sizeof(IntPtr));
            if (pMT->HasComponentSize)
                rawSize += (uint)Unsafe.As<RawArrayData>(obj).Length * (nuint)pMT->ComponentSize;

            GC.KeepAlive(obj); // Keep MethodTable alive

            return rawSize;
        }

        // Returns array element size.
        // Callers are required to keep obj alive
        internal static unsafe ushort GetElementSize(this Array array)
        {
            Debug.Assert(ObjectHasComponentSize(array));
            return GetMethodTable(array)->ComponentSize;
        }

        // Returns pointer to the multi-dimensional array bounds.
        [MethodImpl(MethodImplOptions.AggressiveInlining)]
        internal static unsafe ref int GetMultiDimensionalArrayBounds(Array array)
        {
            Debug.Assert(GetMultiDimensionalArrayRank(array) > 0);
            // See comment on RawArrayData for details
            return ref Unsafe.As<byte, int>(ref Unsafe.As<RawArrayData>(array).Data);
        }

        [MethodImpl(MethodImplOptions.AggressiveInlining)]
        internal static unsafe int GetMultiDimensionalArrayRank(Array array)
        {
            int rank = GetMethodTable(array)->MultiDimensionalArrayRank;
            GC.KeepAlive(array); // Keep MethodTable alive
            return rank;
        }

        // Returns true iff the object has a component size;
        // i.e., is variable length like System.String or Array.
        // Callers are required to keep obj alive
        [MethodImpl(MethodImplOptions.AggressiveInlining)]
        internal static unsafe bool ObjectHasComponentSize(object obj)
        {
            return GetMethodTable(obj)->HasComponentSize;
        }

        /// <summary>
        /// Boxes a given value using an input <see cref="MethodTable"/> to determine its type.
        /// </summary>
        /// <param name="methodTable">The <see cref="MethodTable"/> pointer to use to create the boxed instance.</param>
        /// <param name="data">A reference to the data to box.</param>
        /// <returns>A boxed instance of the value at <paramref name="data"/>.</returns>
        /// <remarks>This method includes proper handling for nullable value types as well.</remarks>
        [MethodImpl(MethodImplOptions.InternalCall)]
        internal static extern unsafe object? Box(MethodTable* methodTable, ref byte data);

        // Given an object reference, returns its MethodTable*.
        //
        // WARNING: The caller has to ensure that MethodTable* does not get unloaded. The most robust way
        // to achieve this is by using GC.KeepAlive on the object that the MethodTable* was fetched from, e.g.:
        //
        // MethodTable* pMT = GetMethodTable(o);
        //
        // ... work with pMT ...
        //
        // GC.KeepAlive(o);
        //
        [Intrinsic]
        internal static unsafe MethodTable* GetMethodTable(object obj) => GetMethodTable(obj);

        [LibraryImport(QCall, EntryPoint = "MethodTable_AreTypesEquivalent")]
        [return: MarshalAs(UnmanagedType.Bool)]
        internal static unsafe partial bool AreTypesEquivalent(MethodTable* pMTa, MethodTable* pMTb);

        /// <summary>
        /// Allocate memory that is associated with the <paramref name="type"/> and
        /// will be freed if and when the <see cref="Type"/> is unloaded.
        /// </summary>
        /// <param name="type">Type associated with the allocated memory.</param>
        /// <param name="size">Amount of memory in bytes to allocate.</param>
        /// <returns>The allocated memory</returns>
        public static IntPtr AllocateTypeAssociatedMemory(Type type, int size)
        {
            if (type is not RuntimeType rt)
                throw new ArgumentException(SR.Arg_MustBeType, nameof(type));

            ArgumentOutOfRangeException.ThrowIfNegative(size);

            return AllocateTypeAssociatedMemory(new QCallTypeHandle(ref rt), (uint)size);
        }

        [LibraryImport(QCall, EntryPoint = "RuntimeTypeHandle_AllocateTypeAssociatedMemory")]
        private static partial IntPtr AllocateTypeAssociatedMemory(QCallTypeHandle type, uint size);

        [MethodImpl(MethodImplOptions.InternalCall)]
        private static extern IntPtr AllocTailCallArgBufferWorker(int size, IntPtr gcDesc);

        private static IntPtr AllocTailCallArgBuffer(int size, IntPtr gcDesc)
        {
            IntPtr buffer = AllocTailCallArgBufferWorker(size, gcDesc);
            if (buffer == IntPtr.Zero)
            {
                throw new OutOfMemoryException();
            }
            return buffer;
        }

        [MethodImpl(MethodImplOptions.InternalCall)]
        private static extern unsafe TailCallTls* GetTailCallInfo(IntPtr retAddrSlot, IntPtr* retAddr);

        [StackTraceHidden]
        private static unsafe void DispatchTailCalls(
            IntPtr callersRetAddrSlot,
            delegate*<IntPtr, ref byte, PortableTailCallFrame*, void> callTarget,
            ref byte retVal)
        {
            IntPtr callersRetAddr;
            TailCallTls* tls = GetTailCallInfo(callersRetAddrSlot, &callersRetAddr);
            PortableTailCallFrame* prevFrame = tls->Frame;
            if (callersRetAddr == prevFrame->TailCallAwareReturnAddress)
            {
                prevFrame->NextCall = callTarget;
                return;
            }

            PortableTailCallFrame newFrame;
            // GC uses NextCall to keep LoaderAllocator alive after we link it below,
            // so we must null it out before that.
            newFrame.NextCall = null;

            try
            {
                tls->Frame = &newFrame;

                do
                {
                    callTarget(tls->ArgBuffer, ref retVal, &newFrame);
                    callTarget = newFrame.NextCall;
                } while (callTarget != null);
            }
            finally
            {
                tls->Frame = prevFrame;

                // If the arg buffer is reporting inst argument, it is safe to abandon it now
                if (tls->ArgBuffer != IntPtr.Zero && *(int*)tls->ArgBuffer == 1 /* TAILCALLARGBUFFER_INSTARG_ONLY */)
                {
                    *(int*)tls->ArgBuffer = 2 /* TAILCALLARGBUFFER_ABANDONED */;
                }
            }
        }

        private static Continuation AllocContinuation(Continuation prevContinuation, nuint numGCRefs, nuint dataSize)
        {
            Continuation newContinuation = new Continuation { Data = new byte[dataSize], GCData = new object[numGCRefs] };
            prevContinuation.Next = newContinuation;
            return newContinuation;
        }

        private static unsafe Continuation AllocContinuationMethod(Continuation prevContinuation, nuint numGCRefs, nuint dataSize, MethodDesc* method)
        {
            LoaderAllocator loaderAllocator = RuntimeMethodHandle.GetLoaderAllocator(new RuntimeMethodHandleInternal((IntPtr)method));
            object?[] gcData;
            if (loaderAllocator != null)
            {
                gcData = new object[numGCRefs + 1];
                gcData[numGCRefs] = loaderAllocator;
            }
            else
            {
                gcData = new object[numGCRefs];
            }

            Continuation newContinuation = new Continuation { Data = new byte[dataSize], GCData = gcData };
            prevContinuation.Next = newContinuation;
            return newContinuation;
        }

        private static unsafe Continuation AllocContinuationClass(Continuation prevContinuation, nuint numGCRefs, nuint dataSize, MethodTable* methodTable)
        {
            IntPtr loaderAllocatorHandle = methodTable->GetLoaderAllocatorHandle();
            object?[] gcData;
            if (loaderAllocatorHandle != IntPtr.Zero)
            {
                gcData = new object[numGCRefs + 1];
                gcData[numGCRefs] = GCHandle.FromIntPtr(loaderAllocatorHandle).Target;
            }
            else
            {
                gcData = new object[numGCRefs];
            }

            Continuation newContinuation = new Continuation { Data = new byte[dataSize], GCData = gcData };
            prevContinuation.Next = newContinuation;
            return newContinuation;
        }

        private struct RuntimeAsyncAwaitState
        {
            public Continuation? SentinelContinuation;
            public INotifyCompletion? Notifier;
        }

        [ThreadStatic]
        private static RuntimeAsyncAwaitState t_runtimeAsyncAwaitState;

        [Intrinsic]
        private static void SuspendAsync2(Continuation continuation) => throw new UnreachableException();

        private struct AwaitableProxy : ICriticalNotifyCompletion
        {
            private readonly INotifyCompletion _notifier;

            public AwaitableProxy(INotifyCompletion notifier)
            {
                _notifier = notifier;
            }

            public bool IsCompleted => false;

            public void OnCompleted(Action action)
            {
                _notifier!.OnCompleted(action);
            }

            public AwaitableProxy GetAwaiter() { return this; }

            public void UnsafeOnCompleted(Action action)
            {
                if (_notifier is ICriticalNotifyCompletion criticalNotification)
                {
                    criticalNotification.UnsafeOnCompleted(action);
                }
                else
                {
                    _notifier!.OnCompleted(action);
                }
            }

            public void GetResult() {}
        }

        private static Continuation UnlinkHeadContinuation(out AwaitableProxy awaitableProxy)
        {
            ref RuntimeAsyncAwaitState state = ref t_runtimeAsyncAwaitState;
            awaitableProxy = new AwaitableProxy(state.Notifier!);
            state.Notifier = null;

            Continuation sentinelContinuation = state.SentinelContinuation!;
            Continuation head = sentinelContinuation.Next!;
            sentinelContinuation.Next = null;
            return head;
        }

        private static async Task<T?> FinalizeTaskReturningThunk<T>(Continuation continuation)
        {
            Continuation finalContinuation = new Continuation();

            // Note that the exact location the return value is placed is tied
            // into getAsyncResumptionStub in the VM, so do not change this
            // without also changing that code (and the JIT).
            if (IsReferenceOrContainsReferences<T>())
            {
                finalContinuation.Flags = CorInfoContinuationFlags.CORINFO_CONTINUATION_RESULT_IN_GCDATA | CorInfoContinuationFlags.CORINFO_CONTINUATION_NEEDS_EXCEPTION;
                finalContinuation.GCData = new object[1];
            }
            else
            {
                finalContinuation.Flags = CorInfoContinuationFlags.CORINFO_CONTINUATION_NEEDS_EXCEPTION;
                finalContinuation.Data = new byte[Unsafe.SizeOf<T>()];
            }

            continuation.Next = finalContinuation;

            while (true)
            {
                Continuation headContinuation = UnlinkHeadContinuation(out var awaitableProxy);
                await awaitableProxy;
                Continuation? finalResult = DispatchContinuations(headContinuation);
                if (finalResult != null)
                {
                    Debug.Assert(finalResult == finalContinuation);
                    if (IsReferenceOrContainsReferences<T>())
                    {
                        return (T?)finalResult.GCData![0];
                    }
                    else
                    {
                        return Unsafe.As<byte, T>(ref finalResult.Data![0]);
                    }
                }
            }
        }

        private static async Task FinalizeTaskReturningThunk(Continuation continuation)
        {
            Continuation finalContinuation = new Continuation
            {
                Flags = CorInfoContinuationFlags.CORINFO_CONTINUATION_NEEDS_EXCEPTION,
            };
            continuation.Next = finalContinuation;

            while (true)
            {
                Continuation headContinuation = UnlinkHeadContinuation(out var awaitableProxy);
                await awaitableProxy;
                Continuation? finalResult = DispatchContinuations(headContinuation);
                if (finalResult != null)
                {
                    Debug.Assert(finalResult == finalContinuation);
                    return;
                }
            }
        }

        private static async ValueTask<T?> FinalizeValueTaskReturningThunk<T>(Continuation continuation)
        {
            Continuation finalContinuation = new Continuation();

            // Note that the exact location the return value is placed is tied
            // into getAsyncResumptionStub in the VM, so do not change this
            // without also changing that code (and the JIT).
            if (IsReferenceOrContainsReferences<T>())
            {
                finalContinuation.Flags = CorInfoContinuationFlags.CORINFO_CONTINUATION_RESULT_IN_GCDATA | CorInfoContinuationFlags.CORINFO_CONTINUATION_NEEDS_EXCEPTION;
                finalContinuation.GCData = new object[1];
            }
            else
            {
                finalContinuation.Flags = CorInfoContinuationFlags.CORINFO_CONTINUATION_NEEDS_EXCEPTION;
                finalContinuation.Data = new byte[Unsafe.SizeOf<T>()];
            }

            continuation.Next = finalContinuation;

            while (true)
            {
                Continuation headContinuation = UnlinkHeadContinuation(out var awaitableProxy);
                await awaitableProxy;
                Continuation? finalResult = DispatchContinuations(headContinuation);
                if (finalResult != null)
                {
                    Debug.Assert(finalResult == finalContinuation);
                    if (IsReferenceOrContainsReferences<T>())
                    {
                        return (T?)finalResult.GCData![0];
                    }
                    else
                    {
                        return Unsafe.As<byte, T>(ref finalResult.Data![0]);
                    }
                }
            }
        }

        private static async ValueTask FinalizeValueTaskReturningThunk(Continuation continuation)
        {
            Continuation finalContinuation = new Continuation
            {
                Flags = CorInfoContinuationFlags.CORINFO_CONTINUATION_NEEDS_EXCEPTION,
            };
            continuation.Next = finalContinuation;

            while (true)
            {
                Continuation headContinuation = UnlinkHeadContinuation(out var awaitableProxy);
                await awaitableProxy;
                Continuation? finalResult = DispatchContinuations(headContinuation);
                if (finalResult != null)
                {
                    Debug.Assert(finalResult == finalContinuation);
                    return;
                }
            }
        }

        // Return a continuation object if that is the one which has the final
        // result of the Task, if the real output of the series of continuations was
        // an exception, it is allowed to propagate out.
        // OR
        // return NULL to indicate that this isn't yet done.
        private static unsafe Continuation? DispatchContinuations(Continuation? continuation)
        {
            Debug.Assert(continuation != null);

            while (true)
            {
                Continuation? newContinuation;
                try
                {
                    newContinuation = continuation.Resume(continuation);
                }
                catch (Exception ex)
                {
                    continuation = UnwindToPossibleHandler(continuation);
                    if (continuation.Resume == null)
                    {
                        throw;
                    }

                    continuation.GCData![(continuation.Flags & CorInfoContinuationFlags.CORINFO_CONTINUATION_RESULT_IN_GCDATA) != 0 ? 1 : 0] = ex;
                    continue;
                }

                if (newContinuation != null)
                {
                    newContinuation.Next = continuation.Next;
                    return null;
                }

                continuation = continuation.Next;
                Debug.Assert(continuation != null);

                if (continuation.Resume == null)
                {
                    return continuation; // Return the result containing Continuation
                }
            }
        }

        private static Continuation UnwindToPossibleHandler(Continuation continuation)
        {
            while (true)
            {
                Debug.Assert(continuation.Next != null);
                continuation = continuation.Next;
                if ((continuation.Flags & CorInfoContinuationFlags.CORINFO_CONTINUATION_NEEDS_EXCEPTION) != 0)
                    return continuation;
            }
        }

        /// <summary>
        /// Create a boxed object of the specified type from the data located at the target reference.
        /// </summary>
        /// <param name="target">The target data</param>
        /// <param name="type">The type of box to create.</param>
        /// <returns>A boxed object containing the specified data.</returns>
        /// <exception cref="ArgumentNullException">The specified type handle is <c>null</c>.</exception>
        /// <exception cref="ArgumentException">The specified type cannot have a boxed instance of itself created.</exception>
        /// <exception cref="NotSupportedException">The passed in type is a by-ref-like type.</exception>
        public static unsafe object? Box(ref byte target, RuntimeTypeHandle type)
        {
            if (type.IsNullHandle())
                ThrowHelper.ThrowArgumentNullException(ExceptionArgument.type);

            return type.GetRuntimeType().Box(ref target);
        }

        [LibraryImport(QCall, EntryPoint = "ReflectionInvocation_SizeOf")]
        [SuppressGCTransition]
        private static partial int SizeOf(QCallTypeHandle handle);

        /// <summary>
        /// Get the size of an object of the given type.
        /// </summary>
        /// <param name="type">The type to get the size of.</param>
        /// <returns>The size of instances of the type.</returns>
        /// <exception cref="ArgumentException">The passed-in type is not a valid type to get the size of.</exception>
        /// <remarks>
        /// This API returns the same value as <see cref="Unsafe.SizeOf{T}"/> for the type that <paramref name="type"/> represents.
        /// </remarks>
        public static unsafe int SizeOf(RuntimeTypeHandle type)
        {
            if (type.IsNullHandle())
                ThrowHelper.ThrowArgumentNullException(ExceptionArgument.type);

            int result = SizeOf(new QCallTypeHandle(ref type));

            if (result <= 0)
                throw new ArgumentException(SR.Arg_TypeNotSupported);

            return result;
        }
    }

    // Helper class to assist with unsafe pinning of arbitrary objects.
    // It's used by VM code.
    [NonVersionable] // This only applies to field layout
    internal sealed class RawData
    {
        public byte Data;
    }

    // CLR arrays are laid out in memory as follows (multidimensional array bounds are optional):
    // [ sync block || pMethodTable || num components || MD array bounds || array data .. ]
    //                 ^               ^                 ^                  ^ returned reference
    //                 |               |                 \-- ref Unsafe.As<RawArrayData>(array).Data
    //                 \-- array       \-- ref Unsafe.As<RawData>(array).Data
    // The BaseSize of an array includes all the fields before the array data,
    // including the sync block and method table. The reference to RawData.Data
    // points at the number of components, skipping over these two pointer-sized fields.
    [NonVersionable] // This only applies to field layout
    internal sealed class RawArrayData
    {
        public uint Length; // Array._numComponents padded to IntPtr
#if TARGET_64BIT
        public uint Padding;
#endif
        public byte Data;
    }

    // Subset of src\vm\methoddesc.hpp
    [StructLayout(LayoutKind.Sequential)]
    internal unsafe struct MethodDesc
    {
        public ushort Flags3AndTokenRemainder;
        public byte ChunkIndex;
        public byte Flags4; // Used to hold more flags
        public ushort SlotNumber; // The slot number of this MethodDesc in the vtable array.
        public ushort Flags; // See MethodDescFlags
        public IntPtr CodeData;

        [MethodImpl(MethodImplOptions.AggressiveInlining)]
        private MethodDescChunk* GetMethodDescChunk() => (MethodDescChunk*)(((byte*)Unsafe.AsPointer<MethodDesc>(ref this)) - (sizeof(MethodDescChunk) + ChunkIndex * sizeof(IntPtr)));

        public MethodTable* MethodTable => GetMethodDescChunk()->MethodTable;
    }

    [StructLayout(LayoutKind.Sequential)]
    internal unsafe struct MethodDescChunk
    {
        public MethodTable* MethodTable;
        public MethodDescChunk*  Next;
        public byte Size;        // The size of this chunk minus 1 (in multiples of MethodDesc::ALIGNMENT)
        public byte Count;       // The number of MethodDescs in this chunk minus 1
        public ushort FlagsAndTokenRange;
    }

    // Subset of src\vm\methodtable.h
    [StructLayout(LayoutKind.Explicit)]
    internal unsafe struct MethodTable
    {
        /// <summary>
        /// The low WORD of the first field is the component size for array and string types.
        /// </summary>
        [FieldOffset(0)]
        public ushort ComponentSize;

        /// <summary>
        /// The flags for the current method table (only for not array or string types).
        /// </summary>
        [FieldOffset(0)]
        private uint Flags;

        /// <summary>
        /// The base size of the type (used when allocating an instance on the heap).
        /// </summary>
        [FieldOffset(4)]
        public uint BaseSize;

        // See additional native members in methodtable.h, not needed here yet.
        // 0x8: m_dwFlags2 (additional flags and token in upper 24 bits)
        // 0xC: m_wNumVirtuals

        /// <summary>
        /// The number of interfaces implemented by the current type.
        /// </summary>
        [FieldOffset(0x0E)]
        public ushort InterfaceCount;

        // For DEBUG builds, there is a conditional field here (see methodtable.h again).
        // 0x10: debug_m_szClassName (display name of the class, for the debugger)

        /// <summary>
        /// A pointer to the parent method table for the current one.
        /// </summary>
        [FieldOffset(ParentMethodTableOffset)]
        public MethodTable* ParentMethodTable;

        // Additional conditional fields (see methodtable.h).
        // m_pModule

        /// <summary>
        /// A pointer to auxiliary data that is cold for method table.
        /// </summary>
        [FieldOffset(AuxiliaryDataOffset)]
        public MethodTableAuxiliaryData* AuxiliaryData;

        // union {
        //   m_pEEClass (pointer to the EE class)
        //   m_pCanonMT (pointer to the canonical method table)
        // }

        /// <summary>
        /// This element type handle is in a union with additional info or a pointer to the interface map.
        /// Which one is used is based on the specific method table being in used (so this field is not
        /// always guaranteed to actually be a pointer to a type handle for the element type of this type).
        /// </summary>
        [FieldOffset(ElementTypeOffset)]
        public void* ElementType;

        /// <summary>
        /// The PerInstInfo is used to describe the generic arguments and dictionary of this type.
        /// It points at a structure defined as PerInstInfo in C++, which is an array of pointers to generic
        /// dictionaries, which then point to the actual type arguments + the contents of the generic dictionary.
        /// The size of the PerInstInfo is defined in the negative space of that structure, and the size of the
        /// generic dictionary is described in the DictionaryLayout of the associated canonical MethodTable.
        /// </summary>
        [FieldOffset(ElementTypeOffset)]
        public MethodTable*** PerInstInfo;

        /// <summary>
        /// This interface map used to list out the set of interfaces. Only meaningful if InterfaceCount is non-zero.
        /// </summary>
        [FieldOffset(InterfaceMapOffset)]
        public MethodTable** InterfaceMap;

        /// <summary>
        /// This is used to hold the nullable unbox data for nullable value types.
        /// </summary>
        [FieldOffset(InterfaceMapOffset)]
#if TARGET_64BIT
        public uint NullableValueAddrOffset;
#else
        public byte NullableValueAddrOffset;
#endif

#if TARGET_64BIT
        [FieldOffset(InterfaceMapOffset + 4)]
        public uint NullableValueSize;
#else
        [FieldOffset(InterfaceMapOffset)]
        private uint NullableValueSizeEncoded;
        public uint NullableValueSize => NullableValueSizeEncoded >> 8;
#endif

        // WFLAGS_LOW_ENUM
        private const uint enum_flag_GenericsMask = 0x00000030;
        private const uint enum_flag_GenericsMask_NonGeneric = 0x00000000; // no instantiation
        private const uint enum_flag_GenericsMask_GenericInst = 0x00000010; // regular instantiation, e.g. List<String>
        private const uint enum_flag_GenericsMask_SharedInst = 0x00000020; // shared instantiation, e.g. List<__Canon> or List<MyValueType<__Canon>>
        private const uint enum_flag_GenericsMask_TypicalInst = 0x00000030; // the type instantiated at its formal parameters, e.g. List<T>
        private const uint enum_flag_HasDefaultCtor = 0x00000200;
        private const uint enum_flag_IsByRefLike = 0x00001000;

        // WFLAGS_HIGH_ENUM
        private const uint enum_flag_ContainsGCPointers = 0x01000000;
        private const uint enum_flag_ContainsGenericVariables = 0x20000000;
        private const uint enum_flag_HasComponentSize = 0x80000000;
#if FEATURE_TYPEEQUIVALENCE
        private const uint enum_flag_HasTypeEquivalence = 0x02000000;
#endif // FEATURE_TYPEEQUIVALENCE
        private const uint enum_flag_HasFinalizer = 0x00100000;
        private const uint enum_flag_Category_Mask = 0x000F0000;
        private const uint enum_flag_Category_ValueType = 0x00040000;
        private const uint enum_flag_Category_Nullable = 0x00050000;
        private const uint enum_flag_Category_IsPrimitiveMask = 0x000E0000;
        private const uint enum_flag_Category_PrimitiveValueType = 0x00060000; // sub-category of ValueType, Enum or primitive value type
        private const uint enum_flag_Category_TruePrimitive = 0x00070000; // sub-category of ValueType, Primitive (ELEMENT_TYPE_I, etc.)
        private const uint enum_flag_Category_Array = 0x00080000;
        private const uint enum_flag_Category_Array_Mask = 0x000C0000;
        private const uint enum_flag_Category_ValueType_Mask = 0x000C0000;
        private const uint enum_flag_Category_Interface = 0x000C0000;
        // Types that require non-trivial interface cast have this bit set in the category
        private const uint enum_flag_NonTrivialInterfaceCast = 0x00080000 // enum_flag_Category_Array
                                                             | 0x40000000 // enum_flag_ComObject
                                                             | 0x10000000 // enum_flag_IDynamicInterfaceCastable;
                                                             | 0x00040000; // enum_flag_Category_ValueType

        private const int DebugClassNamePtr = // adjust for debug_m_szClassName
#if DEBUG
#if TARGET_64BIT
            8
#else
            4
#endif
#else
            0
#endif
            ;

        private const int ParentMethodTableOffset = 0x10 + DebugClassNamePtr;

#if TARGET_64BIT
        private const int AuxiliaryDataOffset = 0x20 + DebugClassNamePtr;
#else
        private const int AuxiliaryDataOffset = 0x18 + DebugClassNamePtr;
#endif

#if TARGET_64BIT
        private const int ElementTypeOffset = 0x30 + DebugClassNamePtr;
#else
        private const int ElementTypeOffset = 0x20 + DebugClassNamePtr;
#endif

#if TARGET_64BIT
        private const int InterfaceMapOffset = 0x38 + DebugClassNamePtr;
#else
        private const int InterfaceMapOffset = 0x24 + DebugClassNamePtr;
#endif

        public bool HasComponentSize => (Flags & enum_flag_HasComponentSize) != 0;

        public bool ContainsGCPointers => (Flags & enum_flag_ContainsGCPointers) != 0;

        public bool NonTrivialInterfaceCast => (Flags & enum_flag_NonTrivialInterfaceCast) != 0;

#if FEATURE_TYPEEQUIVALENCE
        public bool HasTypeEquivalence => (Flags & enum_flag_HasTypeEquivalence) != 0;
#endif // FEATURE_TYPEEQUIVALENCE

        public bool HasFinalizer => (Flags & enum_flag_HasFinalizer) != 0;

        internal static bool AreSameType(MethodTable* mt1, MethodTable* mt2) => mt1 == mt2;

        public bool HasDefaultConstructor => (Flags & (enum_flag_HasComponentSize | enum_flag_HasDefaultCtor)) == enum_flag_HasDefaultCtor;

        public bool IsMultiDimensionalArray
        {
            [MethodImpl(MethodImplOptions.AggressiveInlining)]
            get
            {
                Debug.Assert(HasComponentSize);
                // See comment on RawArrayData for details
                return BaseSize > (uint)(3 * sizeof(IntPtr));
            }
        }

        // Returns rank of multi-dimensional array rank, 0 for sz arrays
        public int MultiDimensionalArrayRank
        {
            [MethodImpl(MethodImplOptions.AggressiveInlining)]
            get
            {
                Debug.Assert(HasComponentSize);
                // See comment on RawArrayData for details
                return (int)((BaseSize - (uint)(3 * sizeof(IntPtr))) / (uint)(2 * sizeof(int)));
            }
        }

        public bool IsInterface => (Flags & enum_flag_Category_Mask) == enum_flag_Category_Interface;

        public bool IsValueType => (Flags & enum_flag_Category_ValueType_Mask) == enum_flag_Category_ValueType;


        public bool IsNullable { [MethodImpl(MethodImplOptions.AggressiveInlining)] get { return (Flags & enum_flag_Category_Mask) == enum_flag_Category_Nullable; } }

        public bool IsByRefLike => (Flags & (enum_flag_HasComponentSize | enum_flag_IsByRefLike)) == enum_flag_IsByRefLike;

        // Warning! UNLIKE the similarly named Reflection api, this method also returns "true" for Enums.
        public bool IsPrimitive => (Flags & enum_flag_Category_IsPrimitiveMask) == enum_flag_Category_PrimitiveValueType;

        public bool IsTruePrimitive => (Flags & enum_flag_Category_Mask) is enum_flag_Category_TruePrimitive;

        public bool IsArray => (Flags & enum_flag_Category_Array_Mask) == enum_flag_Category_Array;

        public bool HasInstantiation => (Flags & enum_flag_HasComponentSize) == 0 && (Flags & enum_flag_GenericsMask) != enum_flag_GenericsMask_NonGeneric;

        public bool IsGenericTypeDefinition => (Flags & (enum_flag_HasComponentSize | enum_flag_GenericsMask)) == enum_flag_GenericsMask_TypicalInst;

        public bool IsConstructedGenericType
        {
            get
            {
                uint genericsFlags = Flags & (enum_flag_HasComponentSize | enum_flag_GenericsMask);
                return genericsFlags == enum_flag_GenericsMask_GenericInst || genericsFlags == enum_flag_GenericsMask_SharedInst;
            }
        }

        public bool IsSharedByGenericInstantiations
        {
            get
            {
                uint genericsFlags = Flags & (enum_flag_HasComponentSize | enum_flag_GenericsMask);
                return genericsFlags == enum_flag_GenericsMask_SharedInst;
            }
        }

        public bool ContainsGenericVariables => (Flags & enum_flag_ContainsGenericVariables) != 0;

        /// <summary>
        /// Gets a <see cref="TypeHandle"/> for the element type of the current type.
        /// </summary>
        /// <remarks>This method should only be called when the current <see cref="MethodTable"/> instance represents an array or string type.</remarks>
        [MethodImpl(MethodImplOptions.AggressiveInlining)]
        public TypeHandle GetArrayElementTypeHandle()
        {
            Debug.Assert(HasComponentSize);

            return new(ElementType);
        }

        [MethodImpl(MethodImplOptions.InternalCall)]
        public extern uint GetNumInstanceFieldBytes();

        /// <summary>
        /// Get the <see cref="CorElementType"/> representing primitive-like type. Enums are represented by underlying type.
        /// </summary>
        /// <remarks>This method should only be called when <see cref="IsPrimitive"/> returns <see langword="true"/>.</remarks>
        [MethodImpl(MethodImplOptions.InternalCall)]
        public extern CorElementType GetPrimitiveCorElementType();

        /// <summary>
        /// Get the MethodTable in the type hierarchy of this MethodTable that has the same TypeDef/Module as parent.
        /// </summary>
        [MethodImpl(MethodImplOptions.InternalCall)]
        public extern MethodTable* GetMethodTableMatchingParentClass(MethodTable* parent);

        [MethodImpl(MethodImplOptions.InternalCall)]
<<<<<<< HEAD
        public extern IntPtr GetLoaderAllocatorHandle();
=======
        public extern MethodTable* InstantiationArg0();

        [MethodImpl(MethodImplOptions.AggressiveInlining)]
        public uint GetNullableNumInstanceFieldBytes()
        {
            Debug.Assert(IsNullable);
            Debug.Assert((NullableValueAddrOffset + NullableValueSize) == GetNumInstanceFieldBytes());
            return NullableValueAddrOffset + NullableValueSize;
        }

        [MethodImpl(MethodImplOptions.AggressiveInlining)]
        public uint GetNumInstanceFieldBytesIfContainsGCPointers()
        {
            // If the type ContainsGCPointers, we can compute the size without resorting to loading the BaseSizePadding field from the EEClass

            Debug.Assert(ContainsGCPointers);
            Debug.Assert((BaseSize - (nuint)(2 * sizeof(IntPtr)) == GetNumInstanceFieldBytes()));
            return BaseSize - (uint)(2 * sizeof(IntPtr));
        }
>>>>>>> 040cbe27
    }

    [StructLayout(LayoutKind.Sequential)]
    internal unsafe ref struct DynamicStaticsInfo
    {
        internal const int ISCLASSNOTINITED = 1;
        internal IntPtr _pGCStatics; // The ISCLASSNOTINITED bit is set when the class is NOT initialized
        internal IntPtr _pNonGCStatics; // The ISCLASSNOTINITED bit is set when the class is NOT initialized

        /// <summary>
        /// Given a statics pointer in the DynamicStaticsInfo, get the actual statics pointer.
        /// If the class it initialized, this mask is not necessary
        /// </summary>
        internal static ref byte MaskStaticsPointer(ref byte staticsPtr)
        {
            fixed (byte* p = &staticsPtr)
            {
                 return ref Unsafe.AsRef<byte>((byte*)((nuint)p & ~(nuint)DynamicStaticsInfo.ISCLASSNOTINITED));
            }
        }

        internal unsafe MethodTable* _methodTable;
    }

    [StructLayout(LayoutKind.Sequential)]
    internal unsafe ref struct GenericsStaticsInfo
    {
        // Pointer to field descs for statics
        internal IntPtr _pFieldDescs;
        internal DynamicStaticsInfo _dynamicStatics;
    }

    [StructLayout(LayoutKind.Sequential)]
    internal unsafe ref struct ThreadStaticsInfo
    {
        internal int _nonGCTlsIndex;
        internal int _gcTlsIndex;
        internal GenericsStaticsInfo _genericStatics;
    }


    // Subset of src\vm\methodtable.h
    [StructLayout(LayoutKind.Sequential)]
    internal unsafe struct MethodTableAuxiliaryData
    {
        private uint Flags;
        private void* LoaderModule;
        private nint ExposedClassObjectRaw;

        private const uint enum_flag_HasCheckedCanCompareBitsOrUseFastGetHashCode = 0x0002;  // Whether we have checked the overridden Equals or GetHashCode
        private const uint enum_flag_CanCompareBitsOrUseFastGetHashCode = 0x0004;     // Is any field type or sub field type overridden Equals or GetHashCode

        private const uint enum_flag_Initialized                = 0x0001;
        private const uint enum_flag_HasCheckedStreamOverride   = 0x0400;
        private const uint enum_flag_StreamOverriddenRead       = 0x0800;
        private const uint enum_flag_StreamOverriddenWrite      = 0x1000;
        private const uint enum_flag_EnsuredInstanceActive      = 0x2000;


        public bool HasCheckedCanCompareBitsOrUseFastGetHashCode => (Flags & enum_flag_HasCheckedCanCompareBitsOrUseFastGetHashCode) != 0;

        public bool CanCompareBitsOrUseFastGetHashCode
        {
            get
            {
                Debug.Assert(HasCheckedCanCompareBitsOrUseFastGetHashCode);
                return (Flags & enum_flag_CanCompareBitsOrUseFastGetHashCode) != 0;
            }
        }

        public bool HasCheckedStreamOverride => (Flags & enum_flag_HasCheckedStreamOverride) != 0;

        public bool IsStreamOverriddenRead
        {
            get
            {
                Debug.Assert(HasCheckedStreamOverride);
                return (Flags & enum_flag_StreamOverriddenRead) != 0;
            }
        }

        public bool IsStreamOverriddenWrite
        {
            get
            {
                Debug.Assert(HasCheckedStreamOverride);
                return (Flags & enum_flag_StreamOverriddenWrite) != 0;
            }
        }

        public RuntimeType? ExposedClassObject
        {
            get
            {
                return *(RuntimeType*)Unsafe.AsPointer(ref ExposedClassObjectRaw);
            }
        }

        public bool IsClassInited => (Volatile.Read(ref Flags) & enum_flag_Initialized) != 0;

        public bool IsClassInitedAndActive => (Volatile.Read(ref Flags) & (enum_flag_Initialized | enum_flag_EnsuredInstanceActive)) == (enum_flag_Initialized | enum_flag_EnsuredInstanceActive);

        [MethodImpl(MethodImplOptions.AggressiveInlining)]
        public ref DynamicStaticsInfo GetDynamicStaticsInfo()
        {
            return ref Unsafe.Subtract(ref Unsafe.As<MethodTableAuxiliaryData, DynamicStaticsInfo>(ref this), 1);
        }

        [MethodImpl(MethodImplOptions.AggressiveInlining)]
        public ref ThreadStaticsInfo GetThreadStaticsInfo()
        {
            return ref Unsafe.Subtract(ref Unsafe.As<MethodTableAuxiliaryData, ThreadStaticsInfo>(ref this), 1);
        }
    }

    /// <summary>
    /// A type handle, which can wrap either a pointer to a <c>TypeDesc</c> or to a <see cref="MethodTable"/>.
    /// </summary>
    internal readonly unsafe partial struct TypeHandle
    {
        // Subset of src\vm\typehandle.h

        /// <summary>
        /// The address of the current type handle object.
        /// </summary>
        private readonly void* m_asTAddr;

        [MethodImpl(MethodImplOptions.AggressiveInlining)]
        public TypeHandle(void* tAddr)
        {
            m_asTAddr = tAddr;
        }

        /// <summary>
        /// Gets whether the current instance wraps a <see langword="null"/> pointer.
        /// </summary>
        public bool IsNull => m_asTAddr is null;

        /// <summary>
        /// Gets whether or not this <see cref="TypeHandle"/> wraps a <c>TypeDesc</c> pointer.
        /// Only if this returns <see langword="false"/> it is safe to call <see cref="AsMethodTable"/>.
        /// </summary>
        public bool IsTypeDesc
        {
            [MethodImpl(MethodImplOptions.AggressiveInlining)]
            get => ((nint)m_asTAddr & 2) != 0;
        }

        /// <summary>
        /// Gets the <see cref="MethodTable"/> pointer wrapped by the current instance.
        /// </summary>
        /// <remarks>This is only safe to call if <see cref="IsTypeDesc"/> returned <see langword="false"/>.</remarks>
        [MethodImpl(MethodImplOptions.AggressiveInlining)]
        public MethodTable* AsMethodTable()
        {
            Debug.Assert(!IsTypeDesc);

            return (MethodTable*)m_asTAddr;
        }

        [MethodImpl(MethodImplOptions.AggressiveInlining)]
        public static TypeHandle TypeHandleOf<T>()
        {
            return new TypeHandle((void*)RuntimeTypeHandle.ToIntPtr(typeof(T).TypeHandle));
        }

        public static bool AreSameType(TypeHandle left, TypeHandle right) => left.m_asTAddr == right.m_asTAddr;

        public int GetCorElementType() => GetCorElementType(m_asTAddr);

        [MethodImpl(MethodImplOptions.AggressiveInlining)]
        public bool CanCastTo(TypeHandle destTH)
        {
            return TryCanCastTo(this, destTH) switch
            {
                CastResult.CanCast => true,
                CastResult.CannotCast => false,

                // Regular casting does not allow T to be cast to Nullable<T>.
                // See TypeHandle::CanCastTo()
                _ => CanCastToWorker(this, destTH, nullableCast: false)
            };
        }

        [MethodImpl(MethodImplOptions.AggressiveInlining)]
        public static bool CanCastToForReflection(TypeHandle srcTH, TypeHandle destTH)
        {
            return TryCanCastTo(srcTH, destTH) switch
            {
                CastResult.CanCast => true,
                CastResult.CannotCast => false,

                 // Reflection allows T to be cast to Nullable<T>.
                 // See ObjIsInstanceOfCore()
                _ => CanCastToWorker(srcTH, destTH, nullableCast: true)
            };
        }

        [MethodImpl(MethodImplOptions.AggressiveInlining)]
        private static CastResult TryCanCastTo(TypeHandle srcTH, TypeHandle destTH)
        {
            // See TypeHandle::CanCastToCached() for duplicate quick checks.
            if (srcTH.m_asTAddr == destTH.m_asTAddr)
                return CastResult.CanCast;

            if (!srcTH.IsTypeDesc && destTH.IsTypeDesc)
                return CastResult.CannotCast;

            return CastCache.TryGet(CastHelpers.s_table!, (nuint)srcTH.m_asTAddr, (nuint)destTH.m_asTAddr);
        }

        [MethodImpl(MethodImplOptions.NoInlining)]
        private static bool CanCastToWorker(TypeHandle srcTH, TypeHandle destTH, bool nullableCast)
        {
            if (!srcTH.IsTypeDesc
                && !destTH.IsTypeDesc
                && CastHelpers.IsNullableForType(destTH.AsMethodTable(), srcTH.AsMethodTable()))
            {
                return nullableCast;
            }

            return CanCastTo_NoCacheLookup(srcTH.m_asTAddr, destTH.m_asTAddr) != Interop.BOOL.FALSE;
        }

        [LibraryImport(RuntimeHelpers.QCall, EntryPoint = "TypeHandle_CanCastTo_NoCacheLookup")]
        private static partial Interop.BOOL CanCastTo_NoCacheLookup(void* fromTypeHnd, void* toTypeHnd);

        [SuppressGCTransition]
        [LibraryImport(RuntimeHelpers.QCall, EntryPoint = "TypeHandle_GetCorElementType")]
        private static partial int GetCorElementType(void* typeHnd);
    }

    // Helper structs used for tail calls via helper.
    [StructLayout(LayoutKind.Sequential)]
    internal unsafe struct PortableTailCallFrame
    {
        public IntPtr TailCallAwareReturnAddress;
        public delegate*<IntPtr, ref byte, PortableTailCallFrame*, void> NextCall;
    }

    [StructLayout(LayoutKind.Sequential)]
    internal unsafe struct TailCallTls
    {
        public PortableTailCallFrame* Frame;
        public IntPtr ArgBuffer;
    }

    [Flags]
    internal enum CorInfoContinuationFlags
    {
        // Whether or not the continuation expects the result to be boxed and
        // placed in the GCData array at index 0. Not set if the callee is void.
        CORINFO_CONTINUATION_RESULT_IN_GCDATA = 1,
        // If this bit is set the continuation resumes inside a try block and thus
        // if an exception is being propagated, needs to be resumed. The exception
        // should be placed at index 0 or 1 depending on whether the continuation
        // also expects a result.
        CORINFO_CONTINUATION_NEEDS_EXCEPTION = 2,
        // If this bit is set the continuation has an OSR IL offset saved in the
        // beginning of 'Data'.
        CORINFO_CONTINUATION_OSR_IL_OFFSET_IN_DATA = 4,
    }

    internal sealed unsafe class Continuation
    {
        public Continuation? Next;
        public delegate*<Continuation, Continuation?> Resume;
        public uint State;
        public CorInfoContinuationFlags Flags;

        // Data and GCData contain the state of the continuation.
        // Note: The JIT is ultimately responsible for laying out these arrays.
        // However, other parts of the system depend on the layout to
        // know where to locate or place various pieces of data:
        //
        // 1. Resumption stubs need to know where to place the return value
        // inside the next continuation. If the return value has GC references
        // then it is boxed and placed at GCData[0]; otherwise, it is placed
        // inside Data at offset 0 if
        // CORINFO_CONTINUATION_OSR_IL_OFFSET_IN_DATA is NOT set and otherwise
        // at offset 4.
        //
        // 2. Likewise, Finalize[Value]TaskReturningThunk needs to know from
        // where to extract the return value.
        //
        // 3. The dispatcher needs to know where to place the exception inside
        // the next continuation with a handler. Continuations with handlers
        // have CORINFO_CONTINUATION_NEEDS_EXCEPTION set. The exception is
        // placed at GCData[0] if CORINFO_CONTINUATION_RESULT_IN_GCDATA is NOT
        // set, and otherwise at GCData[1].
        //
        public byte[]? Data;
        public object?[]? GCData;
    }
}<|MERGE_RESOLUTION|>--- conflicted
+++ resolved
@@ -1225,9 +1225,6 @@
         public extern MethodTable* GetMethodTableMatchingParentClass(MethodTable* parent);
 
         [MethodImpl(MethodImplOptions.InternalCall)]
-<<<<<<< HEAD
-        public extern IntPtr GetLoaderAllocatorHandle();
-=======
         public extern MethodTable* InstantiationArg0();
 
         [MethodImpl(MethodImplOptions.AggressiveInlining)]
@@ -1247,7 +1244,9 @@
             Debug.Assert((BaseSize - (nuint)(2 * sizeof(IntPtr)) == GetNumInstanceFieldBytes()));
             return BaseSize - (uint)(2 * sizeof(IntPtr));
         }
->>>>>>> 040cbe27
+
+        [MethodImpl(MethodImplOptions.InternalCall)]
+        public extern IntPtr GetLoaderAllocatorHandle();
     }
 
     [StructLayout(LayoutKind.Sequential)]
