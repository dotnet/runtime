// Licensed to the .NET Foundation under one or more agreements.
// The .NET Foundation licenses this file to you under the MIT license.

using System.Diagnostics;
using System.Diagnostics.CodeAnalysis;
using System.Reflection;
using System.Runtime.CompilerServices;
using System.Runtime.InteropServices;
using System.Runtime.Serialization;
using System.Runtime.Versioning;
using System.Threading;

namespace System.Runtime.CompilerServices
{
    public static partial class RuntimeHelpers
    {
        [Intrinsic]
        [MethodImpl(MethodImplOptions.InternalCall)]
        public static extern void InitializeArray(Array array, RuntimeFieldHandle fldHandle);

        [MethodImpl(MethodImplOptions.InternalCall)]
        private static extern unsafe void* GetSpanDataFrom(
            RuntimeFieldHandle fldHandle,
            RuntimeTypeHandle targetTypeHandle,
            out int count);

        // GetObjectValue is intended to allow value classes to be manipulated as 'Object'
        // but have aliasing behavior of a value class.  The intent is that you would use
        // this function just before an assignment to a variable of type 'Object'.  If the
        // value being assigned is a mutable value class, then a shallow copy is returned
        // (because value classes have copy semantics), but otherwise the object itself
        // is returned.
        //
        // Note: VB calls this method when they're about to assign to an Object
        // or pass it as a parameter.  The goal is to make sure that boxed
        // value types work identical to unboxed value types - ie, they get
        // cloned when you pass them around, and are always passed by value.
        // Of course, reference types are not cloned.
        //
        [return: NotNullIfNotNull(nameof(obj))]
        public static unsafe object? GetObjectValue(object? obj)
        {
            if (obj == null)
                return null;

            MethodTable* pMT = GetMethodTable(obj);

            if (!pMT->IsValueType || pMT->IsPrimitive)
                return obj;

            // Technically we could return boxed DateTimes and Decimals without
            // copying them here, but VB realized that this would be a breaking change
            // for their customers.  So copy them.

            return obj.MemberwiseClone();
        }

        // RunClassConstructor causes the class constructor for the given type to be triggered
        // in the current domain.  After this call returns, the class constructor is guaranteed to
        // have at least been started by some thread.  In the absence of class constructor
        // deadlock conditions, the call is further guaranteed to have completed.
        //
        // This call will generate an exception if the specified class constructor threw an
        // exception when it ran.

        [LibraryImport(QCall, EntryPoint = "ReflectionInvocation_RunClassConstructor")]
        private static partial void RunClassConstructor(QCallTypeHandle type);

        [RequiresUnreferencedCode("Trimmer can't guarantee existence of class constructor")]
        public static void RunClassConstructor(RuntimeTypeHandle type)
        {
            RuntimeType rt = type.GetRuntimeType();
            if (rt is null)
                throw new ArgumentException(SR.InvalidOperation_HandleIsNotInitialized, nameof(type));

            RunClassConstructor(new QCallTypeHandle(ref rt));
        }

        // RunModuleConstructor causes the module constructor for the given type to be triggered
        // in the current domain.  After this call returns, the module constructor is guaranteed to
        // have at least been started by some thread.  In the absence of module constructor
        // deadlock conditions, the call is further guaranteed to have completed.
        //
        // This call will generate an exception if the specified module constructor threw an
        // exception when it ran.

        [LibraryImport(QCall, EntryPoint = "ReflectionInvocation_RunModuleConstructor")]
        private static partial void RunModuleConstructor(QCallModule module);

        public static void RunModuleConstructor(ModuleHandle module)
        {
            RuntimeModule rm = module.GetRuntimeModule();
            if (rm is null)
                throw new ArgumentException(SR.InvalidOperation_HandleIsNotInitialized, nameof(module));

            RunModuleConstructor(new QCallModule(ref rm));
        }

        [LibraryImport(QCall, EntryPoint = "ReflectionInvocation_CompileMethod")]
        internal static partial void CompileMethod(RuntimeMethodHandleInternal method);

        [LibraryImport(QCall, EntryPoint = "ReflectionInvocation_PrepareMethod")]
        private static unsafe partial void PrepareMethod(RuntimeMethodHandleInternal method, IntPtr* pInstantiation, int cInstantiation);

        public static void PrepareMethod(RuntimeMethodHandle method) => PrepareMethod(method, null);

        public static unsafe void PrepareMethod(RuntimeMethodHandle method, RuntimeTypeHandle[]? instantiation)
        {
            IRuntimeMethodInfo methodInfo = method.GetMethodInfo();
            if (methodInfo == null)
                throw new ArgumentException(SR.InvalidOperation_HandleIsNotInitialized, nameof(method));

            // defensive copy of user-provided array, per CopyRuntimeTypeHandles contract
            instantiation = (RuntimeTypeHandle[]?)instantiation?.Clone();

            ReadOnlySpan<IntPtr> instantiationHandles = RuntimeTypeHandle.CopyRuntimeTypeHandles(instantiation, stackScratch: stackalloc IntPtr[8]);
            fixed (IntPtr* pInstantiation = instantiationHandles)
            {
                PrepareMethod(methodInfo.Value, pInstantiation, instantiationHandles.Length);
                GC.KeepAlive(instantiation);
                GC.KeepAlive(methodInfo);
            }
        }

        [MethodImpl(MethodImplOptions.InternalCall)]
        public static extern void PrepareDelegate(Delegate d);

        [MethodImpl(MethodImplOptions.InternalCall)]
        public static extern int GetHashCode(object? o);

        /// <summary>
        /// If a hash code has been assigned to the object, it is returned. Otherwise zero is
        /// returned.
        /// </summary>
        /// <remarks>
        /// The advantage of this over <see cref="GetHashCode" /> is that it avoids assigning a hash
        /// code to the object if it does not already have one.
        /// </remarks>
        [MethodImpl(MethodImplOptions.InternalCall)]
        internal static extern int TryGetHashCode(object o);

        public static new unsafe bool Equals(object? o1, object? o2)
        {
            // Compare by ref for normal classes, by value for value types.

            if (ReferenceEquals(o1, o2))
                return true;

            if (o1 is null || o2 is null)
                return false;

            MethodTable* pMT = GetMethodTable(o1);

            // If it's not a value class, don't compare by value
            if (!pMT->IsValueType)
                return false;

            // Make sure they are the same type.
            if (pMT != GetMethodTable(o2))
                return false;

            // Compare the contents
            return ContentEquals(o1, o2);
        }

        [MethodImpl(MethodImplOptions.InternalCall)]
        private static extern unsafe bool ContentEquals(object o1, object o2);

        [Obsolete("OffsetToStringData has been deprecated. Use string.GetPinnableReference() instead.")]
        public static int OffsetToStringData
        {
            // This offset is baked in by string indexer intrinsic, so there is no harm
            // in getting it baked in here as well.
            [NonVersionable]
            get =>
                // Number of bytes from the address pointed to by a reference to
                // a String to the first 16-bit character in the String.  Skip
                // over the MethodTable pointer, & String
                // length.  Of course, the String reference points to the memory
                // after the sync block, so don't count that.
                // This property allows C#'s fixed statement to work on Strings.
                // On 64 bit platforms, this should be 12 (8+4) and on 32 bit 8 (4+4).
#if TARGET_64BIT
                12;
#else // 32
                8;
#endif // TARGET_64BIT

        }

        // This method ensures that there is sufficient stack to execute the average Framework function.
        // If there is not enough stack, then it throws System.InsufficientExecutionStackException.
        // Note: this method is not part of the CER support, and is not to be confused with ProbeForSufficientStack.
        [MethodImpl(MethodImplOptions.InternalCall)]
        public static extern void EnsureSufficientExecutionStack();

        // This method ensures that there is sufficient stack to execute the average Framework function.
        // If there is not enough stack, then it return false.
        // Note: this method is not part of the CER support, and is not to be confused with ProbeForSufficientStack.
        [MethodImpl(MethodImplOptions.InternalCall)]
        public static extern bool TryEnsureSufficientExecutionStack();

        public static object GetUninitializedObject(
            // This API doesn't call any constructors, but the type needs to be seen as constructed.
            // A type is seen as constructed if a constructor is kept.
            // This obviously won't cover a type with no constructor. Reference types with no
            // constructor are an academic problem. Valuetypes with no constructors are a problem,
            // but IL Linker currently treats them as always implicitly boxed.
            [DynamicallyAccessedMembers(DynamicallyAccessedMemberTypes.PublicConstructors | DynamicallyAccessedMemberTypes.NonPublicConstructors)]
            Type type)
        {
            if (type is not RuntimeType rt)
            {
                ArgumentNullException.ThrowIfNull(type);
                throw new SerializationException(SR.Format(SR.Serialization_InvalidType, type));
            }

            return rt.GetUninitializedObject();
        }

        [LibraryImport(QCall, EntryPoint = "ObjectNative_AllocateUninitializedClone")]
        internal static partial void AllocateUninitializedClone(ObjectHandleOnStack objHandle);

        /// <returns>true if given type is reference type or value type that contains references</returns>
        [Intrinsic]
        public static bool IsReferenceOrContainsReferences<T>()
        {
            // The body of this function will be replaced by the EE with unsafe code!!!
            // See getILIntrinsicImplementationForRuntimeHelpers for how this happens.
            throw new InvalidOperationException();
        }

        /// <returns>true if given type is bitwise equatable (memcmp can be used for equality checking)</returns>
        /// <remarks>
        /// Only use the result of this for Equals() comparison, not for CompareTo() comparison.
        /// </remarks>
        [Intrinsic]
        internal static bool IsBitwiseEquatable<T>()
        {
            // The body of this function will be replaced by the EE with unsafe code!!!
            // See getILIntrinsicImplementationForRuntimeHelpers for how this happens.
            throw new InvalidOperationException();
        }

        [Intrinsic]
        internal static bool EnumEquals<T>(T x, T y) where T : struct, Enum
        {
            // The body of this function will be replaced by the EE with unsafe code
            // See getILIntrinsicImplementation for how this happens.
            return x.Equals(y);
        }

        [Intrinsic]
        internal static int EnumCompareTo<T>(T x, T y) where T : struct, Enum
        {
            // The body of this function will be replaced by the EE with unsafe code
            // See getILIntrinsicImplementation for how this happens.
            return x.CompareTo(y);
        }

        internal static ref byte GetRawData(this object obj) =>
            ref Unsafe.As<RawData>(obj).Data;

        [MethodImpl(MethodImplOptions.AggressiveInlining)]
        internal static unsafe nuint GetRawObjectDataSize(object obj)
        {
            MethodTable* pMT = GetMethodTable(obj);

            // See comment on RawArrayData for details
            nuint rawSize = pMT->BaseSize - (nuint)(2 * sizeof(IntPtr));
            if (pMT->HasComponentSize)
                rawSize += (uint)Unsafe.As<RawArrayData>(obj).Length * (nuint)pMT->ComponentSize;

            GC.KeepAlive(obj); // Keep MethodTable alive

            return rawSize;
        }

        // Returns array element size.
        // Callers are required to keep obj alive
        internal static unsafe ushort GetElementSize(this Array array)
        {
            Debug.Assert(ObjectHasComponentSize(array));
            return GetMethodTable(array)->ComponentSize;
        }

        // Returns pointer to the multi-dimensional array bounds.
        [MethodImpl(MethodImplOptions.AggressiveInlining)]
        internal static unsafe ref int GetMultiDimensionalArrayBounds(Array array)
        {
            Debug.Assert(GetMultiDimensionalArrayRank(array) > 0);
            // See comment on RawArrayData for details
            return ref Unsafe.As<byte, int>(ref Unsafe.As<RawArrayData>(array).Data);
        }

        [MethodImpl(MethodImplOptions.AggressiveInlining)]
        internal static unsafe int GetMultiDimensionalArrayRank(Array array)
        {
            int rank = GetMethodTable(array)->MultiDimensionalArrayRank;
            GC.KeepAlive(array); // Keep MethodTable alive
            return rank;
        }

        // Returns true iff the object has a component size;
        // i.e., is variable length like System.String or Array.
        // Callers are required to keep obj alive
        [MethodImpl(MethodImplOptions.AggressiveInlining)]
        internal static unsafe bool ObjectHasComponentSize(object obj)
        {
            return GetMethodTable(obj)->HasComponentSize;
        }

        /// <summary>
        /// Boxes a given value using an input <see cref="MethodTable"/> to determine its type.
        /// </summary>
        /// <param name="methodTable">The <see cref="MethodTable"/> pointer to use to create the boxed instance.</param>
        /// <param name="data">A reference to the data to box.</param>
        /// <returns>A boxed instance of the value at <paramref name="data"/>.</returns>
        /// <remarks>This method includes proper handling for nullable value types as well.</remarks>
        [MethodImpl(MethodImplOptions.InternalCall)]
        internal static extern unsafe object? Box(MethodTable* methodTable, ref byte data);

        [MethodImpl(MethodImplOptions.InternalCall)]
        internal static extern unsafe void Unbox_Nullable(ref byte destination, MethodTable* toTypeHnd, object? obj);

        // Given an object reference, returns its MethodTable*.
        //
        // WARNING: The caller has to ensure that MethodTable* does not get unloaded. The most robust way
        // to achieve this is by using GC.KeepAlive on the object that the MethodTable* was fetched from, e.g.:
        //
        // MethodTable* pMT = GetMethodTable(o);
        //
        // ... work with pMT ...
        //
        // GC.KeepAlive(o);
        //
        [MethodImpl(MethodImplOptions.AggressiveInlining)]
        [Intrinsic]
        internal static unsafe MethodTable* GetMethodTable(object obj)
        {
            // The body of this function will be replaced by the EE with unsafe code
            // See getILIntrinsicImplementationForRuntimeHelpers for how this happens.

            return (MethodTable*)Unsafe.Add(ref Unsafe.As<byte, IntPtr>(ref obj.GetRawData()), -1);
        }


        [LibraryImport(QCall, EntryPoint = "MethodTable_AreTypesEquivalent")]
        [return: MarshalAs(UnmanagedType.Bool)]
        internal static unsafe partial bool AreTypesEquivalent(MethodTable* pMTa, MethodTable* pMTb);

        /// <summary>
        /// Allocate memory that is associated with the <paramref name="type"/> and
        /// will be freed if and when the <see cref="Type"/> is unloaded.
        /// </summary>
        /// <param name="type">Type associated with the allocated memory.</param>
        /// <param name="size">Amount of memory in bytes to allocate.</param>
        /// <returns>The allocated memory</returns>
        public static IntPtr AllocateTypeAssociatedMemory(Type type, int size)
        {
            if (type is not RuntimeType rt)
                throw new ArgumentException(SR.Arg_MustBeType, nameof(type));

            ArgumentOutOfRangeException.ThrowIfNegative(size);

            return AllocateTypeAssociatedMemory(new QCallTypeHandle(ref rt), (uint)size);
        }

        [LibraryImport(QCall, EntryPoint = "RuntimeTypeHandle_AllocateTypeAssociatedMemory")]
        private static partial IntPtr AllocateTypeAssociatedMemory(QCallTypeHandle type, uint size);

        [MethodImpl(MethodImplOptions.InternalCall)]
        private static extern IntPtr AllocTailCallArgBuffer(int size, IntPtr gcDesc);

        [MethodImpl(MethodImplOptions.InternalCall)]
        private static extern unsafe TailCallTls* GetTailCallInfo(IntPtr retAddrSlot, IntPtr* retAddr);

        [StackTraceHidden]
        private static unsafe void DispatchTailCalls(
            IntPtr callersRetAddrSlot,
            delegate*<IntPtr, ref byte, PortableTailCallFrame*, void> callTarget,
            ref byte retVal)
        {
            IntPtr callersRetAddr;
            TailCallTls* tls = GetTailCallInfo(callersRetAddrSlot, &callersRetAddr);
            PortableTailCallFrame* prevFrame = tls->Frame;
            if (callersRetAddr == prevFrame->TailCallAwareReturnAddress)
            {
                prevFrame->NextCall = callTarget;
                return;
            }

            PortableTailCallFrame newFrame;
            // GC uses NextCall to keep LoaderAllocator alive after we link it below,
            // so we must null it out before that.
            newFrame.NextCall = null;

            try
            {
                tls->Frame = &newFrame;

                do
                {
                    callTarget(tls->ArgBuffer, ref retVal, &newFrame);
                    callTarget = newFrame.NextCall;
                } while (callTarget != null);
            }
            finally
            {
                tls->Frame = prevFrame;

                // If the arg buffer is reporting inst argument, it is safe to abandon it now
                if (tls->ArgBuffer != IntPtr.Zero && *(int*)tls->ArgBuffer == 1 /* TAILCALLARGBUFFER_INSTARG_ONLY */)
                {
                    *(int*)tls->ArgBuffer = 2 /* TAILCALLARGBUFFER_ABANDONED */;
                }
            }
        }

<<<<<<< HEAD
        [LibraryImport(QCall, EntryPoint = "ReflectionInvocation_SizeOf")]
        [SuppressGCTransition]
        private static partial int SizeOf(QCallTypeHandle handle);

        /// <summary>
        /// Get the size of an object of the given type.
        /// </summary>
        /// <param name="type">The type to get the size of.</param>
        /// <returns>The size of instances of the type.</returns>
        /// <exception cref="ArgumentException">The passed-in type is not a valid type to get the size of.</exception>
        /// <remarks>
        /// This API returns the same value as <see cref="Unsafe.SizeOf{T}"/> for the type that <paramref name="type"/> represents.
        /// </remarks>
        public static unsafe int SizeOf(RuntimeTypeHandle type)
=======
        /// <summary>
        /// Create a boxed object of the specified type from the data located at the target reference.
        /// </summary>
        /// <param name="target">The target data</param>
        /// <param name="type">The type of box to create.</param>
        /// <returns>A boxed object containing the specified data.</returns>
        /// <exception cref="ArgumentNullException">The specified type handle is <c>null</c>.</exception>
        /// <exception cref="ArgumentException">The specified type cannot have a boxed instance of itself created.</exception>
        /// <exception cref="NotSupportedException">The passed in type is a by-ref-like type.</exception>
        public static unsafe object? Box(ref byte target, RuntimeTypeHandle type)
>>>>>>> c1a4c9c4
        {
            if (type.IsNullHandle())
                ThrowHelper.ThrowArgumentNullException(ExceptionArgument.type);

<<<<<<< HEAD
            int result = SizeOf(new QCallTypeHandle(ref type));

            if (result <= 0)
                throw new ArgumentException(SR.Arg_TypeNotSupported);

            return result;
=======
            TypeHandle handle = type.GetNativeTypeHandle();

            if (handle.IsTypeDesc)
                throw new ArgumentException(SR.Arg_TypeNotSupported);

            MethodTable* pMT = handle.AsMethodTable();

            if (pMT->ContainsGenericVariables)
                throw new ArgumentException(SR.Arg_TypeNotSupported);

            if (pMT->IsValueType)
            {
                if (pMT->IsByRefLike)
                    throw new NotSupportedException(SR.NotSupported_ByRefLike);

                if (MethodTable.AreSameType(pMT, (MethodTable*)RuntimeTypeHandle.ToIntPtr(typeof(void).TypeHandle)))
                    throw new ArgumentException(SR.Arg_TypeNotSupported);

                object? result = Box(pMT, ref target);
                GC.KeepAlive(type);
                return result;
            }
            else
            {
                return Unsafe.As<byte, object?>(ref target);
            }
>>>>>>> c1a4c9c4
        }
    }
    // Helper class to assist with unsafe pinning of arbitrary objects.
    // It's used by VM code.
    [NonVersionable] // This only applies to field layout
    internal sealed class RawData
    {
        public byte Data;
    }

    // CLR arrays are laid out in memory as follows (multidimensional array bounds are optional):
    // [ sync block || pMethodTable || num components || MD array bounds || array data .. ]
    //                 ^               ^                 ^                  ^ returned reference
    //                 |               |                 \-- ref Unsafe.As<RawArrayData>(array).Data
    //                 \-- array       \-- ref Unsafe.As<RawData>(array).Data
    // The BaseSize of an array includes all the fields before the array data,
    // including the sync block and method table. The reference to RawData.Data
    // points at the number of components, skipping over these two pointer-sized fields.
    [NonVersionable] // This only applies to field layout
    internal sealed class RawArrayData
    {
        public uint Length; // Array._numComponents padded to IntPtr
#if TARGET_64BIT
        public uint Padding;
#endif
        public byte Data;
    }

    // Subset of src\vm\methodtable.h
    [StructLayout(LayoutKind.Explicit)]
    internal unsafe struct MethodTable
    {
        /// <summary>
        /// The low WORD of the first field is the component size for array and string types.
        /// </summary>
        [FieldOffset(0)]
        public ushort ComponentSize;

        /// <summary>
        /// The flags for the current method table (only for not array or string types).
        /// </summary>
        [FieldOffset(0)]
        private uint Flags;

        /// <summary>
        /// The base size of the type (used when allocating an instance on the heap).
        /// </summary>
        [FieldOffset(4)]
        public uint BaseSize;

        // See additional native members in methodtable.h, not needed here yet.
        // 0x8: m_dwFlags2 (additional flags and token in upper 24 bits)
        // 0xC: m_wNumVirtuals

        /// <summary>
        /// The number of interfaces implemented by the current type.
        /// </summary>
        [FieldOffset(0x0E)]
        public ushort InterfaceCount;

        // For DEBUG builds, there is a conditional field here (see methodtable.h again).
        // 0x10: debug_m_szClassName (display name of the class, for the debugger)

        /// <summary>
        /// A pointer to the parent method table for the current one.
        /// </summary>
        [FieldOffset(ParentMethodTableOffset)]
        public MethodTable* ParentMethodTable;

        // Additional conditional fields (see methodtable.h).
        // m_pModule

        /// <summary>
        /// A pointer to auxiliary data that is cold for method table.
        /// </summary>
        [FieldOffset(AuxiliaryDataOffset)]
        public MethodTableAuxiliaryData* AuxiliaryData;

        // union {
        //   m_pEEClass (pointer to the EE class)
        //   m_pCanonMT (pointer to the canonical method table)
        // }

        /// <summary>
        /// This element type handle is in a union with additional info or a pointer to the interface map.
        /// Which one is used is based on the specific method table being in used (so this field is not
        /// always guaranteed to actually be a pointer to a type handle for the element type of this type).
        /// </summary>
        [FieldOffset(ElementTypeOffset)]
        public void* ElementType;

        /// <summary>
        /// This interface map used to list out the set of interfaces. Only meaningful if InterfaceCount is non-zero.
        /// </summary>
        [FieldOffset(InterfaceMapOffset)]
        public MethodTable** InterfaceMap;

        // WFLAGS_LOW_ENUM
        private const uint enum_flag_GenericsMask = 0x00000030;
        private const uint enum_flag_GenericsMask_NonGeneric = 0x00000000; // no instantiation
        private const uint enum_flag_GenericsMask_GenericInst = 0x00000010; // regular instantiation, e.g. List<String>
        private const uint enum_flag_GenericsMask_SharedInst = 0x00000020; // shared instantiation, e.g. List<__Canon> or List<MyValueType<__Canon>>
        private const uint enum_flag_GenericsMask_TypicalInst = 0x00000030; // the type instantiated at its formal parameters, e.g. List<T>
        private const uint enum_flag_HasDefaultCtor = 0x00000200;
        private const uint enum_flag_IsByRefLike = 0x00001000;

        // WFLAGS_HIGH_ENUM
        private const uint enum_flag_ContainsPointers = 0x01000000;
        private const uint enum_flag_ContainsGenericVariables = 0x20000000;
        private const uint enum_flag_HasComponentSize = 0x80000000;
        private const uint enum_flag_HasTypeEquivalence = 0x02000000;
        private const uint enum_flag_Category_Mask = 0x000F0000;
        private const uint enum_flag_Category_ValueType = 0x00040000;
        private const uint enum_flag_Category_Nullable = 0x00050000;
        private const uint enum_flag_Category_PrimitiveValueType = 0x00060000; // sub-category of ValueType, Enum or primitive value type
        private const uint enum_flag_Category_TruePrimitive = 0x00070000; // sub-category of ValueType, Primitive (ELEMENT_TYPE_I, etc.)
        private const uint enum_flag_Category_ValueType_Mask = 0x000C0000;
        private const uint enum_flag_Category_Interface = 0x000C0000;
        // Types that require non-trivial interface cast have this bit set in the category
        private const uint enum_flag_NonTrivialInterfaceCast = 0x00080000 // enum_flag_Category_Array
                                                             | 0x40000000 // enum_flag_ComObject
                                                             | 0x00400000 // enum_flag_ICastable;
                                                             | 0x10000000 // enum_flag_IDynamicInterfaceCastable;
                                                             | 0x00040000; // enum_flag_Category_ValueType

        private const int DebugClassNamePtr = // adjust for debug_m_szClassName
#if DEBUG
#if TARGET_64BIT
            8
#else
            4
#endif
#else
            0
#endif
            ;

        private const int ParentMethodTableOffset = 0x10 + DebugClassNamePtr;

#if TARGET_64BIT
        private const int AuxiliaryDataOffset = 0x20 + DebugClassNamePtr;
#else
        private const int AuxiliaryDataOffset = 0x18 + DebugClassNamePtr;
#endif

#if TARGET_64BIT
        private const int ElementTypeOffset = 0x30 + DebugClassNamePtr;
#else
        private const int ElementTypeOffset = 0x20 + DebugClassNamePtr;
#endif

#if TARGET_64BIT
        private const int InterfaceMapOffset = 0x38 + DebugClassNamePtr;
#else
        private const int InterfaceMapOffset = 0x24 + DebugClassNamePtr;
#endif

        public bool HasComponentSize => (Flags & enum_flag_HasComponentSize) != 0;

        public bool ContainsGCPointers => (Flags & enum_flag_ContainsPointers) != 0;

        public bool NonTrivialInterfaceCast => (Flags & enum_flag_NonTrivialInterfaceCast) != 0;

        public bool HasTypeEquivalence => (Flags & enum_flag_HasTypeEquivalence) != 0;

        internal static bool AreSameType(MethodTable* mt1, MethodTable* mt2) => mt1 == mt2;

        public bool HasDefaultConstructor => (Flags & (enum_flag_HasComponentSize | enum_flag_HasDefaultCtor)) == enum_flag_HasDefaultCtor;

        public bool IsMultiDimensionalArray
        {
            [MethodImpl(MethodImplOptions.AggressiveInlining)]
            get
            {
                Debug.Assert(HasComponentSize);
                // See comment on RawArrayData for details
                return BaseSize > (uint)(3 * sizeof(IntPtr));
            }
        }

        // Returns rank of multi-dimensional array rank, 0 for sz arrays
        public int MultiDimensionalArrayRank
        {
            [MethodImpl(MethodImplOptions.AggressiveInlining)]
            get
            {
                Debug.Assert(HasComponentSize);
                // See comment on RawArrayData for details
                return (int)((BaseSize - (uint)(3 * sizeof(IntPtr))) / (uint)(2 * sizeof(int)));
            }
        }

        public bool IsInterface => (Flags & enum_flag_Category_Mask) == enum_flag_Category_Interface;

        public bool IsValueType => (Flags & enum_flag_Category_ValueType_Mask) == enum_flag_Category_ValueType;

        public bool IsNullable => (Flags & enum_flag_Category_Mask) == enum_flag_Category_Nullable;

        public bool IsByRefLike => (Flags & (enum_flag_HasComponentSize | enum_flag_IsByRefLike)) == enum_flag_IsByRefLike;

        // Warning! UNLIKE the similarly named Reflection api, this method also returns "true" for Enums.
        public bool IsPrimitive => (Flags & enum_flag_Category_Mask) is enum_flag_Category_PrimitiveValueType or enum_flag_Category_TruePrimitive;

        public bool HasInstantiation => (Flags & enum_flag_HasComponentSize) == 0 && (Flags & enum_flag_GenericsMask) != enum_flag_GenericsMask_NonGeneric;

        public bool IsGenericTypeDefinition => (Flags & (enum_flag_HasComponentSize | enum_flag_GenericsMask)) == enum_flag_GenericsMask_TypicalInst;

        public bool IsConstructedGenericType
        {
            get
            {
                uint genericsFlags = Flags & (enum_flag_HasComponentSize | enum_flag_GenericsMask);
                return genericsFlags == enum_flag_GenericsMask_GenericInst || genericsFlags == enum_flag_GenericsMask_SharedInst;
            }
        }

        public bool ContainsGenericVariables => (Flags & enum_flag_ContainsGenericVariables) != 0;

        /// <summary>
        /// Gets a <see cref="TypeHandle"/> for the element type of the current type.
        /// </summary>
        /// <remarks>This method should only be called when the current <see cref="MethodTable"/> instance represents an array or string type.</remarks>
        [MethodImpl(MethodImplOptions.AggressiveInlining)]
        public TypeHandle GetArrayElementTypeHandle()
        {
            Debug.Assert(HasComponentSize);

            return new(ElementType);
        }

        [MethodImpl(MethodImplOptions.InternalCall)]
        public extern uint GetNumInstanceFieldBytes();
    }

    // Subset of src\vm\methodtable.h
    [StructLayout(LayoutKind.Explicit)]
    internal unsafe struct MethodTableAuxiliaryData
    {
        [FieldOffset(0)]
        private uint Flags;

        private const uint enum_flag_CanCompareBitsOrUseFastGetHashCode = 0x0001;     // Is any field type or sub field type overrode Equals or GetHashCode
        private const uint enum_flag_HasCheckedCanCompareBitsOrUseFastGetHashCode = 0x0002;  // Whether we have checked the overridden Equals or GetHashCode

        public bool HasCheckedCanCompareBitsOrUseFastGetHashCode => (Flags & enum_flag_HasCheckedCanCompareBitsOrUseFastGetHashCode) != 0;

        public bool CanCompareBitsOrUseFastGetHashCode
        {
            get
            {
                Debug.Assert(HasCheckedCanCompareBitsOrUseFastGetHashCode);
                return (Flags & enum_flag_CanCompareBitsOrUseFastGetHashCode) != 0;
            }
        }
    }

    /// <summary>
    /// A type handle, which can wrap either a pointer to a <c>TypeDesc</c> or to a <see cref="MethodTable"/>.
    /// </summary>
    internal unsafe struct TypeHandle
    {
        // Subset of src\vm\typehandle.h

        /// <summary>
        /// The address of the current type handle object.
        /// </summary>
        private readonly void* m_asTAddr;

        [MethodImpl(MethodImplOptions.AggressiveInlining)]
        public TypeHandle(void* tAddr)
        {
            m_asTAddr = tAddr;
        }

        /// <summary>
        /// Gets whether the current instance wraps a <see langword="null"/> pointer.
        /// </summary>
        public bool IsNull => m_asTAddr is null;

        /// <summary>
        /// Gets whether or not this <see cref="TypeHandle"/> wraps a <c>TypeDesc</c> pointer.
        /// Only if this returns <see langword="false"/> it is safe to call <see cref="AsMethodTable"/>.
        /// </summary>
        public bool IsTypeDesc
        {
            [MethodImpl(MethodImplOptions.AggressiveInlining)]
            get => ((nint)m_asTAddr & 2) != 0;
        }

        /// <summary>
        /// Gets the <see cref="MethodTable"/> pointer wrapped by the current instance.
        /// </summary>
        /// <remarks>This is only safe to call if <see cref="IsTypeDesc"/> returned <see langword="false"/>.</remarks>
        [MethodImpl(MethodImplOptions.AggressiveInlining)]
        public MethodTable* AsMethodTable()
        {
            Debug.Assert(!IsTypeDesc);

            return (MethodTable*)m_asTAddr;
        }

        [MethodImpl(MethodImplOptions.AggressiveInlining)]
        public static TypeHandle TypeHandleOf<T>()
        {
            return new TypeHandle((void*)RuntimeTypeHandle.ToIntPtr(typeof(T).TypeHandle));
        }
    }

    // Helper structs used for tail calls via helper.
    [StructLayout(LayoutKind.Sequential)]
    internal unsafe struct PortableTailCallFrame
    {
        public IntPtr TailCallAwareReturnAddress;
        public delegate*<IntPtr, ref byte, PortableTailCallFrame*, void> NextCall;
    }

    [StructLayout(LayoutKind.Sequential)]
    internal unsafe struct TailCallTls
    {
        public PortableTailCallFrame* Frame;
        public IntPtr ArgBuffer;
    }
}<|MERGE_RESOLUTION|>--- conflicted
+++ resolved
@@ -417,7 +417,48 @@
             }
         }
 
-<<<<<<< HEAD
+        /// <summary>
+        /// Create a boxed object of the specified type from the data located at the target reference.
+        /// </summary>
+        /// <param name="target">The target data</param>
+        /// <param name="type">The type of box to create.</param>
+        /// <returns>A boxed object containing the specified data.</returns>
+        /// <exception cref="ArgumentNullException">The specified type handle is <c>null</c>.</exception>
+        /// <exception cref="ArgumentException">The specified type cannot have a boxed instance of itself created.</exception>
+        /// <exception cref="NotSupportedException">The passed in type is a by-ref-like type.</exception>
+        public static unsafe object? Box(ref byte target, RuntimeTypeHandle type)
+        {
+            if (type.IsNullHandle())
+                ThrowHelper.ThrowArgumentNullException(ExceptionArgument.type);
+
+            TypeHandle handle = type.GetNativeTypeHandle();
+
+            if (handle.IsTypeDesc)
+                throw new ArgumentException(SR.Arg_TypeNotSupported);
+
+            MethodTable* pMT = handle.AsMethodTable();
+
+            if (pMT->ContainsGenericVariables)
+                throw new ArgumentException(SR.Arg_TypeNotSupported);
+
+            if (pMT->IsValueType)
+            {
+                if (pMT->IsByRefLike)
+                    throw new NotSupportedException(SR.NotSupported_ByRefLike);
+
+                if (MethodTable.AreSameType(pMT, (MethodTable*)RuntimeTypeHandle.ToIntPtr(typeof(void).TypeHandle)))
+                    throw new ArgumentException(SR.Arg_TypeNotSupported);
+
+                object? result = Box(pMT, ref target);
+                GC.KeepAlive(type);
+                return result;
+            }
+            else
+            {
+                return Unsafe.As<byte, object?>(ref target);
+            }
+        }
+
         [LibraryImport(QCall, EntryPoint = "ReflectionInvocation_SizeOf")]
         [SuppressGCTransition]
         private static partial int SizeOf(QCallTypeHandle handle);
@@ -432,57 +473,16 @@
         /// This API returns the same value as <see cref="Unsafe.SizeOf{T}"/> for the type that <paramref name="type"/> represents.
         /// </remarks>
         public static unsafe int SizeOf(RuntimeTypeHandle type)
-=======
-        /// <summary>
-        /// Create a boxed object of the specified type from the data located at the target reference.
-        /// </summary>
-        /// <param name="target">The target data</param>
-        /// <param name="type">The type of box to create.</param>
-        /// <returns>A boxed object containing the specified data.</returns>
-        /// <exception cref="ArgumentNullException">The specified type handle is <c>null</c>.</exception>
-        /// <exception cref="ArgumentException">The specified type cannot have a boxed instance of itself created.</exception>
-        /// <exception cref="NotSupportedException">The passed in type is a by-ref-like type.</exception>
-        public static unsafe object? Box(ref byte target, RuntimeTypeHandle type)
->>>>>>> c1a4c9c4
         {
             if (type.IsNullHandle())
                 ThrowHelper.ThrowArgumentNullException(ExceptionArgument.type);
 
-<<<<<<< HEAD
             int result = SizeOf(new QCallTypeHandle(ref type));
 
             if (result <= 0)
                 throw new ArgumentException(SR.Arg_TypeNotSupported);
 
             return result;
-=======
-            TypeHandle handle = type.GetNativeTypeHandle();
-
-            if (handle.IsTypeDesc)
-                throw new ArgumentException(SR.Arg_TypeNotSupported);
-
-            MethodTable* pMT = handle.AsMethodTable();
-
-            if (pMT->ContainsGenericVariables)
-                throw new ArgumentException(SR.Arg_TypeNotSupported);
-
-            if (pMT->IsValueType)
-            {
-                if (pMT->IsByRefLike)
-                    throw new NotSupportedException(SR.NotSupported_ByRefLike);
-
-                if (MethodTable.AreSameType(pMT, (MethodTable*)RuntimeTypeHandle.ToIntPtr(typeof(void).TypeHandle)))
-                    throw new ArgumentException(SR.Arg_TypeNotSupported);
-
-                object? result = Box(pMT, ref target);
-                GC.KeepAlive(type);
-                return result;
-            }
-            else
-            {
-                return Unsafe.As<byte, object?>(ref target);
-            }
->>>>>>> c1a4c9c4
         }
     }
     // Helper class to assist with unsafe pinning of arbitrary objects.
