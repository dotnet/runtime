--- conflicted
+++ resolved
@@ -628,10 +628,7 @@
         public MethodTable* MethodTable => GetMethodDescChunk()->MethodTable;
     }
 
-<<<<<<< HEAD
-=======
     [StructLayout(LayoutKind.Sequential)]
->>>>>>> be013ed3
     internal unsafe struct MethodDescChunk
     {
         public MethodTable* MethodTable;
@@ -875,7 +872,6 @@
         /// </summary>
         [MethodImpl(MethodImplOptions.InternalCall)]
         public extern MethodTable* GetMethodTableMatchingParentClass(MethodTable* parent);
-<<<<<<< HEAD
 
         /// <summary>
         /// Given a statics pointer in the DynamicStaticsInfo, get the actual statics pointer.
@@ -907,8 +903,6 @@
         public int NonGCTlsIndex;
         public int GCTlsIndex;
         public GenericsStaticsInfo _genericStatics;
-=======
->>>>>>> be013ed3
     }
 
 
@@ -972,7 +966,6 @@
         public bool IsClassInited => (Volatile.Read(ref Flags) & enum_flag_Initialized) != 0;
 
         public bool IsClassInitedAndActive => (Volatile.Read(ref Flags) & (enum_flag_Initialized | enum_flag_EnsuredInstanceActive)) == (enum_flag_Initialized | enum_flag_EnsuredInstanceActive);
-<<<<<<< HEAD
 
         public ref DynamicStaticsInfo DynamicStaticsInfo
         {
@@ -991,8 +984,6 @@
                 return ref Unsafe.AddByteOffset(ref Unsafe.As<uint, ThreadStaticsInfo>(ref Flags), -sizeof(ThreadStaticsInfo));
             }
         }
-=======
->>>>>>> be013ed3
     }
 
     /// <summary>
