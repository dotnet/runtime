--- conflicted
+++ resolved
@@ -18,43 +18,11 @@
         public static extern void InitializeArray(Array array, RuntimeFieldHandle fldHandle);
 
         [MethodImpl(MethodImplOptions.InternalCall)]
-<<<<<<< HEAD
-        private static extern unsafe void GetSpanDataFrom(RuntimeFieldHandle fldHandle, void** data, int* sizeInBytes);
-
-        public static ReadOnlySpan<T> CreateSpan<T>(RuntimeFieldHandle fldHandle)
-        {
-            unsafe
-            {
-                void* data = default;
-                int sizeInBytes = default;
-                if (typeof(T) != typeof(byte) &&
-                    typeof(T) != typeof(sbyte) &&
-                    typeof(T) != typeof(short) &&
-                    typeof(T) != typeof(ushort) &&
-                    typeof(T) != typeof(int) &&
-                    typeof(T) != typeof(uint) &&
-                    typeof(T) != typeof(long) &&
-                    typeof(T) != typeof(ulong) &&
-                    typeof(T) != typeof(IntPtr) &&
-                    typeof(T) != typeof(UIntPtr) &&
-                    typeof(T) != typeof(float) &&
-                    typeof(T) != typeof(double) &&
-                    typeof(T) != typeof(char)
-                    )
-                {
-                    throw new InvalidProgramException();
-                }
-                GetSpanDataFrom(fldHandle, &data, &sizeInBytes);
-                return new ReadOnlySpan<T>(data, sizeInBytes / Unsafe.SizeOf<T>());
-            }
-        }
-=======
         private static extern unsafe void GetSpanDataFrom(
             RuntimeFieldHandle fldHandle,
             RuntimeTypeHandle targetTypeHandle,
             void** data,
             int* count);
->>>>>>> 278474a5
 
         // GetObjectValue is intended to allow value classes to be manipulated as 'Object'
         // but have aliasing behavior of a value class.  The intent is that you would use
