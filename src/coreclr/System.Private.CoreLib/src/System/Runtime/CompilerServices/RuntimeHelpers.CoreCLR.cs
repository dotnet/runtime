--- conflicted
+++ resolved
@@ -661,7 +661,12 @@
             return (MethodTable*)m_asTAddr;
         }
 
-<<<<<<< HEAD
+        [MethodImpl(MethodImplOptions.AggressiveInlining)]
+        public static TypeHandle TypeHandleOf<T>()
+        {
+            return new TypeHandle((void*)RuntimeTypeHandle.GetValueInternal(typeof(T).TypeHandle));
+        }
+
         /// <summary>
         /// Gets the <see cref="TypeDesc"/> pointer wrapped by the current instance.
         /// </summary>
@@ -696,12 +701,6 @@
         {
             [MethodImpl(MethodImplOptions.AggressiveInlining)]
             get => (CorElementType)(m_typeAndFlags & 0xFF);
-=======
-        [MethodImpl(MethodImplOptions.AggressiveInlining)]
-        public static TypeHandle TypeHandleOf<T>()
-        {
-            return new TypeHandle((void*)RuntimeTypeHandle.GetValueInternal(typeof(T).TypeHandle));
->>>>>>> 0a591d03
         }
     }
 
