--- conflicted
+++ resolved
@@ -259,25 +259,14 @@
 
             private struct Ops : IRuntimeAsyncTaskOps<RuntimeAsyncTask<T>>
             {
-<<<<<<< HEAD
-                public static Action GetContinuationAction(ThunkTask<T> task) => (Action)task.m_action!;
-                public static Continuation GetContinuationState(ThunkTask<T> task) => (Continuation)task.m_stateObject!;
-                public static void SetContinuationState(ThunkTask<T> task, Continuation value)
-=======
                 public static Action GetContinuationAction(RuntimeAsyncTask<T> task) => (Action)task.m_action!;
-                public static void MoveNext(RuntimeAsyncTask<T> task) => task.MoveNext();
                 public static Continuation GetContinuationState(RuntimeAsyncTask<T> task) => (Continuation)task.m_stateObject!;
                 public static void SetContinuationState(RuntimeAsyncTask<T> task, Continuation value)
->>>>>>> 337fea7e
                 {
                     task.m_stateObject = value;
                 }
 
-<<<<<<< HEAD
-                public static bool SetCompleted(ThunkTask<T> task)
-=======
-                public static bool SetCompleted(RuntimeAsyncTask<T> task, Continuation continuation)
->>>>>>> 337fea7e
+                public static bool SetCompleted(RuntimeAsyncTask<T> task)
                 {
                     return task.TrySetResult(task.m_result);
                 }
@@ -287,7 +276,7 @@
                     syncContext.Post(s_postCallback, task);
                 }
 
-                public static ref byte GetResultStorage(ThunkTask<T> task) => ref Unsafe.As<T?, byte>(ref task.m_result);
+                public static ref byte GetResultStorage(RuntimeAsyncTask<T> task) => ref Unsafe.As<T?, byte>(ref task.m_result);
             }
         }
 
@@ -336,25 +325,14 @@
 
             private struct Ops : IRuntimeAsyncTaskOps<RuntimeAsyncTask>
             {
-<<<<<<< HEAD
-                public static Action GetContinuationAction(ThunkTask task) => (Action)task.m_action!;
-                public static Continuation GetContinuationState(ThunkTask task) => (Continuation)task.m_stateObject!;
-                public static void SetContinuationState(ThunkTask task, Continuation value)
-=======
                 public static Action GetContinuationAction(RuntimeAsyncTask task) => (Action)task.m_action!;
-                public static void MoveNext(RuntimeAsyncTask task) => task.MoveNext();
                 public static Continuation GetContinuationState(RuntimeAsyncTask task) => (Continuation)task.m_stateObject!;
                 public static void SetContinuationState(RuntimeAsyncTask task, Continuation value)
->>>>>>> 337fea7e
                 {
                     task.m_stateObject = value;
                 }
 
-<<<<<<< HEAD
-                public static bool SetCompleted(ThunkTask task)
-=======
-                public static bool SetCompleted(RuntimeAsyncTask task, Continuation continuation)
->>>>>>> 337fea7e
+                public static bool SetCompleted(RuntimeAsyncTask task)
                 {
                     return task.TrySetResult();
                 }
@@ -364,7 +342,7 @@
                     syncContext.Post(s_postCallback, task);
                 }
 
-                public static ref byte GetResultStorage(ThunkTask task) => ref Unsafe.NullRef<byte>();
+                public static ref byte GetResultStorage(RuntimeAsyncTask task) => ref Unsafe.NullRef<byte>();
             }
         }
 
@@ -574,52 +552,20 @@
             }
         }
 
-        // Change return type to ThunkTask<T?> -- no benefit since this is used for Task returning thunks only
+        // Change return type to RuntimeAsyncTask<T?> -- no benefit since this is used for Task returning thunks only
 #pragma warning disable CA1859
         // When a Task-returning thunk gets a continuation result
         // it calls here to make a Task that awaits on the current async state.
         private static Task<T?> FinalizeTaskReturningThunk<T>()
         {
-<<<<<<< HEAD
-            ThunkTask<T?> result = new();
-=======
-            Continuation finalContinuation = new Continuation();
-
-            // Note that the exact location the return value is placed is tied
-            // into getAsyncResumptionStub in the VM, so do not change this
-            // without also changing that code (and the JIT).
-            if (RuntimeHelpers.IsReferenceOrContainsReferences<T>())
-            {
-                finalContinuation.Flags = CorInfoContinuationFlags.CORINFO_CONTINUATION_RESULT_IN_GCDATA | CorInfoContinuationFlags.CORINFO_CONTINUATION_NEEDS_EXCEPTION;
-                finalContinuation.GCData = new object[1];
-            }
-            else
-            {
-                finalContinuation.Flags = CorInfoContinuationFlags.CORINFO_CONTINUATION_NEEDS_EXCEPTION;
-                finalContinuation.Data = new byte[Unsafe.SizeOf<T>()];
-            }
-
-            continuation.Next = finalContinuation;
-
             RuntimeAsyncTask<T?> result = new();
->>>>>>> 337fea7e
             result.HandleSuspended();
             return result;
         }
 
         private static Task FinalizeTaskReturningThunk()
         {
-<<<<<<< HEAD
-            ThunkTask result = new();
-=======
-            Continuation finalContinuation = new Continuation
-            {
-                Flags = CorInfoContinuationFlags.CORINFO_CONTINUATION_NEEDS_EXCEPTION,
-            };
-            continuation.Next = finalContinuation;
-
             RuntimeAsyncTask result = new();
->>>>>>> 337fea7e
             result.HandleSuspended();
             return result;
         }
