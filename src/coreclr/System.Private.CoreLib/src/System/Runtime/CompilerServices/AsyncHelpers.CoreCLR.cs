// Licensed to the .NET Foundation under one or more agreements.
// The .NET Foundation licenses this file to you under the MIT license.

using System.Buffers.Binary;
using System.Diagnostics;
using System.Diagnostics.CodeAnalysis;
using System.Numerics;
using System.Reflection;
using System.Runtime.CompilerServices;
using System.Runtime.InteropServices;
using System.Runtime.Serialization;
using System.Runtime.Versioning;
using System.Threading;
using System.Threading.Tasks;
using System.Threading.Tasks.Sources;

#if NATIVEAOT
using Internal.Runtime;
#endif

namespace System.Runtime.CompilerServices
{
    internal struct ExecutionAndSyncBlockStore
    {
        // Store current ExecutionContext and SynchronizationContext as "previousXxx".
        // This allows us to restore them and undo any Context changes made in stateMachine.MoveNext
        // so that they won't "leak" out of the first await.
        public ExecutionContext? _previousExecutionCtx;
        public SynchronizationContext? _previousSyncCtx;
        public Thread _thread;

        public void Push()
        {
            _thread = Thread.CurrentThread;
            // Here we get the execution context for synchronous restoring,
            // not for flowing across suspension to potentially another thread.
            // Therefore we do not need to worry about IsFlowSuppressed
            _previousExecutionCtx = _thread._executionContext;
            _previousSyncCtx = _thread._synchronizationContext;
        }

        public void Pop()
        {
            // The common case is that these have not changed, so avoid the cost of a write barrier if not needed.
            if (_previousSyncCtx != _thread._synchronizationContext)
            {
                // Restore changed SynchronizationContext back to previous
                _thread._synchronizationContext = _previousSyncCtx;
            }

            ExecutionContext? currentExecutionCtx = _thread._executionContext;
            if (_previousExecutionCtx != currentExecutionCtx)
            {
                ExecutionContext.RestoreChangedContextToThread(_thread, _previousExecutionCtx, currentExecutionCtx);
            }
        }
    }

    [Flags]
    // Keep in sync with CORINFO_CONTINUATION_FLAGS
    internal enum ContinuationFlags
    {
        // Note: the following 'Has' members determine the members present at
        // the beginning of the continuation's data chunk. Each field is
        // pointer sized when present, apart from the result that has variable
        // size.

        // Whether or not the continuation starts with an OSR IL offset.
        HasOsrILOffset = 1,
        // If this bit is set the continuation resumes inside a try block and
        // thus if an exception is being propagated, needs to be resumed.
        HasException = 2,
        // If this bit is set the continuation has space for a continuation
        // context.
        HasContinuationContext = 4,
        // If this bit is set the continuation has space to store a result
        // returned by the callee.
        HasResult = 8,
        // If this bit is set the continuation should continue on the thread
        // pool.
        ContinueOnThreadPool = 16,
        // If this bit is set the continuation context is a
        // SynchronizationContext that we should continue on.
        ContinueOnCapturedSynchronizationContext = 32,
        // If this bit is set the continuation context is a TaskScheduler that
        // we should continue on.
        ContinueOnCapturedTaskScheduler = 64,
    }

    // Keep in sync with CORINFO_AsyncResumeInfo in corinfo.h
    internal unsafe struct ResumeInfo
    {
        public delegate*<Continuation, ref byte, Continuation?> Resume;
        // IP to use for diagnostics. Points into the jitted suspension code.
        // For debug codegen the IP resolves via an ASYNC native->IL mapping to
        // the IL AsyncHelpers.Await (or other async function) call which
        // caused the suspension.
        // For optimized codegen the mapping into the root method may be more
        // approximate (e.g. because of inlining).
        // For all codegens the offset of DiagnosticsIP matches
        // DiagnosticNativeOffset for the corresponding AsyncSuspensionPoint in
        // the debug info.
        public void* DiagnosticIP;
    }

#pragma warning disable CA1852 // "Type can be sealed" -- no it cannot because the runtime constructs subtypes dynamically
    internal unsafe class Continuation
    {
        public Continuation? Next;
        public ResumeInfo* ResumeInfo;
        public ContinuationFlags Flags;
        public int State;

#if TARGET_64BIT
        private const int PointerSize = 8;
#else
        private const int PointerSize = 4;
#endif

        private const int DataOffset = PointerSize /* Next */ + PointerSize /* Resume */ + 8 /* Flags + State */;

        public unsafe object GetContinuationContext()
        {
            Debug.Assert((Flags & ContinuationFlags.HasContinuationContext) != 0);
            uint contIndex = (uint)BitOperations.PopCount((uint)Flags & ((uint)ContinuationFlags.HasContinuationContext - 1));
            ref byte data = ref RuntimeHelpers.GetRawData(this);
            return Unsafe.As<byte, object>(ref Unsafe.Add(ref data, DataOffset + contIndex * PointerSize));
        }

        public void SetException(Exception ex)
        {
            Debug.Assert((Flags & ContinuationFlags.HasException) != 0);
            uint contIndex = (uint)BitOperations.PopCount((uint)Flags & ((uint)ContinuationFlags.HasException - 1));
            ref byte data = ref RuntimeHelpers.GetRawData(this);
            Unsafe.As<byte, Exception>(ref Unsafe.Add(ref data, DataOffset + contIndex * PointerSize)) = ex;
        }

        public ref byte GetResultStorageOrNull()
        {
            if ((Flags & ContinuationFlags.HasResult) == 0)
                return ref Unsafe.NullRef<byte>();

            uint contIndex = (uint)BitOperations.PopCount((uint)Flags & ((uint)ContinuationFlags.HasResult - 1));
            ref byte data = ref RuntimeHelpers.GetRawData(this);
            return ref Unsafe.Add(ref data, DataOffset + contIndex * PointerSize);
        }
    }

    [StructLayout(LayoutKind.Explicit)]
    internal unsafe ref struct AsyncDispatcherInfo
    {
        // Dispatcher info for next dispatcher present on stack, or
        // null if none.
        [FieldOffset(0)]
        public AsyncDispatcherInfo* Next;

        // Next continuation the dispatcher will process.
#if TARGET_64BIT
        [FieldOffset(8)]
#else
        [FieldOffset(4)]
#endif
        public Continuation? NextContinuation;

        // Information about current task dispatching, to be used for async
        // stackwalking.
        [ThreadStatic]
        internal static unsafe AsyncDispatcherInfo* t_current; // Debugger depends on the exact name of this field.
    }

    public static partial class AsyncHelpers
    {
#if FEATURE_INTERPRETER
        [LibraryImport(RuntimeHelpers.QCall, EntryPoint = "AsyncHelpers_ResumeInterpreterContinuation")]
        private static partial void AsyncHelpers_ResumeInterpreterContinuation(ObjectHandleOnStack cont, ref byte resultStorage);

        internal static Continuation? ResumeInterpreterContinuation(Continuation cont, ref byte resultStorage)
        {
            ObjectHandleOnStack contHandle = ObjectHandleOnStack.Create(ref cont);
            AsyncHelpers_ResumeInterpreterContinuation(contHandle, ref resultStorage);
            return cont;
        }
#endif

        // This is the "magic" method on which other "Await" methods are built.
        // Calling this from an Async method returns the continuation to the caller thus
        // explicitly initiates suspension.
        [Intrinsic]
        private static void AsyncSuspend(Continuation continuation) => throw new UnreachableException();

        // An intrinsic that provides access to continuations produced by Async calls.
        // Calling this after an Async method call returns:
        //   * `null` if the call has completed synchronously, or
        //   * a continuation object if the call requires suspension.
        //     In this case the formal result of the call is undefined.
        [Intrinsic]
        private static Continuation? AsyncCallContinuation() => throw new UnreachableException();

        // Used during suspensions to hold the continuation chain and on what we are waiting.
        // Methods like FinalizeTaskReturningThunk will unlink the state and wrap into a Task.
        private struct RuntimeAsyncAwaitState
        {
            public Continuation? SentinelContinuation;

            // The following are the possible introducers of asynchrony into a chain of awaits.
            // In other words - when we build a chain of continuations it would be logicaly attached
            // to one of these notifiers.
            public ICriticalNotifyCompletion? CriticalNotifier;
            public INotifyCompletion? Notifier;
            public IValueTaskSourceNotifier? ValueTaskSourceNotifier;
            public Task? TaskNotifier;

            public ExecutionContext? ExecutionContext;
            public SynchronizationContext? SynchronizationContext;

            public void CaptureContexts()
            {
                Thread curThread = Thread.CurrentThreadAssumedInitialized;
                // Here we get the execution context for presenting to the notifier,
                // not for flowing across suspension to potentially another thread.
                // Therefore we do not need to worry about IsFlowSuppressed
                ExecutionContext = curThread._executionContext;
                SynchronizationContext = curThread._synchronizationContext;
            }
        }

        [ThreadStatic]
        private static RuntimeAsyncAwaitState t_runtimeAsyncAwaitState;
#if !NATIVEAOT

        [LibraryImport(RuntimeHelpers.QCall, EntryPoint = "AsyncHelpers_AddContinuationToExInternal")]
        private static unsafe partial void AddContinuationToExInternal(void* diagnosticIP, ObjectHandleOnStack ex);

        internal static unsafe void AddContinuationToExInternal(void* diagnosticIP, Exception e)
            => AddContinuationToExInternal(diagnosticIP, ObjectHandleOnStack.Create(ref e));
#endif

        private static unsafe Continuation AllocContinuation(Continuation prevContinuation, MethodTable* contMT)
        {
#if NATIVEAOT
            Continuation newContinuation = (Continuation)RuntimeImports.RhNewObject(contMT);
#else
            Continuation newContinuation = (Continuation)RuntimeTypeHandle.InternalAllocNoChecks(contMT);
#endif
            prevContinuation.Next = newContinuation;
            return newContinuation;
        }

#if !NATIVEAOT
        private static unsafe Continuation AllocContinuationMethod(Continuation prevContinuation, MethodTable* contMT, int keepAliveOffset, MethodDesc* method)
        {
            LoaderAllocator loaderAllocator = RuntimeMethodHandle.GetLoaderAllocator(new RuntimeMethodHandleInternal((IntPtr)method));
            Continuation newContinuation = (Continuation)RuntimeTypeHandle.InternalAllocNoChecks(contMT);
            Unsafe.As<byte, object?>(ref Unsafe.Add(ref RuntimeHelpers.GetRawData(newContinuation), keepAliveOffset)) = loaderAllocator;
            prevContinuation.Next = newContinuation;
            return newContinuation;
        }

        private static unsafe Continuation AllocContinuationClass(Continuation prevContinuation, MethodTable* contMT, int keepAliveOffset, MethodTable* methodTable)
        {
            IntPtr loaderAllocatorHandle = methodTable->GetLoaderAllocatorHandle();

            Continuation newContinuation = (Continuation)RuntimeTypeHandle.InternalAllocNoChecks(contMT);
            prevContinuation.Next = newContinuation;
            if (loaderAllocatorHandle != IntPtr.Zero)
            {
                Unsafe.As<byte, object?>(ref Unsafe.Add(ref RuntimeHelpers.GetRawData(newContinuation), keepAliveOffset)) = GCHandle.FromIntPtr(loaderAllocatorHandle).Target;
            }
            return newContinuation;
        }
#endif

        /// <summary>
        /// Used by internal thunks that implement awaiting on Task or a ValueTask.
        /// A ValueTask may wrap:
        /// - Completed result   (we never await this)
        /// - Task
        /// - ValueTaskSource
        /// Therefore, when we are awaiting a ValueTask completion we are really
        /// awaiting a completion of an underlying Task or ValueTaskSource.
        /// </summary>
        /// <param name="o"> Task or a ValueTaskNotifier whose completion we are awaiting.</param>
        [BypassReadyToRun]
        [MethodImpl(MethodImplOptions.NoInlining | MethodImplOptions.Async)]
        [RequiresPreviewFeatures]
        private static void TransparentAwait(object o)
        {
            ref RuntimeAsyncAwaitState state = ref t_runtimeAsyncAwaitState;
            Continuation? sentinelContinuation = state.SentinelContinuation;
            if (sentinelContinuation == null)
                state.SentinelContinuation = sentinelContinuation = new Continuation();

            if (o is Task t)
            {
                state.TaskNotifier = t;
            }
            else
            {
                state.ValueTaskSourceNotifier = (IValueTaskSourceNotifier)o;
            }

            state.CaptureContexts();
            AsyncSuspend(sentinelContinuation);
        }

        // Represents execution of a chain of suspended and resuming runtime
        // async functions.
        private sealed class RuntimeAsyncTask<T> : Task<T>, ITaskCompletionAction
        {
            public RuntimeAsyncTask()
            {
                // We use the base Task's state object field to store the Continuation while posting the task around.
                // Ensure that state object isn't published out for others to see.
                Debug.Assert((m_stateFlags & (int)InternalTaskOptions.PromiseTask) != 0, "Expected state flags to already be configured.");
                Debug.Assert(m_stateObject is null, "Expected to be able to use the state object field for Continuation.");
                m_action = DispatchContinuations;
                m_stateFlags |= (int)InternalTaskOptions.HiddenState;
            }

            internal override void ExecuteFromThreadPool(Thread threadPoolThread)
            {
                DispatchContinuations();
            }

            void ITaskCompletionAction.Invoke(Task completingTask)
            {
                DispatchContinuations();
            }

            bool ITaskCompletionAction.InvokeMayRunArbitraryCode => true;

            private Action GetContinuationAction() => (Action)m_action!;

            private Continuation MoveContinuationState()
            {
                Continuation continuation = (Continuation)m_stateObject!;
                m_stateObject = null;
                return continuation;
            }

            private void SetContinuationState(Continuation value)
            {
                Debug.Assert(m_stateObject == null);
                m_stateObject = value;
            }

            internal void HandleSuspended()
            {
                ref RuntimeAsyncAwaitState state = ref t_runtimeAsyncAwaitState;

                RestoreContextsOnSuspension(false, state.ExecutionContext, state.SynchronizationContext);

                ICriticalNotifyCompletion? critNotifier = state.CriticalNotifier;
                INotifyCompletion? notifier = state.Notifier;
                IValueTaskSourceNotifier? vtsNotifier = state.ValueTaskSourceNotifier;
                Task? taskNotifier = state.TaskNotifier;

                state.CriticalNotifier = null;
                state.Notifier = null;
                state.ValueTaskSourceNotifier = null;
                state.TaskNotifier = null;
                state.ExecutionContext = null;
                state.SynchronizationContext = null;

                Continuation sentinelContinuation = state.SentinelContinuation!;
                Continuation headContinuation = sentinelContinuation.Next!;
                sentinelContinuation.Next = null;

                // Head continuation should be the result of async call to AwaitAwaiter or UnsafeAwaitAwaiter.
                // These never have special continuation context handling.
                const ContinuationFlags continueFlags =
                    ContinuationFlags.ContinueOnCapturedSynchronizationContext |
                    ContinuationFlags.ContinueOnThreadPool |
                    ContinuationFlags.ContinueOnCapturedTaskScheduler;

                Debug.Assert((headContinuation.Flags & continueFlags) == 0);

                SetContinuationState(headContinuation);

                try
                {
                    if (critNotifier != null)
                    {
                        critNotifier.UnsafeOnCompleted(GetContinuationAction());
                    }
                    else if (taskNotifier != null)
                    {
                        // Runtime async callable wrapper for task returning
                        // method. This implements the context transparent
                        // forwarding and makes these wrappers minimal cost.
                        if (!taskNotifier.TryAddCompletionAction(this))
                        {
                            ThreadPool.UnsafeQueueUserWorkItemInternal(this, preferLocal: true);
                        }
                    }
                    else if (vtsNotifier != null)
                    {
                        // The awaiter must inform the ValueTaskSource on whether the continuation
                        // wants to run on a context, although the source may decide to ignore the suggestion.
                        // Since the behavior of the source takes precedence, we clear the context flags of
                        // the awaiting continuation (so it will run transparently on what the source decides)
                        // and then tell the source if the awaiting frame prefers to continue on a context.
                        // The reason why we do it here and not when the notifier is created is because
                        // the continuation chain builds from the innermost frame out and at the time when the
                        // notifier is created we do not know yet if the caller wants to continue on a context.
                        ValueTaskSourceOnCompletedFlags configFlags = ValueTaskSourceOnCompletedFlags.None;

                        // Skip to a nontransparent/user continuation. Such continuaton must exist.
                        // Since we see a VTS notifier, something was directly or indirectly
                        // awaiting an async thunk for a ValueTask-returning method.
                        // That can only happen in nontransparent/user code.
                        Continuation nextUserContinuation = headContinuation.Next!;
                        while ((nextUserContinuation.Flags & continueFlags) == 0 && nextUserContinuation.Next != null)
                        {
                            nextUserContinuation = nextUserContinuation.Next;
                        }

                        ContinuationFlags continuationFlags = nextUserContinuation.Flags;
                        const ContinuationFlags continueOnContextFlags =
                            ContinuationFlags.ContinueOnCapturedSynchronizationContext |
                            ContinuationFlags.ContinueOnCapturedTaskScheduler;

                        if ((continuationFlags & continueOnContextFlags) != 0)
                        {
                            // if await has captured some context, inform the source
                            configFlags |= ValueTaskSourceOnCompletedFlags.UseSchedulingContext;
                        }

                        // Clear continuation flags, so that continuation runs transparently
                        nextUserContinuation.Flags &= ~continueFlags;
                        vtsNotifier.OnCompleted(s_runContinuationAction, this, configFlags);
                    }
                    else
                    {
                        Debug.Assert(notifier != null);
                        notifier.OnCompleted(GetContinuationAction());
                    }
                }
                catch (Exception ex)
                {
                    Task.ThrowAsync(ex, targetContext: null);
                }
            }

            [StackTraceHidden]
            private unsafe void DispatchContinuations()
            {
                ExecutionAndSyncBlockStore contexts = default;
                contexts.Push();

                AsyncDispatcherInfo asyncDispatcherInfo;
                asyncDispatcherInfo.Next = AsyncDispatcherInfo.t_current;
                asyncDispatcherInfo.NextContinuation = MoveContinuationState();
                AsyncDispatcherInfo.t_current = &asyncDispatcherInfo;

                while (true)
                {
                    Debug.Assert(asyncDispatcherInfo.NextContinuation != null);
                    try
                    {
                        Continuation curContinuation = asyncDispatcherInfo.NextContinuation;
                        Continuation? nextContinuation = curContinuation.Next;
                        asyncDispatcherInfo.NextContinuation = nextContinuation;

                        ref byte resultLoc = ref nextContinuation != null ? ref nextContinuation.GetResultStorageOrNull() : ref GetResultStorage();
                        Continuation? newContinuation = curContinuation.ResumeInfo->Resume(curContinuation, ref resultLoc);

                        if (newContinuation != null)
                        {
                            newContinuation.Next = nextContinuation;
                            HandleSuspended();
                            contexts.Pop();
                            AsyncDispatcherInfo.t_current = asyncDispatcherInfo.Next;
                            return;
                        }
                    }
                    catch (Exception ex)
                    {
<<<<<<< HEAD
                        Continuation? handlerContinuation = UnwindToPossibleHandler(dispatcherInfo.NextContinuation, ex);
=======
                        Continuation? handlerContinuation = UnwindToPossibleHandler(asyncDispatcherInfo.NextContinuation);
>>>>>>> e8463221
                        if (handlerContinuation == null)
                        {
                            // Tail of AsyncTaskMethodBuilderT.SetException
                            bool successfullySet = ex is OperationCanceledException oce ?
                                TrySetCanceled(oce.CancellationToken, oce) :
                                TrySetException(ex);

                            contexts.Pop();

                            AsyncDispatcherInfo.t_current = asyncDispatcherInfo.Next;

                            if (!successfullySet)
                            {
                                ThrowHelper.ThrowInvalidOperationException(ExceptionResource.TaskT_TransitionToFinal_AlreadyCompleted);
                            }

                            return;
                        }

                        handlerContinuation.SetException(ex);
                        asyncDispatcherInfo.NextContinuation = handlerContinuation;
                    }

                    if (asyncDispatcherInfo.NextContinuation == null)
                    {
                        bool successfullySet = TrySetResult(m_result);

                        contexts.Pop();

                        AsyncDispatcherInfo.t_current = asyncDispatcherInfo.Next;

                        if (!successfullySet)
                        {
                            ThrowHelper.ThrowInvalidOperationException(ExceptionResource.TaskT_TransitionToFinal_AlreadyCompleted);
                        }

                        return;
                    }

                    if (QueueContinuationFollowUpActionIfNecessary(asyncDispatcherInfo.NextContinuation))
                    {
                        contexts.Pop();
                        AsyncDispatcherInfo.t_current = asyncDispatcherInfo.Next;
                        return;
                    }
                }
            }

            private ref byte GetResultStorage() => ref Unsafe.As<T?, byte>(ref m_result);

            private static unsafe Continuation? UnwindToPossibleHandler(Continuation? continuation, Exception ex)
            {
                while (true)
                {
                    if (continuation != null && continuation.ResumeInfo != null && continuation.ResumeInfo->DiagnosticIP != null)
#if !NATIVEAOT
                        AddContinuationToExInternal(continuation.ResumeInfo->DiagnosticIP, ex);
#else
        {
                    IntPtr ip = (IntPtr)continuation.ResumeInfo->DiagnosticIP;
                    int flags = 0;
                    IntPtr pAppendStackFrame = (IntPtr)InternalCalls.RhpGetClasslibFunctionFromCodeAddress(ip,
                        ClassLibFunctionId.AppendExceptionStackFrame);

                    if (pAppendStackFrame != IntPtr.Zero)
                    {
                        try
                        {
                            ((delegate*<object, IntPtr, int, void>)pAppendStackFrame)(ex, ip, flags);
                        }
                        catch
                        {
                            // disallow all exceptions leaking out of callbacks
                        }
                    }
        }

#endif
                    if (continuation == null || (continuation.Flags & ContinuationFlags.HasException) != 0)
                        return continuation;

                    continuation = continuation.Next;

                }
            }

            private bool QueueContinuationFollowUpActionIfNecessary(Continuation continuation)
            {
                if ((continuation.Flags & ContinuationFlags.ContinueOnThreadPool) != 0)
                {
                    SynchronizationContext? ctx = Thread.CurrentThreadAssumedInitialized._synchronizationContext;
                    if (ctx == null || ctx.GetType() == typeof(SynchronizationContext))
                    {
                        TaskScheduler? sched = TaskScheduler.InternalCurrent;
                        if (sched == null || sched == TaskScheduler.Default)
                        {
                            // Can inline
                            return false;
                        }
                    }

                    SetContinuationState(continuation);
                    ThreadPool.UnsafeQueueUserWorkItemInternal(this, preferLocal: true);
                    return true;
                }

                if ((continuation.Flags & ContinuationFlags.ContinueOnCapturedSynchronizationContext) != 0)
                {
                    object continuationContext = continuation.GetContinuationContext();
                    Debug.Assert(continuationContext is SynchronizationContext { });
                    SynchronizationContext continuationSyncCtx = (SynchronizationContext)continuationContext;

                    if (continuationSyncCtx == Thread.CurrentThreadAssumedInitialized._synchronizationContext)
                    {
                        // Inline
                        return false;
                    }

                    SetContinuationState(continuation);

                    try
                    {
                        continuationSyncCtx.Post(s_postCallback, this);
                    }
                    catch (Exception ex)
                    {
                        Task.ThrowAsync(ex, targetContext: null);
                    }

                    return true;
                }

                if ((continuation.Flags & ContinuationFlags.ContinueOnCapturedTaskScheduler) != 0)
                {
                    object continuationContext = continuation.GetContinuationContext();
                    Debug.Assert(continuationContext is TaskScheduler { });
                    TaskScheduler sched = (TaskScheduler)continuationContext;

                    SetContinuationState(continuation);
                    // TODO: We do not need TaskSchedulerAwaitTaskContinuation here, just need to refactor its Run method...
                    var taskSchedCont = new TaskSchedulerAwaitTaskContinuation(sched, GetContinuationAction(), flowExecutionContext: false);
                    taskSchedCont.Run(Task.CompletedTask, canInlineContinuationTask: true);

                    return true;
                }

                return false;
            }

            private static readonly SendOrPostCallback s_postCallback = static state =>
            {
                Debug.Assert(state is RuntimeAsyncTask<T>);
                ((RuntimeAsyncTask<T>)state).DispatchContinuations();
            };

            private static readonly Action<object?> s_runContinuationAction = static state =>
            {
                Debug.Assert(state is RuntimeAsyncTask<T>);
                ((RuntimeAsyncTask<T>)state).DispatchContinuations();
            };
        }

        // Change return type to RuntimeAsyncTask<T?> -- no benefit since this is used for Task returning thunks only
#pragma warning disable CA1859
        // When a Task-returning thunk gets a continuation result
        // it calls here to make a Task that awaits on the current async state.
        private static Task<T?> FinalizeTaskReturningThunk<T>()
        {
            RuntimeAsyncTask<T?> result = new();
            result.HandleSuspended();
            return result;
        }

        private static Task FinalizeTaskReturningThunk()
        {
            RuntimeAsyncTask<VoidTaskResult> result = new();
            result.HandleSuspended();
            return result;
        }

        private static ValueTask<T?> FinalizeValueTaskReturningThunk<T>()
        {
            // We only come to these methods in the expensive case (already
            // suspended), so ValueTask optimization here is not relevant.
            return new ValueTask<T?>(FinalizeTaskReturningThunk<T>());
        }

        private static ValueTask FinalizeValueTaskReturningThunk()
        {
            return new ValueTask(FinalizeTaskReturningThunk());
        }

        private static Task<T?> TaskFromException<T>(Exception ex)
        {
            Task<T?> task = new();
            bool successfullySet = ex is OperationCanceledException oce ?
                task.TrySetCanceled(oce.CancellationToken, oce) :
                task.TrySetException(ex);

            Debug.Assert(successfullySet);
            return task;
        }

        private static Task TaskFromException(Exception ex)
        {
            Task task = new();
            // Tail of AsyncTaskMethodBuilderT.SetException
            bool successfullySet = ex is OperationCanceledException oce ?
                task.TrySetCanceled(oce.CancellationToken, oce) :
                task.TrySetException(ex);

            Debug.Assert(successfullySet);
            return task;
        }

        private static ValueTask ValueTaskFromException(Exception ex)
        {
            // We only come to these methods in the expensive case (exception),
            // so ValueTask optimization here is not relevant.
            return new ValueTask(TaskFromException(ex));
        }

        private static ValueTask<T?> ValueTaskFromException<T>(Exception ex)
        {
            return new ValueTask<T?>(TaskFromException<T>(ex));
        }

        // Called when capturing execution context for suspension.
        [MethodImpl(MethodImplOptions.AggressiveInlining)]
        private static ExecutionContext? CaptureExecutionContext()
        {
            return ExecutionContext.CaptureForSuspension(Thread.CurrentThreadAssumedInitialized);
        }

        [MethodImpl(MethodImplOptions.AggressiveInlining)]
        private static void RestoreExecutionContext(ExecutionContext? previousExecCtx)
        {
            if (previousExecCtx == ExecutionContext.DefaultFlowSuppressed)
            {
                return;
            }

            Thread thread = Thread.CurrentThreadAssumedInitialized;
            ExecutionContext? currentExecCtx = thread._executionContext;
            if (previousExecCtx != currentExecCtx)
            {
                ExecutionContext.RestoreChangedContextToThread(thread, previousExecCtx, currentExecCtx);
            }
        }

        [MethodImpl(MethodImplOptions.AggressiveInlining)]
        private static void CaptureContexts(out ExecutionContext? execCtx, out SynchronizationContext? syncCtx)
        {
            Thread thread = Thread.CurrentThreadAssumedInitialized;
            // Here we get the execution context for synchronous restoring,
            // not for flowing across suspension to potentially another thread.
            // Therefore we do not need to worry about IsFlowSuppressed
            execCtx = thread._executionContext;
            syncCtx = thread._synchronizationContext;
        }

        // Restore contexts onto current Thread. If "resumed" then this is not the first starting call for the async method.
        [MethodImpl(MethodImplOptions.AggressiveInlining)]
        private static void RestoreContexts(bool resumed, ExecutionContext? previousExecCtx, SynchronizationContext? previousSyncCtx)
        {
            if (!resumed)
            {
                Thread thread = Thread.CurrentThreadAssumedInitialized;
                if (previousSyncCtx != thread._synchronizationContext)
                {
                    thread._synchronizationContext = previousSyncCtx;
                }

                ExecutionContext? currentExecCtx = thread._executionContext;
                if (previousExecCtx != currentExecCtx)
                {
                    ExecutionContext.RestoreChangedContextToThread(thread, previousExecCtx, currentExecCtx);
                }
            }
        }

        // Restore contexts onto current Thread as we unwind during suspension. We control the code that runs
        // during suspension and we do not need to raise ExecutionContext notifications -- we know that it is
        // not going to be accessed and that DispatchContinuations will return it back to the leaf's context
        // before calling user code, and restore the original contexts with appropriate notifications before
        // returning.
        private static void RestoreContextsOnSuspension(bool resumed, ExecutionContext? previousExecCtx, SynchronizationContext? previousSyncCtx)
        {
            if (!resumed)
            {
                Thread thread = Thread.CurrentThreadAssumedInitialized;
                if (previousSyncCtx != thread._synchronizationContext)
                {
                    thread._synchronizationContext = previousSyncCtx;
                }

                if (previousExecCtx != thread._executionContext)
                {
                    thread._executionContext = previousExecCtx;
                }
            }
        }

        private static void CaptureContinuationContext(ref object continuationContext, ref ContinuationFlags flags)
        {
            SynchronizationContext? syncCtx = Thread.CurrentThreadAssumedInitialized._synchronizationContext;
            if (syncCtx != null && syncCtx.GetType() != typeof(SynchronizationContext))
            {
                flags |= ContinuationFlags.ContinueOnCapturedSynchronizationContext;
                continuationContext = syncCtx;
                return;
            }

            TaskScheduler? sched = TaskScheduler.InternalCurrent;
            if (sched != null && sched != TaskScheduler.Default)
            {
                flags |= ContinuationFlags.ContinueOnCapturedTaskScheduler;
                continuationContext = sched;
                return;
            }

            flags |= ContinuationFlags.ContinueOnThreadPool;
        }

        [StackTraceHidden]
        internal static T CompletedTaskResult<T>(Task<T> task)
        {
            TaskAwaiter.ValidateEnd(task);
            return task.ResultOnSuccess;
        }

        [StackTraceHidden]
        internal static void CompletedTask(Task task)
        {
            TaskAwaiter.ValidateEnd(task);
        }
    }
}<|MERGE_RESOLUTION|>--- conflicted
+++ resolved
@@ -476,11 +476,7 @@
                     }
                     catch (Exception ex)
                     {
-<<<<<<< HEAD
-                        Continuation? handlerContinuation = UnwindToPossibleHandler(dispatcherInfo.NextContinuation, ex);
-=======
-                        Continuation? handlerContinuation = UnwindToPossibleHandler(asyncDispatcherInfo.NextContinuation);
->>>>>>> e8463221
+                        Continuation? handlerContinuation = UnwindToPossibleHandler(asyncDispatcherInfo.NextContinuation, ex);
                         if (handlerContinuation == null)
                         {
                             // Tail of AsyncTaskMethodBuilderT.SetException
