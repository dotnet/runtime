--- conflicted
+++ resolved
@@ -355,42 +355,27 @@
                     Debug.Assert(continuation != null);
                     try
                     {
-<<<<<<< HEAD
                         Continuation? curContinuation = continuation;
                         Debug.Assert(curContinuation != null);
-                        Debug.Assert(curContinuation.Next != null);
-                        continuation = curContinuation.Next;
-
-                        Continuation? newContinuation = curContinuation.Resume(curContinuation);
-=======
-                        ref byte resultLoc = ref continuation.Next != null ? ref continuation.Next.GetResultStorageOrNull() : ref TOps.GetResultStorage(task);
-                        Continuation? newContinuation = continuation.Resume(continuation, ref resultLoc);
->>>>>>> c928a955
+                        Continuation? nextContinuation = curContinuation.Next;
+                        continuation = nextContinuation;
+
+                        ref byte resultLoc = ref nextContinuation != null ? ref nextContinuation.GetResultStorageOrNull() : ref TOps.GetResultStorage(task);
+                        Continuation? newContinuation = curContinuation.Resume(curContinuation, ref resultLoc);
 
                         if (newContinuation != null)
                         {
-                            newContinuation.Next = continuation;
+                            newContinuation.Next = nextContinuation;
                             HandleSuspended<T, TOps>(task);
                             contexts.Pop();
                             t_nextContinuation = nextContinuationData.Next;
                             return;
                         }
-<<<<<<< HEAD
                     }
                     catch (Exception ex)
                     {
                         Continuation handlerContinuation = UnwindToPossibleHandler(continuation);
-                        if (handlerContinuation.Resume == null)
-=======
-
-                        continuation = continuation.Next;
-                    }
-                    catch (Exception ex)
-                    {
-                        Debug.Assert(continuation != null);
-                        Continuation? nextContinuation = UnwindToPossibleHandler(continuation);
-                        if (nextContinuation == null)
->>>>>>> c928a955
+                        if (handlerContinuation == null)
                         {
                             // Tail of AsyncTaskMethodBuilderT.SetException
                             bool successfullySet = ex is OperationCanceledException oce ?
@@ -438,26 +423,14 @@
                 }
             }
 
-            private static Continuation? UnwindToPossibleHandler(Continuation continuation)
+            private static Continuation? UnwindToPossibleHandler(Continuation? continuation)
             {
                 while (true)
                 {
-<<<<<<< HEAD
-                    if ((continuation.Flags & CorInfoContinuationFlags.CORINFO_CONTINUATION_NEEDS_EXCEPTION) != 0)
+                    if (continuation == null || (continuation.Flags & ContinuationFlags.HasException) != 0)
                         return continuation;
 
-                    Debug.Assert(continuation.Next != null);
                     continuation = continuation.Next;
-=======
-                    Continuation? nextContinuation = continuation.Next;
-                    if (nextContinuation == null)
-                        return null;
-
-                    if ((nextContinuation.Flags & ContinuationFlags.HasException) != 0)
-                        return nextContinuation;
-
-                    continuation = nextContinuation;
->>>>>>> c928a955
                 }
             }
 
