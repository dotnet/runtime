// Licensed to the .NET Foundation under one or more agreements.
// The .NET Foundation licenses this file to you under the MIT license.

using System.Buffers.Binary;
using System.Diagnostics;
using System.Diagnostics.CodeAnalysis;
using System.Numerics;
using System.Reflection;
using System.Runtime.CompilerServices;
using System.Runtime.InteropServices;
using System.Runtime.Serialization;
using System.Runtime.Versioning;
using System.Threading;
using System.Threading.Tasks;
using System.Threading.Tasks.Sources;

#if NATIVEAOT
using Internal.Runtime;
#endif

namespace System.Runtime.CompilerServices
{
    internal struct ExecutionAndSyncBlockStore
    {
        // Store current ExecutionContext and SynchronizationContext as "previousXxx".
        // This allows us to restore them and undo any Context changes made in stateMachine.MoveNext
        // so that they won't "leak" out of the first await.
        public ExecutionContext? _previousExecutionCtx;
        public SynchronizationContext? _previousSyncCtx;
        public Thread _thread;

        public void Push()
        {
            _thread = Thread.CurrentThread;
            // Here we get the execution context for synchronous restoring,
            // not for flowing across suspension to potentially another thread.
            // Therefore we do not need to worry about IsFlowSuppressed
            _previousExecutionCtx = _thread._executionContext;
            _previousSyncCtx = _thread._synchronizationContext;
        }

        public void Pop()
        {
            // The common case is that these have not changed, so avoid the cost of a write barrier if not needed.
            if (_previousSyncCtx != _thread._synchronizationContext)
            {
                // Restore changed SynchronizationContext back to previous
                _thread._synchronizationContext = _previousSyncCtx;
            }

            ExecutionContext? currentExecutionCtx = _thread._executionContext;
            if (_previousExecutionCtx != currentExecutionCtx)
            {
                ExecutionContext.RestoreChangedContextToThread(_thread, _previousExecutionCtx, currentExecutionCtx);
            }
        }
    }

    [Flags]
    // Keep in sync with CORINFO_CONTINUATION_FLAGS
    internal enum ContinuationFlags
    {
        // Note: the following 'Has' members determine the members present at
        // the beginning of the continuation's data chunk. Each field is
        // pointer sized when present, apart from the result that has variable
        // size.

        // Whether or not the continuation starts with an OSR IL offset.
        HasOsrILOffset = 1,
        // If this bit is set the continuation resumes inside a try block and
        // thus if an exception is being propagated, needs to be resumed.
        HasException = 2,
        // If this bit is set the continuation has space for a continuation
        // context.
        HasContinuationContext = 4,
        // If this bit is set the continuation has space to store a result
        // returned by the callee.
        HasResult = 8,
        // If this bit is set the continuation should continue on the thread
        // pool.
        ContinueOnThreadPool = 16,
        // If this bit is set the continuation context is a
        // SynchronizationContext that we should continue on.
        ContinueOnCapturedSynchronizationContext = 32,
        // If this bit is set the continuation context is a TaskScheduler that
        // we should continue on.
        ContinueOnCapturedTaskScheduler = 64,
    }

    // Keep in sync with CORINFO_AsyncResumeInfo in corinfo.h
    internal unsafe struct ResumeInfo
    {
        public delegate*<Continuation, ref byte, Continuation?> Resume;
        // IP to use for diagnostics. Points into the jitted suspension code.
        // For debug codegen the IP resolves via an ASYNC native->IL mapping to
        // the IL AsyncHelpers.Await (or other async function) call which
        // caused the suspension.
        // For optimized codegen the mapping into the root method may be more
        // approximate (e.g. because of inlining).
        // For all codegens the offset of DiagnosticsIP matches
        // DiagnosticNativeOffset for the corresponding AsyncSuspensionPoint in
        // the debug info.
        public void* DiagnosticIP;
    }

#pragma warning disable CA1852 // "Type can be sealed" -- no it cannot because the runtime constructs subtypes dynamically
    internal unsafe class Continuation
    {
        public Continuation? Next;
        public ResumeInfo* ResumeInfo;
        public ContinuationFlags Flags;
        public int State;

#if TARGET_64BIT
        private const int PointerSize = 8;
#else
        private const int PointerSize = 4;
#endif

        private const int DataOffset = PointerSize /* Next */ + PointerSize /* Resume */ + 8 /* Flags + State */;

        public unsafe object GetContinuationContext()
        {
            Debug.Assert((Flags & ContinuationFlags.HasContinuationContext) != 0);
            uint contIndex = (uint)BitOperations.PopCount((uint)Flags & ((uint)ContinuationFlags.HasContinuationContext - 1));
            ref byte data = ref RuntimeHelpers.GetRawData(this);
            return Unsafe.As<byte, object>(ref Unsafe.Add(ref data, DataOffset + contIndex * PointerSize));
        }

        public void SetException(Exception ex)
        {
            Debug.Assert((Flags & ContinuationFlags.HasException) != 0);
            uint contIndex = (uint)BitOperations.PopCount((uint)Flags & ((uint)ContinuationFlags.HasException - 1));
            ref byte data = ref RuntimeHelpers.GetRawData(this);
            Unsafe.As<byte, Exception>(ref Unsafe.Add(ref data, DataOffset + contIndex * PointerSize)) = ex;
        }

        public ref byte GetResultStorageOrNull()
        {
            if ((Flags & ContinuationFlags.HasResult) == 0)
                return ref Unsafe.NullRef<byte>();

            uint contIndex = (uint)BitOperations.PopCount((uint)Flags & ((uint)ContinuationFlags.HasResult - 1));
            ref byte data = ref RuntimeHelpers.GetRawData(this);
            return ref Unsafe.Add(ref data, DataOffset + contIndex * PointerSize);
        }
    }

    public static partial class AsyncHelpers
    {
#if FEATURE_INTERPRETER
        [LibraryImport(RuntimeHelpers.QCall, EntryPoint = "AsyncHelpers_ResumeInterpreterContinuation")]
        private static partial void AsyncHelpers_ResumeInterpreterContinuation(ObjectHandleOnStack cont, ref byte resultStorage);

        internal static Continuation? ResumeInterpreterContinuation(Continuation cont, ref byte resultStorage)
        {
            ObjectHandleOnStack contHandle = ObjectHandleOnStack.Create(ref cont);
            AsyncHelpers_ResumeInterpreterContinuation(contHandle, ref resultStorage);
            return cont;
        }
#endif

        // This is the "magic" method on which other "Await" methods are built.
        // Calling this from an Async method returns the continuation to the caller thus
        // explicitly initiates suspension.
        [Intrinsic]
        private static void AsyncSuspend(Continuation continuation) => throw new UnreachableException();

        // An intrinsic that provides access to continuations produced by Async calls.
        // Calling this after an Async method call returns:
        //   * `null` if the call has completed synchronously, or
        //   * a continuation object if the call requires suspension.
        //     In this case the formal result of the call is undefined.
        [Intrinsic]
        private static Continuation? AsyncCallContinuation() => throw new UnreachableException();

        // Used during suspensions to hold the continuation chain and on what we are waiting.
        // Methods like FinalizeTaskReturningThunk will unlink the state and wrap into a Task.
        private struct RuntimeAsyncAwaitState
        {
            public Continuation? SentinelContinuation;

            // The following are the possible introducers of asynchrony into a chain of awaits.
            // In other words - when we build a chain of continuations it would be logicaly attached
            // to one of these notifiers.
            public ICriticalNotifyCompletion? CriticalNotifier;
            public INotifyCompletion? Notifier;
            public IValueTaskSourceNotifier? ValueTaskSourceNotifier;
            public Task? TaskNotifier;

            public ExecutionContext? ExecutionContext;
            public SynchronizationContext? SynchronizationContext;

            public void CaptureContexts()
            {
                Thread curThread = Thread.CurrentThreadAssumedInitialized;
                // Here we get the execution context for presenting to the notifier,
                // not for flowing across suspension to potentially another thread.
                // Therefore we do not need to worry about IsFlowSuppressed
                ExecutionContext = curThread._executionContext;
                SynchronizationContext = curThread._synchronizationContext;
            }
        }

        [ThreadStatic]
        private static RuntimeAsyncAwaitState t_runtimeAsyncAwaitState;
#if !NATIVEAOT

        [LibraryImport(RuntimeHelpers.QCall, EntryPoint = "AsyncHelpers_AddContinuationToExInternal")]
        private static unsafe partial void AddContinuationToExInternal(void* diagnosticIP, ObjectHandleOnStack ex);

        internal static unsafe void AddContinuationToExInternal(void* diagnosticIP, Exception e)
            => AddContinuationToExInternal(diagnosticIP, ObjectHandleOnStack.Create(ref e));
#endif

        private static unsafe Continuation AllocContinuation(Continuation prevContinuation, MethodTable* contMT)
        {
#if NATIVEAOT
            Continuation newContinuation = (Continuation)RuntimeImports.RhNewObject(contMT);
#else
            Continuation newContinuation = (Continuation)RuntimeTypeHandle.InternalAllocNoChecks(contMT);
#endif
            prevContinuation.Next = newContinuation;
            return newContinuation;
        }

#if !NATIVEAOT
        private static unsafe Continuation AllocContinuationMethod(Continuation prevContinuation, MethodTable* contMT, int keepAliveOffset, MethodDesc* method)
        {
            LoaderAllocator loaderAllocator = RuntimeMethodHandle.GetLoaderAllocator(new RuntimeMethodHandleInternal((IntPtr)method));
            Continuation newContinuation = (Continuation)RuntimeTypeHandle.InternalAllocNoChecks(contMT);
            Unsafe.As<byte, object?>(ref Unsafe.Add(ref RuntimeHelpers.GetRawData(newContinuation), keepAliveOffset)) = loaderAllocator;
            prevContinuation.Next = newContinuation;
            return newContinuation;
        }

        private static unsafe Continuation AllocContinuationClass(Continuation prevContinuation, MethodTable* contMT, int keepAliveOffset, MethodTable* methodTable)
        {
            IntPtr loaderAllocatorHandle = methodTable->GetLoaderAllocatorHandle();

            Continuation newContinuation = (Continuation)RuntimeTypeHandle.InternalAllocNoChecks(contMT);
            prevContinuation.Next = newContinuation;
            if (loaderAllocatorHandle != IntPtr.Zero)
            {
                Unsafe.As<byte, object?>(ref Unsafe.Add(ref RuntimeHelpers.GetRawData(newContinuation), keepAliveOffset)) = GCHandle.FromIntPtr(loaderAllocatorHandle).Target;
            }
            return newContinuation;
        }
#endif

        /// <summary>
        /// Used by internal thunks that implement awaiting on Task or a ValueTask.
        /// A ValueTask may wrap:
        /// - Completed result   (we never await this)
        /// - Task
        /// - ValueTaskSource
        /// Therefore, when we are awaiting a ValueTask completion we are really
        /// awaiting a completion of an underlying Task or ValueTaskSource.
        /// </summary>
        /// <param name="o"> Task or a ValueTaskNotifier whose completion we are awaiting.</param>
        [BypassReadyToRun]
        [MethodImpl(MethodImplOptions.NoInlining | MethodImplOptions.Async)]
        [RequiresPreviewFeatures]
        private static void TransparentAwait(object o)
        {
            ref RuntimeAsyncAwaitState state = ref t_runtimeAsyncAwaitState;
            Continuation? sentinelContinuation = state.SentinelContinuation;
            if (sentinelContinuation == null)
                state.SentinelContinuation = sentinelContinuation = new Continuation();

            if (o is Task t)
            {
                state.TaskNotifier = t;
            }
            else
            {
                state.ValueTaskSourceNotifier = (IValueTaskSourceNotifier)o;
            }

            state.CaptureContexts();
            AsyncSuspend(sentinelContinuation);
        }

        // Represents execution of a chain of suspended and resuming runtime
        // async functions.
        private sealed class RuntimeAsyncTask<T> : Task<T>, ITaskCompletionAction
        {
            public RuntimeAsyncTask()
            {
                // We use the base Task's state object field to store the Continuation while posting the task around.
                // Ensure that state object isn't published out for others to see.
                Debug.Assert((m_stateFlags & (int)InternalTaskOptions.PromiseTask) != 0, "Expected state flags to already be configured.");
                Debug.Assert(m_stateObject is null, "Expected to be able to use the state object field for Continuation.");
                m_action = DispatchContinuations;
                m_stateFlags |= (int)InternalTaskOptions.HiddenState;
            }

            internal override void ExecuteFromThreadPool(Thread threadPoolThread)
            {
                DispatchContinuations();
            }

            void ITaskCompletionAction.Invoke(Task completingTask)
            {
                DispatchContinuations();
            }

            bool ITaskCompletionAction.InvokeMayRunArbitraryCode => true;

            private Action GetContinuationAction() => (Action)m_action!;

            private Continuation MoveContinuationState()
            {
                Continuation continuation = (Continuation)m_stateObject!;
                m_stateObject = null;
                return continuation;
            }

            private void SetContinuationState(Continuation value)
            {
                Debug.Assert(m_stateObject == null);
                m_stateObject = value;
            }

            internal void HandleSuspended()
            {
                ref RuntimeAsyncAwaitState state = ref t_runtimeAsyncAwaitState;

                RestoreContextsOnSuspension(false, state.ExecutionContext, state.SynchronizationContext);

                ICriticalNotifyCompletion? critNotifier = state.CriticalNotifier;
                INotifyCompletion? notifier = state.Notifier;
                IValueTaskSourceNotifier? vtsNotifier = state.ValueTaskSourceNotifier;
                Task? taskNotifier = state.TaskNotifier;

                state.CriticalNotifier = null;
                state.Notifier = null;
                state.ValueTaskSourceNotifier = null;
                state.TaskNotifier = null;
                state.ExecutionContext = null;
                state.SynchronizationContext = null;

                Continuation sentinelContinuation = state.SentinelContinuation!;
                Continuation headContinuation = sentinelContinuation.Next!;
                sentinelContinuation.Next = null;

                // Head continuation should be the result of async call to AwaitAwaiter or UnsafeAwaitAwaiter.
                // These never have special continuation context handling.
                const ContinuationFlags continueFlags =
                    ContinuationFlags.ContinueOnCapturedSynchronizationContext |
                    ContinuationFlags.ContinueOnThreadPool |
                    ContinuationFlags.ContinueOnCapturedTaskScheduler;

                Debug.Assert((headContinuation.Flags & continueFlags) == 0);

                SetContinuationState(headContinuation);

                try
                {
                    if (critNotifier != null)
                    {
                        critNotifier.UnsafeOnCompleted(GetContinuationAction());
                    }
                    else if (taskNotifier != null)
                    {
                        // Runtime async callable wrapper for task returning
                        // method. This implements the context transparent
                        // forwarding and makes these wrappers minimal cost.
                        if (!taskNotifier.TryAddCompletionAction(this))
                        {
                            ThreadPool.UnsafeQueueUserWorkItemInternal(this, preferLocal: true);
                        }
                    }
                    else if (vtsNotifier != null)
                    {
                        // The awaiter must inform the ValueTaskSource on whether the continuation
                        // wants to run on a context, although the source may decide to ignore the suggestion.
                        // Since the behavior of the source takes precedence, we clear the context flags of
                        // the awaiting continuation (so it will run transparently on what the source decides)
                        // and then tell the source if the awaiting frame prefers to continue on a context.
                        // The reason why we do it here and not when the notifier is created is because
                        // the continuation chain builds from the innermost frame out and at the time when the
                        // notifier is created we do not know yet if the caller wants to continue on a context.
                        ValueTaskSourceOnCompletedFlags configFlags = ValueTaskSourceOnCompletedFlags.None;

                        // Skip to a nontransparent/user continuation. Such continuaton must exist.
                        // Since we see a VTS notifier, something was directly or indirectly
                        // awaiting an async thunk for a ValueTask-returning method.
                        // That can only happen in nontransparent/user code.
                        Continuation nextUserContinuation = headContinuation.Next!;
                        while ((nextUserContinuation.Flags & continueFlags) == 0 && nextUserContinuation.Next != null)
                        {
                            nextUserContinuation = nextUserContinuation.Next;
                        }

                        ContinuationFlags continuationFlags = nextUserContinuation.Flags;
                        const ContinuationFlags continueOnContextFlags =
                            ContinuationFlags.ContinueOnCapturedSynchronizationContext |
                            ContinuationFlags.ContinueOnCapturedTaskScheduler;

                        if ((continuationFlags & continueOnContextFlags) != 0)
                        {
                            // if await has captured some context, inform the source
                            configFlags |= ValueTaskSourceOnCompletedFlags.UseSchedulingContext;
                        }

                        // Clear continuation flags, so that continuation runs transparently
                        nextUserContinuation.Flags &= ~continueFlags;
                        vtsNotifier.OnCompleted(s_runContinuationAction, this, configFlags);
                    }
                    else
                    {
                        Debug.Assert(notifier != null);
                        notifier.OnCompleted(GetContinuationAction());
                    }
                }
                catch (Exception ex)
                {
                    Task.ThrowAsync(ex, targetContext: null);
                }
            }

<<<<<<< HEAD
            // Information about current task dispatching, to be used for async
            // stackwalking.
            [ThreadStatic]
            private static unsafe DispatcherInfo* t_dispatcherInfo;

            [StackTraceHidden]
            public static unsafe void DispatchContinuations<T, TOps>(T task) where T : Task, ITaskCompletionAction where TOps : IRuntimeAsyncTaskOps<T>
=======
            private unsafe void DispatchContinuations()
>>>>>>> 3e795e86
            {
                ExecutionAndSyncBlockStore contexts = default;
                contexts.Push();

                RuntimeAsyncTaskCore.DispatcherInfo dispatcherInfo;
                dispatcherInfo.Next = RuntimeAsyncTaskCore.t_dispatcherInfo;
                dispatcherInfo.NextContinuation = MoveContinuationState();
                RuntimeAsyncTaskCore.t_dispatcherInfo = &dispatcherInfo;

                while (true)
                {
                    Debug.Assert(dispatcherInfo.NextContinuation != null);
                    try
                    {
                        Continuation curContinuation = dispatcherInfo.NextContinuation;
                        Continuation? nextContinuation = curContinuation.Next;
                        dispatcherInfo.NextContinuation = nextContinuation;

                        ref byte resultLoc = ref nextContinuation != null ? ref nextContinuation.GetResultStorageOrNull() : ref GetResultStorage();
                        Continuation? newContinuation = curContinuation.ResumeInfo->Resume(curContinuation, ref resultLoc);

                        if (newContinuation != null)
                        {
                            newContinuation.Next = nextContinuation;
                            HandleSuspended();
                            contexts.Pop();
                            RuntimeAsyncTaskCore.t_dispatcherInfo = dispatcherInfo.Next;
                            return;
                        }
                    }
                    catch (Exception ex)
                    {
                        Continuation? handlerContinuation = UnwindToPossibleHandler(dispatcherInfo.NextContinuation, ex);
                        if (handlerContinuation == null)
                        {
                            // Tail of AsyncTaskMethodBuilderT.SetException
                            bool successfullySet = ex is OperationCanceledException oce ?
                                TrySetCanceled(oce.CancellationToken, oce) :
                                TrySetException(ex);

                            contexts.Pop();

                            RuntimeAsyncTaskCore.t_dispatcherInfo = dispatcherInfo.Next;

                            if (!successfullySet)
                            {
                                ThrowHelper.ThrowInvalidOperationException(ExceptionResource.TaskT_TransitionToFinal_AlreadyCompleted);
                            }

                            return;
                        }

                        handlerContinuation.SetException(ex);
                        dispatcherInfo.NextContinuation = handlerContinuation;
                    }

                    if (dispatcherInfo.NextContinuation == null)
                    {
                        bool successfullySet = TrySetResult(m_result);

                        contexts.Pop();

                        RuntimeAsyncTaskCore.t_dispatcherInfo = dispatcherInfo.Next;

                        if (!successfullySet)
                        {
                            ThrowHelper.ThrowInvalidOperationException(ExceptionResource.TaskT_TransitionToFinal_AlreadyCompleted);
                        }

                        return;
                    }

                    if (QueueContinuationFollowUpActionIfNecessary(dispatcherInfo.NextContinuation))
                    {
                        contexts.Pop();
                        RuntimeAsyncTaskCore.t_dispatcherInfo = dispatcherInfo.Next;
                        return;
                    }
                }
            }

<<<<<<< HEAD
            private static unsafe Continuation? UnwindToPossibleHandler(Continuation? continuation, Exception ex)
=======
            private ref byte GetResultStorage() => ref Unsafe.As<T?, byte>(ref m_result);

            private static Continuation? UnwindToPossibleHandler(Continuation? continuation)
>>>>>>> 3e795e86
            {
                while (true)
                {
                    if (continuation != null && continuation.ResumeInfo != null && continuation.ResumeInfo->DiagnosticIP != null)
#if !NATIVEAOT
                        AddContinuationToExInternal(continuation.ResumeInfo->DiagnosticIP, ex);
#endif
                    if (continuation == null || (continuation.Flags & ContinuationFlags.HasException) != 0)
                        return continuation;

                    continuation = continuation.Next;

                }
            }

            private bool QueueContinuationFollowUpActionIfNecessary(Continuation continuation)
            {
                if ((continuation.Flags & ContinuationFlags.ContinueOnThreadPool) != 0)
                {
                    SynchronizationContext? ctx = Thread.CurrentThreadAssumedInitialized._synchronizationContext;
                    if (ctx == null || ctx.GetType() == typeof(SynchronizationContext))
                    {
                        TaskScheduler? sched = TaskScheduler.InternalCurrent;
                        if (sched == null || sched == TaskScheduler.Default)
                        {
                            // Can inline
                            return false;
                        }
                    }

                    SetContinuationState(continuation);
                    ThreadPool.UnsafeQueueUserWorkItemInternal(this, preferLocal: true);
                    return true;
                }

                if ((continuation.Flags & ContinuationFlags.ContinueOnCapturedSynchronizationContext) != 0)
                {
                    object continuationContext = continuation.GetContinuationContext();
                    Debug.Assert(continuationContext is SynchronizationContext { });
                    SynchronizationContext continuationSyncCtx = (SynchronizationContext)continuationContext;

                    if (continuationSyncCtx == Thread.CurrentThreadAssumedInitialized._synchronizationContext)
                    {
                        // Inline
                        return false;
                    }

                    SetContinuationState(continuation);

                    try
                    {
                        continuationSyncCtx.Post(s_postCallback, this);
                    }
                    catch (Exception ex)
                    {
                        Task.ThrowAsync(ex, targetContext: null);
                    }

                    return true;
                }

                if ((continuation.Flags & ContinuationFlags.ContinueOnCapturedTaskScheduler) != 0)
                {
                    object continuationContext = continuation.GetContinuationContext();
                    Debug.Assert(continuationContext is TaskScheduler { });
                    TaskScheduler sched = (TaskScheduler)continuationContext;

                    SetContinuationState(continuation);
                    // TODO: We do not need TaskSchedulerAwaitTaskContinuation here, just need to refactor its Run method...
                    var taskSchedCont = new TaskSchedulerAwaitTaskContinuation(sched, GetContinuationAction(), flowExecutionContext: false);
                    taskSchedCont.Run(Task.CompletedTask, canInlineContinuationTask: true);

                    return true;
                }

                return false;
            }

            private static readonly SendOrPostCallback s_postCallback = static state =>
            {
                Debug.Assert(state is RuntimeAsyncTask<T>);
                ((RuntimeAsyncTask<T>)state).DispatchContinuations();
            };

            private static readonly Action<object?> s_runContinuationAction = static state =>
            {
                Debug.Assert(state is RuntimeAsyncTask<T>);
                ((RuntimeAsyncTask<T>)state).DispatchContinuations();
            };
        }

        internal static class RuntimeAsyncTaskCore
        {
            [StructLayout(LayoutKind.Explicit)]
            internal unsafe ref struct DispatcherInfo
            {
                // Dispatcher info for next dispatcher present on stack, or
                // null if none.
                [FieldOffset(0)]
                public DispatcherInfo* Next;

                // Next continuation the dispatcher will process.
#if TARGET_64BIT
                [FieldOffset(8)]
#else
                [FieldOffset(4)]
#endif
                public Continuation? NextContinuation;
            }

            // Information about current task dispatching, to be used for async
            // stackwalking.
            [ThreadStatic]
            internal static unsafe DispatcherInfo* t_dispatcherInfo;
        }

        // Change return type to RuntimeAsyncTask<T?> -- no benefit since this is used for Task returning thunks only
#pragma warning disable CA1859
        // When a Task-returning thunk gets a continuation result
        // it calls here to make a Task that awaits on the current async state.
        private static Task<T?> FinalizeTaskReturningThunk<T>()
        {
            RuntimeAsyncTask<T?> result = new();
            result.HandleSuspended();
            return result;
        }

        private static Task FinalizeTaskReturningThunk()
        {
            RuntimeAsyncTask<VoidTaskResult> result = new();
            result.HandleSuspended();
            return result;
        }

        private static ValueTask<T?> FinalizeValueTaskReturningThunk<T>()
        {
            // We only come to these methods in the expensive case (already
            // suspended), so ValueTask optimization here is not relevant.
            return new ValueTask<T?>(FinalizeTaskReturningThunk<T>());
        }

        private static ValueTask FinalizeValueTaskReturningThunk()
        {
            return new ValueTask(FinalizeTaskReturningThunk());
        }

        private static Task<T?> TaskFromException<T>(Exception ex)
        {
            Task<T?> task = new();
            bool successfullySet = ex is OperationCanceledException oce ?
                task.TrySetCanceled(oce.CancellationToken, oce) :
                task.TrySetException(ex);

            Debug.Assert(successfullySet);
            return task;
        }

        private static Task TaskFromException(Exception ex)
        {
            Task task = new();
            // Tail of AsyncTaskMethodBuilderT.SetException
            bool successfullySet = ex is OperationCanceledException oce ?
                task.TrySetCanceled(oce.CancellationToken, oce) :
                task.TrySetException(ex);

            Debug.Assert(successfullySet);
            return task;
        }

        private static ValueTask ValueTaskFromException(Exception ex)
        {
            // We only come to these methods in the expensive case (exception),
            // so ValueTask optimization here is not relevant.
            return new ValueTask(TaskFromException(ex));
        }

        private static ValueTask<T?> ValueTaskFromException<T>(Exception ex)
        {
            return new ValueTask<T?>(TaskFromException<T>(ex));
        }

        // Called when capturing execution context for suspension.
        [MethodImpl(MethodImplOptions.AggressiveInlining)]
        private static ExecutionContext? CaptureExecutionContext()
        {
            return ExecutionContext.CaptureForSuspension(Thread.CurrentThreadAssumedInitialized);
        }

        [MethodImpl(MethodImplOptions.AggressiveInlining)]
        private static void RestoreExecutionContext(ExecutionContext? previousExecCtx)
        {
            if (previousExecCtx == ExecutionContext.DefaultFlowSuppressed)
            {
                return;
            }

            Thread thread = Thread.CurrentThreadAssumedInitialized;
            ExecutionContext? currentExecCtx = thread._executionContext;
            if (previousExecCtx != currentExecCtx)
            {
                ExecutionContext.RestoreChangedContextToThread(thread, previousExecCtx, currentExecCtx);
            }
        }

        [MethodImpl(MethodImplOptions.AggressiveInlining)]
        private static void CaptureContexts(out ExecutionContext? execCtx, out SynchronizationContext? syncCtx)
        {
            Thread thread = Thread.CurrentThreadAssumedInitialized;
            // Here we get the execution context for synchronous restoring,
            // not for flowing across suspension to potentially another thread.
            // Therefore we do not need to worry about IsFlowSuppressed
            execCtx = thread._executionContext;
            syncCtx = thread._synchronizationContext;
        }

        // Restore contexts onto current Thread. If "resumed" then this is not the first starting call for the async method.
        [MethodImpl(MethodImplOptions.AggressiveInlining)]
        private static void RestoreContexts(bool resumed, ExecutionContext? previousExecCtx, SynchronizationContext? previousSyncCtx)
        {
            if (!resumed)
            {
                Thread thread = Thread.CurrentThreadAssumedInitialized;
                if (previousSyncCtx != thread._synchronizationContext)
                {
                    thread._synchronizationContext = previousSyncCtx;
                }

                ExecutionContext? currentExecCtx = thread._executionContext;
                if (previousExecCtx != currentExecCtx)
                {
                    ExecutionContext.RestoreChangedContextToThread(thread, previousExecCtx, currentExecCtx);
                }
            }
        }

        // Restore contexts onto current Thread as we unwind during suspension. We control the code that runs
        // during suspension and we do not need to raise ExecutionContext notifications -- we know that it is
        // not going to be accessed and that DispatchContinuations will return it back to the leaf's context
        // before calling user code, and restore the original contexts with appropriate notifications before
        // returning.
        private static void RestoreContextsOnSuspension(bool resumed, ExecutionContext? previousExecCtx, SynchronizationContext? previousSyncCtx)
        {
            if (!resumed)
            {
                Thread thread = Thread.CurrentThreadAssumedInitialized;
                if (previousSyncCtx != thread._synchronizationContext)
                {
                    thread._synchronizationContext = previousSyncCtx;
                }

                if (previousExecCtx != thread._executionContext)
                {
                    thread._executionContext = previousExecCtx;
                }
            }
        }

        private static void CaptureContinuationContext(ref object continuationContext, ref ContinuationFlags flags)
        {
            SynchronizationContext? syncCtx = Thread.CurrentThreadAssumedInitialized._synchronizationContext;
            if (syncCtx != null && syncCtx.GetType() != typeof(SynchronizationContext))
            {
                flags |= ContinuationFlags.ContinueOnCapturedSynchronizationContext;
                continuationContext = syncCtx;
                return;
            }

            TaskScheduler? sched = TaskScheduler.InternalCurrent;
            if (sched != null && sched != TaskScheduler.Default)
            {
                flags |= ContinuationFlags.ContinueOnCapturedTaskScheduler;
                continuationContext = sched;
                return;
            }

            flags |= ContinuationFlags.ContinueOnThreadPool;
        }

        [StackTraceHidden]
        internal static T CompletedTaskResult<T>(Task<T> task)
        {
            TaskAwaiter.ValidateEnd(task);
            return task.ResultOnSuccess;
        }

        [StackTraceHidden]
        internal static void CompletedTask(Task task)
        {
            TaskAwaiter.ValidateEnd(task);
        }
    }
}<|MERGE_RESOLUTION|>--- conflicted
+++ resolved
@@ -420,17 +420,7 @@
                 }
             }
 
-<<<<<<< HEAD
-            // Information about current task dispatching, to be used for async
-            // stackwalking.
-            [ThreadStatic]
-            private static unsafe DispatcherInfo* t_dispatcherInfo;
-
-            [StackTraceHidden]
-            public static unsafe void DispatchContinuations<T, TOps>(T task) where T : Task, ITaskCompletionAction where TOps : IRuntimeAsyncTaskOps<T>
-=======
             private unsafe void DispatchContinuations()
->>>>>>> 3e795e86
             {
                 ExecutionAndSyncBlockStore contexts = default;
                 contexts.Push();
@@ -512,13 +502,9 @@
                 }
             }
 
-<<<<<<< HEAD
-            private static unsafe Continuation? UnwindToPossibleHandler(Continuation? continuation, Exception ex)
-=======
             private ref byte GetResultStorage() => ref Unsafe.As<T?, byte>(ref m_result);
 
-            private static Continuation? UnwindToPossibleHandler(Continuation? continuation)
->>>>>>> 3e795e86
+            private unsafe static Continuation? UnwindToPossibleHandler(Continuation? continuation, Exception ex)
             {
                 while (true)
                 {
