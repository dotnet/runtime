// Licensed to the .NET Foundation under one or more agreements.
// The .NET Foundation licenses this file to you under the MIT license.

using System.ComponentModel;
using System.Diagnostics.CodeAnalysis;
using System.Reflection;
using System.Runtime.CompilerServices;
using System.Runtime.InteropServices.ComTypes;
using System.Runtime.Versioning;
using System.StubHelpers;

namespace System.Runtime.InteropServices
{
    /// <summary>
    /// This class contains methods that are mainly used to marshal between unmanaged
    /// and managed types.
    /// </summary>
    public static partial class Marshal
    {
#if FEATURE_COMINTEROP
        /// <summary>
        /// IUnknown is {00000000-0000-0000-C000-000000000046}
        /// </summary>
        internal static Guid IID_IUnknown = new Guid(0, 0, 0, 0xC0, 0, 0, 0, 0, 0, 0, 0x46);
#endif //FEATURE_COMINTEROP

        [MethodImpl(MethodImplOptions.InternalCall)]
        internal static extern int SizeOfHelper(Type t, bool throwIfNotMarshalable);

        [UnconditionalSuppressMessage("ReflectionAnalysis", "IL2070:UnrecognizedReflectionPattern",
            Justification = "Trimming doesn't affect types eligible for marshalling. Different exception for invalid inputs doesn't matter.")]
        [EditorBrowsable(EditorBrowsableState.Never)]
        public static IntPtr OffsetOf(Type t!!, string fieldName)
        {
            FieldInfo? f = t.GetField(fieldName, BindingFlags.Instance | BindingFlags.Public | BindingFlags.NonPublic);

            if (f is null)
            {
                throw new ArgumentException(SR.Format(SR.Argument_OffsetOfFieldNotFound, t.FullName), nameof(fieldName));
            }

            if (!(f is RtFieldInfo rtField))
            {
                throw new ArgumentException(SR.Argument_MustBeRuntimeFieldInfo, nameof(fieldName));
            }

            return OffsetOfHelper(rtField);
        }

        [MethodImpl(MethodImplOptions.InternalCall)]
        private static extern IntPtr OffsetOfHelper(IRuntimeFieldInfo f);

<<<<<<< HEAD
        [EditorBrowsable(EditorBrowsableState.Never)]
        [Obsolete("ReadByte(Object, Int32) may be unavailable in future releases.")]
=======
        [RequiresDynamicCode("Marshalling code for the object might not be available")]
>>>>>>> dfe08b3b
        public static byte ReadByte(object ptr, int ofs)
        {
            return ReadValueSlow(ptr, ofs, (IntPtr nativeHome, int offset) => ReadByte(nativeHome, offset));
        }

<<<<<<< HEAD
        [EditorBrowsable(EditorBrowsableState.Never)]
        [Obsolete("ReadInt16(Object, Int32) may be unavailable in future releases.")]
=======
        [RequiresDynamicCode("Marshalling code for the object might not be available")]
>>>>>>> dfe08b3b
        public static short ReadInt16(object ptr, int ofs)
        {
            return ReadValueSlow(ptr, ofs, (IntPtr nativeHome, int offset) => ReadInt16(nativeHome, offset));
        }

<<<<<<< HEAD
        [EditorBrowsable(EditorBrowsableState.Never)]
        [Obsolete("ReadInt32(Object, Int32) may be unavailable in future releases.")]
=======
        [RequiresDynamicCode("Marshalling code for the object might not be available")]
>>>>>>> dfe08b3b
        public static int ReadInt32(object ptr, int ofs)
        {
            return ReadValueSlow(ptr, ofs, (IntPtr nativeHome, int offset) => ReadInt32(nativeHome, offset));
        }

<<<<<<< HEAD
        [EditorBrowsable(EditorBrowsableState.Never)]
        [Obsolete("ReadInt64(Object, Int32) may be unavailable in future releases.")]
=======
        [RequiresDynamicCode("Marshalling code for the object might not be available")]
>>>>>>> dfe08b3b
        public static long ReadInt64([MarshalAs(UnmanagedType.AsAny), In] object ptr, int ofs)
        {
            return ReadValueSlow(ptr, ofs, (IntPtr nativeHome, int offset) => ReadInt64(nativeHome, offset));
        }

        /// <summary>Read value from marshaled object (marshaled using AsAny).</summary>
        /// <remarks>
        /// It's quite slow and can return back dangling pointers. It's only there for backcompat.
        /// People should instead use the IntPtr overloads.
        /// </remarks>
        private static unsafe T ReadValueSlow<T>(object ptr, int ofs, Func<IntPtr, int, T> readValueHelper)
        {
            // Consumers of this method are documented to throw AccessViolationException on any AV
            if (ptr is null)
            {
                throw new AccessViolationException();
            }

            const int Flags =
                (int)AsAnyMarshaler.AsAnyFlags.In |
                (int)AsAnyMarshaler.AsAnyFlags.IsAnsi |
                (int)AsAnyMarshaler.AsAnyFlags.IsBestFit;

            MngdNativeArrayMarshaler.MarshalerState nativeArrayMarshalerState = default;
            AsAnyMarshaler marshaler = new AsAnyMarshaler(new IntPtr(&nativeArrayMarshalerState));

            IntPtr pNativeHome = IntPtr.Zero;

            try
            {
                pNativeHome = marshaler.ConvertToNative(ptr, Flags);
                return readValueHelper(pNativeHome, ofs);
            }
            finally
            {
                marshaler.ClearNative(pNativeHome);
            }
        }

<<<<<<< HEAD
        [EditorBrowsable(EditorBrowsableState.Never)]
        [Obsolete("WriteByte(Object, Int32, Byte) may be unavailable in future releases.")]
=======
        [RequiresDynamicCode("Marshalling code for the object might not be available")]
>>>>>>> dfe08b3b
        public static void WriteByte(object ptr, int ofs, byte val)
        {
            WriteValueSlow(ptr, ofs, val, (IntPtr nativeHome, int offset, byte value) => WriteByte(nativeHome, offset, value));
        }

<<<<<<< HEAD
        [EditorBrowsable(EditorBrowsableState.Never)]
        [Obsolete("WriteInt16(Object, Int32, Int16) may be unavailable in future releases.")]
=======
        [RequiresDynamicCode("Marshalling code for the object might not be available")]
>>>>>>> dfe08b3b
        public static void WriteInt16(object ptr, int ofs, short val)
        {
            WriteValueSlow(ptr, ofs, val, (IntPtr nativeHome, int offset, short value) => Marshal.WriteInt16(nativeHome, offset, value));
        }

<<<<<<< HEAD
        [EditorBrowsable(EditorBrowsableState.Never)]
        [Obsolete("WriteInt32(Object, Int32, Int32) may be unavailable in future releases.")]
=======
        [RequiresDynamicCode("Marshalling code for the object might not be available")]
>>>>>>> dfe08b3b
        public static void WriteInt32(object ptr, int ofs, int val)
        {
            WriteValueSlow(ptr, ofs, val, (IntPtr nativeHome, int offset, int value) => Marshal.WriteInt32(nativeHome, offset, value));
        }

<<<<<<< HEAD
        [EditorBrowsable(EditorBrowsableState.Never)]
        [Obsolete("WriteInt64(Object, Int32, Int64) may be unavailable in future releases.")]
=======
        [RequiresDynamicCode("Marshalling code for the object might not be available")]
>>>>>>> dfe08b3b
        public static void WriteInt64(object ptr, int ofs, long val)
        {
            WriteValueSlow(ptr, ofs, val, (IntPtr nativeHome, int offset, long value) => Marshal.WriteInt64(nativeHome, offset, value));
        }

        /// <summary>
        /// Write value into marshaled object (marshaled using AsAny) and propagate the
        /// value back. This is quite slow and can return back dangling pointers. It is
        /// only here for backcompat. People should instead use the IntPtr overloads.
        /// </summary>
        private static unsafe void WriteValueSlow<T>(object ptr, int ofs, T val, Action<IntPtr, int, T> writeValueHelper)
        {
            // Consumers of this method are documented to throw AccessViolationException on any AV
            if (ptr is null)
            {
                throw new AccessViolationException();
            }

            const int Flags =
                (int)AsAnyMarshaler.AsAnyFlags.In |
                (int)AsAnyMarshaler.AsAnyFlags.Out |
                (int)AsAnyMarshaler.AsAnyFlags.IsAnsi |
                (int)AsAnyMarshaler.AsAnyFlags.IsBestFit;

            MngdNativeArrayMarshaler.MarshalerState nativeArrayMarshalerState = default;
            AsAnyMarshaler marshaler = new AsAnyMarshaler(new IntPtr(&nativeArrayMarshalerState));

            IntPtr pNativeHome = IntPtr.Zero;

            try
            {
                pNativeHome = marshaler.ConvertToNative(ptr, Flags);
                writeValueHelper(pNativeHome, ofs, val);
                marshaler.ConvertToManaged(ptr, pNativeHome);
            }
            finally
            {
                marshaler.ClearNative(pNativeHome);
            }
        }

        /// <summary>
        /// Get the last platform invoke error on the current thread
        /// </summary>
        /// <returns>The last platform invoke error</returns>
        /// <remarks>
        /// The last platform invoke error corresponds to the error set by either the most recent platform
        /// invoke that was configured to set the last error or a call to <see cref="SetLastPInvokeError(int)" />.
        /// </remarks>
        [MethodImpl(MethodImplOptions.InternalCall)]
        public static extern int GetLastPInvokeError();

        /// <summary>
        /// Set the last platform invoke error on the current thread
        /// </summary>
        /// <param name="error">Error to set</param>
        [MethodImpl(MethodImplOptions.InternalCall)]
        public static extern void SetLastPInvokeError(int error);

        private static void PrelinkCore(MethodInfo m)
        {
            if (!(m is RuntimeMethodInfo rmi))
            {
                throw new ArgumentException(SR.Argument_MustBeRuntimeMethodInfo, nameof(m));
            }

            InternalPrelink(((IRuntimeMethodInfo)rmi).Value);
            GC.KeepAlive(rmi);
        }

        [GeneratedDllImport(RuntimeHelpers.QCall, EntryPoint = "MarshalNative_Prelink")]
        private static partial void InternalPrelink(RuntimeMethodHandleInternal m);

        [MethodImpl(MethodImplOptions.InternalCall)]
        public static extern /* struct _EXCEPTION_POINTERS* */ IntPtr GetExceptionPointers();

        [EditorBrowsable(EditorBrowsableState.Never)]
        [Obsolete("GetExceptionCode() may be unavailable in future releases.")]
        [MethodImpl(MethodImplOptions.InternalCall)]
        public static extern int GetExceptionCode();

        /// <summary>
        /// Marshals data from a structure class to a native memory block. If the
        /// structure contains pointers to allocated blocks and "fDeleteOld" is
        /// true, this routine will call DestroyStructure() first.
        /// </summary>
        [RequiresDynamicCode("Marshalling code for the object might not be available. Use the StructureToPtr<T> overload instead.")]
        [MethodImpl(MethodImplOptions.InternalCall)]
        [EditorBrowsable(EditorBrowsableState.Never)]
        public static extern void StructureToPtr(object structure, IntPtr ptr, bool fDeleteOld);

        /// <summary>
        /// Helper function to copy a pointer into a preallocated structure.
        /// </summary>
        [MethodImpl(MethodImplOptions.InternalCall)]
        private static extern void PtrToStructureHelper(IntPtr ptr, object structure, bool allowValueClasses);

        /// <summary>
        /// Frees all substructures pointed to by the native memory block.
        /// "structuretype" is used to provide layout information.
        /// </summary>
        [RequiresDynamicCode("Marshalling code for the object might not be available. Use the DestroyStructure<T> overload instead.")]
        [MethodImpl(MethodImplOptions.InternalCall)]
        [EditorBrowsable(EditorBrowsableState.Never)]
        public static extern void DestroyStructure(IntPtr ptr, Type structuretype);

        [MethodImpl(MethodImplOptions.InternalCall)]
        internal static extern bool IsPinnable(object? obj);

#if TARGET_WINDOWS
        internal static bool IsBuiltInComSupported { get; } = IsBuiltInComSupportedInternal();

        [GeneratedDllImport(RuntimeHelpers.QCall, EntryPoint = "MarshalNative_IsBuiltInComSupported")]
        private static partial bool IsBuiltInComSupportedInternal();

        /// <summary>
        /// Returns the HInstance for this module.  Returns -1 if the module doesn't have
        /// an HInstance.  In Memory (Dynamic) Modules won't have an HInstance.
        /// </summary>
        public static IntPtr GetHINSTANCE(Module m!!)
        {
            if (m is RuntimeModule rtModule)
            {
                return GetHINSTANCE(new QCallModule(ref rtModule));
            }

            return (IntPtr)(-1);
        }

        [GeneratedDllImport(RuntimeHelpers.QCall, EntryPoint = "MarshalNative_GetHINSTANCE")]
        private static partial IntPtr GetHINSTANCE(QCallModule m);

#endif // TARGET_WINDOWS


        [MethodImpl(MethodImplOptions.InternalCall)]
        internal static extern Exception GetExceptionForHRInternal(int errorCode, IntPtr errorInfo);

#if FEATURE_COMINTEROP
        /// <summary>
        /// Converts the CLR exception to an HRESULT. This function also sets
        /// up an IErrorInfo for the exception.
        /// </summary>
        [MethodImpl(MethodImplOptions.InternalCall)]
        public static extern int GetHRForException(Exception? e);

        /// <summary>
        /// Given a managed object that wraps an ITypeInfo, return its name.
        /// </summary>
        [SupportedOSPlatform("windows")]
        public static string GetTypeInfoName(ITypeInfo typeInfo!!)
        {
            typeInfo.GetDocumentation(-1, out string strTypeLibName, out _, out _, out _);
            return strTypeLibName;
        }

        // This method is identical to Type.GetTypeFromCLSID. Since it's interop specific, we expose it
        // on Marshal for more consistent API surface.
        internal static Type? GetTypeFromCLSID(Guid clsid, string? server, bool throwOnError)
        {
            if (!IsBuiltInComSupported)
            {
                throw new NotSupportedException(SR.NotSupported_COM);
            }

            // Note: "throwOnError" is a vacuous parameter. Any errors due to the CLSID not being registered or the server not being found will happen
            // on the Activator.CreateInstance() call. GetTypeFromCLSID() merely wraps the data in a Type object without any validation.

            Type? type = null;
            GetTypeFromCLSID(clsid, server, ObjectHandleOnStack.Create(ref type));
            return type;
        }

        [GeneratedDllImport(RuntimeHelpers.QCall, EntryPoint = "MarshalNative_GetTypeFromCLSID", StringMarshalling = StringMarshalling.Utf16)]
        private static partial void GetTypeFromCLSID(in Guid clsid, string? server, ObjectHandleOnStack retType);

        /// <summary>
        /// Return the IUnknown* for an Object if the current context is the one
        /// where the RCW was first seen. Will return null otherwise.
        /// </summary>
        [SupportedOSPlatform("windows")]
        public static IntPtr /* IUnknown* */ GetIUnknownForObject(object o!!)
        {
            return GetIUnknownForObjectNative(o);
        }

        [MethodImpl(MethodImplOptions.InternalCall)]
        private static extern IntPtr /* IUnknown* */ GetIUnknownForObjectNative(object o);

        /// <summary>
        /// Return the IDispatch* for an Object.
        /// </summary>
        [SupportedOSPlatform("windows")]
        public static IntPtr /* IDispatch */ GetIDispatchForObject(object o!!)
        {
            return GetIDispatchForObjectNative(o);
        }

        [MethodImpl(MethodImplOptions.InternalCall)]
        private static extern IntPtr /* IDispatch* */ GetIDispatchForObjectNative(object o);

        /// <summary>
        /// Return the IUnknown* representing the interface for the Object.
        /// Object o should support Type T
        /// </summary>
        [SupportedOSPlatform("windows")]
        [EditorBrowsable(EditorBrowsableState.Never)]
        public static IntPtr /* IUnknown* */ GetComInterfaceForObject(object o!!, Type T!!)
        {
            return GetComInterfaceForObjectNative(o, T, true);
        }

        [SupportedOSPlatform("windows")]
        public static IntPtr GetComInterfaceForObject<T, TInterface>([DisallowNull] T o) => GetComInterfaceForObject(o!, typeof(TInterface));

        /// <summary>
        /// Return the IUnknown* representing the interface for the Object.
        /// Object o should support Type T, it refer the value of mode to
        /// invoke customized QueryInterface or not.
        /// </summary>
        [SupportedOSPlatform("windows")]
        [EditorBrowsable(EditorBrowsableState.Never)]
        public static IntPtr /* IUnknown* */ GetComInterfaceForObject(object o!!, Type T!!, CustomQueryInterfaceMode mode)
        {
            bool bEnableCustomizedQueryInterface = ((mode == CustomQueryInterfaceMode.Allow) ? true : false);
            return GetComInterfaceForObjectNative(o, T, bEnableCustomizedQueryInterface);
        }

        [MethodImpl(MethodImplOptions.InternalCall)]
        private static extern IntPtr /* IUnknown* */ GetComInterfaceForObjectNative(object o, Type t, bool fEnableCustomizedQueryInterface);

        /// <summary>
        /// Return the managed object representing the IUnknown*
        /// </summary>
        [SupportedOSPlatform("windows")]
        public static object GetObjectForIUnknown(IntPtr /* IUnknown* */ pUnk)
        {
            ArgumentNullException.ThrowIfNull(pUnk);

            return GetObjectForIUnknownNative(pUnk);
        }

        [MethodImpl(MethodImplOptions.InternalCall)]
        private static extern object GetObjectForIUnknownNative(IntPtr /* IUnknown* */ pUnk);

        [SupportedOSPlatform("windows")]
        public static object GetUniqueObjectForIUnknown(IntPtr unknown)
        {
            ArgumentNullException.ThrowIfNull(unknown);

            return GetUniqueObjectForIUnknownNative(unknown);
        }

        /// <summary>
        /// Return a unique Object given an IUnknown.  This ensures that you receive a fresh
        /// object (we will not look in the cache to match up this IUnknown to an already
        /// existing object). This is useful in cases where you want to be able to call
        /// ReleaseComObject on a RCW and not worry about other active uses ofsaid RCW.
        /// </summary>
        [MethodImpl(MethodImplOptions.InternalCall)]
        private static extern object GetUniqueObjectForIUnknownNative(IntPtr unknown);

        /// <summary>
        /// Return an Object for IUnknown, using the Type T.
        /// Type T should be either a COM imported Type or a sub-type of COM imported Type
        /// </summary>
        [SupportedOSPlatform("windows")]
        [MethodImpl(MethodImplOptions.InternalCall)]
        public static extern object GetTypedObjectForIUnknown(IntPtr /* IUnknown* */ pUnk, Type t);

        [SupportedOSPlatform("windows")]
        [EditorBrowsable(EditorBrowsableState.Never)]
        public static IntPtr CreateAggregatedObject(IntPtr pOuter, object o)
        {
            if (!IsBuiltInComSupported)
            {
                throw new NotSupportedException(SR.NotSupported_COM);
            }

            return CreateAggregatedObjectNative(pOuter, o);
        }

        [MethodImpl(MethodImplOptions.InternalCall)]
        private static extern IntPtr CreateAggregatedObjectNative(IntPtr pOuter, object o);

        [SupportedOSPlatform("windows")]
        public static IntPtr CreateAggregatedObject<T>(IntPtr pOuter, T o) where T : notnull
        {
            if (!IsBuiltInComSupported)
            {
                throw new NotSupportedException(SR.NotSupported_COM);
            }

            return CreateAggregatedObject(pOuter, (object)o);
        }

        [MethodImpl(MethodImplOptions.InternalCall)]
        public static extern void CleanupUnusedObjectsInCurrentContext();

        [MethodImpl(MethodImplOptions.InternalCall)]
        public static extern bool AreComObjectsAvailableForCleanup();

        /// <summary>
        /// Checks if the object is classic COM component.
        /// </summary>
        public static bool IsComObject(object o!!)
        {
            return o is __ComObject;
        }

        /// <summary>
        /// Release the COM component and if the reference hits 0 zombie this object.
        /// Further usage of this Object might throw an exception
        /// </summary>
        [SupportedOSPlatform("windows")]
        public static int ReleaseComObject(object o)
        {
            if (!IsBuiltInComSupported)
            {
                throw new NotSupportedException(SR.NotSupported_COM);
            }

            if (o is null)
            {
                // Match .NET Framework behaviour.
                throw new NullReferenceException();
            }
            if (!(o is __ComObject co))
            {
                throw new ArgumentException(SR.Argument_ObjNotComObject, nameof(o));
            }

            return co.ReleaseSelf();
        }

        [MethodImpl(MethodImplOptions.InternalCall)]
        internal static extern int InternalReleaseComObject(object o);

        /// <summary>
        /// Release the COM component and zombie this object.
        /// Further usage of this Object might throw an exception
        /// </summary>
        [SupportedOSPlatform("windows")]
        public static int FinalReleaseComObject(object o)
        {
            if (!IsBuiltInComSupported)
            {
                throw new NotSupportedException(SR.NotSupported_COM);
            }

            ArgumentNullException.ThrowIfNull(o);
            if (!(o is __ComObject co))
            {
                throw new ArgumentException(SR.Argument_ObjNotComObject, nameof(o));
            }

            co.FinalReleaseSelf();
            return 0;
        }

        [MethodImpl(MethodImplOptions.InternalCall)]
        internal static extern void InternalFinalReleaseComObject(object o);

        [SupportedOSPlatform("windows")]
        public static object? GetComObjectData(object obj, object key)
        {
            if (!IsBuiltInComSupported)
            {
                throw new NotSupportedException(SR.NotSupported_COM);
            }

            ArgumentNullException.ThrowIfNull(obj);
            ArgumentNullException.ThrowIfNull(key);
            if (!(obj is __ComObject co))
            {
                throw new ArgumentException(SR.Argument_ObjNotComObject, nameof(obj));
            }

            // Retrieve the data from the __ComObject.
            return co.GetData(key);
        }

        /// <summary>
        /// Sets data on the COM object. The data can only be set once for a given key
        /// and cannot be removed. This function returns true if the data has been added,
        /// false if the data could not be added because there already was data for the
        /// specified key.
        /// </summary>
        [SupportedOSPlatform("windows")]
        public static bool SetComObjectData(object obj, object key, object? data)
        {
            if (!IsBuiltInComSupported)
            {
                throw new NotSupportedException(SR.NotSupported_COM);
            }

            ArgumentNullException.ThrowIfNull(obj);
            ArgumentNullException.ThrowIfNull(key);
            if (!(obj is __ComObject co))
            {
                throw new ArgumentException(SR.Argument_ObjNotComObject, nameof(obj));
            }

            // Retrieve the data from the __ComObject.
            return co.SetData(key, data);
        }

        /// <summary>
        /// This method takes the given COM object and wraps it in an object
        /// of the specified type. The type must be derived from __ComObject.
        /// </summary>
        [SupportedOSPlatform("windows")]
        [EditorBrowsable(EditorBrowsableState.Never)]
        [return: NotNullIfNotNull("o")]
        public static object? CreateWrapperOfType(object? o, Type t)
        {
            if (!IsBuiltInComSupported)
            {
                throw new NotSupportedException(SR.NotSupported_COM);
            }

            ArgumentNullException.ThrowIfNull(t);
            if (!t.IsCOMObject)
            {
                throw new ArgumentException(SR.Argument_TypeNotComObject, nameof(t));
            }
            if (t.IsGenericType)
            {
                throw new ArgumentException(SR.Argument_NeedNonGenericType, nameof(t));
            }

            if (o is null)
            {
                return null;
            }

            if (!o.GetType().IsCOMObject)
            {
                throw new ArgumentException(SR.Argument_ObjNotComObject, nameof(o));
            }

            // Check to see if we have nothing to do.
            if (o.GetType() == t)
            {
                return o;
            }

            // Check to see if we already have a cached wrapper for this type.
            object? Wrapper = GetComObjectData(o, t);
            if (Wrapper is null)
            {
                // Create the wrapper for the specified type.
                Wrapper = InternalCreateWrapperOfType(o, t);

                // Attempt to cache the wrapper on the object.
                if (!SetComObjectData(o, t, Wrapper))
                {
                    // Another thead already cached the wrapper so use that one instead.
                    Wrapper = GetComObjectData(o, t)!;
                }
            }

            return Wrapper;
        }

        [SupportedOSPlatform("windows")]
        public static TWrapper CreateWrapperOfType<T, TWrapper>(T? o)
        {
            if (!IsBuiltInComSupported)
            {
                throw new NotSupportedException(SR.NotSupported_COM);
            }

            return (TWrapper)CreateWrapperOfType(o, typeof(TWrapper))!;
        }

        [MethodImpl(MethodImplOptions.InternalCall)]
        private static extern object InternalCreateWrapperOfType(object o, Type t);

        /// <summary>
        /// check if the type is visible from COM.
        /// </summary>
        [MethodImpl(MethodImplOptions.InternalCall)]
        public static extern bool IsTypeVisibleFromCom(Type t);

        [SupportedOSPlatform("windows")]
        [EditorBrowsable(EditorBrowsableState.Never)]
        public static void GetNativeVariantForObject(object? obj, /* VARIANT * */ IntPtr pDstNativeVariant)
        {
            if (!IsBuiltInComSupported)
            {
                throw new NotSupportedException(SR.NotSupported_COM);
            }

            GetNativeVariantForObjectNative(obj, pDstNativeVariant);
        }

        [MethodImpl(MethodImplOptions.InternalCall)]
        private static extern void GetNativeVariantForObjectNative(object? obj, /* VARIANT * */ IntPtr pDstNativeVariant);

        [SupportedOSPlatform("windows")]
        [EditorBrowsable(EditorBrowsableState.Never)]
        public static void GetNativeVariantForObject<T>(T? obj, IntPtr pDstNativeVariant)
        {
            if (!IsBuiltInComSupported)
            {
                throw new NotSupportedException(SR.NotSupported_COM);
            }

            GetNativeVariantForObject((object?)obj, pDstNativeVariant);
        }

        [SupportedOSPlatform("windows")]
        [EditorBrowsable(EditorBrowsableState.Never)]
        public static object? GetObjectForNativeVariant(/* VARIANT * */ IntPtr pSrcNativeVariant)
        {
            if (!IsBuiltInComSupported)
            {
                throw new NotSupportedException(SR.NotSupported_COM);
            }

            return GetObjectForNativeVariantNative(pSrcNativeVariant);
        }

        [MethodImpl(MethodImplOptions.InternalCall)]
        private static extern object? GetObjectForNativeVariantNative(/* VARIANT * */ IntPtr pSrcNativeVariant);

        [SupportedOSPlatform("windows")]
        [EditorBrowsable(EditorBrowsableState.Never)]
        public static T? GetObjectForNativeVariant<T>(IntPtr pSrcNativeVariant)
        {
            if (!IsBuiltInComSupported)
            {
                throw new NotSupportedException(SR.NotSupported_COM);
            }

            return (T?)GetObjectForNativeVariant(pSrcNativeVariant);
        }

        [SupportedOSPlatform("windows")]
        [EditorBrowsable(EditorBrowsableState.Never)]
        public static object?[] GetObjectsForNativeVariants(/* VARIANT * */ IntPtr aSrcNativeVariant, int cVars)
        {
            if (!IsBuiltInComSupported)
            {
                throw new NotSupportedException(SR.NotSupported_COM);
            }

            return GetObjectsForNativeVariantsNative(aSrcNativeVariant, cVars);
        }

        [MethodImpl(MethodImplOptions.InternalCall)]
        private static extern object?[] GetObjectsForNativeVariantsNative(/* VARIANT * */ IntPtr aSrcNativeVariant, int cVars);

        [SupportedOSPlatform("windows")]
        [EditorBrowsable(EditorBrowsableState.Never)]
        public static T[] GetObjectsForNativeVariants<T>(IntPtr aSrcNativeVariant, int cVars)
        {
            if (!IsBuiltInComSupported)
            {
                throw new NotSupportedException(SR.NotSupported_COM);
            }

            object?[] objects = GetObjectsForNativeVariants(aSrcNativeVariant, cVars);

            T[] result = new T[objects.Length];
            Array.Copy(objects, result, objects.Length);

            return result;
        }

        /// <summary>
        /// <para>Returns the first valid COM slot that GetMethodInfoForSlot will work on
        /// This will be 3 for IUnknown based interfaces and 7 for IDispatch based interfaces. </para>
        /// </summary>
        [SupportedOSPlatform("windows")]
        [MethodImpl(MethodImplOptions.InternalCall)]
        public static extern int GetStartComSlot(Type t);

        /// <summary>
        /// <para>Returns the last valid COM slot that GetMethodInfoForSlot will work on. </para>
        /// </summary>
        [SupportedOSPlatform("windows")]
        [MethodImpl(MethodImplOptions.InternalCall)]
        public static extern int GetEndComSlot(Type t);

        [RequiresUnreferencedCode("Built-in COM support is not trim compatible", Url = "https://aka.ms/dotnet-illink/com")]
        [SupportedOSPlatform("windows")]
        public static object BindToMoniker(string monikerName)
        {
            if (!IsBuiltInComSupported)
            {
                throw new NotSupportedException(SR.NotSupported_COM);
            }

            ThrowExceptionForHR(CreateBindCtx(0, out IntPtr bindctx));

            try
            {
                ThrowExceptionForHR(MkParseDisplayName(bindctx, monikerName, out _, out IntPtr pmoniker));
                try
                {
                    ThrowExceptionForHR(BindMoniker(pmoniker, 0, ref IID_IUnknown, out IntPtr ptr));
                    try
                    {
                        return GetObjectForIUnknown(ptr);
                    }
                    finally
                    {
                        Release(ptr);
                    }
                }
                finally
                {
                    Release(pmoniker);
                }
            }
            finally
            {
                Release(bindctx);
            }
        }
        // Revist after https://github.com/mono/linker/issues/1989 is fixed
        [UnconditionalSuppressMessage("ReflectionAnalysis", "IL2050:UnrecognizedReflectionPattern",
            Justification = "The calling method is annotated with RequiresUnreferencedCode")]
        [GeneratedDllImport(Interop.Libraries.Ole32)]
        private static partial int CreateBindCtx(uint reserved, out IntPtr ppbc);

        [UnconditionalSuppressMessage("ReflectionAnalysis", "IL2050:UnrecognizedReflectionPattern",
            Justification = "The calling method is annotated with RequiresUnreferencedCode")]
        [GeneratedDllImport(Interop.Libraries.Ole32)]
        private static partial int MkParseDisplayName(IntPtr pbc, [MarshalAs(UnmanagedType.LPWStr)] string szUserName, out uint pchEaten, out IntPtr ppmk);

        [UnconditionalSuppressMessage("ReflectionAnalysis", "IL2050:UnrecognizedReflectionPattern",
            Justification = "The calling method is annotated with RequiresUnreferencedCode")]
        [GeneratedDllImport(Interop.Libraries.Ole32)]
        private static partial int BindMoniker(IntPtr pmk, uint grfOpt, ref Guid iidResult, out IntPtr ppvResult);

        [SupportedOSPlatform("windows")]
        [MethodImpl(MethodImplOptions.InternalCall)]
        public static extern void ChangeWrapperHandleStrength(object otp, bool fIsWeak);
#endif // FEATURE_COMINTEROP

        [MethodImpl(MethodImplOptions.InternalCall)]
        internal static extern Delegate GetDelegateForFunctionPointerInternal(IntPtr ptr, Type t);

        [MethodImpl(MethodImplOptions.InternalCall)]
        internal static extern IntPtr GetFunctionPointerForDelegateInternal(Delegate d);

#if DEBUG // Used for testing in Checked or Debug
        [GeneratedDllImport(RuntimeHelpers.QCall, EntryPoint = "MarshalNative_GetIsInCooperativeGCModeFunctionPointer")]
        internal static unsafe partial delegate* unmanaged<int> GetIsInCooperativeGCModeFunctionPointer();
#endif
    }
}<|MERGE_RESOLUTION|>--- conflicted
+++ resolved
@@ -50,45 +50,33 @@
         [MethodImpl(MethodImplOptions.InternalCall)]
         private static extern IntPtr OffsetOfHelper(IRuntimeFieldInfo f);
 
-<<<<<<< HEAD
         [EditorBrowsable(EditorBrowsableState.Never)]
         [Obsolete("ReadByte(Object, Int32) may be unavailable in future releases.")]
-=======
         [RequiresDynamicCode("Marshalling code for the object might not be available")]
->>>>>>> dfe08b3b
         public static byte ReadByte(object ptr, int ofs)
         {
             return ReadValueSlow(ptr, ofs, (IntPtr nativeHome, int offset) => ReadByte(nativeHome, offset));
         }
 
-<<<<<<< HEAD
         [EditorBrowsable(EditorBrowsableState.Never)]
         [Obsolete("ReadInt16(Object, Int32) may be unavailable in future releases.")]
-=======
         [RequiresDynamicCode("Marshalling code for the object might not be available")]
->>>>>>> dfe08b3b
         public static short ReadInt16(object ptr, int ofs)
         {
             return ReadValueSlow(ptr, ofs, (IntPtr nativeHome, int offset) => ReadInt16(nativeHome, offset));
         }
 
-<<<<<<< HEAD
         [EditorBrowsable(EditorBrowsableState.Never)]
         [Obsolete("ReadInt32(Object, Int32) may be unavailable in future releases.")]
-=======
         [RequiresDynamicCode("Marshalling code for the object might not be available")]
->>>>>>> dfe08b3b
         public static int ReadInt32(object ptr, int ofs)
         {
             return ReadValueSlow(ptr, ofs, (IntPtr nativeHome, int offset) => ReadInt32(nativeHome, offset));
         }
 
-<<<<<<< HEAD
         [EditorBrowsable(EditorBrowsableState.Never)]
         [Obsolete("ReadInt64(Object, Int32) may be unavailable in future releases.")]
-=======
         [RequiresDynamicCode("Marshalling code for the object might not be available")]
->>>>>>> dfe08b3b
         public static long ReadInt64([MarshalAs(UnmanagedType.AsAny), In] object ptr, int ofs)
         {
             return ReadValueSlow(ptr, ofs, (IntPtr nativeHome, int offset) => ReadInt64(nativeHome, offset));
@@ -128,45 +116,33 @@
             }
         }
 
-<<<<<<< HEAD
         [EditorBrowsable(EditorBrowsableState.Never)]
         [Obsolete("WriteByte(Object, Int32, Byte) may be unavailable in future releases.")]
-=======
         [RequiresDynamicCode("Marshalling code for the object might not be available")]
->>>>>>> dfe08b3b
         public static void WriteByte(object ptr, int ofs, byte val)
         {
             WriteValueSlow(ptr, ofs, val, (IntPtr nativeHome, int offset, byte value) => WriteByte(nativeHome, offset, value));
         }
 
-<<<<<<< HEAD
         [EditorBrowsable(EditorBrowsableState.Never)]
         [Obsolete("WriteInt16(Object, Int32, Int16) may be unavailable in future releases.")]
-=======
         [RequiresDynamicCode("Marshalling code for the object might not be available")]
->>>>>>> dfe08b3b
         public static void WriteInt16(object ptr, int ofs, short val)
         {
             WriteValueSlow(ptr, ofs, val, (IntPtr nativeHome, int offset, short value) => Marshal.WriteInt16(nativeHome, offset, value));
         }
 
-<<<<<<< HEAD
         [EditorBrowsable(EditorBrowsableState.Never)]
         [Obsolete("WriteInt32(Object, Int32, Int32) may be unavailable in future releases.")]
-=======
         [RequiresDynamicCode("Marshalling code for the object might not be available")]
->>>>>>> dfe08b3b
         public static void WriteInt32(object ptr, int ofs, int val)
         {
             WriteValueSlow(ptr, ofs, val, (IntPtr nativeHome, int offset, int value) => Marshal.WriteInt32(nativeHome, offset, value));
         }
 
-<<<<<<< HEAD
         [EditorBrowsable(EditorBrowsableState.Never)]
         [Obsolete("WriteInt64(Object, Int32, Int64) may be unavailable in future releases.")]
-=======
         [RequiresDynamicCode("Marshalling code for the object might not be available")]
->>>>>>> dfe08b3b
         public static void WriteInt64(object ptr, int ofs, long val)
         {
             WriteValueSlow(ptr, ofs, val, (IntPtr nativeHome, int offset, long value) => Marshal.WriteInt64(nativeHome, offset, value));
