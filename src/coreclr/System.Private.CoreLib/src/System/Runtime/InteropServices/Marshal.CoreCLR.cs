// Licensed to the .NET Foundation under one or more agreements.
// The .NET Foundation licenses this file to you under the MIT license.

using System.ComponentModel;
using System.Diagnostics.CodeAnalysis;
using System.Reflection;
using System.Runtime.CompilerServices;
using System.Runtime.InteropServices.ComTypes;
using System.Runtime.Versioning;
using System.StubHelpers;

namespace System.Runtime.InteropServices
{
    /// <summary>
    /// This class contains methods that are mainly used to marshal between unmanaged
    /// and managed types.
    /// </summary>
    public static partial class Marshal
    {
#if FEATURE_COMINTEROP
        /// <summary>
        /// IUnknown is {00000000-0000-0000-C000-000000000046}
        /// </summary>
        internal static Guid IID_IUnknown = new Guid(0, 0, 0, 0xC0, 0, 0, 0, 0, 0, 0, 0x46);
#endif //FEATURE_COMINTEROP

        internal static int SizeOfHelper(RuntimeType t, [MarshalAs(UnmanagedType.Bool)] bool throwIfNotMarshalable)
            => SizeOfHelper(new QCallTypeHandle(ref t), throwIfNotMarshalable);

        [LibraryImport(RuntimeHelpers.QCall, EntryPoint = "MarshalNative_SizeOfHelper")]
        private static partial int SizeOfHelper(QCallTypeHandle t, [MarshalAs(UnmanagedType.Bool)] bool throwIfNotMarshalable);

        [UnconditionalSuppressMessage("ReflectionAnalysis", "IL2070:UnrecognizedReflectionPattern",
            Justification = "Trimming doesn't affect types eligible for marshalling. Different exception for invalid inputs doesn't matter.")]
        [EditorBrowsable(EditorBrowsableState.Never)]
        public static IntPtr OffsetOf(Type t, string fieldName)
        {
            ArgumentNullException.ThrowIfNull(t);

            FieldInfo? f = t.GetField(fieldName, BindingFlags.Instance | BindingFlags.Public | BindingFlags.NonPublic);

            if (f is null)
            {
                throw new ArgumentException(SR.Format(SR.Argument_OffsetOfFieldNotFound, t.FullName), nameof(fieldName));
            }

            if (!(f is RtFieldInfo rtField))
            {
                throw new ArgumentException(SR.Argument_MustBeRuntimeFieldInfo, nameof(fieldName));
            }

            nint offset = OffsetOf(rtField.GetFieldHandle());
            GC.KeepAlive(rtField);
            return offset;
        }

        [LibraryImport(RuntimeHelpers.QCall, EntryPoint = "MarshalNative_OffsetOf")]
        private static partial nint OffsetOf(IntPtr pFD);

        [EditorBrowsable(EditorBrowsableState.Never)]
        [Obsolete("ReadByte(Object, Int32) may be unavailable in future releases.")]
        [RequiresDynamicCode("Marshalling code for the object might not be available")]
        public static byte ReadByte(object ptr, int ofs)
        {
            return ReadValueSlow(ptr, ofs, ReadByte);
        }

        [EditorBrowsable(EditorBrowsableState.Never)]
        [Obsolete("ReadInt16(Object, Int32) may be unavailable in future releases.")]
        [RequiresDynamicCode("Marshalling code for the object might not be available")]
        public static short ReadInt16(object ptr, int ofs)
        {
            return ReadValueSlow(ptr, ofs, ReadInt16);
        }

        [EditorBrowsable(EditorBrowsableState.Never)]
        [Obsolete("ReadInt32(Object, Int32) may be unavailable in future releases.")]
        [RequiresDynamicCode("Marshalling code for the object might not be available")]
        public static int ReadInt32(object ptr, int ofs)
        {
            return ReadValueSlow(ptr, ofs, ReadInt32);
        }

        [EditorBrowsable(EditorBrowsableState.Never)]
        [Obsolete("ReadInt64(Object, Int32) may be unavailable in future releases.")]
        [RequiresDynamicCode("Marshalling code for the object might not be available")]
#pragma warning disable CS0618 // Type or member is obsolete
        public static long ReadInt64([MarshalAs(UnmanagedType.AsAny), In] object ptr, int ofs)
#pragma warning restore CS0618 // Type or member is obsolete
        {
            return ReadValueSlow(ptr, ofs, ReadInt64);
        }

        /// <summary>Read value from marshaled object (marshaled using AsAny).</summary>
        /// <remarks>
        /// It's quite slow and can return back dangling pointers. It's only there for backcompat.
        /// People should instead use the IntPtr overloads.
        /// </remarks>
        private static unsafe T ReadValueSlow<T>(object ptr, int ofs, Func<IntPtr, int, T> readValueHelper)
        {
            // Consumers of this method are documented to throw AccessViolationException on any AV
            if (ptr is null)
            {
                throw new AccessViolationException();
            }

            const int Flags =
                (int)AsAnyMarshaler.AsAnyFlags.In |
                (int)AsAnyMarshaler.AsAnyFlags.IsAnsi |
                (int)AsAnyMarshaler.AsAnyFlags.IsBestFit;

            MngdNativeArrayMarshaler.MarshalerState nativeArrayMarshalerState = default;
            AsAnyMarshaler marshaler = new AsAnyMarshaler(new IntPtr(&nativeArrayMarshalerState));

            IntPtr pNativeHome = IntPtr.Zero;

            try
            {
                pNativeHome = marshaler.ConvertToNative(ptr, Flags);
                return readValueHelper(pNativeHome, ofs);
            }
            finally
            {
                marshaler.ClearNative(pNativeHome);
            }
        }

        [EditorBrowsable(EditorBrowsableState.Never)]
        [Obsolete("WriteByte(Object, Int32, Byte) may be unavailable in future releases.")]
        [RequiresDynamicCode("Marshalling code for the object might not be available")]
        public static void WriteByte(object ptr, int ofs, byte val)
        {
            WriteValueSlow(ptr, ofs, val, WriteByte);
        }

        [EditorBrowsable(EditorBrowsableState.Never)]
        [Obsolete("WriteInt16(Object, Int32, Int16) may be unavailable in future releases.")]
        [RequiresDynamicCode("Marshalling code for the object might not be available")]
        public static void WriteInt16(object ptr, int ofs, short val)
        {
            WriteValueSlow(ptr, ofs, val, WriteInt16);
        }

        [EditorBrowsable(EditorBrowsableState.Never)]
        [Obsolete("WriteInt32(Object, Int32, Int32) may be unavailable in future releases.")]
        [RequiresDynamicCode("Marshalling code for the object might not be available")]
        public static void WriteInt32(object ptr, int ofs, int val)
        {
            WriteValueSlow(ptr, ofs, val, WriteInt32);
        }

        [EditorBrowsable(EditorBrowsableState.Never)]
        [Obsolete("WriteInt64(Object, Int32, Int64) may be unavailable in future releases.")]
        [RequiresDynamicCode("Marshalling code for the object might not be available")]
        public static void WriteInt64(object ptr, int ofs, long val)
        {
            WriteValueSlow(ptr, ofs, val, WriteInt64);
        }

        /// <summary>
        /// Write value into marshaled object (marshaled using AsAny) and propagate the
        /// value back. This is quite slow and can return back dangling pointers. It is
        /// only here for backcompat. People should instead use the IntPtr overloads.
        /// </summary>
        private static unsafe void WriteValueSlow<T>(object ptr, int ofs, T val, Action<IntPtr, int, T> writeValueHelper)
        {
            // Consumers of this method are documented to throw AccessViolationException on any AV
            if (ptr is null)
            {
                throw new AccessViolationException();
            }

            const int Flags =
                (int)AsAnyMarshaler.AsAnyFlags.In |
                (int)AsAnyMarshaler.AsAnyFlags.Out |
                (int)AsAnyMarshaler.AsAnyFlags.IsAnsi |
                (int)AsAnyMarshaler.AsAnyFlags.IsBestFit;

            MngdNativeArrayMarshaler.MarshalerState nativeArrayMarshalerState = default;
            AsAnyMarshaler marshaler = new AsAnyMarshaler(new IntPtr(&nativeArrayMarshalerState));

            IntPtr pNativeHome = IntPtr.Zero;

            try
            {
                pNativeHome = marshaler.ConvertToNative(ptr, Flags);
                writeValueHelper(pNativeHome, ofs, val);
                marshaler.ConvertToManaged(ptr, pNativeHome);
            }
            finally
            {
                marshaler.ClearNative(pNativeHome);
            }
        }

        /// <summary>
        /// Get the last platform invoke error on the current thread
        /// </summary>
        /// <returns>The last platform invoke error</returns>
        /// <remarks>
        /// The last platform invoke error corresponds to the error set by either the most recent platform
        /// invoke that was configured to set the last error or a call to <see cref="SetLastPInvokeError(int)" />.
        /// </remarks>
        [MethodImpl(MethodImplOptions.InternalCall)]
        public static extern int GetLastPInvokeError();

        /// <summary>
        /// Set the last platform invoke error on the current thread
        /// </summary>
        /// <param name="error">Error to set</param>
        [MethodImpl(MethodImplOptions.InternalCall)]
        public static extern void SetLastPInvokeError(int error);

        private static void PrelinkCore(MethodInfo m)
        {
            if (!(m is RuntimeMethodInfo rmi))
            {
                throw new ArgumentException(SR.Argument_MustBeRuntimeMethodInfo, nameof(m));
            }

            InternalPrelink(((IRuntimeMethodInfo)rmi).Value);
            GC.KeepAlive(rmi);
        }

        [LibraryImport(RuntimeHelpers.QCall, EntryPoint = "MarshalNative_Prelink")]
        private static partial void InternalPrelink(RuntimeMethodHandleInternal m);

        [MethodImpl(MethodImplOptions.InternalCall)]
        public static extern /* struct _EXCEPTION_POINTERS* */ IntPtr GetExceptionPointers();

        [EditorBrowsable(EditorBrowsableState.Never)]
        [Obsolete("GetExceptionCode() may be unavailable in future releases.")]
        [MethodImpl(MethodImplOptions.InternalCall)]
        public static extern int GetExceptionCode();

        /// <summary>
        /// Marshals data from a structure class to a native memory block. If the
        /// structure contains pointers to allocated blocks and "fDeleteOld" is
        /// true, this routine will call DestroyStructure() first.
        /// </summary>
        [RequiresDynamicCode("Marshalling code for the object might not be available. Use the StructureToPtr<T> overload instead.")]
        [EditorBrowsable(EditorBrowsableState.Never)]
        public static unsafe void StructureToPtr(object structure, IntPtr ptr, bool fDeleteOld)
        {
            ArgumentNullException.ThrowIfNull(ptr);
            ArgumentNullException.ThrowIfNull(structure);

            MethodTable* pMT = RuntimeHelpers.GetMethodTable(structure);

            if (pMT->HasInstantiation)
                throw new ArgumentException(SR.Argument_NeedNonGenericObject, nameof(structure));

            delegate*<ref byte, byte*, int, ref CleanupWorkListElement?, void> structMarshalStub;
            nuint size;
            if (!TryGetStructMarshalStub((IntPtr)pMT, &structMarshalStub, &size))
                throw new ArgumentException(SR.Argument_MustHaveLayoutOrBeBlittable, nameof(structure));

            if (structMarshalStub != null)
            {
                if (fDeleteOld)
                {
                    structMarshalStub(ref structure.GetRawData(), (byte*)ptr, MarshalOperation.Cleanup, ref Unsafe.NullRef<CleanupWorkListElement?>());
                }

                structMarshalStub(ref structure.GetRawData(), (byte*)ptr, MarshalOperation.Marshal, ref Unsafe.NullRef<CleanupWorkListElement?>());
            }
            else
            {
                Buffer.Memmove(ref *(byte*)ptr, ref structure.GetRawData(), size);
            }
        }

        /// <summary>
        /// Helper function to copy a pointer into a preallocated structure.
        /// </summary>
        private static unsafe void PtrToStructureHelper(IntPtr ptr, object structure, bool allowValueClasses)
        {
            MethodTable* pMT = RuntimeHelpers.GetMethodTable(structure);

            if (!allowValueClasses && pMT->IsValueType)
                throw new ArgumentException(SR.Argument_StructMustNotBeValueClass, nameof(structure));

            delegate*<ref byte, byte*, int, ref CleanupWorkListElement?, void> structMarshalStub;
            nuint size;
            if (!TryGetStructMarshalStub((IntPtr)pMT, &structMarshalStub, &size))
                throw new ArgumentException(SR.Argument_MustHaveLayoutOrBeBlittable, nameof(structure));

            if (structMarshalStub != null)
            {
                structMarshalStub(ref structure.GetRawData(), (byte*)ptr, MarshalOperation.Unmarshal, ref Unsafe.NullRef<CleanupWorkListElement?>());
            }
            else
            {
                Buffer.Memmove(ref structure.GetRawData(), ref *(byte*)ptr, size);
            }
        }

        /// <summary>
        /// Frees all substructures pointed to by the native memory block.
        /// nameof(structuretype) is used to provide layout information.
        /// </summary>
        [RequiresDynamicCode("Marshalling code for the object might not be available. Use the DestroyStructure<T> overload instead.")]
        [EditorBrowsable(EditorBrowsableState.Never)]
        public static unsafe void DestroyStructure(IntPtr ptr, Type structuretype)
        {
            ArgumentNullException.ThrowIfNull(ptr);
            ArgumentNullException.ThrowIfNull(structuretype);

            if (structuretype is not RuntimeType rt)
                throw new ArgumentException(SR.Argument_MustBeRuntimeType, nameof(structuretype));

            if (rt.IsGenericType)
                throw new ArgumentException(SR.Argument_NeedNonGenericType, nameof(structuretype));

            delegate*<ref byte, byte*, int, ref CleanupWorkListElement?, void> structMarshalStub;
            nuint size;
            if (!TryGetStructMarshalStub(rt.GetUnderlyingNativeHandle(), &structMarshalStub, &size))
                throw new ArgumentException(SR.Argument_MustHaveLayoutOrBeBlittable, nameof(structuretype));

            GC.KeepAlive(rt);

            if (structMarshalStub != null)
            {
                structMarshalStub(ref Unsafe.NullRef<byte>(), (byte*)ptr, MarshalOperation.Cleanup, ref Unsafe.NullRef<CleanupWorkListElement?>());
            }
        }

        [LibraryImport(RuntimeHelpers.QCall, EntryPoint = "MarshalNative_TryGetStructMarshalStub")]
        [return: MarshalAs(UnmanagedType.Bool)]
        internal static unsafe partial bool TryGetStructMarshalStub(IntPtr th, delegate*<ref byte, byte*, int, ref CleanupWorkListElement?, void>* structMarshalStub, nuint* size);

        // Note: Callers are required to keep obj alive
        internal static unsafe bool IsPinnable(object? obj)
            => (obj == null) || !RuntimeHelpers.GetMethodTable(obj)->ContainsGCPointers;

#if TARGET_WINDOWS
<<<<<<< HEAD
        [FeatureGuard(typeof(RequiresUnreferencedCodeAttribute))]
=======
        [FeatureCheck(typeof(RequiresUnreferencedCode))]
>>>>>>> ad2260e0
        internal static bool IsBuiltInComSupported { get; } = IsBuiltInComSupportedInternal();

        [LibraryImport(RuntimeHelpers.QCall, EntryPoint = "MarshalNative_IsBuiltInComSupported")]
        [return: MarshalAs(UnmanagedType.Bool)]
        private static partial bool IsBuiltInComSupportedInternal();

        /// <summary>
        /// Returns the HInstance for this module.  Returns -1 if the module doesn't have
        /// an HInstance.  In Memory (Dynamic) Modules won't have an HInstance.
        /// </summary>
        [RequiresAssemblyFiles("Windows only assigns HINSTANCE to assemblies loaded from disk. " +
            "This API will return -1 for modules without a file on disk.")]
        public static IntPtr GetHINSTANCE(Module m)
        {
            ArgumentNullException.ThrowIfNull(m);

            if (m is RuntimeModule rtModule)
            {
                return GetHINSTANCE(new QCallModule(ref rtModule));
            }

            return (IntPtr)(-1);
        }

        [LibraryImport(RuntimeHelpers.QCall, EntryPoint = "MarshalNative_GetHINSTANCE")]
        private static partial IntPtr GetHINSTANCE(QCallModule m);

#endif // TARGET_WINDOWS

        internal static Exception GetExceptionForHRInternal(int errorCode, IntPtr errorInfo)
        {
            Exception? exception = null;
            GetExceptionForHRInternal(errorCode, errorInfo, ObjectHandleOnStack.Create(ref exception));
            return exception!;
        }

        [LibraryImport(RuntimeHelpers.QCall, EntryPoint = "MarshalNative_GetExceptionForHR")]
        private static partial void GetExceptionForHRInternal(int errorCode, IntPtr errorInfo, ObjectHandleOnStack exception);

#if FEATURE_COMINTEROP
        /// <summary>
        /// Converts the CLR exception to an HRESULT. This function also sets
        /// up an IErrorInfo for the exception.
        /// </summary>
        public static int GetHRForException(Exception? e)
            => GetHRForException(ObjectHandleOnStack.Create(ref e));

        [LibraryImport(RuntimeHelpers.QCall, EntryPoint = "MarshalNative_GetHRForException")]
        private static partial int GetHRForException(ObjectHandleOnStack exception);

        /// <summary>
        /// Given a managed object that wraps an ITypeInfo, return its name.
        /// </summary>
        [SupportedOSPlatform("windows")]
        public static string GetTypeInfoName(ITypeInfo typeInfo)
        {
            ArgumentNullException.ThrowIfNull(typeInfo);

            typeInfo.GetDocumentation(-1, out string strTypeLibName, out _, out _, out _);
            return strTypeLibName;
        }

#pragma warning disable IDE0060
        // This method is identical to Type.GetTypeFromCLSID. Since it's interop specific, we expose it
        // on Marshal for more consistent API surface.
        internal static Type? GetTypeFromCLSID(Guid clsid, string? server, bool throwOnError)
        {
            if (!IsBuiltInComSupported)
            {
                throw new NotSupportedException(SR.NotSupported_COM);
            }

            // Note: "throwOnError" is a vacuous parameter. Any errors due to the CLSID not being registered or the server not being found will happen
            // on the Activator.CreateInstance() call. GetTypeFromCLSID() merely wraps the data in a Type object without any validation.

            Type? type = null;
            GetTypeFromCLSID(clsid, server, ObjectHandleOnStack.Create(ref type));
            return type;
        }
#pragma warning restore IDE0060

        [LibraryImport(RuntimeHelpers.QCall, EntryPoint = "MarshalNative_GetTypeFromCLSID", StringMarshalling = StringMarshalling.Utf16)]
        private static partial void GetTypeFromCLSID(in Guid clsid, string? server, ObjectHandleOnStack retType);

        /// <summary>
        /// Return the IUnknown* for an Object if the current context is the one
        /// where the RCW was first seen. Will return null otherwise.
        /// </summary>
        [SupportedOSPlatform("windows")]
        public static IntPtr /* IUnknown* */ GetIUnknownForObject(object o)
        {
            ArgumentNullException.ThrowIfNull(o);

            return GetIUnknownForObject(ObjectHandleOnStack.Create(ref o));
        }

        [LibraryImport(RuntimeHelpers.QCall, EntryPoint = "MarshalNative_GetIUnknownForObject")]
        private static partial IntPtr /* IUnknown* */ GetIUnknownForObject(ObjectHandleOnStack o);

        /// <summary>
        /// Return the IDispatch* for an Object.
        /// </summary>
        [SupportedOSPlatform("windows")]
        public static IntPtr /* IDispatch */ GetIDispatchForObject(object o)
        {
            ArgumentNullException.ThrowIfNull(o);

            return GetIDispatchForObject(ObjectHandleOnStack.Create(ref o));
        }

        [LibraryImport(RuntimeHelpers.QCall, EntryPoint = "MarshalNative_GetIDispatchForObject")]
        private static partial IntPtr /* IDispatch* */ GetIDispatchForObject(ObjectHandleOnStack o);

        /// <summary>
        /// Return the IUnknown* representing the interface for the Object.
        /// Object o should support Type T
        /// </summary>
        [SupportedOSPlatform("windows")]
        [EditorBrowsable(EditorBrowsableState.Never)]
        public static IntPtr /* IUnknown* */ GetComInterfaceForObject(object o, Type T)
            => GetComInterfaceForObject(o, T, CustomQueryInterfaceMode.Allow);

        [SupportedOSPlatform("windows")]
        public static IntPtr GetComInterfaceForObject<T, TInterface>([DisallowNull] T o)
            => GetComInterfaceForObject(o!, typeof(TInterface), CustomQueryInterfaceMode.Allow);

        /// <summary>
        /// Return the IUnknown* representing the interface for the Object.
        /// Object o should support Type T, it refer the value of mode to
        /// invoke customized QueryInterface or not.
        /// </summary>
        [SupportedOSPlatform("windows")]
        [EditorBrowsable(EditorBrowsableState.Never)]
        public static IntPtr /* IUnknown* */ GetComInterfaceForObject(object o, Type T, CustomQueryInterfaceMode mode)
        {
            ArgumentNullException.ThrowIfNull(o);
            ArgumentNullException.ThrowIfNull(T);

            if (T is not RuntimeType rt)
                throw new ArgumentException(SR.Argument_MustBeRuntimeType, nameof(T));

            return GetComInterfaceForObject(ObjectHandleOnStack.Create(ref o), new QCallTypeHandle(ref rt), fEnableCustomizedQueryInterface: mode == CustomQueryInterfaceMode.Allow);
        }

        [LibraryImport(RuntimeHelpers.QCall, EntryPoint = "MarshalNative_GetComInterfaceForObject")]
        private static partial IntPtr /* IUnknown* */ GetComInterfaceForObject(ObjectHandleOnStack o, QCallTypeHandle t, [MarshalAs(UnmanagedType.Bool)] bool fEnableCustomizedQueryInterface);

        /// <summary>
        /// Return the managed object representing the IUnknown*
        /// </summary>
        [SupportedOSPlatform("windows")]
        public static object GetObjectForIUnknown(IntPtr /* IUnknown* */ pUnk)
        {
            ArgumentNullException.ThrowIfNull(pUnk);

            object? retObject = null;
            GetObjectForIUnknown(pUnk, ObjectHandleOnStack.Create(ref retObject));
            return retObject!;
        }

        [LibraryImport(RuntimeHelpers.QCall, EntryPoint = "MarshalNative_GetObjectForIUnknown")]
        private static partial void GetObjectForIUnknown(IntPtr /* IUnknown* */ pUnk, ObjectHandleOnStack retObject);

        [SupportedOSPlatform("windows")]
        public static object GetUniqueObjectForIUnknown(IntPtr unknown)
        {
            ArgumentNullException.ThrowIfNull(unknown);

            object? retObject = null;
            GetUniqueObjectForIUnknown(unknown, ObjectHandleOnStack.Create(ref retObject));
            return retObject!;
        }

        /// <summary>
        /// Return a unique Object given an IUnknown.  This ensures that you receive a fresh
        /// object (we will not look in the cache to match up this IUnknown to an already
        /// existing object). This is useful in cases where you want to be able to call
        /// ReleaseComObject on a RCW and not worry about other active uses ofsaid RCW.
        /// </summary>
        [LibraryImport(RuntimeHelpers.QCall, EntryPoint = "MarshalNative_GetUniqueObjectForIUnknown")]
        private static partial void GetUniqueObjectForIUnknown(IntPtr unknown, ObjectHandleOnStack retObject);

        /// <summary>
        /// Return an Object for IUnknown, using the Type T.
        /// Type T should be either a COM imported Type or a sub-type of COM imported Type
        /// </summary>
        [SupportedOSPlatform("windows")]
        public static object GetTypedObjectForIUnknown(IntPtr /* IUnknown* */ pUnk, Type t)
        {
            ArgumentNullException.ThrowIfNull(pUnk);
            ArgumentNullException.ThrowIfNull(t);

            if (t is not RuntimeType rt)
                throw new ArgumentException(SR.Argument_MustBeRuntimeType, nameof(t));

            object? retObject = null;
            GetTypedObjectForIUnknown(pUnk, new QCallTypeHandle(ref rt), ObjectHandleOnStack.Create(ref retObject));
            return retObject!;
        }

        [LibraryImport(RuntimeHelpers.QCall, EntryPoint = "MarshalNative_GetTypedObjectForIUnknown")]
        private static partial void GetTypedObjectForIUnknown(IntPtr /* IUnknown* */ pUnk, QCallTypeHandle t, ObjectHandleOnStack retObject);

        [SupportedOSPlatform("windows")]
        [EditorBrowsable(EditorBrowsableState.Never)]
        public static IntPtr CreateAggregatedObject(IntPtr pOuter, object o)
        {
            if (!IsBuiltInComSupported)
            {
                throw new NotSupportedException(SR.NotSupported_COM);
            }

            ArgumentNullException.ThrowIfNull(pOuter);
            ArgumentNullException.ThrowIfNull(o);

            return CreateAggregatedObject(pOuter, ObjectHandleOnStack.Create(ref o));
        }

        [LibraryImport(RuntimeHelpers.QCall, EntryPoint = "MarshalNative_CreateAggregatedObject")]
        private static partial IntPtr CreateAggregatedObject(IntPtr pOuter, ObjectHandleOnStack o);

        [SupportedOSPlatform("windows")]
        public static IntPtr CreateAggregatedObject<T>(IntPtr pOuter, T o) where T : notnull
        {
            if (!IsBuiltInComSupported)
            {
                throw new NotSupportedException(SR.NotSupported_COM);
            }

            return CreateAggregatedObject(pOuter, (object)o);
        }

        public static void CleanupUnusedObjectsInCurrentContext()
            => InternalCleanupUnusedObjectsInCurrentContext();

        [LibraryImport(RuntimeHelpers.QCall, EntryPoint = "MarshalNative_CleanupUnusedObjectsInCurrentContext")]
        private static partial void InternalCleanupUnusedObjectsInCurrentContext();

        [MethodImpl(MethodImplOptions.InternalCall)]
        public static extern bool AreComObjectsAvailableForCleanup();

        /// <summary>
        /// Checks if the object is classic COM component.
        /// </summary>
        public static bool IsComObject(object o)
        {
            ArgumentNullException.ThrowIfNull(o);

            return o is __ComObject;
        }

        /// <summary>
        /// Release the COM component and if the reference hits 0 zombie this object.
        /// Further usage of this Object might throw an exception
        /// </summary>
        [SupportedOSPlatform("windows")]
        public static int ReleaseComObject(object o)
        {
            if (!IsBuiltInComSupported)
            {
                throw new NotSupportedException(SR.NotSupported_COM);
            }

            if (o is null)
            {
                // Match .NET Framework behaviour.
                throw new NullReferenceException();
            }
            if (!(o is __ComObject co))
            {
                throw new ArgumentException(SR.Argument_ObjNotComObject, nameof(o));
            }

            return ReleaseComObject(ObjectHandleOnStack.Create(ref co));
        }

        [LibraryImport(RuntimeHelpers.QCall, EntryPoint = "MarshalNative_ReleaseComObject")]
        private static partial int ReleaseComObject(ObjectHandleOnStack o);

        /// <summary>
        /// Release the COM component and zombie this object.
        /// Further usage of this Object might throw an exception
        /// </summary>
        [SupportedOSPlatform("windows")]
        public static int FinalReleaseComObject(object o)
        {
            if (!IsBuiltInComSupported)
            {
                throw new NotSupportedException(SR.NotSupported_COM);
            }

            ArgumentNullException.ThrowIfNull(o);
            if (!(o is __ComObject co))
            {
                throw new ArgumentException(SR.Argument_ObjNotComObject, nameof(o));
            }

            FinalReleaseComObject(ObjectHandleOnStack.Create(ref co));
            return 0;
        }

        [LibraryImport(RuntimeHelpers.QCall, EntryPoint = "MarshalNative_FinalReleaseComObject")]
        private static partial void FinalReleaseComObject(ObjectHandleOnStack o);

        [SupportedOSPlatform("windows")]
        public static object? GetComObjectData(object obj, object key)
        {
            if (!IsBuiltInComSupported)
            {
                throw new NotSupportedException(SR.NotSupported_COM);
            }

            ArgumentNullException.ThrowIfNull(obj);
            ArgumentNullException.ThrowIfNull(key);
            if (!(obj is __ComObject co))
            {
                throw new ArgumentException(SR.Argument_ObjNotComObject, nameof(obj));
            }

            // Retrieve the data from the __ComObject.
            return co.GetData(key);
        }

        /// <summary>
        /// Sets data on the COM object. The data can only be set once for a given key
        /// and cannot be removed. This function returns true if the data has been added,
        /// false if the data could not be added because there already was data for the
        /// specified key.
        /// </summary>
        [SupportedOSPlatform("windows")]
        public static bool SetComObjectData(object obj, object key, object? data)
        {
            if (!IsBuiltInComSupported)
            {
                throw new NotSupportedException(SR.NotSupported_COM);
            }

            ArgumentNullException.ThrowIfNull(obj);
            ArgumentNullException.ThrowIfNull(key);
            if (!(obj is __ComObject co))
            {
                throw new ArgumentException(SR.Argument_ObjNotComObject, nameof(obj));
            }

            // Retrieve the data from the __ComObject.
            return co.SetData(key, data);
        }

        /// <summary>
        /// This method takes the given COM object and wraps it in an object
        /// of the specified type. The type must be derived from __ComObject.
        /// </summary>
        [SupportedOSPlatform("windows")]
        [EditorBrowsable(EditorBrowsableState.Never)]
        [return: NotNullIfNotNull(nameof(o))]
        public static object? CreateWrapperOfType(object? o, Type t)
        {
            if (!IsBuiltInComSupported)
            {
                throw new NotSupportedException(SR.NotSupported_COM);
            }

            ArgumentNullException.ThrowIfNull(t);
            if (!t.IsCOMObject)
            {
                throw new ArgumentException(SR.Argument_TypeNotComObject, nameof(t));
            }
            if (t.IsGenericType)
            {
                throw new ArgumentException(SR.Argument_NeedNonGenericType, nameof(t));
            }

            if (o is null)
            {
                return null;
            }

            if (!o.GetType().IsCOMObject)
            {
                throw new ArgumentException(SR.Argument_ObjNotComObject, nameof(o));
            }

            // Check to see if we have nothing to do.
            if (o.GetType() == t)
            {
                return o;
            }

            // Check to see if we already have a cached wrapper for this type.
            object? Wrapper = GetComObjectData(o, t);
            if (Wrapper is null)
            {
                // Create the wrapper for the specified type.
                Wrapper = InternalCreateWrapperOfType(o, t);

                // Attempt to cache the wrapper on the object.
                if (!SetComObjectData(o, t, Wrapper))
                {
                    // Another thread already cached the wrapper so use that one instead.
                    Wrapper = GetComObjectData(o, t)!;
                }
            }

            return Wrapper;
        }

        [SupportedOSPlatform("windows")]
        public static TWrapper CreateWrapperOfType<T, TWrapper>(T? o)
        {
            if (!IsBuiltInComSupported)
            {
                throw new NotSupportedException(SR.NotSupported_COM);
            }

            return (TWrapper)CreateWrapperOfType(o, typeof(TWrapper))!;
        }

        private static object InternalCreateWrapperOfType(object o, Type t)
        {
            if (t is not RuntimeType rt)
                throw new ArgumentException(SR.Argument_MustBeRuntimeType, nameof(t));

            object? retObject = null;
            InternalCreateWrapperOfType(ObjectHandleOnStack.Create(ref o), new QCallTypeHandle(ref rt), ObjectHandleOnStack.Create(ref retObject));
            return retObject!;
        }

        [LibraryImport(RuntimeHelpers.QCall, EntryPoint = "MarshalNative_InternalCreateWrapperOfType")]
        private static partial void InternalCreateWrapperOfType(ObjectHandleOnStack o, QCallTypeHandle rt, ObjectHandleOnStack retObject);

        /// <summary>
        /// check if the type is visible from COM.
        /// </summary>
        public static bool IsTypeVisibleFromCom(Type t)
        {
            ArgumentNullException.ThrowIfNull(t);

            if (t is not RuntimeType rt)
                throw new ArgumentException(SR.Argument_MustBeRuntimeType, nameof(t));

            return IsTypeVisibleFromCom(new QCallTypeHandle(ref rt));
        }

        [LibraryImport(RuntimeHelpers.QCall, EntryPoint = "MarshalNative_IsTypeVisibleFromCom")]
        [return: MarshalAs(UnmanagedType.Bool)]
        private static partial bool IsTypeVisibleFromCom(QCallTypeHandle rt);

        [SupportedOSPlatform("windows")]
        [EditorBrowsable(EditorBrowsableState.Never)]
        public static void GetNativeVariantForObject(object? obj, /* VARIANT * */ IntPtr pDstNativeVariant)
        {
            if (!IsBuiltInComSupported)
            {
                throw new NotSupportedException(SR.NotSupported_COM);
            }

            ArgumentNullException.ThrowIfNull(pDstNativeVariant);

            GetNativeVariantForObject(ObjectHandleOnStack.Create(ref obj), pDstNativeVariant);
        }

        [LibraryImport(RuntimeHelpers.QCall, EntryPoint = "MarshalNative_GetNativeVariantForObject")]
        private static partial void GetNativeVariantForObject(ObjectHandleOnStack obj, /* VARIANT * */ IntPtr pDstNativeVariant);

        [SupportedOSPlatform("windows")]
        [EditorBrowsable(EditorBrowsableState.Never)]
        public static void GetNativeVariantForObject<T>(T? obj, IntPtr pDstNativeVariant)
        {
            if (!IsBuiltInComSupported)
            {
                throw new NotSupportedException(SR.NotSupported_COM);
            }

            GetNativeVariantForObject((object?)obj, pDstNativeVariant);
        }

        [SupportedOSPlatform("windows")]
        [EditorBrowsable(EditorBrowsableState.Never)]
        public static object? GetObjectForNativeVariant(/* VARIANT * */ IntPtr pSrcNativeVariant)
        {
            if (!IsBuiltInComSupported)
            {
                throw new NotSupportedException(SR.NotSupported_COM);
            }

            ArgumentNullException.ThrowIfNull(pSrcNativeVariant);

            object? retObject = null;
            GetObjectForNativeVariant(pSrcNativeVariant, ObjectHandleOnStack.Create(ref retObject));
            return retObject;
        }

        [LibraryImport(RuntimeHelpers.QCall, EntryPoint = "MarshalNative_GetObjectForNativeVariant")]
        private static partial void GetObjectForNativeVariant(/* VARIANT * */ IntPtr pSrcNativeVariant, ObjectHandleOnStack retObject);

        [SupportedOSPlatform("windows")]
        [EditorBrowsable(EditorBrowsableState.Never)]
        public static T? GetObjectForNativeVariant<T>(IntPtr pSrcNativeVariant)
        {
            if (!IsBuiltInComSupported)
            {
                throw new NotSupportedException(SR.NotSupported_COM);
            }

            return (T?)GetObjectForNativeVariant(pSrcNativeVariant);
        }

        [SupportedOSPlatform("windows")]
        [EditorBrowsable(EditorBrowsableState.Never)]
        public static object?[] GetObjectsForNativeVariants(/* VARIANT * */ IntPtr aSrcNativeVariant, int cVars)
        {
            if (!IsBuiltInComSupported)
            {
                throw new NotSupportedException(SR.NotSupported_COM);
            }

            ArgumentNullException.ThrowIfNull(aSrcNativeVariant);
            ArgumentOutOfRangeException.ThrowIfNegative(cVars);

            object?[]? retArray = null;
            GetObjectsForNativeVariants(aSrcNativeVariant, cVars, ObjectHandleOnStack.Create(ref retArray));
            return retArray!;
        }

        [LibraryImport(RuntimeHelpers.QCall, EntryPoint = "MarshalNative_GetObjectsForNativeVariants")]
        private static partial void GetObjectsForNativeVariants(/* VARIANT * */ IntPtr aSrcNativeVariant, int cVars, ObjectHandleOnStack retArray);

        [SupportedOSPlatform("windows")]
        [EditorBrowsable(EditorBrowsableState.Never)]
        public static T[] GetObjectsForNativeVariants<T>(IntPtr aSrcNativeVariant, int cVars)
        {
            if (!IsBuiltInComSupported)
            {
                throw new NotSupportedException(SR.NotSupported_COM);
            }

            object?[] objects = GetObjectsForNativeVariants(aSrcNativeVariant, cVars);

            T[] result = new T[objects.Length];
            Array.Copy(objects, result, objects.Length);

            return result;
        }

        /// <summary>
        /// <para>Returns the first valid COM slot that GetMethodInfoForSlot will work on
        /// This will be 3 for IUnknown based interfaces and 7 for IDispatch based interfaces. </para>
        /// </summary>
        [SupportedOSPlatform("windows")]
        public static int GetStartComSlot(Type t)
        {
            ArgumentNullException.ThrowIfNull(t);

            if (t is not RuntimeType rt)
                throw new ArgumentException(SR.Argument_MustBeRuntimeType, nameof(t));

            return GetStartComSlot(new QCallTypeHandle(ref rt));
        }

        [LibraryImport(RuntimeHelpers.QCall, EntryPoint = "MarshalNative_GetStartComSlot")]
        private static partial int GetStartComSlot(QCallTypeHandle rt);

        /// <summary>
        /// <para>Returns the last valid COM slot that GetMethodInfoForSlot will work on. </para>
        /// </summary>
        [SupportedOSPlatform("windows")]
        public static int GetEndComSlot(Type t)
        {
            ArgumentNullException.ThrowIfNull(t);

            if (t is not RuntimeType rt)
                throw new ArgumentException(SR.Argument_MustBeRuntimeType, nameof(t));

            return GetEndComSlot(new QCallTypeHandle(ref rt));
        }

        [LibraryImport(RuntimeHelpers.QCall, EntryPoint = "MarshalNative_GetEndComSlot")]
        private static partial int GetEndComSlot(QCallTypeHandle rt);

        [RequiresUnreferencedCode("Built-in COM support is not trim compatible", Url = "https://aka.ms/dotnet-illink/com")]
        [SupportedOSPlatform("windows")]
        public static object BindToMoniker(string monikerName)
        {
            if (!IsBuiltInComSupported)
            {
                throw new NotSupportedException(SR.NotSupported_COM);
            }

            ThrowExceptionForHR(CreateBindCtx(0, out IntPtr bindctx));

            try
            {
                ThrowExceptionForHR(MkParseDisplayName(bindctx, monikerName, out _, out IntPtr pmoniker));
                try
                {
                    ThrowExceptionForHR(BindMoniker(pmoniker, 0, ref IID_IUnknown, out IntPtr ptr));
                    try
                    {
                        return GetObjectForIUnknown(ptr);
                    }
                    finally
                    {
                        Release(ptr);
                    }
                }
                finally
                {
                    Release(pmoniker);
                }
            }
            finally
            {
                Release(bindctx);
            }
        }
        [LibraryImport(Interop.Libraries.Ole32)]
        private static partial int CreateBindCtx(uint reserved, out IntPtr ppbc);

        [LibraryImport(Interop.Libraries.Ole32)]
        private static partial int MkParseDisplayName(IntPtr pbc, [MarshalAs(UnmanagedType.LPWStr)] string szUserName, out uint pchEaten, out IntPtr ppmk);

        [LibraryImport(Interop.Libraries.Ole32)]
        private static partial int BindMoniker(IntPtr pmk, uint grfOpt, ref Guid iidResult, out IntPtr ppvResult);

        [SupportedOSPlatform("windows")]
        public static void ChangeWrapperHandleStrength(object otp, bool fIsWeak)
        {
            ArgumentNullException.ThrowIfNull(otp);

            ChangeWrapperHandleStrength(ObjectHandleOnStack.Create(ref otp), fIsWeak);
        }

        [LibraryImport(RuntimeHelpers.QCall, EntryPoint = "MarshalNative_ChangeWrapperHandleStrength")]
        private static partial void ChangeWrapperHandleStrength(ObjectHandleOnStack otp, [MarshalAs(UnmanagedType.Bool)] bool fIsWeak);
#endif // FEATURE_COMINTEROP

        internal static Delegate GetDelegateForFunctionPointerInternal(IntPtr ptr, RuntimeType t)
        {
            Delegate? retDelegate = null;
            GetDelegateForFunctionPointerInternal(ptr, new QCallTypeHandle(ref t), ObjectHandleOnStack.Create(ref retDelegate));
            return retDelegate!;
        }

        [LibraryImport(RuntimeHelpers.QCall, EntryPoint = "MarshalNative_GetDelegateForFunctionPointerInternal")]
        private static partial void GetDelegateForFunctionPointerInternal(IntPtr ptr, QCallTypeHandle t, ObjectHandleOnStack retDelegate);

        internal static IntPtr GetFunctionPointerForDelegateInternal(Delegate d)
        {
            return GetFunctionPointerForDelegateInternal(ObjectHandleOnStack.Create(ref d));
        }

        [LibraryImport(RuntimeHelpers.QCall, EntryPoint = "MarshalNative_GetFunctionPointerForDelegateInternal")]
        private static partial IntPtr GetFunctionPointerForDelegateInternal(ObjectHandleOnStack d);

#if DEBUG // Used for testing in Checked or Debug
        [LibraryImport(RuntimeHelpers.QCall, EntryPoint = "MarshalNative_GetIsInCooperativeGCModeFunctionPointer")]
        internal static unsafe partial delegate* unmanaged<int> GetIsInCooperativeGCModeFunctionPointer();
#endif
    }
}<|MERGE_RESOLUTION|>--- conflicted
+++ resolved
@@ -334,11 +334,7 @@
             => (obj == null) || !RuntimeHelpers.GetMethodTable(obj)->ContainsGCPointers;
 
 #if TARGET_WINDOWS
-<<<<<<< HEAD
-        [FeatureGuard(typeof(RequiresUnreferencedCodeAttribute))]
-=======
-        [FeatureCheck(typeof(RequiresUnreferencedCode))]
->>>>>>> ad2260e0
+        [FeatureCheck(typeof(RequiresUnreferencedCodeAttribute))]
         internal static bool IsBuiltInComSupported { get; } = IsBuiltInComSupportedInternal();
 
         [LibraryImport(RuntimeHelpers.QCall, EntryPoint = "MarshalNative_IsBuiltInComSupported")]
