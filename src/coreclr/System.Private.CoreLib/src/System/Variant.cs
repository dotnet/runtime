--- conflicted
+++ resolved
@@ -7,6 +7,7 @@
 using System.Runtime.CompilerServices;
 using System.Runtime.InteropServices;
 using System.Runtime.InteropServices.Marshalling;
+using System.StubHelpers;
 
 #pragma warning disable CA1416 // COM interop is only supported on Windows
 
@@ -16,34 +17,12 @@
     internal static partial class Variant
     {
         internal static bool IsSystemDrawingColor(Type type) => type.FullName == "System.Drawing.Color"; // Matches the behavior of IsTypeRefOrDef
-<<<<<<< HEAD
-        //
-        // Native Methods
-        //
-        [MethodImpl(MethodImplOptions.InternalCall)]
-        internal extern void SetFieldsObject(object val);
-
-        //
-        // Constructors
-        //
-
-        internal Variant(int flags, object or, long data)
-        {
-            _flags = flags;
-            _objref = or;
-            _data = data;
-        }
-=======
 
         [LibraryImport(RuntimeHelpers.QCall, EntryPoint = "Variant_ConvertSystemColorToOleColor")]
         internal static partial uint ConvertSystemColorToOleColor(ObjectHandleOnStack obj);
 
-        [LibraryImport(RuntimeHelpers.QCall, EntryPoint = "Variant_ConvertOleColorToSystemColor")]
-        internal static partial void ConvertOleColorToSystemColor(ObjectHandleOnStack objret, uint value, IntPtr pMT);
-
         [LibraryImport(RuntimeHelpers.QCall, EntryPoint = "Variant_ConvertValueTypeToRecord")]
         private static partial void ConvertValueTypeToRecord(ObjectHandleOnStack obj, out ComVariant pOle);
->>>>>>> 7716d81f
 
         internal static ComVariant GetIUnknownOrIDispatchFromObject(object? obj)
         {
@@ -182,7 +161,7 @@
 
                 case { } when IsSystemDrawingColor(o.GetType()):
                     // System.Drawing.Color is converted to UInt32
-                    pOle = ComVariant.Create(ConvertSystemColorToOleColor(ObjectHandleOnStack.Create(ref o)));
+                    pOle = ComVariant.Create(ColorMarshaler.ConvertToNative(o));
                     break;
 
                 // DateTime, decimal handled by IConvertible case
