#!/usr/bin/env bash

# resolve python-version to use
if [[ -z "$PYTHON" ]]; then
    if ! PYTHON=$(command -v python3 || command -v python2 || command -v python || command -v py)
    then
       echo "Unable to locate build-dependency python!" 1>&2
       exit 1
    fi
fi
# validate python-dependency
# useful in case of explicitly set option.
if ! command -v "$PYTHON" > /dev/null
then
   echo "Unable to locate build-dependency python ($PYTHON)!" 1>&2
   exit 1
fi

export PYTHON

usage_list+=("-nopgooptimize: do not use profile guided optimizations.")
usage_list+=("-pgoinstrument: generate instrumented code for profile guided optimization enabled binaries.")
usage_list+=("-skipcrossarchnative: Skip building cross-architecture native binaries.")
usage_list+=("-staticanalyzer: skip native image generation.")
usage_list+=("-skipjit: skip building jit.")
usage_list+=("-skipalljits: skip building crosstargetting jits.")
usage_list+=("-skipruntime: skip building runtime.")
usage_list+=("-skipiltools: skip building IL tools.")
usage_list+=("-paltests: build the pal tests.")

setup_dirs_local()
{
    setup_dirs

    mkdir -p "$__LogsDir"
    mkdir -p "$__MsbuildDebugLogsDir"

    if [[ "$__CrossBuild" == 1 ]]; then
        mkdir -p "$__CrossComponentBinDir"
    fi
}

restore_optdata()
{
    local OptDataProjectFilePath="$__ProjectRoot/.nuget/optdata/optdata.csproj"
    if [[ "$__SkipRestoreOptData" == 0 && "$__IsMSBuildOnNETCoreSupported" == 1 ]]; then
        echo "Restoring the OptimizationData package"
        "$__RepoRootDir/eng/common/msbuild.sh" /clp:nosummary $__ArcadeScriptArgs \
                                               $OptDataProjectFilePath /t:Restore /m \
                                               -bl:"$__LogsDir/OptRestore_$__ConfigTriplet.binlog" \
                                               $__CommonMSBuildArgs $__UnprocessedBuildArgs \
                                               /nodereuse:false
        local exit_code="$?"
        if [[ "$exit_code" != 0 ]]; then
            echo "${__ErrMsgPrefix}Failed to restore the optimization data package."
            exit "$exit_code"
        fi
    fi

    if [[ "$__PgoOptimize" == 1 && "$__IsMSBuildOnNETCoreSupported" == 1 ]]; then
        # Parse the optdata package versions out of msbuild so that we can pass them on to CMake

        local PgoDataPackagePathOutputFile="${__IntermediatesDir}/optdatapath.txt"

        # Writes into ${PgoDataPackagePathOutputFile}
        "$__RepoRootDir/eng/common/msbuild.sh" /clp:nosummary $__ArcadeScriptArgs $OptDataProjectFilePath /t:DumpPgoDataPackagePath \
                                            ${__CommonMSBuildArgs} /p:PgoDataPackagePathOutputFile=${PgoDataPackagePathOutputFile} \
                                            -bl:"$__LogsDir/PgoVersionRead_$__ConfigTriplet.binlog" > /dev/null 2>&1
        local exit_code="$?"
        if [[ "$exit_code" != 0 || ! -f "${PgoDataPackagePathOutputFile}" ]]; then
            echo "${__ErrMsgPrefix}Failed to get PGO data package path."
            exit "$exit_code"
        fi

        __PgoOptDataPath=$(<"${PgoDataPackagePathOutputFile}")
    fi
}

build_cross_architecture_components()
{
    local intermediatesForBuild="$__IntermediatesDir/Host$__CrossArch/crossgen"
    local crossArchBinDir="$__BinDir/$__CrossArch"

    mkdir -p "$intermediatesForBuild"
    mkdir -p "$crossArchBinDir"

    __SkipCrossArchBuild=1
    # check supported cross-architecture components host(__HostArch)/target(__BuildArch) pair
    if [[ ("$__BuildArch" == "arm" || "$__BuildArch" == "armel") && ("$__CrossArch" == "x86" || "$__CrossArch" == "x64") ]]; then
        __SkipCrossArchBuild=0
    elif [[ "$__BuildArch" == "arm64" && "$__CrossArch" == "x64" ]]; then
        __SkipCrossArchBuild=0
    else
        # not supported
        return
    fi

    __CMakeBinDir="$crossArchBinDir"
    CROSSCOMPILE=0
    export __CMakeBinDir CROSSCOMPILE

    __CMakeArgs="-DCLR_CMAKE_TARGET_ARCH=$__BuildArch -DCLR_CROSS_COMPONENTS_BUILD=1 $__CMakeArgs"
    build_native "$__TargetOS" "$__CrossArch" "$__ProjectRoot" "$intermediatesForBuild" "crosscomponents" "$__CMakeArgs" "cross-architecture components"

    CROSSCOMPILE=1
    export CROSSCOMPILE
}

handle_arguments_local() {
    case "$1" in

        nopgooptimize|-nopgooptimize)
            __PgoOptimize=0
            __SkipRestoreOptData=1
            ;;

        pgoinstrument|-pgoinstrument)
            __PgoInstrument=1
            ;;

        skipcrossarchnative|-skipcrossarchnative)
            __SkipCrossArchNative=1
            ;;

        staticanalyzer|-staticanalyzer)
            __StaticAnalyzer=1
            ;;

<<<<<<< HEAD
        component|-component)
            __RequestedBuildComponents="$__RequestedBuildComponents${__RequestedBuildComponents:+-}$2"
            __ShiftArgs=1
=======
        skipjit|-skipjit)
            __BuildJit=0
            ;;

        skipalljits|-skipalljits)
            __BuildAllJits=0
            ;;

        skipruntime|-skipruntime)
            __BuildRuntime=0
            ;;

        skipiltools|-skipiltools)
            __BuildILTools=0
            ;;

        paltests|-paltests)
            __BuildPALTests=1
>>>>>>> 4197e651
            ;;
        *)
            __UnprocessedBuildArgs="$__UnprocessedBuildArgs $1"
            ;;
    esac
}

echo "Commencing CoreCLR Repo build"

# Argument types supported by this script:
#
# Build architecture - valid values are: x64, ARM.
# Build Type         - valid values are: Debug, Checked, Release
#
# Set the default arguments for build

# Obtain the location of the bash script to figure out where the root of the repo is.
__ProjectRoot="$(cd "$(dirname "$0")"; pwd -P)"
__RepoRootDir="$(cd "$__ProjectRoot"/../..; pwd -P)"

__BuildArch=
__BuildType=Debug
__CodeCoverage=0

# Set the various build properties here so that CMake and MSBuild can pick them up
__Compiler=clang
__CompilerMajorVersion=
__CompilerMinorVersion=
__CommonMSBuildArgs=
__ConfigureOnly=0
__CrossBuild=0
__DistroRid=""
__PgoInstrument=0
__PgoOptDataPath=""
__PgoOptimize=1
__PortableBuild=1
__ProjectDir="$__ProjectRoot"
__RootBinDir="$__RepoRootDir/artifacts"
__SignTypeArg=""
__SkipConfigure=0
__SkipNative=0
__SkipCrossArchNative=0
__SkipGenerateVersion=0
__SkipManaged=0
__SkipRestore=""
__SkipRestoreOptData=0
__SourceDir="$__ProjectDir/src"
__StaticAnalyzer=0
__UnprocessedBuildArgs=
__UseNinja=0
__VerboseBuild=0
__ValidateCrossArg=1
__CMakeArgs=""
<<<<<<< HEAD
__RequestedBuildComponents=""
=======
__BuildJit=1
__BuildPALTests=0
>>>>>>> 4197e651
__BuildAllJits=1
__BuildRuntime=1
__BuildILTools=1

source "$__ProjectRoot"/_build-commons.sh

# Set dependent variables

# Set the remaining variables based upon the determined build configuration
__LogsDir="$__RootBinDir/log/$__BuildType"
__MsbuildDebugLogsDir="$__LogsDir/MsbuildDebugLogs"
__ConfigTriplet="$__TargetOS.$__BuildArch.$__BuildType"
__BinDir="$__RootBinDir/bin/coreclr/$__ConfigTriplet"
__ArtifactsIntermediatesDir="$__RepoRootDir/artifacts/obj/coreclr"
__IntermediatesDir="$__ArtifactsIntermediatesDir/$__ConfigTriplet"

export __IntermediatesDir __ArtifactsIntermediatesDir
__CrossComponentBinDir="$__BinDir"

__CrossArch="$__HostArch"
if [[ "$__CrossBuild" == 1 ]]; then
    __CrossComponentBinDir="$__CrossComponentBinDir/$__CrossArch"
fi

# CI_SPECIFIC - On CI machines, $HOME may not be set. In such a case, create a subfolder and set the variable to set.
# This is needed by CLI to function.
if [[ -z "$HOME" ]]; then
    if [[ ! -d "$__ProjectDir/temp_home" ]]; then
        mkdir temp_home
    fi
    HOME="$__ProjectDir"/temp_home
    export HOME
    echo "HOME not defined; setting it to $HOME"
fi

# Specify path to be set for CMAKE_INSTALL_PREFIX.
# This is where all built CoreClr libraries will copied to.
__CMakeBinDir="$__BinDir"
export __CMakeBinDir

# Make the directories necessary for build if they don't exist
setup_dirs_local

# Set up the directory for MSBuild debug logs.
MSBUILDDEBUGPATH="${__MsbuildDebugLogsDir}"
export MSBUILDDEBUGPATH

# Check prereqs.
check_prereqs

# Restore the package containing profile counts for profile-guided optimizations
restore_optdata

# Build the coreclr (native) components.
__CMakeArgs="-DCLR_CMAKE_PGO_INSTRUMENT=$__PgoInstrument -DCLR_CMAKE_OPTDATA_PATH=$__PgoOptDataPath -DCLR_CMAKE_PGO_OPTIMIZE=$__PgoOptimize $__CMakeArgs"
<<<<<<< HEAD
=======
__CMakeArgs="-DCLR_CMAKE_BUILD_SUBSET_JIT=$__BuildJit -DCLR_CMAKE_BUILD_SUBSET_ALLJITS=$__BuildAllJits -DCLR_CMAKE_BUILD_SUBSET_RUNTIME=$__BuildRuntime $__CMakeArgs -DCLR_CMAKE_BUILD_SUBSET_ILTOOLS=$__BuildILTools"
__CMakeArgs="-DCLR_CMAKE_BUILD_TESTS=$__BuildPALTests $__CMakeArgs"
>>>>>>> 4197e651

if [[ "$__SkipConfigure" == 0 && "$__CodeCoverage" == 1 ]]; then
    __CMakeArgs="-DCLR_CMAKE_ENABLE_CODE_COVERAGE=1 $__CMakeArgs"
fi

__CMakeTarget=""
echo "Requested build components: -$__RequestedBuildComponents-"
if [[ "-$__RequestedBuildComponents-" =~ "-jit-" ]]; then
    __CMakeTarget="${__CMakeTarget} clrjit_install"
fi
if [[ "-$__RequestedBuildComponents-" =~ "-alljits-" ]]; then
    __CMakeTarget="${__CMakeTarget}  all_jits"
fi
if [[ "-$__RequestedBuildComponents-" =~ "-runtime-" ]]; then
    __CMakeTarget="${__CMakeTarget} runtime"
fi
if [[ "-$__RequestedBuildComponents-" =~ "-paltests-" ]]; then
    __CMakeTarget="${__CMakeTarget} paltests_install"
fi
if [[ "-$__RequestedBuildComponents-" =~ "-iltools-" ]]; then
    __CMakeTarget="${__CMakeTarget} iltools"
fi

if [[ -z "$__CMakeTarget" ]]; then
    __CMakeTarget="install"
fi

if [[ "$__SkipNative" == 1 ]]; then
    echo "Skipping CoreCLR component build."
else
    build_native "$__TargetOS" "$__BuildArch" "$__ProjectRoot" "$__IntermediatesDir" "$__CMakeTarget" "$__CMakeArgs" "CoreCLR component"

    # Build cross-architecture components
    if [[ "$__SkipCrossArchNative" != 1 ]]; then
        if [[ "$__CrossBuild" == 1 ]]; then
            build_cross_architecture_components
        fi
    fi
fi

# Build complete

echo "Repo successfully built."
echo "Product binaries are available at $__BinDir"
exit 0<|MERGE_RESOLUTION|>--- conflicted
+++ resolved
@@ -126,30 +126,9 @@
             __StaticAnalyzer=1
             ;;
 
-<<<<<<< HEAD
         component|-component)
             __RequestedBuildComponents="$__RequestedBuildComponents${__RequestedBuildComponents:+-}$2"
             __ShiftArgs=1
-=======
-        skipjit|-skipjit)
-            __BuildJit=0
-            ;;
-
-        skipalljits|-skipalljits)
-            __BuildAllJits=0
-            ;;
-
-        skipruntime|-skipruntime)
-            __BuildRuntime=0
-            ;;
-
-        skipiltools|-skipiltools)
-            __BuildILTools=0
-            ;;
-
-        paltests|-paltests)
-            __BuildPALTests=1
->>>>>>> 4197e651
             ;;
         *)
             __UnprocessedBuildArgs="$__UnprocessedBuildArgs $1"
@@ -203,12 +182,7 @@
 __VerboseBuild=0
 __ValidateCrossArg=1
 __CMakeArgs=""
-<<<<<<< HEAD
 __RequestedBuildComponents=""
-=======
-__BuildJit=1
-__BuildPALTests=0
->>>>>>> 4197e651
 __BuildAllJits=1
 __BuildRuntime=1
 __BuildILTools=1
@@ -264,11 +238,6 @@
 
 # Build the coreclr (native) components.
 __CMakeArgs="-DCLR_CMAKE_PGO_INSTRUMENT=$__PgoInstrument -DCLR_CMAKE_OPTDATA_PATH=$__PgoOptDataPath -DCLR_CMAKE_PGO_OPTIMIZE=$__PgoOptimize $__CMakeArgs"
-<<<<<<< HEAD
-=======
-__CMakeArgs="-DCLR_CMAKE_BUILD_SUBSET_JIT=$__BuildJit -DCLR_CMAKE_BUILD_SUBSET_ALLJITS=$__BuildAllJits -DCLR_CMAKE_BUILD_SUBSET_RUNTIME=$__BuildRuntime $__CMakeArgs -DCLR_CMAKE_BUILD_SUBSET_ILTOOLS=$__BuildILTools"
-__CMakeArgs="-DCLR_CMAKE_BUILD_TESTS=$__BuildPALTests $__CMakeArgs"
->>>>>>> 4197e651
 
 if [[ "$__SkipConfigure" == 0 && "$__CodeCoverage" == 1 ]]; then
     __CMakeArgs="-DCLR_CMAKE_ENABLE_CODE_COVERAGE=1 $__CMakeArgs"
