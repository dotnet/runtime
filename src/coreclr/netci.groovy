// Import the utility functionality.

import jobs.generation.*

// The input project name (e.g. dotnet/coreclr)
def project = GithubProject
// The input branch name (e.g. master)
def branch = GithubBranchName
def projectFolder = Utilities.getFolderName(project) + '/' + Utilities.getFolderName(branch)

// Create a folder for JIT stress jobs and associated folder views
folder('jitstress')
Utilities.addStandardFolderView(this, 'jitstress', project)

// Create a folder for testing via illink
folder('illink')
Utilities.addStandardFolderView(this, 'illink', project)

def static getOSGroup(def os) {
    def osGroupMap = ['Ubuntu':'Linux',
        'RHEL7.2': 'Linux',
        'Ubuntu16.04': 'Linux',
        'Ubuntu16.10': 'Linux',
        'Debian8.4':'Linux',
        'Fedora24':'Linux',
        'OSX10.12':'OSX',
        'Windows_NT':'Windows_NT',
        'FreeBSD':'FreeBSD',
        'CentOS7.1': 'Linux',
        'OpenSUSE42.1': 'Linux',
        'Tizen': 'Linux']
    def osGroup = osGroupMap.get(os, null)
    assert osGroup != null : "Could not find os group for ${os}"
    return osGroupMap[os]
}

// We use this class (vs variables) so that the static functions can access data here.
class Constants {

    // Innerloop build OS's
    // The Windows_NT_BuildOnly OS is a way to speed up the Non-NT builds temporarily by avoiding
    // test execution in the build flow runs.  It generates the exact same build
    // as Windows_NT but without the tests.
    def static osList = [
               'Ubuntu',
               'Debian8.4',
               'OSX10.12',
               'Windows_NT',
               'Windows_NT_BuildOnly',
               'FreeBSD',
               'CentOS7.1',
               'OpenSUSE42.1',
               'RHEL7.2',
               'Ubuntu16.04',
               'Ubuntu16.10',
               'Fedora24',
               'Tizen']

    def static crossList = ['Ubuntu', 'OSX10.12', 'CentOS7.1', 'RHEL7.2', 'Debian8.4']

    // This is a set of JIT stress modes combined with the set of variables that
    // need to be set to actually enable that stress mode.  The key of the map is the stress mode and
    // the values are the environment variables
    def static jitStressModeScenarios = [
               'minopts'                        : ['COMPlus_JITMinOpts' : '1'],
               'forcerelocs'                    : ['COMPlus_ForceRelocs' : '1'],
               'jitstress1'                     : ['COMPlus_JitStress' : '1'],
               'jitstress2'                     : ['COMPlus_JitStress' : '2'],
               'jitstressregs1'                 : ['COMPlus_JitStressRegs' : '1'],
               'jitstressregs2'                 : ['COMPlus_JitStressRegs' : '2'],
               'jitstressregs3'                 : ['COMPlus_JitStressRegs' : '3'],
               'jitstressregs4'                 : ['COMPlus_JitStressRegs' : '4'],
               'jitstressregs8'                 : ['COMPlus_JitStressRegs' : '8'],
               'jitstressregs0x10'              : ['COMPlus_JitStressRegs' : '0x10'],
               'jitstressregs0x80'              : ['COMPlus_JitStressRegs' : '0x80'],
               'jitstressregs0x1000'            : ['COMPlus_JitStressRegs' : '0x1000'],
               'jitstress2_jitstressregs1'      : ['COMPlus_JitStress' : '2', 'COMPlus_JitStressRegs' : '1'],
               'jitstress2_jitstressregs2'      : ['COMPlus_JitStress' : '2', 'COMPlus_JitStressRegs' : '2'],
               'jitstress2_jitstressregs3'      : ['COMPlus_JitStress' : '2', 'COMPlus_JitStressRegs' : '3'],
               'jitstress2_jitstressregs4'      : ['COMPlus_JitStress' : '2', 'COMPlus_JitStressRegs' : '4'],
               'jitstress2_jitstressregs8'      : ['COMPlus_JitStress' : '2', 'COMPlus_JitStressRegs' : '8'],
               'jitstress2_jitstressregs0x10'   : ['COMPlus_JitStress' : '2', 'COMPlus_JitStressRegs' : '0x10'],
               'jitstress2_jitstressregs0x80'   : ['COMPlus_JitStress' : '2', 'COMPlus_JitStressRegs' : '0x80'],
               'jitstress2_jitstressregs0x1000' : ['COMPlus_JitStress' : '2', 'COMPlus_JitStressRegs' : '0x1000'],
               'tailcallstress'                 : ['COMPlus_TailcallStress' : '1'],
               'jitsse2only'                    : ['COMPlus_EnableAVX' : '0', 'COMPlus_EnableSSE3_4' : '0'],
               'corefx_baseline'                : [ : ], // corefx baseline
               'corefx_minopts'                 : ['COMPlus_JITMinOpts' : '1'],
               'corefx_jitstress1'              : ['COMPlus_JitStress' : '1'],
               'corefx_jitstress2'              : ['COMPlus_JitStress' : '2'],
               'corefx_jitstressregs1'          : ['COMPlus_JitStressRegs' : '1'],
               'corefx_jitstressregs2'          : ['COMPlus_JitStressRegs' : '2'],
               'corefx_jitstressregs3'          : ['COMPlus_JitStressRegs' : '3'],
               'corefx_jitstressregs4'          : ['COMPlus_JitStressRegs' : '4'],
               'corefx_jitstressregs8'          : ['COMPlus_JitStressRegs' : '8'],
               'corefx_jitstressregs0x10'       : ['COMPlus_JitStressRegs' : '0x10'],
               'corefx_jitstressregs0x80'       : ['COMPlus_JitStressRegs' : '0x80'],
               'corefx_jitstressregs0x1000'     : ['COMPlus_JitStressRegs' : '0x1000'],
               'gcstress0x3'                    : ['COMPlus_GCStress' : '0x3'],
               'gcstress0xc'                    : ['COMPlus_GCStress' : '0xC'],
               'zapdisable'                     : ['COMPlus_ZapDisable' : '1', 'COMPlus_ReadyToRun' : '0'],
               'heapverify1'                    : ['COMPlus_HeapVerify' : '1'],
               'gcstress0xc_zapdisable'             : ['COMPlus_GCStress' : '0xC', 'COMPlus_ZapDisable' : '1', 'COMPlus_ReadyToRun' : '0'],
               'gcstress0xc_zapdisable_jitstress2'  : ['COMPlus_GCStress' : '0xC', 'COMPlus_ZapDisable' : '1', 'COMPlus_ReadyToRun' : '0', 'COMPlus_JitStress'  : '2'],
               'gcstress0xc_zapdisable_heapverify1' : ['COMPlus_GCStress' : '0xC', 'COMPlus_ZapDisable' : '1', 'COMPlus_ReadyToRun' : '0', 'COMPlus_HeapVerify' : '1'],
               'gcstress0xc_jitstress1'             : ['COMPlus_GCStress' : '0xC', 'COMPlus_JitStress'  : '1'],
               'gcstress0xc_jitstress2'             : ['COMPlus_GCStress' : '0xC', 'COMPlus_JitStress'  : '2'],
               'gcstress0xc_minopts_heapverify1'    : ['COMPlus_GCStress' : '0xC', 'COMPlus_JITMinOpts' : '1', 'COMPlus_HeapVerify' : '1']
               ]

    // This is a set of r2r jit stress scenarios
    def static r2rJitStressScenarios = [
               'r2r_jitstress1',
               'r2r_jitstress2',
               'r2r_jitstressregs1',
               'r2r_jitstressregs2',
               'r2r_jitstressregs3',
               'r2r_jitstressregs4',
               'r2r_jitstressregs8',
               'r2r_jitstressregs0x10',
               'r2r_jitstressregs0x80',
               'r2r_jitstressregs0x1000',
               'r2r_jitminopts',
               'r2r_jitforcerelocs']

    // This is the basic set of scenarios
    def static basicScenarios = [
               'default',
               'pri1',
               'ilrt',
               'r2r',
               'pri1r2r',
               'gcstress15_pri1r2r',
               'longgc',
               'coverage',
               'formatting',
               'gcsimulator',
               'jitdiff',              
               'standalone_gc',
               'gc_reliability_framework',
               'illink'] + r2rJitStressScenarios

    def static configurationList = ['Debug', 'Checked', 'Release']

    // This is the set of architectures
    def static architectureList = ['arm', 'arm64', 'x64', 'x86']
}

def static setMachineAffinity(def job, def os, def architecture, def options = null) {
    if (architecture == 'arm64' && os == 'Windows_NT') {
        Utilities.setMachineAffinity(job, os, 'latest-arm64');
    } else if (architecture == 'arm64' && os != 'Windows_NT' && options == null) {
        Utilities.setMachineAffinity(job, os, 'arm64-small-page-size');
    } else if (architecture == 'arm64' && os != 'Windows_NT' && options['large_pages'] == true) {
        Utilities.setMachineAffinity(job, os, 'arm64-huge-page-size');
    } else if (architecture == 'arm64' && os != 'Windows_NT' && options['is_build_only'] == true) {
        Utilities.setMachineAffinity(job, os, 'arm64-cross-latest');
    } else if ((architecture == 'arm') && (os == 'Ubuntu' || os == 'Ubuntu16.04' || os == 'Tizen')) {
        Utilities.setMachineAffinity(job, 'Ubuntu', 'arm-cross-latest');
    } else {
        Utilities.setMachineAffinity(job, os, 'latest-or-auto');
    }
}

def static isJITStressJob(def scenario) {
    return Constants.jitStressModeScenarios.containsKey(scenario) ||
           (Constants.r2rJitStressScenarios.indexOf(scenario) != -1)
}

def static isGCStressRelatedTesting(def scenario) {
    // The 'gcstress15_pri1r2r' scenario is a basic scenario.
    // Detect it and make it a GCStress related.
    if (scenario == 'gcstress15_pri1r2r')
    {
        return true;
    }

    def gcStressTestEnvVars = [ 'COMPlus_GCStress', 'COMPlus_ZapDisable', 'COMPlus_HeapVerify']
    def scenarioName = scenario.toLowerCase()
    def isGCStressTesting = false
    Constants.jitStressModeScenarios[scenario].each{ k, v ->
        if (k in gcStressTestEnvVars) {
            isGCStressTesting = true;
        }
    }
    return isGCStressTesting
}

def static isCorefxTesting(def scenario) {
    def corefx_prefix = 'corefx_'
    if (scenario.length() < corefx_prefix.length()) {
        return false
    }
    return scenario.substring(0,corefx_prefix.length()) == corefx_prefix
}

def static isR2R(def scenario) {
    return (scenario == 'r2r' || scenario == 'pri1r2r')
}

def static isCoverage(def scenario) {
    return (scenario == 'coverage')
}

def static isLongGc(def scenario) {
    return (scenario == 'longgc' || scenario == 'gcsimulator')
}

def static isJitDiff(def scenario) {
    return (scenario == 'jitdiff')
}

def static isGcReliabilityFramework(def scenario) {
    return (scenario == 'gc_reliability_framework')
}

def static scenarioNeedsPri1Build(def scenario) {
    return (scenario == 'pri1' || scenario == 'pri1r2r' || scenario == 'gcstress15_pri1r2r'|| scenario == 'coverage' || isGcReliabilityFramework(scenario))
}

def static setTestJobTimeOut(newJob, scenario) {
    if (isGCStressRelatedTesting(scenario)) {
        Utilities.setJobTimeout(newJob, 4320)
    }
    else if (isCorefxTesting(scenario)) {
        Utilities.setJobTimeout(newJob, 360)
    }
    else if (Constants.jitStressModeScenarios.containsKey(scenario)) {
        Utilities.setJobTimeout(newJob, 240)
    }
    else if (isR2R(scenario)) {
        Utilities.setJobTimeout(newJob, 240)
    }
    else if (isCoverage(scenario)) {
        Utilities.setJobTimeout(newJob, 1440)
    }
    else if (isLongGc(scenario)) {
        Utilities.setJobTimeout(newJob, 1440)
    }
    else if (isJitDiff(scenario)) {
        Utilities.setJobTimeout(newJob, 240)
    }
    else if (isGcReliabilityFramework(scenario)) {
        Utilities.setJobTimeout(newJob, 1440)
    }
    // Non-test jobs use the default timeout value.
}

def static getJobFolder(def scenario) {
    if (isJITStressJob(scenario)) {
        return 'jitstress'
    }
    if (scenario == 'illink') {
        return 'illink'
    }
    return ''
}

def static getStressModeDisplayName(def scenario) {
    def displayStr = ''
    Constants.jitStressModeScenarios[scenario].each{ k, v ->
        def prefixLength = 'COMPlus_'.length()
        if (k.length() >= prefixLength) {
            def modeName = k.substring(prefixLength, k.length())
            displayStr += ' ' + modeName + '=' + v
        }
    }
    return displayStr
}

def static getR2RStressModeDisplayName(def scenario) {
    // Assume the scenario name is one from the r2rJitStressScenarios list, and remove its
    // "r2r_" prefix.
    def displayStr = scenario
    def prefixLength = 'r2r_'.length()
    if (displayStr.length() >= prefixLength) {
        displayStr = displayStr.substring(prefixLength, displayStr.length())
    }
    return displayStr
}

// Generates the string for creating a file that sets environment variables
// that makes it possible to run stress modes.  Writes the script to the file
// specified by the stepScriptLocation parameter.
def static genStressModeScriptStep(def os, def stressModeName, def stressModeVars, def stepScriptLocation) {
    def stepScript = ''
    if (os == 'Windows_NT') {
        stepScript += "echo Creating TestEnv Script for ${stressModeName}\r\n"
        stepScript += "del ${stepScriptLocation}\r\n"

        // Timeout in ms, default is 10 minutes. For stress
        // modes up this to 30 minutes
        def timeout = 1800000

        // Set the Timeout
        stepScript += "set __TestTimeout=${timeout}\r\n"
        stepScript += "echo. > ${stepScriptLocation}\r\n"
        stressModeVars.each{ k, v ->
            // Write out what we are writing to the script file
            stepScript += "echo Setting ${k}=${v}\r\n"
            // Write out the set itself to the script file`
            stepScript += "echo set ${k}=${v} >> ${stepScriptLocation}\r\n"
        }
    }
    else {
        stepScript += "echo Setting variables for ${stressModeName}\n"
        stepScript += "echo \\#\\!/usr/bin/env bash > ${stepScriptLocation}\n"
        stressModeVars.each{ k, v ->
            // Write out what we are writing to the script file
            stepScript += "echo Setting ${k}=${v}\n"
            // Write out the set itself to the script file`
            stepScript += "echo export ${k}=${v} >> ${stepScriptLocation}\n"
        }
        stepScript += "chmod +x ${stepScriptLocation}\n"
    }
    return stepScript
}

// Calculates the name of the build job based on some typical parameters.
//
def static getJobName(def configuration, def architecture, def os, def scenario, def isBuildOnly) {
    // If the architecture is x64, do not add that info into the build name.
    // Need to change around some systems and other builds to pick up the right builds
    // to do that.

    def suffix = scenario != 'default' ? "_${scenario}" : '';
    if (isBuildOnly) {
        suffix += '_bld'
    }
    def baseName = ''
    switch (architecture) {
        case 'x64':
            if (scenario == 'default') {
                // For now we leave x64 off of the name for compatibility with other jobs
                baseName = configuration.toLowerCase() + '_' + os.toLowerCase()
            }
            else if (scenario == 'formatting') {
                // we don't care about the configuration for the formatting job. It runs all configs
                baseName = architecture.toLowerCase() + '_' + os.toLowerCase()
            }
            else {
                baseName = architecture.toLowerCase() + '_' + configuration.toLowerCase() + '_' + os.toLowerCase()
            }
            break
        case 'arm64':
            if (os.toLowerCase() == "windows_nt") {
                // These are cross builds
                baseName = architecture.toLowerCase() + '_cross_' + configuration.toLowerCase() + '_' + os.toLowerCase()
            }
            else {
                // Defaults to a small page size set of machines.
                baseName = architecture.toLowerCase() + '_' + configuration.toLowerCase() + '_' + "small_page_size"
            }
            break
        case 'arm':
            // These are cross builds
            if (os == 'Tizen') {
                // ABI: softfp
                baseName = 'armel_cross_' + configuration.toLowerCase() + '_' + os.toLowerCase()
            }
            else {
                baseName = architecture.toLowerCase() + '_cross_' + configuration.toLowerCase() + '_' + os.toLowerCase()
            }
            break
        case 'x86':
            baseName = architecture.toLowerCase() + '_' + configuration.toLowerCase() + '_' + os.toLowerCase()
            break
        default:
            println("Unknown architecture: ${architecture}");
            assert false
            break
    }

    return baseName + suffix
}

def static addNonPRTriggers(def job, def branch, def isPR, def architecture, def os, def configuration, def scenario, def isFlowJob, def isWindowsBuildOnlyJob, def bidailyCrossList) {
    // Check scenario.
    switch (scenario) {
        case 'default':
            switch (architecture) {
                case 'x64':
                case 'x86':
                    if (architecture == 'x86' && os == 'Ubuntu') {
                        Utilities.addPeriodicTrigger(job, '@daily')
                    }
                    else if (isFlowJob || os == 'Windows_NT' || !(os in Constants.crossList)) {
                        Utilities.addGithubPushTrigger(job)
                    }
                    break
                case 'arm':
                    Utilities.addGithubPushTrigger(job)
                    break
                case 'arm64':
                    Utilities.addGithubPushTrigger(job)
                    break
                default:
                    println("Unknown architecture: ${architecture}");
                    assert false
                    break
            }
            break
        case 'pri1':
            // Pri one gets a push trigger, and only for release
            if (architecture == 'x64') {
                if (configuration == 'Release') {
                    // We expect release jobs to be Windows, or in the cross list
                    assert (os == 'Windows_NT') || (os in Constants.crossList)
                    if (!os in bidailyCrossList) {
                        if (isFlowJob || os == 'Windows_NT') {
                            Utilities.addGithubPushTrigger(job)
                        }
                    }
                    else {
                        if (isFlowJob) {
                            Utilities.addPeriodicTrigger(job, 'H H/12 * * *')
                        }
                    }
                }
            }
            break
        case 'r2r':
            //r2r jobs that aren't pri1 can only be triggered by phrase
            break
        case 'pri1r2r':
            assert !(os in bidailyCrossList)
            //pri1 r2r gets a push trigger for checked/release
            if (configuration == 'Checked' || configuration == 'Release') {
                assert (os == 'Windows_NT') || (os in Constants.crossList)
                if (architecture == 'x64' && os != 'OSX10.12') {
                    //Flow jobs should be Windows, Ubuntu, OSX0.12, or CentOS
                    if (isFlowJob || os == 'Windows_NT') {
                        Utilities.addGithubPushTrigger(job)
                    }
                // OSX10.12 pri1r2r jobs should only run every 12 hours, not daily.
                } else if (architecture == 'x64' && os == 'OSX10.12'){
                    if (isFlowJob) {
                        Utilities.addPeriodicTrigger(job, 'H H/12 * * *')
                    }
                }
                // For x86, only add per-commit jobs for Windows
                else if (architecture == 'x86') {
                    if (os == 'Windows_NT') {
                        Utilities.addGithubPushTrigger(job)
                    }
                }
                // arm64 pri1r2r jobs should only run every 12 hours.
                else if (architecture == 'arm64') {
                    if (os == 'Windows_NT') {
                        Utilities.addPeriodicTrigger(job, 'H H/12 * * *')
                        // TODO: Add once external email sending is available again
                        // addEmailPublisher(job, 'dotnetonarm64@microsoft.com')
                    }
                }
            }
            break
        case 'r2r_jitstress1':
        case 'r2r_jitstress2':
        case 'r2r_jitstressregs1':
        case 'r2r_jitstressregs2':
        case 'r2r_jitstressregs3':
        case 'r2r_jitstressregs4':
        case 'r2r_jitstressregs8':
        case 'r2r_jitstressregs0x10':
        case 'r2r_jitstressregs0x80':
        case 'r2r_jitstressregs0x1000':
        case 'r2r_jitminopts':
        case 'r2r_jitforcerelocs':
        case 'gcstress15_pri1r2r':
            assert !(os in bidailyCrossList)

            // GCStress=C is currently not supported on OS X
            if (os == 'OSX10.12' && isGCStressRelatedTesting(scenario)) {
                break
            }

            //GC Stress 15 pri1 r2r gets a push trigger for checked/release
            if (configuration == 'Checked' || configuration == 'Release') {
                assert (os == 'Windows_NT') || (os in Constants.crossList)
                if (architecture == 'x64') {
                    //Flow jobs should be Windows, Ubuntu, OSX10.12, or CentOS
                    if (isFlowJob || os == 'Windows_NT') {
                        // Add a weekly periodic trigger
                        Utilities.addPeriodicTrigger(job, 'H H * * 3,6') // some time every Wednesday and Saturday
                    }
                }
                // For x86, only add per-commit jobs for Windows
                else if (architecture == 'x86') {
                    if (os == 'Windows_NT') {
                        Utilities.addPeriodicTrigger(job, 'H H * * 3,6') // some time every Wednesday and Saturday
                    }
                }
            }
            break
        case 'longgc':
            assert (os == 'Ubuntu' || os == 'Windows_NT' || os == 'OSX10.12')
            assert configuration == 'Release'
            assert architecture == 'x64'
            Utilities.addPeriodicTrigger(job, '@daily')
            // TODO: Add once external email sending is available again
            // addEmailPublisher(job, 'dotnetgctests@microsoft.com')
            break
        case 'gcsimulator':
            assert (os == 'Ubuntu' || os == 'Windows_NT' || os == 'OSX10.12')
            assert configuration == 'Release'
            assert architecture == 'x64'
            Utilities.addPeriodicTrigger(job, 'H H * * 3,6') // some time every Wednesday and Saturday
            // TODO: Add once external email sending is available again
            // addEmailPublisher(job, 'dotnetgctests@microsoft.com')
            break
        case 'standalone_gc':
            assert (os == 'Ubuntu' || os == 'Windows_NT' || os == 'OSX10.12')
            assert (configuration == 'Release' || configuration == 'Checked')
            // TODO: Add once external email sending is available again
            // addEmailPublisher(job, 'dotnetgctests@microsoft.com')
            Utilities.addPeriodicTrigger(job, '@weekly')
            break
        case 'gc_reliability_framework':
            assert (os == 'Ubuntu' || os == 'Windows_NT' || os == 'OSX10.12')
            assert (configuration == 'Release' || configuration == 'Checked')
            // Only triggered by phrase.
            break
        case 'ilrt':
            assert !(os in bidailyCrossList)
            // ILASM/ILDASM roundtrip one gets a daily build, and only for release
            if (architecture == 'x64' && configuration == 'Release') {
                // We don't expect to see a job generated except in these scenarios
                assert (os == 'Windows_NT') || (os in Constants.crossList)
                if (isFlowJob || os == 'Windows_NT') {
                    Utilities.addPeriodicTrigger(job, '@daily')
                }
            }
            break
        case 'jitdiff':
            assert (os == 'Ubuntu' || os == 'Windows_NT' || os == 'OSX10.12')
            assert configuration == 'Checked'
            assert (architecture == 'x64' || architecture == 'x86')
            Utilities.addGithubPushTrigger(job)
            break
        case 'coverage':
            assert (os == 'Ubuntu' || os == 'Windows_NT')
            assert configuration == 'Release'
            assert architecture == 'x64'
            Utilities.addPeriodicTrigger(job, '@weekly')
            break
        case 'formatting':
            assert (os == 'Windows_NT' || os == "Ubuntu")
            assert architecture == 'x64'
            Utilities.addGithubPushTrigger(job)
            break
        case 'jitstressregs1':
        case 'jitstressregs2':
        case 'jitstressregs3':
        case 'jitstressregs4':
        case 'jitstressregs8':
        case 'jitstressregs0x10':
        case 'jitstressregs0x80':
        case 'jitstressregs0x1000':
        case 'minopts':
        case 'forcerelocs':
        case 'jitstress1':
        case 'jitstress2':
        case 'jitstress2_jitstressregs1':
        case 'jitstress2_jitstressregs2':
        case 'jitstress2_jitstressregs3':
        case 'jitstress2_jitstressregs4':
        case 'jitstress2_jitstressregs8':
        case 'jitstress2_jitstressregs0x10':
        case 'jitstress2_jitstressregs0x80':
        case 'jitstress2_jitstressregs0x1000':
        case 'tailcallstress':
        case 'jitsse2only':
        case 'corefx_baseline':
        case 'corefx_minopts':
        case 'corefx_jitstress1':
        case 'corefx_jitstress2':
        case 'corefx_jitstressregs1':
        case 'corefx_jitstressregs2':
        case 'corefx_jitstressregs3':
        case 'corefx_jitstressregs4':
        case 'corefx_jitstressregs8':
        case 'corefx_jitstressregs0x10':
        case 'corefx_jitstressregs0x80':
        case 'corefx_jitstressregs0x1000':
        case 'zapdisable':
            if (os != 'CentOS7.1' && !(os in bidailyCrossList)) {
            assert (os == 'Windows_NT') || (os in Constants.crossList)
            Utilities.addPeriodicTrigger(job, '@daily')
        }
        break
        case 'heapverify1':
        case 'gcstress0x3':
            if (os != 'CentOS7.1' && !(os in bidailyCrossList)) {
                assert (os == 'Windows_NT') || (os in Constants.crossList)
                if (architecture == 'arm64') {
                    if (os == 'Windows_NT') {
                        Utilities.addPeriodicTrigger(job, '@daily')
                    }
                    // TODO: Add once external email sending is available again
                    // addEmailPublisher(job, 'dotnetonarm64@microsoft.com')
                }
                else {
                    Utilities.addPeriodicTrigger(job, '@weekly')
                }
            }
            break
        case 'gcstress0xc':
        case 'gcstress0xc_zapdisable':
        case 'gcstress0xc_zapdisable_jitstress2':
        case 'gcstress0xc_zapdisable_heapverify1':
        case 'gcstress0xc_jitstress1':
        case 'gcstress0xc_jitstress2':
        case 'gcstress0xc_minopts_heapverify1':
            // GCStress=C is currently not supported on OS X
            if (os != 'CentOS7.1' && os != 'OSX10.12' && !(os in bidailyCrossList)) {
                assert (os == 'Windows_NT') || (os in Constants.crossList)
                if (architecture == 'arm64') {
                    // TODO: Enable a periodic trigger after tests are updated.
                    // Utilities.addPeriodicTrigger(job, '@daily')
                    // TODO: Add once external email sending is available again
                    // addEmailPublisher(job, 'dotnetonarm64@microsoft.com')
                }
                else {
                    Utilities.addPeriodicTrigger(job, '@weekly')
                }
            }
            break

        case 'illink':
            // Testing on other operating systems TBD
            assert (os == 'Windows_NT' || os == 'Ubuntu')
            if (architecture == 'x64' || architecture == 'x86') {
                if (configuration == 'Checked') {
                    Utilities.addPeriodicTrigger(job, '@daily')
                }
            }
	    break

        default:
            println("Unknown scenario: ${scenario}");
            assert false
            break
    }
    return
}

// **************************
// Define the basic inner loop builds for PR and commit.  This is basically just the set
// of coreclr builds over linux/osx 10.12/freebsd/windows and debug/release/checked.  In addition, the windows
// builds will do a couple extra steps.
// **************************

// Adds a trigger for the PR build if one is needed.  If isFlowJob is true, then this is the
// flow job that rolls up the build and test for non-windows OS's.  // If the job is a windows build only job,
// it's just used for internal builds
// If you add a job with a trigger phrase, please add that phrase to coreclr/Documentation/project-docs/ci-trigger-phrases.md
def static addTriggers(def job, def branch, def isPR, def architecture, def os, def configuration, def scenario, def isFlowJob, def isWindowsBuildOnlyJob) {
    if (isWindowsBuildOnlyJob) {
        return
    }

    def bidailyCrossList = ['RHEL7.2', 'Debian8.4']
    // Non pull request builds.
    if (!isPR) {
        addNonPRTriggers(job, branch, isPR, architecture, os, configuration, scenario, isFlowJob, isWindowsBuildOnlyJob, bidailyCrossList)
        return
    }
    // Pull request builds.  Generally these fall into two categories: default triggers and on-demand triggers
    // We generally only have a distinct set of default triggers but a bunch of on-demand ones.
    def osGroup = getOSGroup(os)
    switch (architecture) {
        case 'x64': // editor brace matching: {
            if (scenario == 'coverage') {
                assert configuration == 'Release'
                if (os == 'Ubuntu') {
                    Utilities.addGithubPRTriggerForBranch(job, branch, "${os} ${architecture} ${configuration} Coverage Build & Test", "(?i).*test\\W+coverage.*")
                }
                break
            }

            if (scenario == 'formatting') {
                assert configuration == 'Checked'
                if (os == 'Windows_NT' || os == 'Ubuntu') {
                    Utilities.addGithubPRTriggerForBranch(job, branch, "${os} ${architecture} Formatting")
                }
                break
            }

            switch (os) {
                // OpenSUSE, Debian & RedHat get trigger phrases for pri 0 build, and pri 1 build & test
                case 'Debian8.4':
                case 'RHEL7.2':
                    if (scenario == 'default') {
                        assert !isFlowJob
                        Utilities.addGithubPRTriggerForBranch(job, branch, "${os} ${architecture} ${configuration} Build", "(?i).*test\\W+${os}.*")
                    }
                    else if (scenario == 'pri1' && isFlowJob) {
                        assert (configuration == 'Release')
                        Utilities.addGithubPRTriggerForBranch(job, branch, "${os} ${architecture} ${configuration} Pri 1 Build & Test", "(?i).*test\\W+${os}\\W+${scenario}.*")
                    }
                    break
                case 'Ubuntu16.04':
                    assert !isFlowJob
                    assert scenario == 'default'
                    // Distinguish with the other architectures (arm and x86)
                    Utilities.addGithubPRTriggerForBranch(job, branch, "${os} ${architecture} ${configuration} Build", "(?i).*test\\W+${os}\\W+${architecture}.*")
                    break
                case 'Fedora24':
                case 'Ubuntu16.10':
                case 'OpenSUSE42.1':
                    assert !isFlowJob
                    assert scenario == 'default'
                    Utilities.addGithubPRTriggerForBranch(job, branch, "${os} ${architecture} ${configuration} Build", "(?i).*test\\W+${os}\\W+.*")
                    break
                case 'Ubuntu':
                    if (scenario == 'illink') {
                        Utilities.addGithubPRTriggerForBranch(job, branch, "${os} ${architecture} ${configuration} via ILLink", "(?i).*test\\W+${os}\\W+${architecture}\\W+${configuration}\\W+${scenario}.*")
                        break
                    }
                    // fall through
                case 'OSX10.12':
                    // Triggers on the non-flow jobs aren't necessary here
                    // Corefx testing uses non-flow jobs.
                    if (!isFlowJob && !isCorefxTesting(scenario)) {
                        break
                    }
                    switch (scenario) {
                        case 'default':
                            // Ubuntu uses checked for default PR tests
                            if (configuration == 'Checked') {
                                // Default trigger
                                Utilities.addGithubPRTriggerForBranch(job, branch, "${os} ${architecture} ${configuration} Build and Test")
                            }
                            break
                        case 'pri1':
                            if (configuration == 'Release') {
                                Utilities.addGithubPRTriggerForBranch(job, branch, "${os} ${architecture} ${configuration} Priority 1 Build and Test", "(?i).*test\\W+${os}\\W+${scenario}.*")
                            }
                            break
                        case 'jitdiff':
                            if (configuration == 'Checked') {
                                Utilities.addGithubPRTriggerForBranch(job, branch, "${os} ${architecture} ${configuration} Jit Diff Build and Test", "(?i).*test\\W+${os}\\W+${scenario}.*")
                            }
                            break
                        case 'ilrt':
                            if (configuration == 'Release') {
                                Utilities.addGithubPRTriggerForBranch(job, branch, "${os} ${architecture} ${configuration} IL RoundTrip Build and Test", "(?i).*test\\W+${os}\\W+${scenario}.*")
                            }
                            break
                        case 'r2r':
                            if (configuration == 'Release' || configuration == 'Checked') {
                                Utilities.addGithubPRTriggerForBranch(job, branch, "${os} ${architecture} ${configuration} R2R pri0 Build & Test", "(?i).*test\\W+${os}\\W+${configuration}\\W+${scenario}.*")
                            }
                            break
                        case 'pri1r2r':
                            if (configuration == 'Release' || configuration == 'Checked') {
                                Utilities.addGithubPRTriggerForBranch(job, branch, "${os} ${architecture} ${configuration} R2R pri1 Build & Test", "(?i).*test\\W+${os}\\W+${configuration}\\W+${scenario}.*")
                            }
                            break
                        case 'gcstress15_pri1r2r':
                            if (configuration == 'Release' || configuration == 'Checked') {
                                Utilities.addGithubPRTriggerForBranch(job, branch, "${os} ${architecture} ${configuration} GCStress 15 R2R pri1 Build & Test", "(?i).*test\\W+${os}\\W+${configuration}\\W+${scenario}.*")
                            }
                            break
                        case 'r2r_jitstress1':
                        case 'r2r_jitstress2':
                        case 'r2r_jitstressregs1':
                        case 'r2r_jitstressregs2':
                        case 'r2r_jitstressregs3':
                        case 'r2r_jitstressregs4':
                        case 'r2r_jitstressregs8':
                        case 'r2r_jitstressregs0x10':
                        case 'r2r_jitstressregs0x80':
                        case 'r2r_jitstressregs0x1000':
                        case 'r2r_jitminopts':
                        case 'r2r_jitforcerelocs':
                            if (configuration == 'Release' || configuration == 'Checked') {
                                def displayStr = getR2RStressModeDisplayName(scenario)
                                Utilities.addGithubPRTriggerForBranch(job, branch, "${os} ${architecture} ${configuration} ${displayStr} R2R Build & Test", "(?i).*test\\W+${os}\\W+${configuration}\\W+${scenario}.*")
                            }
                            break
                        case 'longgc':
                            if (configuration == 'Release') {
                                Utilities.addGithubPRTriggerForBranch(job, branch, "${os} ${architecture} ${configuration} Long-Running GC Build & Test", "(?i).*test\\W+${os}\\W+${configuration}\\W+${scenario}.*")
                            }
                            break
                        case 'gcsimulator':
                            if (configuration == 'Release') {
                                Utilities.addGithubPRTriggerForBranch(job, branch, "${os} ${architecture} ${configuration} GC Simulator", "(?i).*test\\W+${os}\\W+${configuration}\\W+${scenario}.*")
                            }
                            break
                        case 'standalone_gc':
                            if (configuration == 'Release' || configuration == 'Checked') {
                                Utilities.addGithubPRTriggerForBranch(job, branch, "${os} ${architecture} ${configuration} Standalone GC", "(?i).*test\\W+${os}\\W+${configuration}\\W+${scenario}.*")
                            }
                            break
                        case 'gc_reliability_framework':
                            if (configuration == 'Release' || configuration == 'Checked') {
                                Utilities.addGithubPRTriggerForBranch(job, branch, "${os} ${architecture} ${configuration} GC Reliability Framework", "(?i).*test\\W+${os}\\W+${configuration}\\W+${scenario}.*")
                            }
                            break
                        case 'minopts':
                        case 'forcerelocs':
                        case 'jitstress1':
                        case 'jitstress2':
                        case 'jitstressregs1':
                        case 'jitstressregs2':
                        case 'jitstressregs3':
                        case 'jitstressregs4':
                        case 'jitstressregs8':
                        case 'jitstressregs0x10':
                        case 'jitstressregs0x80':
                        case 'jitstressregs0x1000':
                        case 'jitstress2_jitstressregs1':
                        case 'jitstress2_jitstressregs2':
                        case 'jitstress2_jitstressregs3':
                        case 'jitstress2_jitstressregs4':
                        case 'jitstress2_jitstressregs8':
                        case 'jitstress2_jitstressregs0x10':
                        case 'jitstress2_jitstressregs0x80':
                        case 'jitstress2_jitstressregs0x1000':
                        case 'tailcallstress':
                        case 'jitsse2only':
                        case 'gcstress0x3':
                        case 'gcstress0xc':
                        case 'zapdisable':
                        case 'heapverify1':
                        case 'gcstress0xc_zapdisable':
                        case 'gcstress0xc_zapdisable_jitstress2':
                        case 'gcstress0xc_zapdisable_heapverify1':
                        case 'gcstress0xc_jitstress1':
                        case 'gcstress0xc_jitstress2':
                        case 'gcstress0xc_minopts_heapverify1':
                            def displayStr = getStressModeDisplayName(scenario)
                            assert (os == 'Windows_NT') || (os in Constants.crossList)
                            Utilities.addGithubPRTriggerForBranch(job, branch, "${os} ${architecture} ${configuration} Build and Test (Jit - ${displayStr})",
                               "(?i).*test\\W+${os}\\W+${scenario}.*")
                            break
                        case 'corefx_baseline':
                        case 'corefx_minopts':
                        case 'corefx_jitstress1':
                        case 'corefx_jitstress2':
                        case 'corefx_jitstressregs1':
                        case 'corefx_jitstressregs2':
                        case 'corefx_jitstressregs3':
                        case 'corefx_jitstressregs4':
                        case 'corefx_jitstressregs8':
                        case 'corefx_jitstressregs0x10':
                        case 'corefx_jitstressregs0x80':
                        case 'corefx_jitstressregs0x1000':
                            def displayName = ('CoreFx ' + getStressModeDisplayName(scenario)).trim()
                            assert (os == 'Windows_NT') || (os in Constants.crossList)
                            Utilities.addGithubPRTriggerForBranch(job, branch, "${os} ${architecture} ${configuration} Build and Test (Jit - ${displayName})",
                               "(?i).*test\\W+${os}\\W+${architecture}\\W+${scenario}.*")
                            break
                        default:
                            println("Unknown scenario: ${scenario}");
                            assert false
                            break
                    }
                    break
                case 'CentOS7.1':
                    switch (scenario) {
                        case 'pri1':
                            if (configuration == 'Release') {
                                Utilities.addGithubPRTriggerForBranch(job, branch, "${os} ${architecture} ${configuration} Priority 1 Build and Test", "(?i).*test\\W+${os}\\W+${scenario}.*")
                            }
                            break
                        case 'r2r':
                            if (configuration == 'Checked' || configuration == 'Release') {
                                Utilities.addGithubPRTriggerForBranch(job, branch, "${os} ${architecture} ${configuration} R2R pri0 Build & Test", "(?i).*test\\W+${os}\\W+${configuration}\\W+${scenario}.*")
                            }
                            break
                        case 'pri1r2r':
                            if (configuration == 'Checked' || configuration == 'Release') {
                                Utilities.addGithubPRTriggerForBranch(job, branch, "${os} ${architecture} ${configuration} R2R pri1 Build & Test", "(?i).*test\\W+${os}\\W+${configuration}\\W+${scenario}.*")
                            }
                            break
                        case 'gcstress15_pri1r2r':
                            if (configuration == 'Release' || configuration == 'Checked') {
                                Utilities.addGithubPRTriggerForBranch(job, branch, "${os} ${architecture} ${configuration} GCStress 15 R2R pri1 Build & Test", "(?i).*test\\W+${os}\\W+${configuration}\\W+${scenario}.*")
                            }
                            break
                        case 'r2r_jitstress1':
                        case 'r2r_jitstress2':
                        case 'r2r_jitstressregs1':
                        case 'r2r_jitstressregs2':
                        case 'r2r_jitstressregs3':
                        case 'r2r_jitstressregs4':
                        case 'r2r_jitstressregs8':
                        case 'r2r_jitstressregs0x10':
                        case 'r2r_jitstressregs0x80':
                        case 'r2r_jitstressregs0x1000':
                        case 'r2r_jitminopts':
                        case 'r2r_jitforcerelocs':
                            if (configuration == 'Release' || configuration == 'Checked') {
                                def displayStr = getR2RStressModeDisplayName(scenario)
                                Utilities.addGithubPRTriggerForBranch(job, branch, "${os} ${architecture} ${configuration} ${displayStr} R2R Build & Test", "(?i).*test\\W+${os}\\W+${configuration}\\W+${scenario}.*")
                            }
                            break
                        default:
                            break
                    }
                case 'Windows_NT':
                    switch (scenario) {
                        case 'default':
                            // Default trigger
                            if (configuration == 'Debug') {
                                Utilities.addGithubPRTriggerForBranch(job, branch, "${os} ${architecture} ${configuration} Build and Test")
                            }
                            break
                        case 'pri1':
                            // Default trigger
                            if (configuration == 'Release') {
                                Utilities.addGithubPRTriggerForBranch(job, branch, "${os} ${architecture} ${configuration} Priority 1 Build and Test")
                            }
                            break
                        case 'jitdiff':
                            if (configuration == 'Checked') {
                                Utilities.addGithubPRTriggerForBranch(job, branch, "${os} ${architecture} ${configuration} Jit Diff Build and Test", "(?i).*test\\W+${os}\\W+${scenario}.*")
                            }
                            break
                        case 'ilrt':
                            if (configuration == 'Release') {
                                Utilities.addGithubPRTriggerForBranch(job, branch, "${os} ${architecture} ${configuration} IL RoundTrip Build and Test", "(?i).*test\\W+${os}\\W+${scenario}.*")
                            }
                            break
                        case 'r2r':
                            if (configuration == 'Checked' || configuration == 'Release') {
                                Utilities.addGithubPRTriggerForBranch(job, branch, "${os} ${architecture} ${configuration} R2R pri0 Build & Test", "(?i).*test\\W+${os}\\W+${configuration}\\W+${scenario}.*")
                            }
                            break
                        case 'pri1r2r':
                            if (configuration == 'Checked' || configuration == 'Release') {
                                Utilities.addGithubPRTriggerForBranch(job, branch, "${os} ${architecture} ${configuration} R2R pri1 Build & Test", "(?i).*test\\W+${os}\\W+${configuration}\\W+${scenario}.*")
                            }
                            break
                        case 'gcstress15_pri1r2r':
                            if (configuration == 'Release' || configuration == 'Checked') {
                                Utilities.addGithubPRTriggerForBranch(job, branch, "${os} ${architecture} ${configuration} GCStress 15 R2R pri1 Build & Test", "(?i).*test\\W+${os}\\W+${configuration}\\W+${scenario}.*")
                            }
                            break
                        case 'r2r_jitstress1':
                        case 'r2r_jitstress2':
                        case 'r2r_jitstressregs1':
                        case 'r2r_jitstressregs2':
                        case 'r2r_jitstressregs3':
                        case 'r2r_jitstressregs4':
                        case 'r2r_jitstressregs8':
                        case 'r2r_jitstressregs0x10':
                        case 'r2r_jitstressregs0x80':
                        case 'r2r_jitstressregs0x1000':
                        case 'r2r_jitminopts':
                        case 'r2r_jitforcerelocs':
                            if (configuration == 'Release' || configuration == 'Checked') {
                                def displayStr = getR2RStressModeDisplayName(scenario)
                                Utilities.addGithubPRTriggerForBranch(job, branch, "${os} ${architecture} ${configuration} ${displayStr} R2R Build & Test", "(?i).*test\\W+${os}\\W+${configuration}\\W+${scenario}.*")
                            }
                            break
                        case 'longgc':
                            if (configuration == 'Release') {
                                Utilities.addGithubPRTriggerForBranch(job, branch, "${os} ${architecture} ${configuration} Long-Running GC Build & Test", "(?i).*test\\W+${os}\\W+${configuration}\\W+${scenario}.*")
                            }
                            break
                        case 'gcsimulator':
                            if (configuration == 'Release') {
                                Utilities.addGithubPRTriggerForBranch(job, branch, "${os} ${architecture} ${configuration} GC Simulator", "(?i).*test\\W+${os}\\W+${configuration}\\W+${scenario}.*")
                            }
                            break
                        case 'standalone_gc':
                            if (configuration == 'Release' || configuration == 'Checked') {
                                Utilities.addGithubPRTriggerForBranch(job, branch, "${os} ${architecture} ${configuration} Standalone GC", "(?i).*test\\W+${os}\\W+${configuration}\\W+${scenario}.*")
                            }
                            break
                        case 'gc_reliability_framework':
                            if (configuration == 'Release' || configuration == 'Checked') {
                                Utilities.addGithubPRTriggerForBranch(job, branch, "${os} ${architecture} ${configuration} GC Reliability Framework", "(?i).*test\\W+${os}\\W+${configuration}\\W+${scenario}.*")
                            }
                            break
                        case 'minopts':
                        case 'forcerelocs':
                        case 'jitstress1':
                        case 'jitstress2':
                        case 'jitstressregs1':
                        case 'jitstressregs2':
                        case 'jitstressregs3':
                        case 'jitstressregs4':
                        case 'jitstressregs8':
                        case 'jitstressregs0x10':
                        case 'jitstressregs0x80':
                        case 'jitstressregs0x1000':
                        case 'jitstress2_jitstressregs1':
                        case 'jitstress2_jitstressregs2':
                        case 'jitstress2_jitstressregs3':
                        case 'jitstress2_jitstressregs4':
                        case 'jitstress2_jitstressregs8':
                        case 'jitstress2_jitstressregs0x10':
                        case 'jitstress2_jitstressregs0x80':
                        case 'jitstress2_jitstressregs0x1000':
                        case 'tailcallstress':
                        case 'jitsse2only':
                        case 'gcstress0x3':
                        case 'gcstress0xc':
                        case 'zapdisable':
                        case 'heapverify1':
                        case 'gcstress0xc_zapdisable':
                        case 'gcstress0xc_zapdisable_jitstress2':
                        case 'gcstress0xc_zapdisable_heapverify1':
                        case 'gcstress0xc_jitstress1':
                        case 'gcstress0xc_jitstress2':
                        case 'gcstress0xc_minopts_heapverify1':
                            def displayStr = getStressModeDisplayName(scenario)
                            assert (os == 'Windows_NT') || (os in Constants.crossList)
                            Utilities.addGithubPRTriggerForBranch(job, branch, "${os} ${architecture} ${configuration} Build and Test (Jit - ${displayStr})",
                               "(?i).*test\\W+${os}\\W+${scenario}.*")
                            break
                        case 'corefx_baseline':
                        case 'corefx_minopts':
                        case 'corefx_jitstress1':
                        case 'corefx_jitstress2':
                        case 'corefx_jitstressregs1':
                        case 'corefx_jitstressregs2':
                        case 'corefx_jitstressregs3':
                        case 'corefx_jitstressregs4':
                        case 'corefx_jitstressregs8':
                        case 'corefx_jitstressregs0x10':
                        case 'corefx_jitstressregs0x80':
                        case 'corefx_jitstressregs0x1000':
                            def displayName = ('CoreFx ' + getStressModeDisplayName(scenario)).trim()
                            assert (os == 'Windows_NT') || (os in Constants.crossList)
                            Utilities.addGithubPRTriggerForBranch(job, branch, "${os} ${architecture} ${configuration} Build and Test (Jit - ${displayName})",
                               "(?i).*test\\W+${os}\\W+${architecture}\\W+${scenario}.*")
                            break
                        case 'illink':
                            Utilities.addGithubPRTriggerForBranch(job, branch, "${os} ${architecture} ${configuration} via ILLink", "(?i).*test\\W+${os}\\W+${architecture}\\W+${configuration}\\W+${scenario}.*")
    			            break
                        default:
                            println("Unknown scenario: ${scenario}");
                            assert false
                            break
                    }
                    break
                case 'FreeBSD':
                    assert scenario == 'default'
                    if (configuration == 'Checked') {
                        Utilities.addGithubPRTriggerForBranch(job, branch, "${os} ${architecture} ${configuration} Build")
                    }
                    break
                default:
                    println("Unknown os: ${os}");
                    assert false
                    break
            }
            break
        // editor brace matching: }
        case 'arm': // editor brace matching: {
            assert scenario == 'default'
            switch (os) {
                case 'Ubuntu':
                case 'Ubuntu16.04':
                    if ((os == 'Ubuntu' && configuration == 'Release') || (os == 'Ubuntu16.04' && configuration == 'Debug')) {
                        Utilities.addGithubPRTriggerForBranch(job, branch, "${os} ${architecture} Cross ${configuration} Build")
                    }
                    else {
                        Utilities.addGithubPRTriggerForBranch(job, branch, "${os} ${architecture} Cross ${configuration} Build", "(?i).*test\\W+${os}\\W+${architecture}\\W+Cross\\W+${configuration}\\W+Build.*")
                    }
                    break;
                case 'Tizen':
                    architecture='armel'
                    // Removing the regex will cause this to run on each PR.
                    if (configuration == 'Release' || configuration == 'Debug') {
                        Utilities.addGithubPRTriggerForBranch(job, branch, "${os} ${architecture} Cross ${configuration} Build")
                    }
                    else {
                        Utilities.addGithubPRTriggerForBranch(job, branch, "${os} ${architecture} Cross ${configuration} Build", "(?i).*test\\W+${os}\\W+${architecture}\\W+Cross\\W+${configuration}\\W+Build.*")
                    }
                    break;
                case 'Windows_NT':
                    if (configuration == 'Debug' || configuration == 'Release')
                    {
                        Utilities.addGithubPRTriggerForBranch(job, branch, "${os} ${architecture} Cross ${configuration} Build")
                    }
                    break
                default:
                    println("NYI os: ${os}");
                    assert false
                    break
            }
            break
        // editor brace matching: }
        case 'arm64': // editor brace matching: {
            assert (scenario == 'default') || (scenario == 'pri1r2r') || (scenario == 'gcstress0x3') || (scenario == 'gcstress0xc')

            // Set up a private trigger
            def contextString = "${os} ${architecture} Cross ${configuration}"
            if (scenario != 'default')
                contextString += " ${scenario}"
            contextString += " Build"
            // Debug builds only.
            if (configuration != 'Debug') {
               contextString += " and Test"
            }

            def arm64Users = [
                'adiaaida',
                'AndyAyersMS',
                'briansull',
                'BruceForstall',
                'CarolEidt',
                'cmckinsey',
                'erozenfeld',
                'jashook',
                'JosephTremoulet',
                'pgavlin',
                'russellhadley',
                'RussKeldorph',
                'sandreenko',
<<<<<<< HEAD
=======
                'sdmaclea',
                'sivarv',
>>>>>>> 1596d4c7
                'swaroop-sridhar',
                'gkhanna79',
                'jkotas',
                'markwilkie',
                'rahku',
                'ramarag',
                'tzwlai',
                'weshaggard'
            ]

            switch (os) {
                case 'Ubuntu':
                case 'Ubuntu16.04':
                    switch (scenario) {
                        case 'pri1':
                            if (configuration == 'Release') {
                                Utilities.addGithubPRTriggerForBranch(job, branch, "${os} ${architecture} ${configuration} Priority 1 Build and Test", "(?i).*test\\W+${os}\\W+${scenario}.*")
                            }
                            break
                        case 'r2r':
                            if (configuration == 'Checked' || configuration == 'Release') {
                                Utilities.addGithubPRTriggerForBranch(job, branch, "${os} ${architecture} ${configuration} R2R pri0 Build & Test", "(?i).*test\\W+${os}\\W+${configuration}\\W+${scenario}.*")
                            }
                            break
                        case 'pri1r2r':
                            if (configuration == 'Checked' || configuration == 'Release') {
                                Utilities.addGithubPRTriggerForBranch(job, branch, "${os} ${architecture} ${configuration} R2R pri1 Build & Test", "(?i).*test\\W+${os}\\W+${configuration}\\W+${scenario}.*")
                            }
                            break
                        case 'gcstress15_pri1r2r':
                            if (configuration == 'Release' || configuration == 'Checked') {
                                Utilities.addGithubPRTriggerForBranch(job, branch, "${os} ${architecture} ${configuration} GCStress 15 R2R pri1 Build & Test", "(?i).*test\\W+${os}\\W+${configuration}\\W+${scenario}.*")
                            }
                            break
                        case 'r2r_jitstress1':
                        case 'r2r_jitstress2':
                        case 'r2r_jitstressregs1':
                        case 'r2r_jitstressregs2':
                        case 'r2r_jitstressregs3':
                        case 'r2r_jitstressregs4':
                        case 'r2r_jitstressregs8':
                        case 'r2r_jitstressregs0x10':
                        case 'r2r_jitstressregs0x80':
                        case 'r2r_jitstressregs0x1000':
                        case 'r2r_jitminopts':
                        case 'r2r_jitforcerelocs':
                            if (configuration == 'Release' || configuration == 'Checked') {
                                def displayStr = getR2RStressModeDisplayName(scenario)
                                Utilities.addGithubPRTriggerForBranch(job, branch, "${os} ${architecture} ${configuration} ${displayStr} R2R Build & Test", "(?i).*test\\W+${os}\\W+${configuration}\\W+${scenario}.*")
                            }
                            break
                        default:
                            break
                    }
                case 'Windows_NT':
                    switch (scenario) {
                        case 'default':
                            // For now only run Debug jobs on PR Trigger.
                            if (configuration != 'Debug') {
                                Utilities.addPrivateGithubPRTriggerForBranch(job, branch, contextString,
                                "(?i).*test\\W+${os}\\W+${architecture}\\W+${configuration}.*", null, arm64Users)
                            }
                            else {
                                // Add "Checked Build And Test" and "Debug Build" to the above users' PRs since many of them
                                // are at higher risk of ARM64-breaking changes.
                                Utilities.addDefaultPrivateGithubPRTriggerForBranch(job, branch, contextString, null, arm64Users)
                            }
                            break
                        case 'pri1r2r':
                        case 'gcstress0x3':
                        case 'gcstress0xc':
                            Utilities.addPrivateGithubPRTriggerForBranch(job, branch, contextString,
                            "(?i).*test\\W+${os}\\W+${architecture}\\W+${configuration}\\W+${scenario}.*", null, arm64Users)
                            break
                    }
                    break
                default:
                    println("NYI os: ${os}");
                    assert false
                    break
            }
            break
        // editor brace matching: }
        case 'x86': // editor brace matching: {
            assert ((os == 'Windows_NT') || ((os == 'Ubuntu') && (scenario == 'default')))
            if (os == 'Ubuntu') {
                // on-demand only for ubuntu x86
                Utilities.addGithubPRTriggerForBranch(job, branch, "${os} ${architecture} ${configuration} Build",
                    "(?i).*test\\W+${os}\\W+${architecture}\\W+${configuration}.*")
                break
            }
            switch (scenario) {
                case 'default':
                    if (configuration == 'Checked') {
                        Utilities.addGithubPRTriggerForBranch(job, branch, "${os} ${architecture} ${configuration} Build and Test")
                    }
                    else if (configuration == 'Release') {
                        Utilities.addGithubPRTriggerForBranch(job, branch, "${os} ${architecture} ${configuration} Build and Test",
                            "(?i).*test\\W+${os}\\W+${architecture}\\W+${configuration}.*")
                    }
                    break
                case 'pri1':
                    if (configuration == 'Release') {
                        Utilities.addGithubPRTriggerForBranch(job, branch, "${os} ${architecture} ${configuration} Priority 1 Build and Test")
                    }
                    break
                case 'ilrt':
                    if (configuration == 'Release') {
                        Utilities.addGithubPRTriggerForBranch(job, branch, "${os} ${architecture} ${configuration} IL RoundTrip Build and Test",
                            "(?i).*test\\W+${os}\\W+${architecture}\\W+${configuration}\\W+${scenario}.*")
                    }
                    break
                case 'r2r':
                    if (configuration == 'Checked' || configuration == 'Release') {
                        Utilities.addGithubPRTriggerForBranch(job, branch, "${os} ${architecture} ${configuration} R2R pri0 Build & Test",
                            "(?i).*test\\W+${os}\\W+${architecture}\\W+${configuration}\\W+${scenario}.*")
                    }
                    break
                case 'pri1r2r':
                    if (configuration == 'Checked' || configuration == 'Release') {
                        Utilities.addGithubPRTriggerForBranch(job, branch, "${os} ${architecture} ${configuration} R2R pri1 Build & Test",
                            "(?i).*test\\W+${os}\\W+${architecture}\\W+${configuration}\\W+${scenario}.*")
                    }
                    break
                case 'gcstress15_pri1r2r':
                    if (configuration == 'Release' || configuration == 'Checked') {
                        Utilities.addGithubPRTriggerForBranch(job, branch, "${os} ${architecture} ${configuration} GCStress 15 R2R pri1 Build & Test",
                            "(?i).*test\\W+${os}\\W+${architecture}\\W+${configuration}\\W+${scenario}.*")
                    }
                    break
                case 'r2r_jitstress1':
                case 'r2r_jitstress2':
                case 'r2r_jitstressregs1':
                case 'r2r_jitstressregs2':
                case 'r2r_jitstressregs3':
                case 'r2r_jitstressregs4':
                case 'r2r_jitstressregs8':
                case 'r2r_jitstressregs0x10':
                case 'r2r_jitstressregs0x80':
                case 'r2r_jitstressregs0x1000':
                case 'r2r_jitminopts':
                case 'r2r_jitforcerelocs':
                    if (configuration == 'Release' || configuration == 'Checked') {
                        def displayStr = getR2RStressModeDisplayName(scenario)
                        Utilities.addGithubPRTriggerForBranch(job, branch, "${os} ${architecture} ${configuration} ${displayStr} R2R Build & Test",
                            "(?i).*test\\W+${os}\\W+${architecture}\\W+${configuration}\\W+${scenario}.*")
                    }
                    break
                case 'longgc':
                    if (configuration == 'Release') {
                        Utilities.addGithubPRTriggerForBranch(job, branch, "${os} ${architecture} ${configuration} Long-Running GC Build & Test",
                            "(?i).*test\\W+${os}\\W+${architecture}\\W+${configuration}\\W+${scenario}.*")
                    }
                    break
                case 'gcsimulator':
                    if (configuration == 'Release') {
                        Utilities.addGithubPRTriggerForBranch(job, branch, "${os} ${architecture} ${configuration} GC Simulator",
                            "(?i).*test\\W+${os}\\W+${architecture}\\W+${configuration}\\W+${scenario}.*")
                    }
                    break
                case 'standalone_gc':
                    if (configuration == 'Release' || configuration == 'Checked') {
                        Utilities.addGithubPRTriggerForBranch(job, branch, "${os} ${architecture} ${configuration} Standalone GC",
                            "(?i).*test\\W+${os}\\W+${architecture}\\W+${configuration}\\W+${scenario}.*")
                    }
                    break
                case 'minopts':
                case 'forcerelocs':
                case 'jitstress1':
                case 'jitstress2':
                case 'jitstressregs1':
                case 'jitstressregs2':
                case 'jitstressregs3':
                case 'jitstressregs4':
                case 'jitstressregs8':
                case 'jitstressregs0x10':
                case 'jitstressregs0x80':
                case 'jitstressregs0x1000':
                case 'jitstress2_jitstressregs1':
                case 'jitstress2_jitstressregs2':
                case 'jitstress2_jitstressregs3':
                case 'jitstress2_jitstressregs4':
                case 'jitstress2_jitstressregs8':
                case 'jitstress2_jitstressregs0x10':
                case 'jitstress2_jitstressregs0x80':
                case 'jitstress2_jitstressregs0x1000':
                case 'tailcallstress':
                case 'jitsse2only':
                case 'gcstress0x3':
                case 'gcstress0xc':
                case 'zapdisable':
                case 'heapverify1':
                case 'gcstress0xc_zapdisable':
                case 'gcstress0xc_zapdisable_jitstress2':
                case 'gcstress0xc_zapdisable_heapverify1':
                case 'gcstress0xc_jitstress1':
                case 'gcstress0xc_jitstress2':
                case 'gcstress0xc_minopts_heapverify1':
                    def displayStr = getStressModeDisplayName(scenario)
                    Utilities.addGithubPRTriggerForBranch(job, branch, "${os} ${architecture} ${configuration} Build and Test (Jit - ${displayStr})",
                       "(?i).*test\\W+${os}\\W+${architecture}\\W+${configuration}\\W+${scenario}.*")
                    break
                case 'corefx_baseline':
                case 'corefx_minopts':
                case 'corefx_jitstress1':
                case 'corefx_jitstress2':
                case 'corefx_jitstressregs1':
                case 'corefx_jitstressregs2':
                case 'corefx_jitstressregs3':
                case 'corefx_jitstressregs4':
                case 'corefx_jitstressregs8':
                case 'corefx_jitstressregs0x10':
                case 'corefx_jitstressregs0x80':
                case 'corefx_jitstressregs0x1000':
                    def displayName = ('CoreFx ' + getStressModeDisplayName(scenario)).trim()
                    assert (os == 'Windows_NT') || (os in Constants.crossList)
                    Utilities.addGithubPRTriggerForBranch(job, branch, "${os} ${architecture} ${configuration} Build and Test (Jit - ${displayName})",
                       "(?i).*test\\W+${os}\\W+${architecture}\\W+${scenario}.*")
                    break
                case 'illink':
                    Utilities.addGithubPRTriggerForBranch(job, branch, "${os} ${architecture} ${configuration} via ILLink", "(?i).*test\\W+${os}\\W+${architecture}\\W+${configuration}\\W+${scenario}.*")
                    break
                default:
                    println("Unknown scenario: ${os} ${architecture} ${scenario}");
                    assert false
                    break
            }
            break
        // editor brace matching: }
        default:
            println("Unknown architecture: ${architecture}");
            assert false
            break
    }
}

def static calculateBuildCommands(def newJob, def scenario, def branch, def isPR, def architecture, def configuration, def os, def enableCorefxTesting, def isBuildOnly) {
    def buildCommands = [];
    def osGroup = getOSGroup(os)
    def lowerConfiguration = configuration.toLowerCase()

    // Calculate the build steps, archival, and xunit results
    switch (os) {
        case 'Windows_NT': // editor brace matching: {
            switch (architecture) {
                case 'x64':
                case 'x86':
                    def arch = architecture
                    def buildOpts = ''

                    if (scenario == 'illink') {
                        buildCommands += "tests\\scripts\\build_illink.cmd clone ${arch}"
                    }

                    if (Constants.jitStressModeScenarios.containsKey(scenario) ||
                            scenario == 'default' ||
                            scenario == 'r2r' ||
                            scenario == 'jitdiff' ||
                            scenario == 'ilrt' ||
                            scenario == 'illink' ||
                            Constants.r2rJitStressScenarios.indexOf(scenario) != -1) {
                        buildOpts += enableCorefxTesting ? ' skiptests' : ''
                        buildCommands += "set __TestIntermediateDir=int&&build.cmd ${lowerConfiguration} ${arch} ${buildOpts}"
                    }

                    // For Pri 1 tests, we must shorten the output test binary path names.
                    // if __TestIntermediateDir is already set, build-test.cmd will
                    // output test binaries to that directory. If it is not set, the
                    // binaries are sent to a default directory whose name is about
                    // 35 characters long.

                    else if (scenarioNeedsPri1Build(scenario)) {
                        buildCommands += "set __TestIntermediateDir=int&&build.cmd ${lowerConfiguration} ${arch} ${buildOpts} -priority=1"
                    }
                    else if (isLongGc(scenario)) {
                        buildCommands += "build.cmd ${lowerConfiguration} ${arch} ${buildOpts} skiptests"
                        buildCommands += "set __TestIntermediateDir=int&&build-test.cmd ${lowerConfiguration} ${arch}"
                    }
                    else if (scenario == 'standalone_gc') {
                        buildCommands += "build.cmd ${lowerConfiguration} ${arch} ${buildOpts} buildstandalonegc"
                    }
                    else if (scenario == 'formatting') {
                        buildCommands += "python -u tests\\scripts\\format.py -c %WORKSPACE% -o Windows_NT -a ${arch}"
                        Utilities.addArchival(newJob, "format.patch", "", true, false)
                        break
                    }
                    else {
                        println("Unknown scenario: ${scenario}")
                        assert false
                    }

                    // If we are running a stress mode, we should write out the set of key
                    // value env pairs to a file at this point and then we'll pass that to runtest.cmd

                    if (!isBuildOnly) {
                        //If this is a crossgen build, pass 'crossgen' to runtest.cmd
                        def crossgenStr = ''
                        def runcrossgentestsStr = ''
                        def runjitstressStr = ''
                        def runjitstressregsStr = ''
                        def runjitmioptsStr = ''
                        def runjitforcerelocsStr = ''
                        def runjitdisasmStr = ''
                        def runilasmroundtripStr = ''
                        def gcstressStr = ''
                        def runtestArguments = ''
                        def gcTestArguments = ''
                        def illinkArguments = ''

                        if (scenario == 'r2r' ||
                            scenario == 'pri1r2r' ||
                            scenario == 'gcstress15_pri1r2r' ||
                            Constants.r2rJitStressScenarios.indexOf(scenario) != -1) {
                                crossgenStr = 'crossgen'
                                runcrossgentestsStr = 'runcrossgentests'

                                if (scenario == 'r2r_jitstress1'){
                                    runjitstressStr = 'jitstress 1'
                                }
                                else if (scenario == 'r2r_jitstress2') {
                                    runjitstressStr = 'jitstress 2'
                                }
                                else if (scenario == 'r2r_jitstressregs1'){
                                    runjitstressregsStr = 'jitstressregs 1'
                                }
                                else if (scenario == 'r2r_jitstressregs2') {
                                    runjitstressregsStr = 'jitstressregs 2'
                                }
                                else if (scenario == 'r2r_jitstressregs3') {
                                    runjitstressregsStr = 'jitstressregs 3'
                                }
                                else if (scenario == 'r2r_jitstressregs4') {
                                    runjitstressregsStr = 'jitstressregs 4'
                                }
                                else if (scenario == 'r2r_jitstressregs8') {
                                    runjitstressregsStr = 'jitstressregs 8'
                                }
                                else if (scenario == 'r2r_jitstressregs0x10') {
                                    runjitstressregsStr = 'jitstressregs 0x10'
                                }
                                else if (scenario == 'r2r_jitstressregs0x80') {
                                    runjitstressregsStr = 'jitstressregs 0x80'
                                }
                                else if (scenario == 'r2r_jitstressregs0x1000') {
                                    runjitstressregsStr = 'jitstressregs 0x1000'
                                }
                                else if (scenario == 'r2r_jitminopts') {
                                    runjitmioptsStr = 'jitminopts'
                                }
                                else if (scenario == 'r2r_jitforcerelocs') {
                                    runjitforcerelocsStr = 'jitforcerelocs'
                                }
                        }
                        if (scenario == 'gcstress15_pri1r2r')
                        {
                            gcstressStr = 'gcstresslevel 0xF'
                        }

                        if (scenario == 'jitdiff')
                        {
                            runjitdisasmStr = 'jitdisasm crossgen'
                        }

                        if (scenario == 'ilrt')
                        {
                            runilasmroundtripStr = 'ilasmroundtrip'
                        }

                        if (isLongGc(scenario)) {
                            gcTestArguments = "${scenario} sequential"
                        }

                        if (scenario == 'illink')
                        {
                            illinkArguments = "link %WORKSPACE%\\linker\\linker\\bin\\netcore_Release\\netcoreapp2.0\\win10-${arch}\\publish\\illink.exe"
                        }

                        runtestArguments = "${lowerConfiguration} ${arch} ${gcstressStr} ${crossgenStr} ${runcrossgentestsStr} ${runjitstressStr} ${runjitstressregsStr} ${runjitmioptsStr} ${runjitforcerelocsStr} ${runjitdisasmStr} ${runilasmroundtripStr} ${gcTestArguments} ${illinkArguments} collectdumps"

                        if (Constants.jitStressModeScenarios.containsKey(scenario)) {
                            def stepScriptLocation = "%WORKSPACE%\\SetStressModes.bat"
                            buildCommands += genStressModeScriptStep(os, scenario, Constants.jitStressModeScenarios[scenario], stepScriptLocation)

                            if (enableCorefxTesting) {
                                def workspaceRelativeFxRoot = "_/fx"
                                def absoluteFxRoot = "%WORKSPACE%\\_\\fx"

                                buildCommands += "python -u %WORKSPACE%\\tests\\scripts\\run-corefx-tests.py -arch ${arch} -build_type ${configuration} -fx_root ${absoluteFxRoot} -fx_branch ${branch} -env_script ${stepScriptLocation}"

                                setTestJobTimeOut(newJob, scenario)

                                // Archive and process (only) the test results
                                Utilities.addArchival(newJob, "${workspaceRelativeFxRoot}/bin/**/testResults.xml")
                                Utilities.addXUnitDotNETResults(newJob, "${workspaceRelativeFxRoot}/bin/**/testResults.xml")
                            }
                            else {
                                buildCommands += "%WORKSPACE%\\tests\\runtest.cmd ${runtestArguments} TestEnv ${stepScriptLocation}"
                            }
                        }
                        else if (isGcReliabilityFramework(scenario)) {
                            buildCommands += "tests\\runtest.cmd ${runtestArguments} GenerateLayoutOnly"
                            buildCommands += "tests\\scripts\\run-gc-reliability-framework.cmd ${arch} ${configuration}"
                        }
                        else if (architecture == 'x64' || architecture == 'x86') {
                            buildCommands += "tests\\runtest.cmd ${runtestArguments}"
                        }
                    }

                    if (!enableCorefxTesting) {
                        // Run the rest of the build
                        // Build the mscorlib for the other OS's
                        buildCommands += "build.cmd ${lowerConfiguration} ${arch} linuxmscorlib"
                        buildCommands += "build.cmd ${lowerConfiguration} ${arch} freebsdmscorlib"
                        buildCommands += "build.cmd ${lowerConfiguration} ${arch} osxmscorlib"
                       
                        if (arch == "x64") {
                            buildCommands += "build.cmd ${lowerConfiguration} arm64 linuxmscorlib"
                        }

                        // Zip up the tests directory so that we don't use so much space/time copying
                        // 10s of thousands of files around.
                        buildCommands += "powershell -Command \"Add-Type -Assembly 'System.IO.Compression.FileSystem'; [System.IO.Compression.ZipFile]::CreateFromDirectory('.\\bin\\tests\\${osGroup}.${arch}.${configuration}', '.\\bin\\tests\\tests.zip')\"";

                        if (!Constants.jitStressModeScenarios.containsKey(scenario)) {
                            // For windows, pull full test results and test drops for x86/x64.
                            // No need to pull for stress mode scenarios (downstream builds use the default scenario)
                            Utilities.addArchival(newJob, "bin/Product/**,bin/tests/tests.zip", "bin/Product/**/.nuget/**")
                        }

                        if (scenario == 'jitdiff') {
                            // retrive jit-dasm output for base commit, and run jit-diff
                            if (!isBuildOnly) {
                                // if this is a build only job, we want to keep the default (build) artifacts for the flow job
                                Utilities.addArchival(newJob, "bin/tests/${osGroup}.${arch}.${configuration}/dasm/**")
                            }
                        }

                        if (!isBuildOnly) {
                            Utilities.addXUnitDotNETResults(newJob, 'bin/**/TestRun*.xml', true)
                            setTestJobTimeOut(newJob, scenario)
                        }
                    }
                    break
                case 'arm':
                    assert (scenario == 'default')

                    // Set time out
                    setTestJobTimeOut(newJob, scenario)

                    if ( lowerConfiguration == "debug" ) {
                        // For Debug builds, we will do a P1 test build
                        buildCommands += "set __TestIntermediateDir=int&&build.cmd ${lowerConfiguration} ${architecture} -priority=1"
                    }
                    else {
                        buildCommands += "set __TestIntermediateDir=int&&build.cmd ${lowerConfiguration} ${architecture}"
                    }
                    // Add archival.
                    Utilities.addArchival(newJob, "bin/Product/**", "bin/Product/**/.nuget/**")
                    break
                case 'arm64':
                    assert (scenario == 'default') || (scenario == 'pri1r2r') || (scenario == 'gcstress0x3') || (scenario == 'gcstress0xc')
                   
                    // Set time out
                    setTestJobTimeOut(newJob, scenario)

                    // Debug runs take too long to run. So build job only.
                    if (lowerConfiguration == "debug") {
                       buildCommands += "set __TestIntermediateDir=int&&build.cmd ${lowerConfiguration} ${architecture} toolset_dir C:\\ats2"
                    }
                    else {
                       if ((scenario != 'gcstress0x3') && (scenario != 'gcstress0xc'))
                       {
                           // Up the timeout for arm64 checked testing only.
                           // Keep the longer timeout for gcstress.
                           Utilities.setJobTimeout(newJob, 240)
                       }

                       buildCommands += "set __TestIntermediateDir=int&&build.cmd ${lowerConfiguration} ${architecture} toolset_dir C:\\ats2 -priority=1"
                       // Test build and run are launched together.
                       buildCommands += "python tests\\scripts\\arm64_post_build.py -repo_root %WORKSPACE% -arch ${architecture} -build_type ${lowerConfiguration} -scenario ${scenario} -key_location C:\\tools\\key.txt"
                       //Utilities.addXUnitDotNETResults(newJob, 'bin/tests/testResults.xml')
                    }

                    // Add archival.
                    Utilities.addArchival(newJob, "bin/Product/**", "bin/Product/**/.nuget/**")
                    break
                default:
                    println("Unknown architecture: ${architecture}");
                    assert false
                    break
            }
            break
        // editor brace matching: }
        case 'Ubuntu':
        case 'Ubuntu16.04':
        case 'Ubuntu16.10':
        case 'Debian8.4':
        case 'OSX10.12':
        case 'FreeBSD':
        case 'CentOS7.1':
        case 'RHEL7.2':
        case 'OpenSUSE42.1':
        case 'Tizen':
        case 'Fedora24': // editor brace matching: {
            switch (architecture) {
                case 'x64':
                case 'x86':
                    if (architecture == 'x86' && os == 'Ubuntu') {
                        // build and PAL test
                        buildCommands += "./tests/scripts/x86_ci_script.sh --buildConfig=${lowerConfiguration}"
                        Utilities.addXUnitDotNETResults(newJob, '**/pal_tests.xml')
                        break;
                    }

                    if (scenario == 'formatting') {
                        buildCommands += "python tests/scripts/format.py -c \${WORKSPACE} -o Linux -a ${architecture}"
                        Utilities.addArchival(newJob, "format.patch", "", true, false)
                        break
                    }

                    if (scenario == 'illink') {
                        assert(os == 'Ubuntu')
                        buildCommands += "./tests/scripts/build_illink.sh --clone --arch=${architecture}"
                    }

                    def standaloneGc = ''
                    if (scenario == 'standalone_gc') {
                        standaloneGc = 'buildstandalonegc'
                    }

                    if (!enableCorefxTesting) {
                        // We run pal tests on all OS but generate mscorlib (and thus, nuget packages)
                        // only on supported OS platforms.
                        if (os == 'FreeBSD')
                        {
                            buildCommands += "./build.sh skipmscorlib verbose ${lowerConfiguration} ${architecture} ${standaloneGc}"
                        }
                        else
                        {
                            def bootstrapRid = Utilities.getBoostrapPublishRid(os)
                            def bootstrapRidEnv = bootstrapRid != null ? "__PUBLISH_RID=${bootstrapRid} " : ''
                            buildCommands += "${bootstrapRidEnv}./build.sh verbose ${lowerConfiguration} ${architecture} ${standaloneGc}"
                        }
                        buildCommands += "src/pal/tests/palsuite/runpaltests.sh \${WORKSPACE}/bin/obj/${osGroup}.${architecture}.${configuration} \${WORKSPACE}/bin/paltestout"

                        // Set time out
                        setTestJobTimeOut(newJob, scenario)
                        // Basic archiving of the build
                        Utilities.addArchival(newJob, "bin/Product/**,bin/obj/*/tests/**/*.dylib,bin/obj/*/tests/**/*.so", "bin/Product/**/.nuget/**")
                        // And pal tests
                        Utilities.addXUnitDotNETResults(newJob, '**/pal_tests.xml')
                    }
                    else {
                        // Corefx stress testing
                        assert os == 'Ubuntu'
                        assert architecture == 'x64'
                        assert lowerConfiguration == 'checked'
                        assert Constants.jitStressModeScenarios.containsKey(scenario)

                        // Build coreclr
                        buildCommands += "./build.sh verbose ${lowerConfiguration} ${architecture}"

                        def scriptFileName = "\$WORKSPACE/set_stress_test_env.sh"
                        buildCommands += genStressModeScriptStep(os, scenario, Constants.jitStressModeScenarios[scenario], scriptFileName)

                        // Build and text corefx
                        def workspaceRelativeFxRoot = "_/fx"
                        def absoluteFxRoot = "\$WORKSPACE/${workspaceRelativeFxRoot}"

                        buildCommands += "python -u \$WORKSPACE/tests/scripts/run-corefx-tests.py -arch ${architecture} -build_type ${configuration} -fx_root ${absoluteFxRoot} -fx_branch ${branch} -env_script ${scriptFileName}"

                        setTestJobTimeOut(newJob, scenario)

                        // Archive and process (only) the test results
                        Utilities.addArchival(newJob, "${workspaceRelativeFxRoot}/bin/**/testResults.xml")
                        Utilities.addXUnitDotNETResults(newJob, "${workspaceRelativeFxRoot}/bin/**/testResults.xml")
                    }
                    break
                case 'arm64':
                    def standaloneGc = ''
                    if (scenario == 'standalone_gc') {
                        standaloneGc = 'buildstandalonegc'
                    }

                    if (!enableCorefxTesting) {
                        buildCommands += "ROOTFS_DIR=/opt/arm64-xenial-rootfs ./build.sh skipmscorlib verbose ${lowerConfiguration} ${architecture} cross clang3.8 skipnuget ${standaloneGc}"
                        
                        // HACK -- Arm64 does not have corefx jobs yet.
                        buildCommands += "git clone https://github.com/dotnet/corefx fx"
                        buildCommands += "ROOTFS_DIR=/opt/arm64-xenial-rootfs-corefx ./fx/build-native.sh -release -buildArch=arm64 -- verbose cross clang3.8"
                        buildCommands += "mkdir ./bin/Product/Linux.arm64.${configuration}/corefxNative"
                        buildCommands += "cp fx/bin/Linux.arm64.Release/native/* ./bin/Product/Linux.arm64.${configuration}/corefxNative"

                        // Set time out
                        setTestJobTimeOut(newJob, scenario)
                        // Basic archiving of the build
                        Utilities.addArchival(newJob, "bin/Product/**,bin/obj/*/tests/**/*.dylib,bin/obj/*/tests/**/*.so", "bin/Product/**/.nuget/**")
                    }
                    break
                case 'arm':
                    // Cross builds for ARM runs on Ubuntu, Ubuntu16.04 and Tizen currently
                    assert (os == 'Ubuntu') || (os == 'Ubuntu16.04') || (os == 'Tizen')

                    // default values for Ubuntu
                    def arm_abi="arm"
                    def linuxCodeName="trusty"
                    if (os == 'Ubuntu16.04') {
                        linuxCodeName="xenial"
                    }
                    else if (os == 'Tizen') {
                        arm_abi="armel"
                        linuxCodeName="tizen"
                    }

                    // Unzip the Windows test binaries first. Exit with 0
                    buildCommands += "unzip -q -o ./bin/tests/tests.zip -d ./bin/tests/Windows_NT.x64.${configuration} || exit 0"

                    // Unpack the corefx binaries
                    buildCommands += "mkdir ./bin/CoreFxBinDir"
                    buildCommands += "tar -xf ./bin/build.tar.gz -C ./bin/CoreFxBinDir"
                    if (os != 'Tizen') {
                        buildCommands += "chmod a+x ./bin/CoreFxBinDir/corerun"
                    }
                    // Test environment emulation using docker and qemu has some problem to use lttng library.
                    // We should remove libcoreclrtraceptprovider.so to avoid test hang.
                    if (os == 'Ubuntu') {
                        buildCommands += "rm -f -v ./bin/CoreFxBinDir/libcoreclrtraceptprovider.so"
                    }

                    // Call the ARM CI script to cross build and test using docker
                    buildCommands += """./tests/scripts/arm32_ci_script.sh \\
                    --mode=docker \\
                    --${arm_abi} \\
                    --linuxCodeName=${linuxCodeName} \\
                    --buildConfig=${lowerConfiguration} \\
                    --testRootDir=./bin/tests/Windows_NT.x64.${configuration} \\
                    --coreFxBinDir=./bin/CoreFxBinDir \\
                    --testDirFile=./tests/testsRunningInsideARM.txt"""

                    // Basic archiving of the build, no pal tests
                    Utilities.addArchival(newJob, "bin/Product/**", "bin/Product/**/.nuget/**")
                    break
                default:
                    println("Unknown architecture: ${architecture}");
                    assert false
                    break
            }
            break
        // editor brace matching: }
        default:
            println("Unknown os: ${os}");
            assert false
            break
    } // os

    return buildCommands
}

// Additional scenario which can alter behavior

def combinedScenarios = Constants.basicScenarios + Constants.jitStressModeScenarios.keySet()
combinedScenarios.each { scenario ->
    [true, false].each { isPR ->
        Constants.architectureList.each { architecture ->
            Constants.configurationList.each { configuration ->
                Constants.osList.each { os ->
                    // If the OS is Windows_NT_BuildOnly, set the isBuildOnly flag to true
                    // and reset the os to Windows_NT
                    def isBuildOnly = false
                    if (os == 'Windows_NT_BuildOnly') {
                        isBuildOnly = true
                        os = 'Windows_NT'
                    }

                    // WinArm32 is only built for Debug and Release
                    if (os == 'Windows_NT' && architecture == 'arm')
                    {
                        if (configuration == 'Checked')
                        {
                            return
                        }
                    }
                    // Tizen is only supported for arm architecture
                    if (os == 'Tizen' && architecture != 'arm') {
                        return
                    }

                    // Skip totally unimplemented (in CI) configurations.
                    switch (architecture) {
                        case 'arm64':
                            if (os == 'Ubuntu16.04') {
                                os = 'Ubuntu'
                            }

                            // Windows and Ubuntu only
                            if ((os != 'Windows_NT' && os != 'Ubuntu') || isBuildOnly) {
                                return
                            }
                            break
                        case 'arm':
                            if ((os != 'Ubuntu') && (os != 'Ubuntu16.04') && (os != 'Tizen') && (os != 'Windows_NT')) {
                                return
                            }
                            break
                        case 'x86':
                            if ((os != 'Ubuntu') && (os != 'Windows_NT')) {
                                return
                            }
                            break
                        case 'x64':
                            // Everything implemented
                            break
                        default:
                            println("Unknown architecture: ${architecture}")
                            assert false
                            break
                    }

                    // Skip scenarios (blanket skipping for jit stress modes, which are good most everywhere
                    // with checked builds
                    def enableCorefxTesting = false
                    if (Constants.jitStressModeScenarios.containsKey(scenario)) {
                        if (configuration != 'Checked') {
                            return
                        }

                        enableCorefxTesting = isCorefxTesting(scenario)

                        // Since these are just execution time differences,
                        // skip platforms that don't execute the tests here (Windows_NT only)
                        def isEnabledOS = (os == 'Windows_NT') || (os == 'Ubuntu' && enableCorefxTesting)
                        if (!isEnabledOS || isBuildOnly) {
                            return
                        }

                        switch (architecture) {
                            case 'arm64':
                                if ((scenario != 'gcstress0x3') && (scenario != 'gcstress0xc')) {
                                    return
                                }
                                break
                            case 'x64':
                            case 'x86':
                                // x86 ubuntu: default only
                                if ((os == 'Ubuntu') && (architecture == 'x86')) {
                                    return
                                }
                                // Windows: Everything implemented
                                break
                            default:
                                return
                        }
                    }
                    else {
                        // If this is a r2r jitstress, jitstressregs, jitminopts, or forcerelocs scenario
                        // and configuration is not Checked, bail out.
                        if (configuration != 'Checked' && Constants.r2rJitStressScenarios.indexOf(scenario) != -1) {
                            return;
                        }

                        // Skip scenarios
                        switch (scenario) {
                            case 'pri1':
                                // The pri1 build isn't necessary except for Windows_NT.  Non-Windows NT uses
                                // the default scenario build
                                if (os != 'Windows_NT') {
                                    return
                                }
                                // Only x64 for now
                                if (architecture != 'x64') {
                                    return
                                }
                                break
                            case 'ilrt':
                                // The ilrt build isn't necessary except for Windows_NT.  Non-Windows NT uses
                                // the default scenario build
                                if (os != 'Windows_NT') {
                                    return
                                }
                                // Only x64 for now
                                if (architecture != 'x64') {
                                    return
                                }
                                // Release only
                                if (configuration != 'Release') {
                                    return
                                }
                                break
                            case 'jitdiff':
                                if (os != 'Windows_NT' && os != 'Ubuntu' && os != 'OSX10.12') {
                                    return
                                }
                                if (architecture != 'x64') {
                                    return
                                }
                                if (configuration != 'Checked') {
                                    return
                                }
                                break
                            case 'r2r':
                                // The r2r build isn't necessary except for Windows_NT.  Non-Windows NT uses
                                // the default scenario build
                                if (os != 'Windows_NT') {
                                    return
                                }
                                if (architecture != 'x64') {
                                    return
                                }
                                break
                            case 'pri1r2r':
                                // The pri1r2r build isn't necessary except for Windows_NT.  Non-Windows NT uses
                                // the default scenario build
                                if (os != 'Windows_NT') {
                                    return
                                }
                                if (architecture != 'x64') {
                                    if (architecture != 'arm64' || configuration == 'Debug') {
                                        return
                                    }
                                }
                                break
                            case 'gcstress15_pri1r2r':
                            case 'r2r_jitstress1':
                            case 'r2r_jitstress2':
                            case 'r2r_jitstressregs1':
                            case 'r2r_jitstressregs2':
                            case 'r2r_jitstressregs3':
                            case 'r2r_jitstressregs4':
                            case 'r2r_jitstressregs8':
                            case 'r2r_jitstressregs0x10':
                            case 'r2r_jitstressregs0x80':
                            case 'r2r_jitstressregs0x1000':
                            case 'r2r_jitminopts':
                            case 'r2r_jitforcerelocs':
                                // The above builds are not necessary except for Windows_NT.  Non-Windows NT uses
                                // the default scenario build
                                if (os != 'Windows_NT') {
                                    return
                                }
                                if (architecture != 'x64' && architecture != 'x86') {
                                    return
                                }
                                break
                            case 'longgc':
                            case 'gcsimulator':
                                if (os != 'Windows_NT' && os != 'Ubuntu' && os != 'OSX10.12') {
                                    return
                                }
                                if (architecture != 'x64') {
                                    return
                                }
                                if (configuration != 'Release') {
                                    return
                                }
                                break
                            case 'gc_reliability_framework':
                            case 'standalone_gc':
                                if (os != 'Windows_NT' && os != 'Ubuntu' && os != 'OSX10.12') {
                                    return
                                }

                                if (architecture != 'x64') {
                                    return
                                }

                                if (configuration != 'Release' && configuration != 'Checked') {
                                    return
                                }
                                break
                            // We need Windows x64 Release bits for the code coverage build
                            case 'coverage':
                                if (os != 'Windows_NT') {
                                    return
                                }
                                if (architecture != 'x64') {
                                    return
                                }
                                if (configuration != 'Release') {
                                    return
                                }
                                break
                            // We only run Windows and Ubuntu x64 Checked for formatting right now
                            case 'formatting':
                                if (os != 'Windows_NT' && os != 'Ubuntu') {
                                    return
                                }
                                if (architecture != 'x64') {
                                    return
                                }
                                if (configuration != 'Checked') {
                                    return
                                }
                                if (isBuildOnly) {
                                    return
                                }
                                break
                            case 'illink':
                                if (os != 'Windows_NT' && (os != 'Ubuntu' || architecture != 'x64')) {
                                    return
                                }
                                if (architecture != 'x64' && architecture != 'x86') {
                                    return
                                }
                                if (isBuildOnly) {
                                    return
                                }
                                break
                            case 'default':
                                // Nothing skipped
                                break
                            default:
                                println("Unknown scenario: ${scenario}")
                                assert false
                                break
                        }
                    }

                    // Calculate names
                    def lowerConfiguration = configuration.toLowerCase()
                    def jobName = getJobName(configuration, architecture, os, scenario, isBuildOnly)
                    def folderName = getJobFolder(scenario)

                    // Create the new job
                    def newJob = job(Utilities.getFullJobName(project, jobName, isPR, folderName)) {}

                    def machineAffinityOptions = architecture == 'arm64' ? ['is_build_only': true] : null
                    setMachineAffinity(newJob, os, architecture, machineAffinityOptions)

                    // Add all the standard options
                    Utilities.standardJobSetup(newJob, project, isPR, "*/${branch}")
                    addTriggers(newJob, branch, isPR, architecture, os, configuration, scenario, false, isBuildOnly)

                    def buildCommands = calculateBuildCommands(newJob, scenario, branch, isPR, architecture, configuration, os, enableCorefxTesting, isBuildOnly)
                    def osGroup = getOSGroup(os)

                    newJob.with {
                        steps {
                            if (os == 'Windows_NT') {
                                buildCommands.each { buildCommand ->
                                    batchFile(buildCommand)
                                }
                            }
                            else {
                                // Setup corefx and Windows test binaries for Linux cross build for ubuntu-arm, ubuntu16.04-arm and tizen-armel
                                if ( architecture == 'arm' && ( os == 'Ubuntu' || os == 'Ubuntu16.04' || os == 'Tizen')) {
                                    // Cross build for ubuntu-arm, ubuntu16.04-arm and tizen-armel
                                    // Define the Windows Tests and Corefx build job names
                                    def WindowTestsName = projectFolder + '/' +
                                                          Utilities.getFullJobName(project,
                                                                                   getJobName(lowerConfiguration,
                                                                                              'x64' ,
                                                                                              'windows_nt',
                                                                                              'default',
                                                                                              true),
                                                                                   false)
                                    def corefxFolder = Utilities.getFolderName('dotnet/corefx') + '/' +
                                                       Utilities.getFolderName(branch)

                                    // Copy the Windows test binaries and the Corefx build binaries
                                    copyArtifacts(WindowTestsName) {
                                        includePatterns('bin/tests/tests.zip')
                                        buildSelector {
                                            latestSuccessful(true)
                                        }
                                    }

                                    // Defaults for Ubuntu
                                    def arm_abi = 'arm'
                                    def corefx_os = 'ubuntu14.04'
                                    if (os == 'Ubuntu16.04') {
                                        arm_abi = 'arm'
                                        corefx_os = 'ubuntu16.04'
                                    }
                                    else if (os == 'Tizen') {
                                        arm_abi = 'armel'
                                        corefx_os = 'tizen'
                                    }

                                    // Let's use release CoreFX to test checked CoreCLR,
                                    // because we do not generate checked CoreFX in CoreFX CI yet.
                                    def corefx_lowerConfiguration = lowerConfiguration
                                    if ( lowerConfiguration == 'checked' ) {
                                        corefx_lowerConfiguration='release'
                                    }
                                    copyArtifacts("${corefxFolder}/${corefx_os}_${arm_abi}_cross_${corefx_lowerConfiguration}") {
                                        includePatterns('bin/build.tar.gz')
                                        buildSelector {
                                            latestSuccessful(true)
                                        }
                                    }
                                }

                                buildCommands.each { buildCommand ->
                                    shell(buildCommand)
                                }
                            }
                        }
                    } // newJob.with

                } // os
            } // configuration
        } // architecture
    } // isPR
} // scenario


// Create the Linux/OSX/CentOS coreclr test leg for debug and release and each scenario
combinedScenarios.each { scenario ->
    [true, false].each { isPR ->
        // Architectures.  x64 only at this point
        ['x64', 'arm64'].each { architecture ->
            // Put the OS's supported for coreclr cross testing here
            Constants.crossList.each { os ->
                if (architecture == 'arm64') {
                    if (os != "Ubuntu") {
                        return
                    }
                }

                Constants.configurationList.each { configuration ->

                    if (architecture == 'arm64') {
                        if (scenario != 'default' && scenario != 'pri1r2r' && scenario != 'gcstress0x3' && scenario != 'gcstress0xc') {
                            return
                        }
                    }

                    if (Constants.jitStressModeScenarios.containsKey(scenario)) {
                        if (configuration != 'Checked') {
                            return
                        }
                        if (isCorefxTesting(scenario)) {
                            return
                        }
                        //Skip stress modes for these scenarios
                        if (os == 'RHEL7.2' || os == 'Debian8.4') {
                            return
                        }
                    }
                    // If this is a r2r jitstress, jitstressregs, jitminopts or forcerelocs scenario
                    // and configuration is not Checked, bail out.
                    else if (configuration != 'Checked' && Constants.r2rJitStressScenarios.indexOf(scenario) != -1) {
                        return;
                    }
                    // For CentOS, we only want Checked/Release pri1 builds.
                    else if (os == 'CentOS7.1') {
                        if (scenario != 'pri1' &&
                            scenario != 'r2r' &&
                            scenario != 'pri1r2r' &&
                            scenario != 'gcstress15_pri1r2r' &&
                            Constants.r2rJitStressScenarios.indexOf(scenario) == -1) {
                            return
                        }
                        if (configuration != 'Checked' && configuration != 'Release') {
                            return
                        }
                    }
                    // For RedHat and Debian, we only do Release pri1 builds.
                    else if (os == 'RHEL7.2' || os == 'Debian8.4') {
                        if (scenario != 'pri1') {
                            return
                        }
                        if (configuration != 'Release') {
                            return
                        }
                    }
                    else {
                        // Skip scenarios
                        switch (scenario) {
                            case 'pri1':
                                // Nothing skipped
                                break
                            case 'ilrt':
                                // Release only
                                if (configuration != 'Release') {
                                    return
                                }
                                break
                            case 'jitdiff':
                                if (configuration != 'Checked') {
                                    return;
                                }
                            case 'r2r':
                                //Skip configs that aren't Checked or Release (so just Debug, for now)
                                if (configuration != 'Checked' && configuration != 'Release') {
                                    return
                                }
                                break
                            case 'pri1r2r':
                                //Skip configs that aren't Checked or Release (so just Debug, for now)
                                if (configuration != 'Checked' && configuration != 'Release') {
                                    return
                                }
                                break
                            case 'gcstress15_pri1r2r':
                            case 'r2r_jitstress1':
                            case 'r2r_jitstress2':
                            case 'r2r_jitstressregs1':
                            case 'r2r_jitstressregs2':
                            case 'r2r_jitstressregs3':
                            case 'r2r_jitstressregs4':
                            case 'r2r_jitstressregs8':
                            case 'r2r_jitstressregs0x10':
                            case 'r2r_jitstressregs0x80':
                            case 'r2r_jitstressregs0x1000':
                            case 'r2r_jitminopts':
                            case 'r2r_jitforcerelocs':
                                //Skip configs that aren't Checked or Release (so just Debug, for now)
                                if (configuration != 'Checked' && configuration != 'Release') {
                                    return
                                }
                                break
                            case 'longgc':
                            case 'gcsimulator':
                                // Long GC tests take a long time on non-Release builds
                                if (configuration != 'Release') {
                                    return
                                }
                                break
                            case 'gc_reliability_framework':
                            case 'standalone_gc':
                                if (configuration != 'Release' && configuration != 'Checked') {
                                    return
                                }
                                break
                            case 'coverage':
                                //We only want Ubuntu Release for coverage
                                if (os != 'Ubuntu') {
                                    return
                                }
                                if (configuration != 'Release') {
                                    return
                                }
                            case 'formatting':
                                return
                            case 'illink':
                                if (os != 'Windows_NT' && os != 'Ubuntu') {
                                    return
                                }
                                break
                            case 'default':
                                // Nothing skipped
                                break
                            default:
                                println("Unknown scenario: ${scenario}")
                                assert false
                                break
                        }
                    }

                    def lowerConfiguration = configuration.toLowerCase()
                    def osGroup = getOSGroup(os)
                    def jobName = getJobName(configuration, architecture, os, scenario, false) + "_tst"

                    // Unless this is a coverage test run, we want to copy over the default build of coreclr.
                    def inputScenario = 'default'
                    if (scenario == 'coverage') {
                        inputScenario = 'coverage'
                    }
                    def inputCoreCLRBuildName = projectFolder + '/' +
                        Utilities.getFullJobName(project, getJobName(configuration, architecture, os, inputScenario, false), isPR)
                    // If this is a stress scenario, there isn't any difference in the build job
                    // so we didn't create a build only job for windows_nt specific to that stress mode.  Just copy
                    // from the default scenario
                    def testBuildScenario = scenario
                    if (scenarioNeedsPri1Build(scenario)) {
                        testBuildScenario = 'pri1'
                    }
                    else if ( testBuildScenario == 'r2r' || Constants.r2rJitStressScenarios.indexOf(testBuildScenario) != -1 || isLongGc(testBuildScenario)) {
                        testBuildScenario = 'default'
                    }
                    def inputWindowTestsBuildName = ''
                    def inputWindowsTestBuildArch = architecture
                    if (architecture == "arm64") {
                        // Use the x64 test build for arm64 unix
                        inputWindowsTestBuildArch = "x64"
                    }
                    if (Constants.jitStressModeScenarios.containsKey(testBuildScenario)) {
                        inputWindowTestsBuildName = projectFolder + '/' +
                            Utilities.getFullJobName(project, getJobName(configuration, inputWindowsTestBuildArch, 'windows_nt', 'default', true), isPR)
                    }
                    else {
                        inputWindowTestsBuildName = projectFolder + '/' +
                            Utilities.getFullJobName(project, getJobName(configuration, inputWindowsTestBuildArch, 'windows_nt', testBuildScenario, true), isPR)
                    }
                    // Enable Server GC for Ubuntu PR builds
                    def serverGCString = ''

                    // Whether or not this test run should be run sequentially instead
                    // of in parallel. Only used for long GC tests.
                    def sequentialString = ''

                    // Whether or not this test run should run a specific playlist.
                    // Only used for long GC tests.

                    // A note - runtest.sh does have "--long-gc" and "--gcsimulator" options
                    // for running long GC and GCSimulator tests, respectively. We don't use them
                    // here because using a playlist file produces much more readable output on the CI machines
                    // and reduces running time.
                    def playlistString = ''

                    if (os == 'Ubuntu' && isPR){
                        serverGCString = '--useServerGC'
                    }

                    // pass --crossgen to runtest.sh for crossgen builds
                    def crossgenStr = ''
                    def runcrossgentestsStr = ''
                    def runjitstressStr = ''
                    def runjitstressregsStr = ''
                    def runjitmioptsStr = ''
                    def runjitforcerelocsStr = ''
                    def runjitdisasmStr = ''
                    def runilasmroundtripStr = ''
                    def gcstressStr = ''
                    def illinkStr = ''
                    def layoutOnlyStr =''

                    if (scenario == 'r2r' ||
                        scenario == 'pri1r2r' ||
                        scenario == 'gcstress15_pri1r2r' ||
                        Constants.r2rJitStressScenarios.indexOf(scenario) != -1) {
                            crossgenStr = '--crossgen'
                            runcrossgentestsStr = '--runcrossgentests'

                            if (scenario == 'r2r_jitstress1'){
                                runjitstressStr = '--jitstress=1'
                            }
                            else if (scenario == 'r2r_jitstress2') {
                                runjitstressStr = '--jitstress=2'
                            }
                            else if (scenario == 'r2r_jitstressregs1'){
                                runjitstressregsStr = '--jitstressregs=1'
                            }
                            else if (scenario == 'r2r_jitstressregs2') {
                                runjitstressregsStr = '--jitstressregs=2'
                            }
                            else if (scenario == 'r2r_jitstressregs3') {
                                runjitstressregsStr = '--jitstressregs=3'
                            }
                            else if (scenario == 'r2r_jitstressregs4') {
                                runjitstressregsStr = '--jitstressregs=4'
                            }
                            else if (scenario == 'r2r_jitstressregs8') {
                                runjitstressregsStr = '--jitstressregs=8'
                            }
                            else if (scenario == 'r2r_jitstressregs0x10') {
                                runjitstressregsStr = '--jitstressregs=0x10'
                            }
                            else if (scenario == 'r2r_jitstressregs0x80') {
                                runjitstressregsStr = '--jitstressregs=0x80'
                            }
                            else if (scenario == 'r2r_jitstressregs0x1000') {
                                runjitstressregsStr = '--jitstressregs=0x1000'
                            }
                            else if (scenario == 'r2r_jitminopts') {
                                runjitmioptsStr = '--jitminopts'
                            }
                            else if (scenario == 'r2r_jitforcerelocs') {
                                runjitforcerelocsStr = '--jitforcerelocs'
                            }
                    }
                    if  (scenario == 'gcstress15_pri1r2r')
                    {
                        gcstressStr = '--gcstresslevel=0xF'
                    }

                    if (scenario == 'jitdiff')
                    {
                        runjitdisasmStr = '--jitdisasm --crossgen'
                    }

                    if (scenario == 'illink')
                    {
                        illinkStr = '--link=\$WORKSPACE/linker/linker/bin/netcore_Release/netcoreapp2.0/ubuntu-x64/publish/illink'
                    }

                    if (isLongGc(scenario)) {
                        // Long GC tests behave very poorly when they are not
                        // the only test running (many of them allocate until OOM).
                        sequentialString = '--sequential'

                        // The Long GC playlist contains all of the tests that are
                        // going to be run. The GCSimulator playlist contains all of
                        // the GC simulator tests.
                        if (scenario == 'longgc') {
                            playlistString = '--long-gc --playlist=./tests/longRunningGcTests.txt'
                        }
                        else if (scenario == 'gcsimulator') {
                            playlistString = '--gcsimulator --playlist=./tests/gcSimulatorTests.txt'
                        }
                    }

                    if (isGcReliabilityFramework(scenario)) {
                        layoutOnlyStr = '--build-overlay-only'
                    }

                    def folder = getJobFolder(scenario)
                    def newJob = job(Utilities.getFullJobName(project, jobName, isPR, folder)) {
                        // Add parameters for the inputs

                        parameters {
                            stringParam('CORECLR_WINDOWS_BUILD', '', 'Build number to copy CoreCLR windows test binaries from')
                            stringParam('CORECLR_BUILD', '', "Build number to copy CoreCLR ${osGroup} binaries from")
                        }

                        steps {
                            // Set up the copies

                            // Coreclr build containing the tests and mscorlib

                            copyArtifacts(inputWindowTestsBuildName) {
                                excludePatterns('**/testResults.xml', '**/*.ni.dll')
                                buildSelector {
                                    buildNumber('${CORECLR_WINDOWS_BUILD}')
                                }
                            }

                            if (scenario == 'coverage') {

                                // Move coreclr to clr directory
                                shell("rm -rf .clr; mkdir .clr; mv * .clr; mv .git .clr; mv .clr clr")

                                // Build coreclr
                                shell("./clr/build.sh coverage verbose ${lowerConfiguration} ${architecture}")

                                // Remove folders from obj that we don't expect to be covered. May update this later.
                                shell("rm -rf ./clr/bin/obj/Linux.x64.Release/src/ToolBox")
                                shell("rm -rf ./clr/bin/obj/Linux.x64.Release/src/debug")
                                shell("rm -rf ./clr/bin/obj/Linux.x64.Release/src/ilasm")
                                shell("rm -rf ./clr/bin/obj/Linux.x64.Release/src/ildasm")
                                shell("rm -rf ./clr/bin/obj/Linux.x64.Release/src/dlls/dbgshim")
                                shell("rm -rf ./clr/bin/obj/Linux.x64.Release/src/dlls/mscordac")
                                shell("rm -rf ./clr/bin/obj/Linux.x64.Release/src/dlls/mscordbi")

                                // Run PAL tests
                                shell("./clr/src/pal/tests/palsuite/runpaltests.sh \$(pwd)/clr/bin/obj/${osGroup}.${architecture}.${configuration} \$(pwd)/clr/bin/paltestout")

                                // Remove obj files for PAL tests so they're not included in coverage results
                                shell("rm -rf ./clr/bin/obj/Linux.x64.Release/src/pal/tests")

                                // Unzip the tests first.  Exit with 0
                                shell("unzip -q -o ./clr/bin/tests/tests.zip -d ./clr/bin/tests/Windows_NT.${architecture}.${configuration} || exit 0")

                                // Get corefx
                                shell("git clone https://github.com/dotnet/corefx fx")

                                // Build Linux corefx
                                shell("./fx/build-native.sh -release -buildArch=x64 -os=Linux")
                                shell("./fx/build-managed.sh -release -buildArch=x64 -osgroup=Linux -skiptests")

                                def testEnvOpt = ""
                                def scriptFileName = "\$WORKSPACE/set_stress_test_env.sh"
                                def createScriptCmds = genStressModeScriptStep(os, scenario, Constants.jitStressModeScenarios['heapverify1'], scriptFileName)
                                shell("${createScriptCmds}")
                                testEnvOpt = "--test-env=" + scriptFileName

                                // Run corefx tests
                                shell("""./fx/run-test.sh \\
                --coreclr-bins \$(pwd)/clr/bin/Product/${osGroup}.${architecture}.${configuration} \\
                --mscorlib-bins \$(pwd)/clr/bin/Product/${osGroup}.${architecture}.${configuration} \\
                --corefx-tests \$(pwd)/fx/bin/tests/${osGroup}.AnyCPU.${configuration} \\
                --corefx-native-bins \$(pwd)/fx/bin/${osGroup}.${architecture}.${configuration} \\
                --configurationGroup Release""")


                                // Run coreclr tests w/ workstation GC
                                shell("""./clr/tests/runtest.sh \\
                --testRootDir=\"\$(pwd)/clr/bin/tests/Windows_NT.${architecture}.${configuration}\" \\
                --testNativeBinDir=\"\$(pwd)/clr/bin/obj/${osGroup}.${architecture}.${configuration}/tests\" \\
                --coreClrBinDir=\"\$(pwd)/clr/bin/Product/${osGroup}.${architecture}.${configuration}\" \\
                --mscorlibDir=\"\$(pwd)/clr/bin/Product/${osGroup}.${architecture}.${configuration}\" \\
                --coreFxBinDir=\"\$(pwd)/fx/bin/runtime/netcoreapp-${osGroup}-Release-${architecture}\" \\
                --crossgen --runcrossgentests""")

                                // Run coreclr tests w/ server GC & HeapVerify enabled
                                shell("""./clr/tests/runtest.sh \\
                --testRootDir=\"\$(pwd)/clr/bin/tests/Windows_NT.${architecture}.${configuration}\" \\
                --testNativeBinDir=\"\$(pwd)/clr/bin/obj/${osGroup}.${architecture}.${configuration}/tests\" \\
                --coreOverlayDir=\"\$(pwd)/clr/bin/tests/Windows_NT.${architecture}.${configuration}/Tests/coreoverlay\" \\
                --useServerGC ${testEnvOpt}""")

                                 // Run long-running coreclr GC tests & produce coverage reports
                                shell("""./clr/tests/runtest.sh \\
                --testRootDir=\"\$(pwd)/clr/bin/tests/Windows_NT.${architecture}.${configuration}\" \\
                --testNativeBinDir=\"\$(pwd)/clr/bin/obj/${osGroup}.${architecture}.${configuration}/tests\" \\
                --coreOverlayDir=\"\$(pwd)/clr/bin/tests/Windows_NT.${architecture}.${configuration}/Tests/coreoverlay\" \\
                --long-gc --playlist=\"\$(pwd)/clr/tests/longRunningGcTests.txt\" --coreclr-coverage\\
                --coreclr-objs=\"\$(pwd)/clr/bin/obj/${osGroup}.${architecture}.${configuration}\" \\
                --coreclr-src=\"\$(pwd)/clr/src\" \\
                --coverage-output-dir=\"\${WORKSPACE}/coverage\" """)

                            }
                            else {

                                // Coreclr build we are trying to test

                                copyArtifacts(inputCoreCLRBuildName) {
                                    excludePatterns('**/testResults.xml', '**/*.ni.dll')
                                    buildSelector {
                                        buildNumber('${CORECLR_BUILD}')
                                    }
                                }

                                def corefxFolder = Utilities.getFolderName('dotnet/corefx') + '/' + Utilities.getFolderName(branch)

                                // Corefx components.  We now have full stack builds on all distros we test here, so we can copy straight from CoreFX jobs.
                                def osJobName
                                if (os == 'Ubuntu') {
                                    osJobName = 'ubuntu14.04'
                                }
                                else {
                                    osJobName = os.toLowerCase()
                                }
                                copyArtifacts("${corefxFolder}/${osJobName}_release") {
                                    includePatterns('bin/build.tar.gz')
                                    buildSelector {
                                        latestSuccessful(true)
                                    }
                                }

                                shell ("mkdir ./bin/CoreFxBinDir")
                                // Unpack the corefx binaries
                                shell("tar -xf ./bin/build.tar.gz -C ./bin/CoreFxBinDir")

                                // HACK -- Arm64 does not have corefx jobs yet.
                                // Clone corefx and build the native packages overwriting the x64 packages.
                                if (architecture == 'arm64') {
                                    shell("cp ./bin/Product/Linux.arm64.${configuration}/corefxNative/* ./bin/CoreFxBinDir")
                                    shell("chmod +x ./bin/Product/Linux.arm64.${configuration}/corerun")
                                }

                                // Unzip the tests first.  Exit with 0
                                shell("unzip -q -o ./bin/tests/tests.zip -d ./bin/tests/Windows_NT.${architecture}.${configuration} || exit 0")

                                // Execute the tests
                                // If we are running a stress mode, we'll set those variables first
                                def testEnvOpt = ""
                                if (Constants.jitStressModeScenarios.containsKey(scenario)) {
                                    def scriptFileName = "\$WORKSPACE/set_stress_test_env.sh"
                                    def createScriptCmds = genStressModeScriptStep(os, scenario, Constants.jitStressModeScenarios[scenario], scriptFileName)
                                    shell("${createScriptCmds}")
                                    testEnvOpt = "--test-env=" + scriptFileName
                                }

                                if (isGCStressRelatedTesting(scenario)) {
                                    shell('./init-tools.sh')
                                }

                                shell("""./tests/runtest.sh \\
                --testRootDir=\"\${WORKSPACE}/bin/tests/Windows_NT.${architecture}.${configuration}\" \\
                --testNativeBinDir=\"\${WORKSPACE}/bin/obj/${osGroup}.${architecture}.${configuration}/tests\" \\
                --coreClrBinDir=\"\${WORKSPACE}/bin/Product/${osGroup}.${architecture}.${configuration}\" \\
                --mscorlibDir=\"\${WORKSPACE}/bin/Product/${osGroup}.${architecture}.${configuration}\" \\
                --coreFxBinDir=\"\${WORKSPACE}/bin/CoreFxBinDir\" \\
                --limitedDumpGeneration \\
                ${testEnvOpt} ${serverGCString} ${gcstressStr} ${crossgenStr} ${runcrossgentestsStr} ${runjitstressStr} \\
                ${runjitstressregsStr} ${runjitmioptsStr} ${runjitforcerelocsStr} ${runjitdisasmStr} ${runilasmroundtripStr} \\
                ${illinkStr} ${sequentialString} ${playlistString} ${layoutOnlyStr}""")

                                if (isGcReliabilityFramework(scenario)) {
                                    // runtest.sh doesn't actually execute the reliability framework - do it here.
                                    if (serverGCString != '') {
                                        shell("export COMPlus_gcServer=1")
                                    }

                                    shell("./tests/scripts/run-gc-reliability-framework.sh ${architecture} ${configuration}")
                                }
                            }
                        }
                    }

                    if (scenario == 'coverage') {
                        // Publish coverage reports
                        Utilities.addHtmlPublisher(newJob, '${WORKSPACE}/coverage/Coverage/reports', 'Code Coverage Report', 'coreclr.html')
                        // TODO: Add once external email sending is available again
                        // addEmailPublisher(newJob, 'clrcoverage@microsoft.com')
                    }

                    if (scenario == 'jitdiff') {
                        Utilities.addArchival(newJob, "bin/tests/${osGroup}.${architecture}.${configuration}/dasm/**")
                    }

                    // Experimental: If on Ubuntu 14.04, then attempt to pull in crash dump links
                    if (os in ['Ubuntu']) {
                        SummaryBuilder summaries = new SummaryBuilder()
                        summaries.addLinksSummaryFromFile('Crash dumps from this run:', 'dumplings.txt')
                        summaries.emit(newJob)
                    }

                    setMachineAffinity(newJob, os, architecture)
                    Utilities.standardJobSetup(newJob, project, isPR, "*/${branch}")
                    // Set timeouts to 240.
                    setTestJobTimeOut(newJob, scenario)

                    if (architecture == 'arm64') {
                        Utilities.setJobTimeout(newJob, 480)
                    }

                    Utilities.addXUnitDotNETResults(newJob, '**/coreclrtests.xml')

                    // Create a build flow to join together the build and tests required to run this
                    // test.
                    // Windows CoreCLR build and Linux CoreCLR build (in parallel) ->
                    // Linux CoreCLR test
                    def flowJobName = getJobName(configuration, architecture, os, scenario, false) + "_flow"
                    def fullTestJobName = projectFolder + '/' + newJob.name
                    // Add a reference to the input jobs for report purposes
                    JobReport.Report.addReference(inputCoreCLRBuildName)
                    JobReport.Report.addReference(inputWindowTestsBuildName)
                    JobReport.Report.addReference(fullTestJobName)
                    def newFlowJob;

                    // If this is a coverage job, we don't copy any input coreCLR build - instead, we build it as part of the flow job,
                    // so that coverage data can be preserved.
                    if (scenario == 'coverage') {
                        newFlowJob = buildFlowJob(Utilities.getFullJobName(project, flowJobName, isPR, folder)) {
                        buildFlow("""
// Build the input Windows job
windowsBuildJob = build(params, '${inputWindowTestsBuildName}')

// And then build the test build
build(params + [CORECLR_WINDOWS_BUILD: windowsBuildJob.build.number], '${fullTestJobName}')
""")
                        }
                    // Normal jobs copy a Windows build & a non-Windows build
                    } else {
                        newFlowJob = buildFlowJob(Utilities.getFullJobName(project, flowJobName, isPR, folder)) {
                        buildFlow("""
// Build the input jobs in parallel
parallel (
    { coreclrBuildJob = build(params, '${inputCoreCLRBuildName}') },
    { windowsBuildJob = build(params, '${inputWindowTestsBuildName}') }
)

// And then build the test build
build(params + [CORECLR_BUILD: coreclrBuildJob.build.number,
                CORECLR_WINDOWS_BUILD: windowsBuildJob.build.number], '${fullTestJobName}')
""")
                        }
                    }

                    setMachineAffinity(newFlowJob, os, architecture)
                    Utilities.standardJobSetup(newFlowJob, project, isPR, "*/${branch}")
                    addTriggers(newFlowJob, branch, isPR, architecture, os, configuration, scenario, true, false)
                } // configuration
            } // os
        } // architecture
    } // isPR
} // scenario

JobReport.Report.generateJobReport(out)

// Make the call to generate the help job
Utilities.createHelperJob(this, project, branch,
    "Welcome to the ${project} Repository",  // This is prepended to the help message
    "Have a nice day!")  // This is appended to the help message.  You might put known issues here.

Utilities.addCROSSCheck(this, project, branch)<|MERGE_RESOLUTION|>--- conflicted
+++ resolved
@@ -1115,11 +1115,8 @@
                 'russellhadley',
                 'RussKeldorph',
                 'sandreenko',
-<<<<<<< HEAD
-=======
                 'sdmaclea',
                 'sivarv',
->>>>>>> 1596d4c7
                 'swaroop-sridhar',
                 'gkhanna79',
                 'jkotas',
