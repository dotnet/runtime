--- conflicted
+++ resolved
@@ -46,11 +46,8 @@
       <_CoreClrBuildArg Condition="'$(PgoInstrument)' == 'true'" Include="-pgoinstrument" />
       <_CoreClrBuildArg Condition="'$(NativeOptimizationDataSupported)' == 'true' and '$(NoPgoOptimize)' != 'true' and '$(PgoInstrument)' != 'true'" Include="-pgodatapath &quot;$(PgoPackagePath)&quot;" />
       <_CoreClrBuildArg Condition="'$(HostArchitecture)' != ''" Include="-hostarch $(HostArchitecture)" />
-<<<<<<< HEAD
       <_CoreClrBuildArg Condition="'$(EnableNativeSanitizers)' != ''" Include="-fsanitize $(EnableNativeSanitizers)" />
-=======
       <_CoreClrBuildArg Condition="'$(HostCrossOS)' != ''" Include="-hostos $(HostCrossOS)" />
->>>>>>> c88dbd3f
       <_CoreClrBuildArg Include="-outputrid $(OutputRID)" />
       <_CoreClrBuildArg Condition="'$(BuildSubdirectory)' != ''" Include="-subdir $(BuildSubdirectory)" />
     </ItemGroup>
