<Project>
  <Import Project="Directory.Build.props" />
  <Import Project="Directory.Build.targets" />

  <Target Name="Build">
    <ItemGroup>
      <_CoreClrBuildArg Condition="'$(TargetArchitecture)' != ''" Include="-$(TargetArchitecture)" />
      <_CoreClrBuildArg Include="$(CMakeArgs)" />
      <_CoreClrBuildArg Include="-$(Configuration.ToLower())" />
      <_CoreClrBuildArg Include="$(Compiler)" />
      <_CoreClrBuildArg Condition="'$(ContinuousIntegrationBuild)' == 'true'" Include="-ci" />
      <_CoreClrBuildArg Condition="'$(CrossBuild)' == 'true'" Include="-cross" />
      <_CoreClrBuildArg Condition="'$(PortableBuild)' != 'true'" Include="-portablebuild=false" />
      <_CoreClrBuildArg Condition="'$(KeepNativeSymbols)' != 'false'" Include="-keepnativesymbols" />
      <_CoreClrBuildArg Condition="!$([MSBuild]::IsOsPlatform(Windows))" Include="-os $(TargetOS)" />

      <_CoreClrBuildArg Condition="$([MSBuild]::IsOsPlatform(Windows)) and
                                   ('$(TargetArchitecture)' == 'x86' or '$(TargetArchitecture)' == 'x64') and
                                   '$(Configuration)' == 'Release' and
                                   '$(NoPgoOptimize)' != 'true'"
                                   Include="-enforcepgo" />
      <_CoreClrBuildArg Condition="$([MSBuild]::IsOsPlatform(Windows)) and '$(CrossDac)' != ''" Include="-$(CrossDac)dac" />
<<<<<<< HEAD
      <_CoreClrBuildArg Condition="'$(OfficialBuildId)' != ''" Include="/p:OfficialBuildId=$(OfficialBuildId)" />
      <_CoreClrBuildArg Condition="'$(Ninja)' == 'true'" Include="-ninja" />
=======
      <_CoreClrBuildArg Condition="'$(NoPgoOptimize)' == 'true'" Include="-nopgooptimize" />
>>>>>>> 116aae92
      <_CoreClrBuildArg Condition="'$(ClrRuntimeSubset)' != 'true'" Include="-skipruntime" />
      <_CoreClrBuildArg Condition="'$(ClrJitSubset)' != 'true'" Include="-skipjit" />
      <_CoreClrBuildArg Condition="'$(ClrPalTestsSubset)' == 'true'" Include="-paltests" />
      <_CoreClrBuildArg Condition="'$(ClrAllJitsSubset)' != 'true'" Include="-skipalljits" />
      <_CoreClrBuildArg Condition="'$(NoPgoOptimize)' == 'true'" Include="-nopgooptimize" />
      <_CoreClrBuildArg Condition="'$(OfficialBuildId)' != ''" Include="/p:OfficialBuildId=$(OfficialBuildId)" />
    </ItemGroup>

    <PropertyGroup>
      <_CoreClrBuildScript Condition="$([MSBuild]::IsOsPlatform(Windows))">build-runtime.cmd</_CoreClrBuildScript>
      <_CoreClrBuildScript Condition="!$([MSBuild]::IsOsPlatform(Windows))">build-runtime.sh</_CoreClrBuildScript>
    </PropertyGroup>

    <!-- Use IgnoreStandardErrorWarningFormat because Arcade sets WarnAsError and there's an existing warning in the native build. -->
    <Exec Command="&quot;$(MSBuildThisFileDirectory)$(_CoreClrBuildScript)&quot; @(_CoreClrBuildArg->'%(Identity)',' ')" IgnoreStandardErrorWarningFormat="true" />
  </Target>

  <Target Name="Restore" />
  <Target Name="Test" />
  <Target Name="Pack" />
</Project><|MERGE_RESOLUTION|>--- conflicted
+++ resolved
@@ -20,12 +20,7 @@
                                    '$(NoPgoOptimize)' != 'true'"
                                    Include="-enforcepgo" />
       <_CoreClrBuildArg Condition="$([MSBuild]::IsOsPlatform(Windows)) and '$(CrossDac)' != ''" Include="-$(CrossDac)dac" />
-<<<<<<< HEAD
-      <_CoreClrBuildArg Condition="'$(OfficialBuildId)' != ''" Include="/p:OfficialBuildId=$(OfficialBuildId)" />
       <_CoreClrBuildArg Condition="'$(Ninja)' == 'true'" Include="-ninja" />
-=======
-      <_CoreClrBuildArg Condition="'$(NoPgoOptimize)' == 'true'" Include="-nopgooptimize" />
->>>>>>> 116aae92
       <_CoreClrBuildArg Condition="'$(ClrRuntimeSubset)' != 'true'" Include="-skipruntime" />
       <_CoreClrBuildArg Condition="'$(ClrJitSubset)' != 'true'" Include="-skipjit" />
       <_CoreClrBuildArg Condition="'$(ClrPalTestsSubset)' == 'true'" Include="-paltests" />
