--- conflicted
+++ resolved
@@ -27,14 +27,6 @@
                                    Include="-enforcepgo" />
       <_CoreClrBuildArg Condition="$([MSBuild]::IsOsPlatform(Windows)) and '$(CrossDac)' != ''" Include="-$(CrossDac)dac" />
       <_CoreClrBuildArg Condition="'$(Ninja)' == 'true'" Include="-ninja" />
-<<<<<<< HEAD
-=======
-      <_CoreClrBuildArg Condition="'$(ClrRuntimeSubset)' != 'true'" Include="-skipruntime" />
-      <_CoreClrBuildArg Condition="'$(ClrJitSubset)' != 'true'" Include="-skipjit" />
-      <_CoreClrBuildArg Condition="'$(ClrILToolsSubset)' != 'true'" Include="-skipiltools" />
-      <_CoreClrBuildArg Condition="'$(ClrPalTestsSubset)' == 'true'" Include="-paltests" />
-      <_CoreClrBuildArg Condition="'$(ClrAllJitsSubset)' != 'true'" Include="-skipalljits" />
->>>>>>> 4197e651
       <_CoreClrBuildArg Condition="'$(PgoInstrument)' == 'true'" Include="-pgoinstrument" />
       <_CoreClrBuildArg Condition="'$(NoPgoOptimize)' == 'true' or '$(PgoInstrument)' == 'true'" Include="-nopgooptimize" />
       <_CoreClrBuildArg Condition="'$(OfficialBuildId)' != ''" Include="/p:OfficialBuildId=$(OfficialBuildId)" />
@@ -45,6 +37,7 @@
       <_CoreClrBuildArg Condition="'$(ClrJitSubset)' == 'true'" Include="-component jit" />
       <_CoreClrBuildArg Condition="'$(ClrPalTestsSubset)' == 'true'" Include="-component paltests" />
       <_CoreClrBuildArg Condition="'$(ClrAllJitsSubset)' == 'true'" Include="-component alljits" />
+      <_CoreClrBuildArg Condition="'$(ClrILToolsSubset)' == 'true'" Include="-component iltools" />
     </ItemGroup>
 
     <PropertyGroup>
