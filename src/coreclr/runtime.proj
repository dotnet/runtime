--- conflicted
+++ resolved
@@ -26,17 +26,8 @@
                                    '$(PgoInstrument)' != 'true'"
                                    Include="-enforcepgo" />
       <_CoreClrBuildArg Condition="$([MSBuild]::IsOsPlatform(Windows)) and '$(CrossDac)' != ''" Include="-$(CrossDac)dac" />
-<<<<<<< HEAD
-      <_CoreClrBuildArg Condition="'$(Ninja)' == 'true'" Include="-ninja" />
-=======
       <_CoreClrBuildArg Condition="'$(Ninja)' == 'true' and !$([MSBuild]::IsOsPlatform(Windows))" Include="-ninja" />
       <_CoreClrBuildArg Condition="'$(Ninja)' == 'false' and $([MSBuild]::IsOsPlatform(Windows))" Include="-msbuild" />
-      <_CoreClrBuildArg Condition="'$(ClrRuntimeSubset)' != 'true'" Include="-skipruntime" />
-      <_CoreClrBuildArg Condition="'$(ClrJitSubset)' != 'true'" Include="-skipjit" />
-      <_CoreClrBuildArg Condition="'$(ClrILToolsSubset)' != 'true'" Include="-skipiltools" />
-      <_CoreClrBuildArg Condition="'$(ClrPalTestsSubset)' == 'true'" Include="-paltests" />
-      <_CoreClrBuildArg Condition="'$(ClrAllJitsSubset)' != 'true'" Include="-skipalljits" />
->>>>>>> 8c2158f9
       <_CoreClrBuildArg Condition="'$(PgoInstrument)' == 'true'" Include="-pgoinstrument" />
       <_CoreClrBuildArg Condition="'$(NoPgoOptimize)' == 'true' or '$(PgoInstrument)' == 'true'" Include="-nopgooptimize" />
       <_CoreClrBuildArg Condition="'$(OfficialBuildId)' != ''" Include="/p:OfficialBuildId=$(OfficialBuildId)" />
