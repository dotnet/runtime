--- conflicted
+++ resolved
@@ -79,13 +79,8 @@
     <!-- Shorten package names to avoid long path issues in Visual Studio -->
     <ItemGroup>
       <!-- These need to be in order - matching rules will try in order. -->
-<<<<<<< HEAD
-      <ShortNames Include="Microsoft.NET.Workload.Mono.ToolChain">
-        <Replacement>MonoToolChain</Replacement>
-=======
-      <ShortNames Include="Microsoft.NET.Workload.Mono.ToolChain.">
-        <Replacement>Mono</Replacement>
->>>>>>> 1af9cfd8
+      <ShortNames Include="Microsoft.NET.Workload.Mono.ToolChain.net">
+        <Replacement>Mono.</Replacement>
       </ShortNames>
       <ShortNames Include="microsoft.netcore.app.runtime;Microsoft.NETCore.App.Runtime;microsoft.net.runtime;Microsoft.NET.Runtime">
         <Replacement>Microsoft</Replacement>
