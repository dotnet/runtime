--- conflicted
+++ resolved
@@ -1,28 +1,12 @@
 <Project Sdk="Microsoft.NET.Sdk">
   <PropertyGroup>
-    <OutputType>Exe</OutputType>
     <RunAOTCompilation>false</RunAOTCompilation>
-<<<<<<< HEAD
     <TestRuntime>true</TestRuntime>
-    <TargetFrameworks>$(NetCoreAppCurrent)</TargetFrameworks>
     <ExpectedExitCode>42</ExpectedExitCode>
-  </PropertyGroup>
-
-  <ItemGroup>
-    <Compile Include="Program.cs" />
-  </ItemGroup>
-
-  <Target Name="SetMainAssemblyPath" BeforeTargets="Publish">
-    <PropertyGroup>
-      <WasmMainAssemblyPath>$(PublishDir)Wasm.Interpreter.Console.Test.dll</WasmMainAssemblyPath>
-    </PropertyGroup>
-  </Target>
-=======
     <WasmCopyAppZipToHelixTestDir>true</WasmCopyAppZipToHelixTestDir>
     <WasmHelixTestAppRelativeDir>\interpreter\console\</WasmHelixTestAppRelativeDir>
     <WasmMainJSPath>$(MonoProjectRoot)\wasm\runtime-test.js</WasmMainJSPath>
     <WasmGenerateRunV8Script>true</WasmGenerateRunV8Script>
     <WasmBuildAppDependsOn>PrepareForWasmBuild;$(WasmBuildAppDependsOn)</WasmBuildAppDependsOn>
   </PropertyGroup>
->>>>>>> 36d132e7
 </Project>