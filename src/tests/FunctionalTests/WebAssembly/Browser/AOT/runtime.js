--- conflicted
+++ resolved
@@ -10,11 +10,7 @@
     },
 
     onRuntimeInitialized: function () {
-<<<<<<< HEAD
-        if (!Module.config || Module.config.error){
-=======
         if (!Module.config || Module.config.error) {
->>>>>>> 89b39c50
             console.log("No config found");
             test_exit(1);
             throw(Module.config.error);
