--- conflicted
+++ resolved
@@ -54,13 +54,8 @@
         const int MinWarnings = 3000;
         const int MaxWarnings = 7000;
 #else
-<<<<<<< HEAD
-        const int MinWarnings = 10000;
-        const int MaxWarnings = 11000;
-=======
         const int MinWarnings = 3000;
         const int MaxWarnings = 5000;
->>>>>>> ae38a3fc
 #endif
         int count = 0;
         string line;
