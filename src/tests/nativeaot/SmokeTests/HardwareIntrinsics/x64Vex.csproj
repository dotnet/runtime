--- conflicted
+++ resolved
@@ -9,12 +9,6 @@
     <AllowUnsafeBlocks>true</AllowUnsafeBlocks>
     <DefineConstants>$(DefineConstants);VEX_INTRINSICS</DefineConstants>
     <StripSymbols>true</StripSymbols>
-<<<<<<< HEAD
-
-    <!-- We should be able to delete once CI machines no longer use ancient LLVM -->
-    <ObjCopyName>objcopy</ObjCopyName>
-=======
->>>>>>> dbd42332
   </PropertyGroup>
 
   <ItemGroup>
