--- conflicted
+++ resolved
@@ -58,11 +58,8 @@
         Test99198Regression.Run();
         Test102259Regression.Run();
         Test104913Regression.Run();
-<<<<<<< HEAD
+        Test105397Regression.Run();
         Test105880Regression.Run();
-=======
-        Test105397Regression.Run();
->>>>>>> d606c601
         TestInvokeMemberCornerCaseInGenerics.Run();
         TestRefAny.Run();
         TestNullableCasting.Run();
@@ -3634,27 +3631,6 @@
         }
     }
 
-<<<<<<< HEAD
-    class Test105880Regression
-    {
-        public interface IFoo<T>
-        {
-            static abstract void Method<U>();
-        }
-
-        interface IBar<T> : IFoo<T>
-        {
-            static void IFoo<T>.Method<U>() => Console.WriteLine();
-        }
-
-        class Baz : IBar<Atom> { }
-
-        public struct Atom { }
-
-        public static void Run()
-        {
-            Console.WriteLine(new Baz());
-=======
     class Test105397Regression
     {
         interface IEnumerable<T> { }
@@ -3677,7 +3653,28 @@
         {
             ITest<object> t = new Test<object>();
             t.UsingDatabaseResult<IEnumerable<IEnumerable<GenStruct<double>>>, int>(null, (x, y) => 1);
->>>>>>> d606c601
+        }
+    }
+
+    class Test105880Regression
+    {
+        public interface IFoo<T>
+        {
+            static abstract void Method<U>();
+        }
+
+        interface IBar<T> : IFoo<T>
+        {
+            static void IFoo<T>.Method<U>() => Console.WriteLine();
+        }
+
+        class Baz : IBar<Atom> { }
+
+        public struct Atom { }
+
+        public static void Run()
+        {
+            Console.WriteLine(new Baz());
         }
     }
 
