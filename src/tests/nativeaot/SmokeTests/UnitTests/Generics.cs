--- conflicted
+++ resolved
@@ -60,11 +60,8 @@
         Test104913Regression.Run();
         Test105397Regression.Run();
         Test105880Regression.Run();
-<<<<<<< HEAD
         TestInterfaceGenericCornerCase.Run();
-=======
         Test115442Regression.Run();
->>>>>>> 56b2a2a7
         TestInvokeMemberCornerCaseInGenerics.Run();
         TestRefAny.Run();
         TestNullableCasting.Run();
@@ -3690,7 +3687,6 @@
         }
     }
 
-<<<<<<< HEAD
     class TestInterfaceGenericCornerCase
     {
         interface IFoo<in T>
@@ -3767,7 +3763,9 @@
             var g = Activator.CreateInstance(t);
             var mi = ((MethodInfo)t.GetMemberWithSameMetadataDefinitionAs(typeof(Conversion<,>).GetMethod(nameof(Conversion<MyStruct, Base>.PrintGeneric)))).MakeGenericMethod(typeof(object));
             return (string)mi.Invoke(g, []);
-=======
+        }
+    }
+
     class Test115442Regression
     {
         public readonly struct TypeBuilder<T1, T2>
@@ -3778,7 +3776,6 @@
         public static void Run()
         {
             typeof(TypeBuilder<int, int>).GetMethod("Add").MakeGenericMethod(typeof(int)).Invoke(default(TypeBuilder<int, int>), []);
->>>>>>> 56b2a2a7
         }
     }
 
