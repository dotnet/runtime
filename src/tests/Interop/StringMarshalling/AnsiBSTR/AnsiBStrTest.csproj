--- conflicted
+++ resolved
@@ -2,12 +2,8 @@
   <PropertyGroup>
     <AllowUnsafeBlocks>true</AllowUnsafeBlocks>
     <DefineConstants>$(DefineConstants);ANSIBSTR</DefineConstants>
-<<<<<<< HEAD
-    <MonoAotIncompatible>true</MonoAotIncompatible>
-=======
     <!-- Tracking issue: https://github.com/dotnet/runtime/issues/90427 -->
-    <CLRTestTargetUnsupported Condition="'$(RuntimeFlavor)' == 'mono' and '$(RuntimeVariant)' == 'minifullaot'">true</CLRTestTargetUnsupported>
->>>>>>> 71177d95
+    <CLRTestTargetUnsupported Condition="'$(RuntimeFlavor)' == 'mono' and ('$(RuntimeVariant)' == 'minifullaot' or '$(RuntimeVariant)' == 'llvmfullaot')">true</CLRTestTargetUnsupported>
   </PropertyGroup>
   <ItemGroup>
     <Compile Include="*.cs" />
