// Licensed to the .NET Foundation under one or more agreements.
// The .NET Foundation licenses this file to you under the MIT license.

namespace ComWrappersTests.GlobalInstance
{
    using System;
    using System.Collections;
    using System.Runtime.CompilerServices;
    using System.Runtime.InteropServices;

    using ComWrappersTests.Common;
    using TestLibrary;
    using Xunit;

    partial class Program
    {
        struct MarshalInterface
        {
            [DllImport(nameof(MockReferenceTrackerRuntime), EntryPoint="CreateTrackerObject_SkipTrackerRuntime")]
            [return: MarshalAs(UnmanagedType.IUnknown)]
            extern public static object CreateTrackerObjectAsIUnknown();

            [DllImport(nameof(MockReferenceTrackerRuntime), EntryPoint="CreateTrackerObject_SkipTrackerRuntime")]
            [return: MarshalAs(UnmanagedType.Interface)]
            extern public static FakeWrapper CreateTrackerObjectAsInterface();

            [DllImport(nameof(MockReferenceTrackerRuntime), EntryPoint="CreateTrackerObject_SkipTrackerRuntime")]
            [return: MarshalAs(UnmanagedType.Interface)]
            extern public static Test CreateTrackerObjectWrongType();

            [DllImport(nameof(MockReferenceTrackerRuntime))]
            extern public static int UpdateTestObjectAsIUnknown(
                [MarshalAs(UnmanagedType.IUnknown)] object testObj,
                int i,
                [MarshalAs(UnmanagedType.IUnknown)] out object ret);

            [DllImport(nameof(MockReferenceTrackerRuntime))]
            extern public static int UpdateTestObjectAsIDispatch(
                [MarshalAs(UnmanagedType.IDispatch)] object testObj,
                int i,
                [MarshalAs(UnmanagedType.IDispatch)] out object ret);

            [DllImport(nameof(MockReferenceTrackerRuntime))]
            extern public static int UpdateTestObjectAsInterface(
                [MarshalAs(UnmanagedType.Interface)] ITest testObj,
                int i,
                [Out, MarshalAs(UnmanagedType.Interface)] out ITest ret);
        }

        private const string ManagedServerTypeName = "ConsumeNETServerTesting";

        private const string IID_IDISPATCH = "00020400-0000-0000-C000-000000000046";
        private const string IID_IINSPECTABLE = "AF86E2E0-B12D-4c6a-9C5A-D7AA65101E90";
        class TestEx : Test
        {
            public readonly Guid[] Interfaces;
            public TestEx(params string[] iids)
            {
                Interfaces = new Guid[iids.Length];
                for (int i = 0; i < iids.Length; i++)
                    Interfaces[i] = Guid.Parse(iids[i]);
            }
        }

        class FakeWrapper
        {
            private delegate int _AddRef(IntPtr This);
            private delegate int _Release(IntPtr This);
            private struct IUnknownWrapperVtbl
            {
                public IntPtr QueryInterface;
                public _AddRef AddRef;
                public _Release Release;
            }

            private readonly IntPtr wrappedInstance;

            private readonly IUnknownWrapperVtbl vtable;

            public FakeWrapper(IntPtr instance)
            {
                this.wrappedInstance = instance;
                var inst = Marshal.PtrToStructure<VtblPtr>(instance);
                this.vtable = Marshal.PtrToStructure<IUnknownWrapperVtbl>(inst.Vtbl);
            }

            ~FakeWrapper()
            {
                if (this.wrappedInstance != IntPtr.Zero)
                {
                    this.vtable.Release(this.wrappedInstance);
                }
            }
        }

        class GlobalComWrappers : ComWrappers
        {
            public static GlobalComWrappers Instance = new GlobalComWrappers();

            public bool ReturnInvalid { get; set; }

            public object LastComputeVtablesObject { get; private set; } = null;

            protected unsafe override ComInterfaceEntry* ComputeVtables(object obj, CreateComInterfaceFlags flags, out int count)
            {
                LastComputeVtablesObject = obj;

                if (ReturnInvalid)
                {
                    count = -1;
                    return null;
                }

                if (obj is Test)
                {
                    return ComputeVtablesForTestObject((Test)obj, out count);
                }
                else if (string.Equals(ManagedServerTypeName, obj.GetType().Name))
                {
                    IntPtr fpQueryInterface = default;
                    IntPtr fpAddRef = default;
                    IntPtr fpRelease = default;
                    ComWrappers.GetIUnknownImpl(out fpQueryInterface, out fpAddRef, out fpRelease);

                    var vtbl = new IUnknownVtbl()
                    {
                        QueryInterface = fpQueryInterface,
                        AddRef = fpAddRef,
                        Release = fpRelease
                    };
                    var vtblRaw = RuntimeHelpers.AllocateTypeAssociatedMemory(typeof(IUnknownVtbl), sizeof(IUnknownVtbl));
                    Marshal.StructureToPtr(vtbl, vtblRaw, false);

                    // Including interfaces to allow QI, but not actually returning a valid vtable, since it is not needed for the tests here.
                    var entryRaw = (ComInterfaceEntry*)RuntimeHelpers.AllocateTypeAssociatedMemory(typeof(IUnknownVtbl), sizeof(ComInterfaceEntry));
                    entryRaw[0].IID = typeof(Server.Contract.IConsumeNETServer).GUID;
                    entryRaw[0].Vtable = vtblRaw;

                    count = 1;
                    return entryRaw;
                }

                count = -1;
                return null;
            }

            protected override object CreateObject(IntPtr externalComObject, CreateObjectFlags flag)
            {
                if (ReturnInvalid)
                    return null;

                Guid[] iids = {
                    typeof(ITrackerObject).GUID,
                    typeof(ITest).GUID,
                    typeof(Server.Contract.IDispatchTesting).GUID,
                    typeof(Server.Contract.IConsumeNETServer).GUID
                };

                for (var i = 0; i < iids.Length; i++)
                {
                    var iid = iids[i];
                    IntPtr comObject;
                    int hr = Marshal.QueryInterface(externalComObject, ref iid, out comObject);
                    if (hr == 0)
                        return new FakeWrapper(comObject);
                }

                return null;
            }

            public const int ReleaseObjectsCallAck = unchecked((int)-1);

            protected override void ReleaseObjects(IEnumerable objects)
            {
                foreach (object o in objects)
                {
<<<<<<< HEAD
                    Assert.IsNotNull(o);
=======
                    Assert.NotNull(o);
>>>>>>> eb51b02b
                }

                throw new Exception() { HResult = ReleaseObjectsCallAck };
            }

            private unsafe ComInterfaceEntry* ComputeVtablesForTestObject(Test obj, out int count)
            {
                IntPtr fpQueryInterface = default;
                IntPtr fpAddRef = default;
                IntPtr fpRelease = default;
                ComWrappers.GetIUnknownImpl(out fpQueryInterface, out fpAddRef, out fpRelease);

                var iUnknownVtbl = new IUnknownVtbl()
                {
                    QueryInterface = fpQueryInterface,
                    AddRef = fpAddRef,
                    Release = fpRelease
                };

                var vtbl = new ITestVtbl()
                {
                    IUnknownImpl = iUnknownVtbl,
                    SetValue = Marshal.GetFunctionPointerForDelegate(ITestVtbl.pSetValue)
                };
                var vtblRaw = RuntimeHelpers.AllocateTypeAssociatedMemory(typeof(ITestVtbl), sizeof(ITestVtbl));
                Marshal.StructureToPtr(vtbl, vtblRaw, false);

                int countLocal = obj is TestEx ? ((TestEx)obj).Interfaces.Length + 1 : 1;
                var entryRaw = (ComInterfaceEntry*)RuntimeHelpers.AllocateTypeAssociatedMemory(typeof(ITestVtbl), sizeof(ComInterfaceEntry) * countLocal);
                entryRaw[0].IID = typeof(ITest).GUID;
                entryRaw[0].Vtable = vtblRaw;

                if (obj is TestEx)
                {
                    var iUnknownVtblRaw = RuntimeHelpers.AllocateTypeAssociatedMemory(typeof(IUnknownVtbl), sizeof(IUnknownVtbl));
                    Marshal.StructureToPtr(iUnknownVtbl, iUnknownVtblRaw, false);

                    var testEx = (TestEx)obj;
                    for (int i = 1; i < testEx.Interfaces.Length + 1; i++)
                    {
                        // Including interfaces to allow QI, but not actually returning a valid vtable, since it is not needed for the tests here.
                        entryRaw[i].IID = testEx.Interfaces[i - 1];
                        entryRaw[i].Vtable = iUnknownVtblRaw;
                    }
                }

                count = countLocal;
                return entryRaw;
            }
        }

        private static void ValidateRegisterForMarshalling()
        {
            Console.WriteLine($"Running {nameof(ValidateRegisterForMarshalling)}...");

            var wrappers1 = GlobalComWrappers.Instance;
            ComWrappers.RegisterForMarshalling(wrappers1);
            Assert.Throws<InvalidOperationException>(
                () =>
                {
                    ComWrappers.RegisterForMarshalling(wrappers1);
                });

            var wrappers2 = new GlobalComWrappers();
            Assert.Throws<InvalidOperationException>(
                () =>
                {
                    ComWrappers.RegisterForMarshalling(wrappers2);
                });
        }

        private static void ValidateRegisterForTrackerSupport()
        {
            Console.WriteLine($"Running {nameof(ValidateRegisterForTrackerSupport)}...");

            var wrappers1 = GlobalComWrappers.Instance;
            ComWrappers.RegisterForTrackerSupport(wrappers1);
            Assert.Throws<InvalidOperationException>(
                () =>
                {
                    ComWrappers.RegisterForTrackerSupport(wrappers1);
                });

            var wrappers2 = new GlobalComWrappers();
            Assert.Throws<InvalidOperationException>(
                () =>
                {
                    ComWrappers.RegisterForTrackerSupport(wrappers2);
                });
        }

        private static void ValidateMarshalAPIs(bool validateUseRegistered)
        {
            string scenario = validateUseRegistered ? "use registered wrapper" : "fall back to runtime";
            Console.WriteLine($"Running {nameof(ValidateMarshalAPIs)}: {scenario}...");

            GlobalComWrappers registeredWrapper = GlobalComWrappers.Instance;
            registeredWrapper.ReturnInvalid = !validateUseRegistered;

            Console.WriteLine($" -- Validate Marshal.GetIUnknownForObject...");

            var testObj = new Test();
            IntPtr comWrapper1 = Marshal.GetIUnknownForObject(testObj);
            Assert.NotEqual(IntPtr.Zero, comWrapper1);
            Assert.Equal(testObj, registeredWrapper.LastComputeVtablesObject);

            IntPtr comWrapper2 = Marshal.GetIUnknownForObject(testObj);
            Assert.Equal(comWrapper1, comWrapper2);

            Marshal.Release(comWrapper1);
            Marshal.Release(comWrapper2);

            Console.WriteLine($" -- Validate Marshal.GetIDispatchForObject...");

            Assert.Throws<InvalidCastException>(() => Marshal.GetIDispatchForObject(testObj));

            if (validateUseRegistered)
            {
                var dispatchObj = new TestEx(IID_IDISPATCH);
                IntPtr dispatchWrapper = Marshal.GetIDispatchForObject(dispatchObj);
                Assert.NotEqual(IntPtr.Zero, dispatchWrapper);
                Assert.Equal(dispatchObj, registeredWrapper.LastComputeVtablesObject);

                Console.WriteLine($" -- Validate Marshal.GetIDispatchForObject != Marshal.GetIUnknownForObject...");
                IntPtr unknownWrapper = Marshal.GetIUnknownForObject(dispatchObj);
                Assert.NotEqual(IntPtr.Zero, unknownWrapper);
                Assert.NotEqual(unknownWrapper, dispatchWrapper);
            }

            Console.WriteLine($" -- Validate Marshal.GetObjectForIUnknown...");

            IntPtr trackerObjRaw = MockReferenceTrackerRuntime.CreateTrackerObject();
            object objWrapper1 = Marshal.GetObjectForIUnknown(trackerObjRaw);
            Assert.Equal(validateUseRegistered, objWrapper1 is FakeWrapper);
            object objWrapper2 = Marshal.GetObjectForIUnknown(trackerObjRaw);
            Assert.Equal(objWrapper1, objWrapper2);

            Console.WriteLine($" -- Validate Marshal.GetUniqueObjectForIUnknown...");

            object objWrapper3 = Marshal.GetUniqueObjectForIUnknown(trackerObjRaw);
            Assert.Equal(validateUseRegistered, objWrapper3 is FakeWrapper);

            Assert.NotEqual(objWrapper1, objWrapper3);

            Marshal.Release(trackerObjRaw);
        }

        private static void ValidatePInvokes(bool validateUseRegistered)
        {
            string scenario = validateUseRegistered ? "use registered wrapper" : "fall back to runtime";
            Console.WriteLine($"Running {nameof(ValidatePInvokes)}: {scenario}...");

            GlobalComWrappers.Instance.ReturnInvalid = !validateUseRegistered;

            Console.WriteLine($" -- Validate MarshalAs IUnknown...");
            ValidateInterfaceMarshaler<object>(MarshalInterface.UpdateTestObjectAsIUnknown, shouldSucceed: validateUseRegistered);
            object obj = MarshalInterface.CreateTrackerObjectAsIUnknown();
            Assert.Equal(validateUseRegistered, obj is FakeWrapper);

            if (validateUseRegistered)
            {
                Console.WriteLine($" -- Validate MarshalAs IDispatch...");
                ValidateInterfaceMarshaler<object>(MarshalInterface.UpdateTestObjectAsIDispatch, shouldSucceed: true, new TestEx(IID_IDISPATCH));
            }

            Console.WriteLine($" -- Validate MarshalAs Interface...");
            ValidateInterfaceMarshaler<ITest>(MarshalInterface.UpdateTestObjectAsInterface, shouldSucceed: true);

            if (validateUseRegistered)
            {
                Assert.Throws<InvalidCastException>(() => MarshalInterface.CreateTrackerObjectWrongType());

                FakeWrapper wrapper = MarshalInterface.CreateTrackerObjectAsInterface();
                Assert.NotNull(wrapper);
            }
        }

        private delegate int UpdateTestObject<T>(T testObj, int i, out T ret) where T : class;
        private static void ValidateInterfaceMarshaler<T>(UpdateTestObject<T> func, bool shouldSucceed, Test testObj = null) where T : class
        {
            const int E_NOINTERFACE = unchecked((int)0x80004002);
            int value = 10;

            if (testObj == null)
                testObj = new Test();

            T retObj;
            int hr = func(testObj as T, value, out retObj);
            Assert.Equal(testObj, GlobalComWrappers.Instance.LastComputeVtablesObject);
            if (shouldSucceed)
            {
                Assert.True(retObj is Test);
                Assert.Equal(value, testObj.GetValue());
                Assert.Equal<object>(testObj, retObj);
            }
            else
            {
                Assert.Equal(E_NOINTERFACE, hr);
            }
        }

        private static void ValidateComActivation(bool validateUseRegistered)
        {
            string scenario = validateUseRegistered ? "use registered wrapper" : "fall back to runtime";
            Console.WriteLine($"Running {nameof(ValidateComActivation)}: {scenario}...");
            GlobalComWrappers.Instance.ReturnInvalid = !validateUseRegistered;

            Console.WriteLine($" -- Validate native server...");
            ValidateNativeServerActivation();

            Console.WriteLine($" -- Validate managed server...");
            ValidateManagedServerActivation();
        }

        private static void ValidateNativeServerActivation()
        {
            bool returnValid = !GlobalComWrappers.Instance.ReturnInvalid;

            Type t= Type.GetTypeFromCLSID(Guid.Parse(Server.Contract.Guids.DispatchTesting));
            var server = Activator.CreateInstance(t);
            Assert.Equal(returnValid, server is FakeWrapper);

            IntPtr ptr = Marshal.GetIUnknownForObject(server);
            var obj = Marshal.GetObjectForIUnknown(ptr);
            Assert.Equal(server, obj);
        }

        private static void ValidateManagedServerActivation()
        {
            bool returnValid = !GlobalComWrappers.Instance.ReturnInvalid;

            // Initialize CoreShim and hostpolicymock
            HostPolicyMock.Initialize(Environment.CurrentDirectory, null);
            Environment.SetEnvironmentVariable("CORESHIM_COMACT_ASSEMBLYNAME", "NETServer");
            Environment.SetEnvironmentVariable("CORESHIM_COMACT_TYPENAME", ManagedServerTypeName);

            using (HostPolicyMock.Mock_corehost_resolve_component_dependencies(0, string.Empty, string.Empty, string.Empty))
            {
                Type t = Type.GetTypeFromCLSID(Guid.Parse(Server.Contract.Guids.ConsumeNETServerTesting));
                var server = Activator.CreateInstance(t);
                Assert.Equal(returnValid, server is FakeWrapper);
                object serverUnwrapped = GlobalComWrappers.Instance.LastComputeVtablesObject;
                Assert.Equal(ManagedServerTypeName, serverUnwrapped.GetType().Name);

                IntPtr ptr = Marshal.GetIUnknownForObject(server);
                var obj = Marshal.GetObjectForIUnknown(ptr);
                Assert.Equal(server, obj);
                Assert.Equal(returnValid, obj is FakeWrapper);
                serverUnwrapped.GetType().GetMethod("NotEqualByRCW").Invoke(serverUnwrapped, new object[] { obj });
            }
        }

        private static void ValidateNotifyEndOfReferenceTrackingOnThread()
        {
            Console.WriteLine($"Running {nameof(ValidateNotifyEndOfReferenceTrackingOnThread)}...");

            // Make global instance return invalid object so that the Exception thrown by
            // GlobalComWrappers.ReleaseObjects is marshalled using the built-in system.
            GlobalComWrappers.Instance.ReturnInvalid = true;

            // Trigger the thread lifetime end API and verify the callback occurs.
            int hr = MockReferenceTrackerRuntime.Trigger_NotifyEndOfReferenceTrackingOnThread();
            Assert.Equal(GlobalComWrappers.ReleaseObjectsCallAck, hr);
        }
    }
}
<|MERGE_RESOLUTION|>--- conflicted
+++ resolved
@@ -174,11 +174,7 @@
             {
                 foreach (object o in objects)
                 {
-<<<<<<< HEAD
-                    Assert.IsNotNull(o);
-=======
                     Assert.NotNull(o);
->>>>>>> eb51b02b
                 }
 
                 throw new Exception() { HResult = ReleaseObjectsCallAck };
