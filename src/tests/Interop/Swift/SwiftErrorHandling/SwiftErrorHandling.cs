// Licensed to the .NET Foundation under one or more agreements.
// The .NET Foundation licenses this file to you under the MIT license.

using System;
using System.Runtime.CompilerServices;
using System.Runtime.InteropServices;
using System.Runtime.InteropServices.Swift;
using System.Text;
using Xunit;

public class ErrorHandlingTests
{
    private const string SwiftLib = "libSwiftErrorHandling.dylib";

    [DllImport(SwiftLib, EntryPoint = "$s18SwiftErrorHandling05setMyB7Message5bytes6lengthySPys5UInt8VG_SitF")]
    public static extern void SetErrorMessage(byte[] strBytes, int length);

    [UnmanagedCallConv(CallConvs = new Type[] { typeof(CallConvSwift) })]
    [DllImport(SwiftLib, EntryPoint = "$s18SwiftErrorHandling018conditionallyThrowB004willE0SiSb_tKF")]
    public unsafe static extern nint conditionallyThrowError(bool willThrow, SwiftError* error);

    [DllImport(SwiftLib, EntryPoint = "$s18SwiftErrorHandling05getMyB7Message4fromSPys5UInt8VGSgs0B0_p_tF")]
    public static extern IntPtr GetErrorMessage(IntPtr handle);

    [Fact]
    public unsafe static void TestSwiftErrorThrown()
    {
        const string expectedErrorMessage = "Catch me if you can!";
        SetErrorMessageForSwift(expectedErrorMessage);

        SwiftError error;

        // This will throw an error
        conditionallyThrowError(true, &error);
        Assert.True(error.Value != IntPtr.Zero, "A Swift error was expected to be thrown.");

        string errorMessage = GetErrorMessageFromSwift(error, expectedErrorMessage.Length);
        Assert.True(errorMessage == expectedErrorMessage, "The error message retrieved from Swift does not match the expected message.");
    }

    [Fact]
    public unsafe static void TestSwiftErrorNotThrown()
    {
        const string expectedErrorMessage = "Catch me if you can!";
        SetErrorMessageForSwift(expectedErrorMessage);

        SwiftError error;

        // This will not throw an error
        int result = (int)conditionallyThrowError(false, &error);

        Assert.True(error.Value == IntPtr.Zero, "No Swift error was expected to be thrown.");
        Assert.True(result == 42, "The result from Swift does not match the expected value.");
    }
    
    private static void SetErrorMessageForSwift(string message)
    {
        var messageBytes = Encoding.UTF8.GetBytes(message);
        SetErrorMessage(messageBytes, messageBytes.Length);
    }

    private unsafe static string GetErrorMessageFromSwift(SwiftError error, int length)
    {
        IntPtr pointer = GetErrorMessage(error.Value);
<<<<<<< HEAD
        ReadOnlySpan<byte> byteArraySpan = new ReadOnlySpan<byte>((void*)pointer, length);
        string errorMessage = Encoding.UTF8.GetString(byteArraySpan);
        NativeLibrary.Free(pointer);
        return errorMessage;
=======
        byte[] byteArray = new byte[length];
        Marshal.Copy(pointer, byteArray, 0, length);
        NativeMemory.Free(pointer);
        return Encoding.UTF8.GetString(byteArray);
>>>>>>> c732e259
    }
}<|MERGE_RESOLUTION|>--- conflicted
+++ resolved
@@ -62,16 +62,9 @@
     private unsafe static string GetErrorMessageFromSwift(SwiftError error, int length)
     {
         IntPtr pointer = GetErrorMessage(error.Value);
-<<<<<<< HEAD
         ReadOnlySpan<byte> byteArraySpan = new ReadOnlySpan<byte>((void*)pointer, length);
         string errorMessage = Encoding.UTF8.GetString(byteArraySpan);
-        NativeLibrary.Free(pointer);
+        NativeMemory.Free(pointer);
         return errorMessage;
-=======
-        byte[] byteArray = new byte[length];
-        Marshal.Copy(pointer, byteArray, 0, length);
-        NativeMemory.Free(pointer);
-        return Encoding.UTF8.GetString(byteArray);
->>>>>>> c732e259
     }
 }