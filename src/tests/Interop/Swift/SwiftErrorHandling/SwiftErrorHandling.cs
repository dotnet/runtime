// Licensed to the .NET Foundation under one or more agreements.
// The .NET Foundation licenses this file to you under the MIT license.

using System;
using System.Runtime.CompilerServices;
using System.Runtime.InteropServices;
using System.Runtime.InteropServices.Swift;
using System.Text;
using Xunit;

public class ErrorHandlingTests
{
    private const string SwiftLib = "libSwiftErrorHandling.dylib";

<<<<<<< HEAD
    [DllImport(SwiftLib, EntryPoint = "$s18SwiftErrorHandling05setMyB7Message7message6lengthySPys6UInt16VG_SitF", CharSet = CharSet.Unicode)]
=======
    [DllImport(SwiftLib, EntryPoint = "$s18SwiftErrorHandling05setMyB7Message7message6lengthySPys6UInt16VG_s5Int32VtF", CharSet = CharSet.Unicode)]
>>>>>>> d2d5bc97
    public static extern void SetErrorMessage(string message, int length);

    [UnmanagedCallConv(CallConvs = new Type[] { typeof(CallConvSwift) })]
    [DllImport(SwiftLib, EntryPoint = "$s18SwiftErrorHandling018conditionallyThrowB004willE0SiSb_tKF")]
    public unsafe static extern nint conditionallyThrowError(bool willThrow, SwiftError* error);

    [DllImport(SwiftLib, EntryPoint = "$s18SwiftErrorHandling05getMyB7Message4fromSPys6UInt16VGSgs0B0_p_tF")]
    public static extern IntPtr GetErrorMessage(IntPtr handle);

    [Fact]
    public unsafe static void TestSwiftErrorThrown()
    {
        const string expectedErrorMessage = "Catch me if you can!";
        SetErrorMessageForSwift(expectedErrorMessage);

        SwiftError error;

        // This will throw an error
        conditionallyThrowError(true, &error);
        Assert.True(error.Value != IntPtr.Zero, "A Swift error was expected to be thrown.");

        string errorMessage = GetErrorMessageFromSwift(error);
        Assert.True(errorMessage == expectedErrorMessage, string.Format("The error message retrieved from Swift does not match the expected message. Expected: '{0}', Actual: '{1}'", expectedErrorMessage, errorMessage));
    }

    [Fact]
    public unsafe static void TestSwiftErrorNotThrown()
    {
        const string expectedErrorMessage = "Catch me if you can!";
        SetErrorMessageForSwift(expectedErrorMessage);

        SwiftError error;

        // This will not throw an error
        int result = (int)conditionallyThrowError(false, &error);

        Assert.True(error.Value == IntPtr.Zero, "No Swift error was expected to be thrown.");
        Assert.True(result == 42, "The result from Swift does not match the expected value.");
    }
    
    private static void SetErrorMessageForSwift(string message)
    {
        SetErrorMessage(message, message.Length);
    }

    private unsafe static string GetErrorMessageFromSwift(SwiftError error)
    {
        IntPtr pointer = GetErrorMessage(error.Value);
        string errorMessage = Marshal.PtrToStringUni(pointer);
        NativeMemory.Free((void*)pointer);
        return errorMessage;
    }
}<|MERGE_RESOLUTION|>--- conflicted
+++ resolved
@@ -12,11 +12,7 @@
 {
     private const string SwiftLib = "libSwiftErrorHandling.dylib";
 
-<<<<<<< HEAD
-    [DllImport(SwiftLib, EntryPoint = "$s18SwiftErrorHandling05setMyB7Message7message6lengthySPys6UInt16VG_SitF", CharSet = CharSet.Unicode)]
-=======
     [DllImport(SwiftLib, EntryPoint = "$s18SwiftErrorHandling05setMyB7Message7message6lengthySPys6UInt16VG_s5Int32VtF", CharSet = CharSet.Unicode)]
->>>>>>> d2d5bc97
     public static extern void SetErrorMessage(string message, int length);
 
     [UnmanagedCallConv(CallConvs = new Type[] { typeof(CallConvSwift) })]
