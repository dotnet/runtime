--- conflicted
+++ resolved
@@ -11,10 +11,7 @@
     public class InvalidSafeHandleMarshallingTests
     {
         [Fact]
-<<<<<<< HEAD
-=======
         [ActiveIssue("https://github.com/dotnet/runtime/issues/48084", TestRuntimes.Mono)]
->>>>>>> 9bfe33ce
         public static void RunTest()
         {
             if (TestLibrary.PlatformDetection.IsBuiltInComEnabled)
