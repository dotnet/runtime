// Licensed to the .NET Foundation under one or more agreements.
// The .NET Foundation licenses this file to you under the MIT license.

#include "IEnumeratorNative.h"
#include <xplatform.h>

extern "C" DLL_EXPORT HRESULT STDMETHODCALLTYPE GetIntegerEnumerator(int start, int count, IEnumVARIANT** ppEnum)
{
    if (count < 0)
    {
        return E_INVALIDARG;
    }

    *ppEnum = new IntegerEnumerator(start, count);

    return S_OK;
}

extern "C" DLL_EXPORT HRESULT STDMETHODCALLTYPE VerifyIntegerEnumerator(IEnumVARIANT* pEnum, int start, int count)
{
    if (count < 0)
    {
        return E_INVALIDARG;
    }

    HRESULT hr = S_OK;

    VARIANT element;
    ULONG numFetched;

<<<<<<< HEAD
    for(int i = start; i < start + count; ++i)
=======
    for (int i = start; i < start + count; ++i)
>>>>>>> c1dc3f2a
    {
        VariantClear(&element);
        hr = pEnum->Next(1, &element, &numFetched);
        if(FAILED(hr) || numFetched != 1)
        {
            return hr;
        }

        if (V_I4(&element) != i)
        {
            return E_UNEXPECTED;
        }
    }

    hr = pEnum->Next(1, &element, &numFetched);
    if (hr != S_FALSE || numFetched != 0)
    {
        return E_UNEXPECTED;
    }

    return S_OK;
}

extern "C" DLL_EXPORT HRESULT STDMETHODCALLTYPE GetIntegerEnumeration(int start, int count, IDispatch** ppDisp)
{
    if (count < 0)
    {
        return E_INVALIDARG;
    }

    *ppDisp = new IntegerEnumerable(start, count);

    return S_OK;
}

extern "C" DLL_EXPORT HRESULT STDMETHODCALLTYPE VerifyIntegerEnumeration(IDispatch* pDisp, int start, int count)
{
    DISPPARAMS params{};
    VARIANT result;
    HRESULT hr = pDisp->Invoke(
        DISPID_NEWENUM,
        IID_NULL,
        LOCALE_USER_DEFAULT,
        DISPATCH_METHOD | DISPATCH_PROPERTYGET,
        &params,
        &result,
        NULL,
        NULL
    );

    if (FAILED(hr))
    {
        return hr;
    }

    if(!((V_VT(&result) == VT_UNKNOWN) || (V_VT(&result) == VT_DISPATCH)))
    {
        return E_UNEXPECTED;
    }

    IEnumVARIANT* pEnum;

    hr = V_UNKNOWN(&result)->QueryInterface<IEnumVARIANT>(&pEnum);
    VariantClear(&result);

    if (FAILED(hr))
    {
        return hr;
    }

    hr = VerifyIntegerEnumerator(pEnum, start, count);

    pEnum->Release();

    return hr;
}

extern "C" DLL_EXPORT HRESULT STDMETHODCALLTYPE PassThroughEnumerator(IEnumVARIANT* in, IEnumVARIANT** out)
{
    return in->QueryInterface(out);
}<|MERGE_RESOLUTION|>--- conflicted
+++ resolved
@@ -28,11 +28,7 @@
     VARIANT element;
     ULONG numFetched;
 
-<<<<<<< HEAD
-    for(int i = start; i < start + count; ++i)
-=======
     for (int i = start; i < start + count; ++i)
->>>>>>> c1dc3f2a
     {
         VariantClear(&element);
         hr = pEnum->Next(1, &element, &numFetched);
