// Licensed to the .NET Foundation under one or more agreements.
// The .NET Foundation licenses this file to you under the MIT license.
using System;
using System.Collections.Generic;
using System.Diagnostics;
using System.Reflection;
using System.Reflection.Emit;
using System.Runtime.CompilerServices;
using System.Runtime.InteropServices;
using System.Threading;
using Xunit;
using InvalidCSharp;

public unsafe class Program
{
    public static class UnmanagedCallersOnlyDll
    {
        [DllImport(nameof(UnmanagedCallersOnlyDll))]
        public static extern int CallManagedProc(IntPtr callbackProc, int n);

        [DllImport(nameof(UnmanagedCallersOnlyDll))]
        // Returns -1 if exception was throw and caught.
        public static extern int CallManagedProcCatchException(IntPtr callbackProc, int n);
    }

    private delegate int IntNativeMethodInvoker();
    private delegate void NativeMethodInvoker();

    [Fact]
    public static int TestEntryPoint()
    {
        try
        {
            NegativeTest_NonStaticMethod();
            NegativeTest_ViaDelegate();
            NegativeTest_NonBlittable();
            NegativeTest_InstantiatedGenericArguments();
            NegativeTest_FromInstantiatedGenericClass();
            TestUnmanagedCallersOnlyViaUnmanagedCalli();
            TestPInvokeMarkedWithUnmanagedCallersOnly();
            TestUnmanagedCallersOnlyWithGeneric();

            // Exception handling is only supported on CoreCLR Windows.
            if (TestLibrary.Utilities.IsWindows && !TestLibrary.Utilities.IsMonoRuntime)
            {
                TestUnmanagedCallersOnlyValid_ThrowException();
                TestUnmanagedCallersOnlyViaUnmanagedCalli_ThrowException();
            }
        }
        catch (Exception e)
        {
            Console.WriteLine($"Test Failure: {e}");
            return 101;
        }

        return 100;
    }

    private static int DoubleImpl(int n)
    {
        return 2 * n;
    }

    private const int CallbackThrowsErrorCode = 27;

    [UnmanagedCallersOnly]
    public static int CallbackThrows(int val)
    {
        throw new Exception() { HResult = CallbackThrowsErrorCode };
    }

    public static void TestUnmanagedCallersOnlyValid_ThrowException()
    {
        Console.WriteLine($"Running {nameof(TestUnmanagedCallersOnlyValid_ThrowException)}...");

        int n = 12345;
        // Method should have thrown and caught an exception.
        Assert.Equal(-1, UnmanagedCallersOnlyDll.CallManagedProcCatchException((IntPtr)(delegate* unmanaged<int, int>)&CallbackThrows, n));
    }

    public static void NegativeTest_ViaDelegate()
    {
        Console.WriteLine($"Running {nameof(NegativeTest_ViaDelegate)}...");

        // Try invoking method directly
        Assert.Throws<NotSupportedException>(() => { CallAsDelegate(); });

        // Local function to delay exception thrown during JIT
        void CallAsDelegate()
        {
            Func<int, int> invoker = CallingUnmanagedCallersOnlyDirectly.GetDoubleDelegate();
            invoker(0);
        }
    }

    public static void NegativeTest_NonStaticMethod()
    {
        Console.WriteLine($"Running {nameof(NegativeTest_NonStaticMethod)}...");

        int n = 12345;
        Assert.Throws<InvalidProgramException>(() => { UnmanagedCallersOnlyDll.CallManagedProc(Callbacks.GetNonStaticCallbackFunctionPointer(), n); });
    }

    [UnmanagedCallersOnly]
    public static int CallbackMethodNonBlittable(bool x1)
    {
        Assert.Fail($"Functions with attribute {nameof(UnmanagedCallersOnlyAttribute)} cannot have non-blittable arguments");
        return -1;
    }

    public static void NegativeTest_NonBlittable()
    {
        Console.WriteLine($"Running {nameof(NegativeTest_NonBlittable)}...");

        int n = 12345;
        // Try invoking method
        Assert.Throws<InvalidProgramException>(() => { UnmanagedCallersOnlyDll.CallManagedProc((IntPtr)(delegate* unmanaged<bool, int>)&CallbackMethodNonBlittable, n); });
        Assert.Throws<InvalidProgramException>(() => { UnmanagedCallersOnlyDll.CallManagedProc(UnmanagedCallersOnlyWithByRefs.GetWithByRefFunctionPointer(), n); });
        Assert.Throws<InvalidProgramException>(() => { UnmanagedCallersOnlyDll.CallManagedProc(UnmanagedCallersOnlyWithByRefs.GetWithByRefInFunctionPointer(), n); });
        Assert.Throws<InvalidProgramException>(() => { UnmanagedCallersOnlyDll.CallManagedProc(UnmanagedCallersOnlyWithByRefs.GetWithByRefOutFunctionPointer(), n); });
    }

    public static void NegativeTest_InstantiatedGenericArguments()
    {
        Console.WriteLine($"Running {nameof(NegativeTest_InstantiatedGenericArguments)}...");

        int n = 12345;
        // Try invoking method
        Assert.Throws<InvalidProgramException>(() => { UnmanagedCallersOnlyDll.CallManagedProc((IntPtr)(delegate* unmanaged<int, int>)&Callbacks.CallbackMethodGeneric<int>, n); });
    }

    public static void NegativeTest_FromInstantiatedGenericClass()
    {
        Console.WriteLine($"Running {nameof(NegativeTest_FromInstantiatedGenericClass)}...");

        int n = 12345;
        // Try invoking method
        Assert.Throws<InvalidProgramException>(() => { UnmanagedCallersOnlyDll.CallManagedProc((IntPtr)(delegate* unmanaged<int, int>)&GenericClass<int>.CallbackMethod, n); });
    }

<<<<<<< HEAD
    [UnmanagedCallersOnly]
    public static void CallbackViaCalli(int val)
    {
        Assert.Fail($"Functions with attribute {nameof(UnmanagedCallersOnlyAttribute)} cannot be called via calli");
    }

    public static void NegativeTest_ViaCalli()
    {
        Console.WriteLine($"{nameof(NegativeTest_ViaCalli)} function via calli instruction. The CLR _will_ crash.");

        // It is not possible to catch the resulting ExecutionEngineException exception.
        // To observe the crashing behavior set a breakpoint in the ReversePInvokeBadTransition() function
        // located in src/vm/dllimportcallback.cpp.
        TestNativeMethod();

        static void TestNativeMethod()
        {
            ((delegate*<int, void>)(delegate* unmanaged<int, void>)&CallbackViaCalli)(1234);
        }
    }

=======
>>>>>>> 0032260d
    [UnmanagedCallersOnly(CallConvs = new[] { typeof(CallConvStdcall) })]
    public static int CallbackViaUnmanagedCalli(int val)
    {
        return DoubleImpl(val);
    }

    public static void TestUnmanagedCallersOnlyViaUnmanagedCalli()
    {
        Console.WriteLine($"Running {nameof(TestUnmanagedCallersOnlyViaUnmanagedCalli)}...");

        int n = 1234;
        int expected = DoubleImpl(n);
        delegate* unmanaged[Stdcall]<int, int> nativeMethod = &CallbackViaUnmanagedCalli;
        Assert.Equal(expected, nativeMethod(n));
    }

    [UnmanagedCallersOnly(CallConvs = new[] { typeof(CallConvStdcall) })]
    public static int CallbackViaUnmanagedCalliThrows(int val)
    {
        throw new Exception() { HResult = CallbackThrowsErrorCode };
    }

    public static void TestUnmanagedCallersOnlyViaUnmanagedCalli_ThrowException()
    {
        Console.WriteLine($"Running {nameof(TestUnmanagedCallersOnlyViaUnmanagedCalli_ThrowException)}...");

        delegate* unmanaged[Stdcall]<int, int> testNativeMethod = &CallbackViaUnmanagedCalliThrows;

        int n = 1234;
        try
        {
            testNativeMethod(n);
            Assert.Fail($"Function {nameof(CallbackViaUnmanagedCalliThrows)} should throw");
        }
        catch (Exception e)
        {
            Assert.Equal(CallbackThrowsErrorCode, e.HResult);
        }
    }

    public static void TestPInvokeMarkedWithUnmanagedCallersOnly()
    {
        Console.WriteLine($"Running {nameof(TestPInvokeMarkedWithUnmanagedCallersOnly)}...");

        // Call P/Invoke directly
        Assert.Throws<NotSupportedException>(() => CallingUnmanagedCallersOnlyDirectly.CallPInvokeMarkedWithUnmanagedCallersOnly(0));

        // Call P/Invoke via reflection
        var method = typeof(CallingUnmanagedCallersOnlyDirectly).GetMethod(nameof(CallingUnmanagedCallersOnlyDirectly.PInvokeMarkedWithUnmanagedCallersOnly));
        Assert.Throws<NotSupportedException>(() => method.Invoke(null, BindingFlags.DoNotWrapExceptions, null, new[] { (object)0 }, null));

        // Call P/Invoke as a function pointer
        int n = 1234;
        Assert.Throws<NotSupportedException>(() => ((delegate* unmanaged<int, int>)&CallingUnmanagedCallersOnlyDirectly.PInvokeMarkedWithUnmanagedCallersOnly)(n));
    }

    public static void TestUnmanagedCallersOnlyWithGeneric()
    {
        Assert.Equal(0, ((delegate* unmanaged<Blittable<nint>, int>)&BlittableGenericStruct)(new Blittable<nint>()));

        Assert.Equal(0, ((delegate* unmanaged<MaybeBlittable<nint>, int>)&MaybeBlittableGenericStruct)(new MaybeBlittable<nint>()));


        Assert.Throws<InvalidProgramException>(()
            => ((delegate* unmanaged<nint, int>)(void*)(delegate* unmanaged<NotBlittable<int>, int>)&InvalidGenericUnmanagedCallersOnlyParameters.GenericClass)((nint)1));

        Assert.Throws<InvalidProgramException>(()
            => ((delegate* unmanaged<nint, int>)(void*)(delegate* unmanaged<MaybeBlittable<object>, int>)&InvalidGenericUnmanagedCallersOnlyParameters.GenericStructWithObjectField)((nint)1));
    }

    internal struct Blittable<T> where T : unmanaged
    {
        T Value;
    }


    [UnmanagedCallersOnly]
    internal static int BlittableGenericStruct(Blittable<nint> param) => 0;

    [UnmanagedCallersOnly]
    internal static int MaybeBlittableGenericStruct(MaybeBlittable<nint> param) => 0;
}<|MERGE_RESOLUTION|>--- conflicted
+++ resolved
@@ -138,30 +138,6 @@
         Assert.Throws<InvalidProgramException>(() => { UnmanagedCallersOnlyDll.CallManagedProc((IntPtr)(delegate* unmanaged<int, int>)&GenericClass<int>.CallbackMethod, n); });
     }
 
-<<<<<<< HEAD
-    [UnmanagedCallersOnly]
-    public static void CallbackViaCalli(int val)
-    {
-        Assert.Fail($"Functions with attribute {nameof(UnmanagedCallersOnlyAttribute)} cannot be called via calli");
-    }
-
-    public static void NegativeTest_ViaCalli()
-    {
-        Console.WriteLine($"{nameof(NegativeTest_ViaCalli)} function via calli instruction. The CLR _will_ crash.");
-
-        // It is not possible to catch the resulting ExecutionEngineException exception.
-        // To observe the crashing behavior set a breakpoint in the ReversePInvokeBadTransition() function
-        // located in src/vm/dllimportcallback.cpp.
-        TestNativeMethod();
-
-        static void TestNativeMethod()
-        {
-            ((delegate*<int, void>)(delegate* unmanaged<int, void>)&CallbackViaCalli)(1234);
-        }
-    }
-
-=======
->>>>>>> 0032260d
     [UnmanagedCallersOnly(CallConvs = new[] { typeof(CallConvStdcall) })]
     public static int CallbackViaUnmanagedCalli(int val)
     {
