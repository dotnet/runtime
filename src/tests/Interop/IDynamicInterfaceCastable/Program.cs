// Licensed to the .NET Foundation under one or more agreements.
// The .NET Foundation licenses this file to you under the MIT license.

using System;
using System.Collections.Generic;
using System.Runtime.CompilerServices;
using System.Runtime.InteropServices;

using Xunit;

namespace IDynamicInterfaceCastableTests
{
    public enum ImplementationToCall
    {
        Class,
        Interface,
        InterfacePrivate,
        InterfaceStatic,
        ImplInterfacePublic,
    }

    public interface ITest
    {
        Type GetMyType();
        ITest ReturnThis();
        int GetNumber();
        int CallImplemented(ImplementationToCall toCall);
    }

    public interface ITestGeneric<in T, out U>
    {
        U ReturnArg(T t);
    }

    public interface IDirectlyImplemented
    {
        int ImplementedMethod();
    }

    public interface INotImplemented { }

    [DynamicInterfaceCastableImplementation]
    public interface ITestImpl : ITest
    {
        ITest ITest.ReturnThis()
        {
            return this;
        }

        Type ITest.GetMyType()
        {
            return GetType();
        }

        public static int GetNumberReturnValue = 1;
        int ITest.GetNumber()
        {
            return GetNumberReturnValue;
        }

        public static int GetNumberPrivateReturnValue = 2;
        private int GetNumberPrivate()
        {
            return GetNumberPrivateReturnValue;
        }

        public static int GetNumberStaticReturnValue = 3;
        public static int GetNumberStatic()
        {
            return GetNumberStaticReturnValue;
        }

        public int GetNumberHelper()
        {
            Assert.True(false, "Calling a public interface method with a default implementation should go through IDynamicInterfaceCastable for interface dispatch.");
            return 0;
        }

        int ITest.CallImplemented(ImplementationToCall toCall)
        {
            switch (toCall)
            {
                case ImplementationToCall.Class:
                    DynamicInterfaceCastable impl = (DynamicInterfaceCastable)this;
                    return impl.ImplementedMethod();
                case ImplementationToCall.Interface:
                    return GetNumber();
                case ImplementationToCall.InterfacePrivate:
                    return GetNumberPrivate();
                case ImplementationToCall.InterfaceStatic:
                    return GetNumberStatic();
                case ImplementationToCall.ImplInterfacePublic:
                    return GetNumberHelper();
            }

            return 0;
        }
    }

    [DynamicInterfaceCastableImplementation]
    public interface ITestReabstracted : ITest
    {
        abstract Type ITest.GetMyType();
        abstract ITest ITest.ReturnThis();
        abstract int ITest.GetNumber();
        abstract int ITest.CallImplemented(ImplementationToCall toCall);
    }

    [DynamicInterfaceCastableImplementation]
    public interface IDiamondTest : ITestImpl, ITestReabstracted { }

    public interface IOverrideTest : ITestImpl { }

    [DynamicInterfaceCastableImplementation]
    public interface IOverrideTestImpl : IOverrideTest
    {
        public static int GetNumberReturnValue_Override = 10;
        int ITest.GetNumber()
        {
            return GetNumberReturnValue_Override;
        }

        public static Type GetMyTypeReturnValue = typeof(int);
        Type ITest.GetMyType()
        {
            return GetMyTypeReturnValue;
        }
    }

    [DynamicInterfaceCastableImplementation]
    public interface ITestGenericImpl<T, U>: ITestGeneric<T, U>
    {
        U ITestGeneric<T, U>.ReturnArg(T t)
        {
            if (!typeof(T).IsAssignableTo(typeof(U))
                && !t.GetType().IsAssignableTo(typeof(U)))
            {
                throw new Exception($"Invalid covariance conversion from {typeof(T)} or {t.GetType()} to {typeof(U)}");
            }

            return Unsafe.As<T, U>(ref t);
        }
    }

    [DynamicInterfaceCastableImplementation]
    public interface ITestGenericIntImpl: ITestGeneric<int, int>
    {
        int ITestGeneric<int, int>.ReturnArg(int i)
        {
            return i;
        }
    }

    [DynamicInterfaceCastableImplementation]
    public interface IDirectlyImplementedImpl : IDirectlyImplemented
    {
        int IDirectlyImplemented.ImplementedMethod()
        {
            return 0;
        }
    }

    public interface IOther
    {
        int OtherMethod();
    }

    public class DynamicInterfaceCastableException : Exception
    {
        public static string ErrorFormat = "REQUESTED={0}";
        public DynamicInterfaceCastableException(RuntimeTypeHandle interfaceType)
            : base(string.Format(ErrorFormat, Type.GetTypeFromHandle(interfaceType)))
        { }
    }

    public class DynamicInterfaceCastable : IDynamicInterfaceCastable, IDirectlyImplemented
    {
        private Dictionary<Type, Type> interfaceToImplMap;

        public DynamicInterfaceCastable(Dictionary<Type, Type> interfaceToImplMap)
        {
            this.interfaceToImplMap = interfaceToImplMap;
        }

        public bool IsInterfaceImplemented(RuntimeTypeHandle interfaceType, bool throwIfNotImplemented)
        {
            if (interfaceToImplMap != null && interfaceToImplMap.ContainsKey(Type.GetTypeFromHandle(interfaceType)))
                return true;

            if (throwIfNotImplemented)
                throw new DynamicInterfaceCastableException(interfaceType);

            return false;
        }

        public RuntimeTypeHandle GetInterfaceImplementation(RuntimeTypeHandle interfaceType)
        {
            Type implMaybe;
            if (interfaceToImplMap != null && interfaceToImplMap.TryGetValue(Type.GetTypeFromHandle(interfaceType), out implMaybe))
                return implMaybe.TypeHandle;

            return default(RuntimeTypeHandle);
        }

        public static int ImplementedMethodReturnValue = -1;
        public int ImplementedMethod()
        {
            return ImplementedMethodReturnValue;
        }
    }

    public class BadDynamicInterfaceCastable : IDynamicInterfaceCastable
    {
        public enum InvalidReturn
        {
            DefaultHandle,
            Class,
            NoAttribute,
            NotImplemented,
            NoDefaultImplementation,
            CallNotImplemented,
            UseOtherInterface,
            ThrowException,
            DiamondImplementation,
            ReabstractedImplementation,
        }

        public InvalidReturn InvalidImplementation { get; set; }

        public bool IsInterfaceImplemented(RuntimeTypeHandle interfaceType, bool throwIfNotImplemented)
        {
            if (InvalidImplementation == InvalidReturn.ThrowException)
                throw new DynamicInterfaceCastableException(interfaceType);

            return interfaceType.Equals(typeof(ITest).TypeHandle);
        }

        public RuntimeTypeHandle GetInterfaceImplementation(RuntimeTypeHandle interfaceType)
        {
            if (!interfaceType.Equals(typeof(ITest).TypeHandle))
                return default(RuntimeTypeHandle);

            switch (InvalidImplementation)
            {
                case InvalidReturn.Class:
                    return typeof(TestImpl).TypeHandle;
                case InvalidReturn.NoAttribute:
                    return typeof(INoAttributeImpl).TypeHandle;
                case InvalidReturn.NotImplemented:
                    return typeof(INotTestImpl).TypeHandle;
                case InvalidReturn.NoDefaultImplementation:
                    return typeof(ITestNoDefaultImpl).TypeHandle;
                case InvalidReturn.CallNotImplemented:
                    return typeof(ITestPartialImpl).TypeHandle;
                case InvalidReturn.UseOtherInterface:
                    return typeof(ITestOtherImpl).TypeHandle;
                case InvalidReturn.ThrowException:
                    throw new DynamicInterfaceCastableException(interfaceType);
                case InvalidReturn.ReabstractedImplementation:
                    return typeof(ITestReabstracted).TypeHandle;
                case InvalidReturn.DiamondImplementation:
                    return typeof(IDiamondTest).TypeHandle;
                case InvalidReturn.DefaultHandle:
                default:
                    return default(RuntimeTypeHandle);
            }
        }

        public static int UseOther(IOther other) { return other.OtherMethod(); }

        private class TestImpl : ITestImpl { }

        private interface INoAttributeImpl : ITestImpl { }

        [DynamicInterfaceCastableImplementation]
        private interface INotTestImpl { }

        [DynamicInterfaceCastableImplementation]
        private interface ITestNoDefaultImpl : ITest { }

        [DynamicInterfaceCastableImplementation]
        private interface ITestPartialImpl : ITest
        {
            ITest ITest.ReturnThis()
            {
                // Call method without default implementation
                CallImplemented(ImplementationToCall.Class);
                return this;
            }
        }

        [DynamicInterfaceCastableImplementation]
        private interface ITestOtherImpl : ITestImpl, IOther
        {
            int ITest.GetNumber()
            {
                return BadDynamicInterfaceCastable.UseOther(this);
            }
        }
    }

    public class Program
    {
        private static void ValidateBasicInterface()
        {
            Console.WriteLine($"Running {nameof(ValidateBasicInterface)}");

            object castableObj = new DynamicInterfaceCastable(new Dictionary<Type, Type> {
                { typeof(ITest), typeof(ITestImpl) }
            });

            Console.WriteLine(" -- Validate cast");

            // ITest -> ITestImpl
            Assert.True(castableObj is ITest);
            Assert.NotNull(castableObj as ITest);
            var testObj = (ITest)castableObj;

            Console.WriteLine(" -- Validate method call");
            Assert.Same(castableObj, testObj.ReturnThis());
            Assert.Equal(typeof(DynamicInterfaceCastable), testObj.GetMyType());

            Console.WriteLine(" -- Validate method call which calls methods using 'this'");
            Assert.Equal(DynamicInterfaceCastable.ImplementedMethodReturnValue, testObj.CallImplemented(ImplementationToCall.Class));
            Assert.Equal(ITestImpl.GetNumberReturnValue, testObj.CallImplemented(ImplementationToCall.Interface));
            Assert.Equal(ITestImpl.GetNumberPrivateReturnValue, testObj.CallImplemented(ImplementationToCall.InterfacePrivate));
            Assert.Equal(ITestImpl.GetNumberStaticReturnValue, testObj.CallImplemented(ImplementationToCall.InterfaceStatic));
            Assert.Throws<InvalidCastException>(() => testObj.CallImplemented(ImplementationToCall.ImplInterfacePublic));

            Console.WriteLine(" -- Validate delegate call");
            Func<ITest> func = new Func<ITest>(testObj.ReturnThis);
            Assert.Same(castableObj, func());
        }

        private static void ValidateGenericInterface()
        {
            Console.WriteLine($"Running {nameof(ValidateGenericInterface)}");

            object castableObj = new DynamicInterfaceCastable(new Dictionary<Type, Type> {
                { typeof(ITestGeneric<int, int>), typeof(ITestGenericIntImpl) },
                { typeof(ITestGeneric<string, string>), typeof(ITestGenericImpl<string, string>) },
                { typeof(ITestGeneric<string, object>), typeof(ITestGenericImpl<object, string>) },
            });

            Console.WriteLine(" -- Validate cast");

            // ITestGeneric<int, int> -> ITestGenericIntImpl
<<<<<<< HEAD
            Assert.IsTrue(castableObj is ITestGeneric<int, int>, $"Should be castable to {nameof(ITestGeneric<int, int>)} via is");
            Assert.IsNotNull(castableObj as ITestGeneric<int, int>, $"Should be castable to {nameof(ITestGeneric<int, int>)} via as");
            ITestGeneric<int, int> testInt = (ITestGeneric<int, int>)castableObj;

            // ITestGeneric<string, string> -> ITestGenericImpl<string, string>
            Assert.IsTrue(castableObj is ITestGeneric<string, string>, $"Should be castable to {nameof(ITestGeneric<string, string>)} via is");
            Assert.IsNotNull(castableObj as ITestGeneric<string, string>, $"Should be castable to {nameof(ITestGeneric<string, string>)} via as");
            ITestGeneric<string, string> testStr = (ITestGeneric<string, string>)castableObj;

            // Validate Variance
            // ITestGeneric<string, object> -> ITestGenericImpl<object, string>
            Assert.IsTrue(castableObj is ITestGeneric<string, object>, $"Should be castable to {nameof(ITestGeneric<string, object>)} via is");
            Assert.IsNotNull(castableObj as ITestGeneric<string, object>, $"Should be castable to {nameof(ITestGeneric<string, object>)} via as");
            ITestGeneric<string, object> testVar = (ITestGeneric<string, object>)castableObj;

            // ITestGeneric<bool, bool> is not recognized
            Assert.IsFalse(castableObj is ITestGeneric<bool, bool>, $"Should not be castable to {nameof(ITestGeneric<bool, bool>)} via is");
            Assert.IsNull(castableObj as ITestGeneric<bool, bool>, $"Should not be castable to {nameof(ITestGeneric<bool, bool>)} via as");
            var ex = Assert.Throws<DynamicInterfaceCastableException>(() => { var _ = (ITestGeneric<bool, bool>)castableObj; });
            Assert.AreEqual(string.Format(DynamicInterfaceCastableException.ErrorFormat, typeof(ITestGeneric<bool, bool>)), ex.Message);
=======
            Assert.True(castableObj is ITestGeneric<int, int>, $"Should be castable to {nameof(ITestGeneric<int, int>)} via is");
            Assert.NotNull(castableObj as ITestGeneric<int, int>);
            ITestGeneric<int, int> testInt = (ITestGeneric<int, int>)castableObj;

            // ITestGeneric<string, string> -> ITestGenericImpl<string, string>
            Assert.True(castableObj is ITestGeneric<string, string>, $"Should be castable to {nameof(ITestGeneric<string, string>)} via is");
            Assert.NotNull(castableObj as ITestGeneric<string, string>);
            ITestGeneric<string, string> testStr = (ITestGeneric<string, string>)castableObj;

            // Validate Variance
            // ITestGeneric<string, object> -> ITestGenericImpl<object, string>
            Assert.True(castableObj is ITestGeneric<string, object>, $"Should be castable to {nameof(ITestGeneric<string, object>)} via is");
            Assert.NotNull(castableObj as ITestGeneric<string, object>);
            ITestGeneric<string, object> testVar = (ITestGeneric<string, object>)castableObj;

            // ITestGeneric<bool, bool> is not recognized
            Assert.False(castableObj is ITestGeneric<bool, bool>, $"Should not be castable to {nameof(ITestGeneric<bool, bool>)} via is");
            Assert.Null(castableObj as ITestGeneric<bool, bool>);
            var ex = Assert.Throws<DynamicInterfaceCastableException>(() => { var _ = (ITestGeneric<bool, bool>)castableObj; });
            Assert.Equal(string.Format(DynamicInterfaceCastableException.ErrorFormat, typeof(ITestGeneric<bool, bool>)), ex.Message);
>>>>>>> eb51b02b

            int expectedInt = 42;
            string expectedStr = "str";

            Console.WriteLine(" -- Validate method call");
<<<<<<< HEAD
            Assert.AreEqual(expectedInt, testInt.ReturnArg(42));
            Assert.AreEqual(expectedStr, testStr.ReturnArg(expectedStr));
            Assert.AreEqual(expectedStr, testVar.ReturnArg(expectedStr));
=======
            Assert.Equal(expectedInt, testInt.ReturnArg(42));
            Assert.Equal(expectedStr, testStr.ReturnArg(expectedStr));
            Assert.Equal(expectedStr, testVar.ReturnArg(expectedStr));
>>>>>>> eb51b02b

            Console.WriteLine(" -- Validate delegate call");
            Func<int, int> funcInt = new Func<int, int>(testInt.ReturnArg);
            Assert.Equal(expectedInt, funcInt(expectedInt));
            Func<string, string> funcStr = new Func<string, string>(testStr.ReturnArg);
<<<<<<< HEAD
            Assert.AreEqual(expectedStr, funcStr(expectedStr));
            Func<string, object> funcVar = new Func<string, object>(testVar.ReturnArg);
            Assert.AreEqual(expectedStr, funcVar(expectedStr));
=======
            Assert.Equal(expectedStr, funcStr(expectedStr));
            Func<string, object> funcVar = new Func<string, object>(testVar.ReturnArg);
            Assert.Equal(expectedStr, funcVar(expectedStr));
>>>>>>> eb51b02b
        }

        private static void ValidateOverriddenInterface()
        {
            Console.WriteLine($"Running {nameof(ValidateOverriddenInterface)}");

            object castableObj = new DynamicInterfaceCastable(new Dictionary<Type, Type> {
                { typeof(ITest), typeof(IOverrideTestImpl) },
                { typeof(IOverrideTest), typeof(IOverrideTestImpl) },
            });

            Console.WriteLine(" -- Validate cast");

            // IOverrideTest -> IOverrideTestImpl
            Assert.True(castableObj is IOverrideTest, $"Should be castable to {nameof(IOverrideTest)} via is");
            Assert.NotNull(castableObj as IOverrideTest);
            var testObj = (IOverrideTest)castableObj;

            Console.WriteLine(" -- Validate method call");
            Assert.Same(castableObj, testObj.ReturnThis());
            Assert.Equal(IOverrideTestImpl.GetMyTypeReturnValue, testObj.GetMyType());

            Console.WriteLine(" -- Validate method call which calls methods using 'this'");
            Assert.Equal(DynamicInterfaceCastable.ImplementedMethodReturnValue, testObj.CallImplemented(ImplementationToCall.Class));
            Assert.Equal(IOverrideTestImpl.GetNumberReturnValue_Override, testObj.CallImplemented(ImplementationToCall.Interface));
            Assert.Equal(ITestImpl.GetNumberPrivateReturnValue, testObj.CallImplemented(ImplementationToCall.InterfacePrivate));
            Assert.Equal(ITestImpl.GetNumberStaticReturnValue, testObj.CallImplemented(ImplementationToCall.InterfaceStatic));

            Console.WriteLine(" -- Validate delegate call");
            Func<ITest> func = new Func<ITest>(testObj.ReturnThis);
            Assert.Same(castableObj, func());
            Func<Type> funcGetType = new Func<Type>(testObj.GetMyType);
            Assert.Equal(IOverrideTestImpl.GetMyTypeReturnValue, funcGetType());
        }

        private static void ValidateNotImplemented()
        {
            Console.WriteLine($"Running {nameof(ValidateNotImplemented)}");

            object castableObj = new DynamicInterfaceCastable(new Dictionary<Type, Type> {
                { typeof(ITest), typeof(ITestImpl) }
            });

            Assert.False(castableObj is INotImplemented, $"Should not be castable to {nameof(INotImplemented)} via is");
            Assert.Null(castableObj as INotImplemented);
            var ex = Assert.Throws<DynamicInterfaceCastableException>(() => { var _ = (INotImplemented)castableObj; });
            Assert.Equal(string.Format(DynamicInterfaceCastableException.ErrorFormat, typeof(INotImplemented)), ex.Message);
        }

        private static void ValidateDirectlyImplemented()
        {
            Console.WriteLine($"Running {nameof(ValidateDirectlyImplemented)}");

            object castableObj = new DynamicInterfaceCastable(new Dictionary<Type, Type> {
                { typeof(ITest), typeof(ITestImpl) },
                { typeof(IDirectlyImplemented), typeof(IDirectlyImplementedImpl) },
            });

            Console.WriteLine(" -- Validate cast");
            Assert.True(castableObj is IDirectlyImplemented, $"Should be castable to {nameof(IDirectlyImplemented)} via is");
            Assert.NotNull(castableObj as IDirectlyImplemented);
            var direct = (IDirectlyImplemented)castableObj;

            Console.WriteLine(" -- Validate method call");
            Assert.Equal(DynamicInterfaceCastable.ImplementedMethodReturnValue, direct.ImplementedMethod());

            Console.WriteLine(" -- Validate delegate call");
            Func<int> func = new Func<int>(direct.ImplementedMethod);
            Assert.Equal(DynamicInterfaceCastable.ImplementedMethodReturnValue, func());
        }

        private static void ValidateErrorHandling()
        {
            Console.WriteLine($"Running {nameof(ValidateErrorHandling)}");

            var castableObj = new BadDynamicInterfaceCastable();
            var testObj = (ITest)castableObj;
            Exception ex;

            Console.WriteLine(" -- Validate non-interface");
            castableObj.InvalidImplementation = BadDynamicInterfaceCastable.InvalidReturn.Class;
            ex = Assert.Throws<InvalidOperationException>(() => testObj.GetMyType());
            Console.WriteLine($" ---- {ex.GetType().Name}: {ex.Message}");

            Console.WriteLine(" -- Validate missing attribute");
            castableObj.InvalidImplementation = BadDynamicInterfaceCastable.InvalidReturn.NoAttribute;
            ex = Assert.Throws<InvalidOperationException>(() => testObj.GetMyType());
            Console.WriteLine($" ---- {ex.GetType().Name}: {ex.Message}");

            Console.WriteLine(" -- Validate requested interface not implemented");
            castableObj.InvalidImplementation = BadDynamicInterfaceCastable.InvalidReturn.NotImplemented;
            ex = Assert.Throws<InvalidOperationException>(() => testObj.GetMyType());
            Console.WriteLine($" ---- {ex.GetType().Name}: {ex.Message}");

            Console.WriteLine(" -- Validate no default implementation");
            castableObj.InvalidImplementation = BadDynamicInterfaceCastable.InvalidReturn.NoDefaultImplementation;
            var noDefaultImpl = (ITest)castableObj;
            ex = Assert.Throws<EntryPointNotFoundException>(() => noDefaultImpl.ReturnThis());
            Console.WriteLine($" ---- {ex.GetType().Name}: {ex.Message}");

            Console.WriteLine(" -- Validate default implementation calling method with no default implementation");
            castableObj.InvalidImplementation = BadDynamicInterfaceCastable.InvalidReturn.CallNotImplemented;
            var callNotImpl = (ITest)castableObj;
            ex = Assert.Throws<EntryPointNotFoundException>(() => callNotImpl.ReturnThis());
            Console.WriteLine($" ---- {ex.GetType().Name}: {ex.Message}");

            Console.WriteLine(" -- Validate default implementation calling method taking different interface");
            castableObj.InvalidImplementation = BadDynamicInterfaceCastable.InvalidReturn.UseOtherInterface;
            var useOther = (ITest)castableObj;
            ex = Assert.Throws<InvalidCastException>(() => useOther.GetNumber());
            Console.WriteLine($" ---- {ex.GetType().Name}: {ex.Message}");

            Console.WriteLine(" -- Validate exception thrown");
            castableObj.InvalidImplementation = BadDynamicInterfaceCastable.InvalidReturn.ThrowException;
            ex = Assert.Throws<DynamicInterfaceCastableException>(() => { var _ = (ITest)castableObj; });
            Assert.Equal(string.Format(DynamicInterfaceCastableException.ErrorFormat, typeof(ITest)), ex.Message);
            Console.WriteLine($" ---- {ex.GetType().Name}: {ex.Message}");

            Console.WriteLine(" -- Validate reabstracted implementation");
            castableObj.InvalidImplementation = BadDynamicInterfaceCastable.InvalidReturn.ReabstractedImplementation;
            ex = Assert.Throws<EntryPointNotFoundException>(() => { testObj.ReturnThis(); });
            Console.WriteLine($" ---- {ex.GetType().Name}: {ex.Message}");

            Console.WriteLine(" -- Validate diamond inheritance case");
            castableObj.InvalidImplementation = BadDynamicInterfaceCastable.InvalidReturn.DiamondImplementation;
            ex = Assert.Throws<System.Runtime.AmbiguousImplementationException>(() => { testObj.ReturnThis(); });
            Console.WriteLine($" ---- {ex.GetType().Name}: {ex.Message}");

            Console.WriteLine(" -- Validate return default handle");
            castableObj.InvalidImplementation = BadDynamicInterfaceCastable.InvalidReturn.DefaultHandle;
            ex = Assert.Throws<InvalidCastException>(() => testObj.GetMyType());
            Console.WriteLine($" ---- {ex.GetType().Name}: {ex.Message}");
        }

        public static int Main()
        {
            try
            {
                ValidateBasicInterface();
                ValidateGenericInterface();
                ValidateOverriddenInterface();

                ValidateDirectlyImplemented();
                ValidateNotImplemented();

                ValidateErrorHandling();
            }
            catch (Exception e)
            {
                Console.WriteLine($"Test Failure: {e}");
                return 101;
            }

            return 100;
        }
    }
}<|MERGE_RESOLUTION|>--- conflicted
+++ resolved
@@ -345,28 +345,6 @@
             Console.WriteLine(" -- Validate cast");
 
             // ITestGeneric<int, int> -> ITestGenericIntImpl
-<<<<<<< HEAD
-            Assert.IsTrue(castableObj is ITestGeneric<int, int>, $"Should be castable to {nameof(ITestGeneric<int, int>)} via is");
-            Assert.IsNotNull(castableObj as ITestGeneric<int, int>, $"Should be castable to {nameof(ITestGeneric<int, int>)} via as");
-            ITestGeneric<int, int> testInt = (ITestGeneric<int, int>)castableObj;
-
-            // ITestGeneric<string, string> -> ITestGenericImpl<string, string>
-            Assert.IsTrue(castableObj is ITestGeneric<string, string>, $"Should be castable to {nameof(ITestGeneric<string, string>)} via is");
-            Assert.IsNotNull(castableObj as ITestGeneric<string, string>, $"Should be castable to {nameof(ITestGeneric<string, string>)} via as");
-            ITestGeneric<string, string> testStr = (ITestGeneric<string, string>)castableObj;
-
-            // Validate Variance
-            // ITestGeneric<string, object> -> ITestGenericImpl<object, string>
-            Assert.IsTrue(castableObj is ITestGeneric<string, object>, $"Should be castable to {nameof(ITestGeneric<string, object>)} via is");
-            Assert.IsNotNull(castableObj as ITestGeneric<string, object>, $"Should be castable to {nameof(ITestGeneric<string, object>)} via as");
-            ITestGeneric<string, object> testVar = (ITestGeneric<string, object>)castableObj;
-
-            // ITestGeneric<bool, bool> is not recognized
-            Assert.IsFalse(castableObj is ITestGeneric<bool, bool>, $"Should not be castable to {nameof(ITestGeneric<bool, bool>)} via is");
-            Assert.IsNull(castableObj as ITestGeneric<bool, bool>, $"Should not be castable to {nameof(ITestGeneric<bool, bool>)} via as");
-            var ex = Assert.Throws<DynamicInterfaceCastableException>(() => { var _ = (ITestGeneric<bool, bool>)castableObj; });
-            Assert.AreEqual(string.Format(DynamicInterfaceCastableException.ErrorFormat, typeof(ITestGeneric<bool, bool>)), ex.Message);
-=======
             Assert.True(castableObj is ITestGeneric<int, int>, $"Should be castable to {nameof(ITestGeneric<int, int>)} via is");
             Assert.NotNull(castableObj as ITestGeneric<int, int>);
             ITestGeneric<int, int> testInt = (ITestGeneric<int, int>)castableObj;
@@ -387,35 +365,22 @@
             Assert.Null(castableObj as ITestGeneric<bool, bool>);
             var ex = Assert.Throws<DynamicInterfaceCastableException>(() => { var _ = (ITestGeneric<bool, bool>)castableObj; });
             Assert.Equal(string.Format(DynamicInterfaceCastableException.ErrorFormat, typeof(ITestGeneric<bool, bool>)), ex.Message);
->>>>>>> eb51b02b
 
             int expectedInt = 42;
             string expectedStr = "str";
 
             Console.WriteLine(" -- Validate method call");
-<<<<<<< HEAD
-            Assert.AreEqual(expectedInt, testInt.ReturnArg(42));
-            Assert.AreEqual(expectedStr, testStr.ReturnArg(expectedStr));
-            Assert.AreEqual(expectedStr, testVar.ReturnArg(expectedStr));
-=======
             Assert.Equal(expectedInt, testInt.ReturnArg(42));
             Assert.Equal(expectedStr, testStr.ReturnArg(expectedStr));
             Assert.Equal(expectedStr, testVar.ReturnArg(expectedStr));
->>>>>>> eb51b02b
 
             Console.WriteLine(" -- Validate delegate call");
             Func<int, int> funcInt = new Func<int, int>(testInt.ReturnArg);
             Assert.Equal(expectedInt, funcInt(expectedInt));
             Func<string, string> funcStr = new Func<string, string>(testStr.ReturnArg);
-<<<<<<< HEAD
-            Assert.AreEqual(expectedStr, funcStr(expectedStr));
-            Func<string, object> funcVar = new Func<string, object>(testVar.ReturnArg);
-            Assert.AreEqual(expectedStr, funcVar(expectedStr));
-=======
             Assert.Equal(expectedStr, funcStr(expectedStr));
             Func<string, object> funcVar = new Func<string, object>(testVar.ReturnArg);
             Assert.Equal(expectedStr, funcVar(expectedStr));
->>>>>>> eb51b02b
         }
 
         private static void ValidateOverriddenInterface()
