<?xml version="1.0" ?>
<Project DefaultTargets = "GetListOfTestCmds" xmlns="http://schemas.microsoft.com/developer/msbuild/2003">
    <!-- All OS/Arch/Runtime excludes -->
    <ItemGroup Condition="'$(XunitTestBinBase)' != ''">
        <ExcludeList Include="$(XunitTestBinBase)/readytorun/DynamicMethodGCStress/DynamicMethodGCStress/*">
            <Issue>timeout</Issue>
        </ExcludeList>
        <ExcludeList Include="$(XunitTestBinBase)/Regressions/coreclr/GitHub_22888/test22888/*">
            <Issue>https://github.com/dotnet/runtime/issues/13703</Issue>
        </ExcludeList>
        <ExcludeList Include="$(XunitTestBinBase)/Interop/PInvoke/Int128/Int128Test/*">
            <Issue>https://github.com/dotnet/runtime/issues/74209</Issue>
        </ExcludeList>
        <ExcludeList Include="$(XunitTestBinBase)/baseservices/finalization/CriticalFinalizer/*">
            <Issue>https://github.com/dotnet/runtime/issues/76041</Issue>
        </ExcludeList>
    </ItemGroup>

    <!-- All OS/Arch CoreCLR excludes -->
    <ItemGroup Condition="'$(XunitTestBinBase)' != '' and '$(RuntimeFlavor)' == 'coreclr' ">
        <ExcludeList Include="$(XunitTestBinBase)/baseservices/exceptions/StackTracePreserve/StackTracePreserveTests/*">
            <Issue>https://github.com/dotnet/runtime/issues/11213</Issue>
        </ExcludeList>
        <ExcludeList Include="$(XunitTestBinBase)/baseservices/mono/runningmono/*">
            <Issue>This test is to verify we are running mono, and therefore only makes sense on mono.</Issue>
        </ExcludeList>
        <ExcludeList Include="$(XunitTestBinBase)/GC/Coverage/271010/**">
            <Issue>https://github.com/dotnet/runtime/issues/5933</Issue>
        </ExcludeList>
        <ExcludeList Include="$(XunitTestBinBase)/GC/Coverage/smalloom/*">
            <Issue>https://github.com/dotnet/runtime/issues/5933</Issue>
        </ExcludeList>
        <ExcludeList Include="$(XunitTestBinBase)/GC/Features/BackgroundGC/foregroundgc/*">
            <Issue>https://github.com/dotnet/runtime/issues/5933</Issue>
        </ExcludeList>
        <ExcludeList Include="$(XunitTestBinBase)/GC/Features/LOHFragmentation/lohfragmentation/*">
            <Issue>https://github.com/dotnet/runtime/issues/5933</Issue>
        </ExcludeList>
        <ExcludeList Include="$(XunitTestBinBase)/GC/LargeMemory/Allocation/finalizertest/*">
            <Issue>https://github.com/dotnet/runtime/issues/5933</Issue>
        </ExcludeList>
        <ExcludeList Include="$(XunitTestBinBase)/GC/LargeMemory/API/gc/collect/*">
            <Issue>https://github.com/dotnet/runtime/issues/5933</Issue>
        </ExcludeList>
        <ExcludeList Include="$(XunitTestBinBase)/GC/LargeMemory/API/gc/getgeneration/*">
            <Issue>https://github.com/dotnet/runtime/issues/5933</Issue>
        </ExcludeList>
        <ExcludeList Include="$(XunitTestBinBase)/GC/LargeMemory/API/gc/reregisterforfinalize/*">
            <Issue>https://github.com/dotnet/runtime/issues/5933</Issue>
        </ExcludeList>
        <ExcludeList Include="$(XunitTestBinBase)/GC/Regressions/dev10bugs/536168/536168/*">
            <Issue>https://github.com/dotnet/runtime/issues/5933</Issue>
        </ExcludeList>
        <ExcludeList Include="$(XunitTestBinBase)/JIT/Directed/rvastatics/RVAOrderingTest/*">
            <Issue>https://github.com/dotnet/runtime/issues/55966</Issue>
        </ExcludeList>
        <ExcludeList Include="$(XunitTestBinBase)/Loader/binding/tracing/BinderTracingTest.Basic/*">
            <Issue>https://github.com/dotnet/runtime/issues/57786</Issue>
        </ExcludeList>
        <ExcludeList Include="$(XunitTestBinBase)/Interop/MonoAPI/**">
            <Issue>CoreCLR does not implement the mono embedding API</Issue>
        </ExcludeList>
    </ItemGroup>

    <!-- All Unix targets on all runtimes -->
    <ItemGroup Condition="'$(XunitTestBinBase)' != '' and '$(TargetsWindows)' != 'true'">
         <ExcludeList Include="$(XunitTestBinBase)/JIT/Directed/arglist/vararg_TargetUnix/*">
            <Issue>https://github.com/dotnet/runtime/issues/10478 </Issue>
        </ExcludeList>
        <ExcludeList Include="$(XunitTestBinBase)/JIT/Regression/JitBlue/Runtime_57606/Runtime_57606/*">
            <Issue>https://github.com/dotnet/runtime/issues/10478</Issue>
        </ExcludeList>
    </ItemGroup>

    <!-- All Unix targets  on CoreCLR Runtime -->
    <ItemGroup Condition="'$(XunitTestBinBase)' != '' and '$(TargetsWindows)' != 'true' and '$(RuntimeFlavor)' == 'coreclr' ">
        <ExcludeList Include="$(XunitTestBinBase)/baseservices/exceptions/stackoverflow/stackoverflowtester/*">
            <Issue>https://github.com/dotnet/runtime/issues/46175</Issue>
        </ExcludeList>
    </ItemGroup>

    <!-- Arm32 All OS -->
    <ItemGroup Condition="'$(XunitTestBinBase)' != '' and ('$(TargetArchitecture)' == 'arm' or '$(AltJitArch)' == 'arm') and '$(RuntimeFlavor)' == 'coreclr' ">
        <ExcludeList Include="$(XunitTestBinBase)/CoreMangLib/cti/system/reflection/emit/DynMethodJumpStubTests/DynMethodJumpStubTests/*">
            <Issue>needs triage</Issue>
        </ExcludeList>
        <ExcludeList Include="$(XunitTestBinBase)/JIT/jit64/opt/cse/HugeArray1/*">
            <Issue>needs triage</Issue>
        </ExcludeList>
        <ExcludeList Include="$(XunitTestBinBase)/JIT/jit64/opt/cse/hugeSimpleExpr1/*">
            <Issue>needs triage</Issue>
        </ExcludeList>
        <ExcludeList Include="$(XunitTestBinBase)/GC/Features/HeapExpansion/pluggaps/*">
            <Issue>needs triage</Issue>
        </ExcludeList>
        <ExcludeList Include="$(XunitTestBinBase)/GC/Regressions/v2.0-beta2/460373/460373/*">
            <Issue>needs triage</Issue>
        </ExcludeList>
        <ExcludeList Include="$(XunitTestBinBase)/GC/Regressions/v2.0-beta1/149926/149926/*">
            <Issue>needs triage</Issue>
        </ExcludeList>
        <ExcludeList Include="$(XunitTestBinBase)/GC/Regressions/v2.0-rtm/494226/494226/*">
            <Issue>needs triage</Issue>
        </ExcludeList>
        <ExcludeList Include="$(XunitTestBinBase)/GC/Regressions/dev10bugs/536168/536168/*">
            <Issue>needs triage</Issue>
        </ExcludeList>
        <ExcludeList Include="$(XunitTestBinBase)/GC/API/GC/GetAllocatedBytesForCurrentThread/*">
            <Issue>https://github.com/dotnet/runtime/issues/</Issue>
        </ExcludeList>
        <ExcludeList Include="$(XunitTestBinBase)/GC/Features/HeapExpansion/bestfit-finalize/*">
            <Issue>times out</Issue>
        </ExcludeList>
        <ExcludeList Include="$(XunitTestBinBase)/GC/Regressions/v2.0-rtm/494226/494226/*">
            <Issue>needs triage</Issue>
        </ExcludeList>
        <ExcludeList Include="$(XunitTestBinBase)/GC/Regressions/dev10bugs/536168/536168/*">
            <Issue>needs triage</Issue>
        </ExcludeList>
        <ExcludeList Include="$(XunitTestBinBase)/GC/API/NoGCRegion/NoGC/*">
            <Issue>needs triage</Issue>
        </ExcludeList>
        <ExcludeList Include="$(XunitTestBinBase)/GC/Scenarios/LeakWheel/leakwheel/*">
            <Issue>times out</Issue>
        </ExcludeList>
        <ExcludeList Include="$(XunitTestBinBase)/CoreMangLib/system/span/SlowTailCallArgs/*">
            <Issue>times out</Issue>
        </ExcludeList>
        <ExcludeList Include="$(XunitTestBinBase)/JIT/jit64/opt/rngchk/RngchkStress3/*">
            <Issue>needs triage</Issue>
        </ExcludeList>
        <ExcludeList Include="$(XunitTestBinBase)/GC/Scenarios/ServerModel/servermodel/*">
            <Issue>times out</Issue>
        </ExcludeList>
        <ExcludeList Include="$(XunitTestBinBase)/JIT/jit64/eh/FinallyExec/nonlocalexitinhandler/*">
            <Issue>times out</Issue>
        </ExcludeList>
        <ExcludeList Include="$(XunitTestBinBase)/JIT/jit64/eh/FinallyExec/nonlocalexitintry/*">
            <Issue>times out</Issue>
        </ExcludeList>
        <ExcludeList Include="$(XunitTestBinBase)/JIT/jit64/eh/FinallyExec/nonlocalexitincatch/*">
            <Issue>needs triage</Issue>
        </ExcludeList>
        <ExcludeList Include="$(XunitTestBinBase)/JIT/jit64/opt/rngchk/ArrayWithThread_o/*">
            <Issue>times out</Issue>
        </ExcludeList>
        <ExcludeList Include="$(XunitTestBinBase)/JIT/jit64/eh/FinallyExec/nonlocalexitinfinally/*">
            <Issue>times out</Issue>
        </ExcludeList>
        <ExcludeList Include="$(XunitTestBinBase)/JIT/jit64/eh/FinallyExec/nonlocalexitinroot/*">
            <Issue>times out</Issue>
        </ExcludeList>
        <ExcludeList Include="$(XunitTestBinBase)/JIT/Directed/arglist/vararg*/*">
            <Issue>Needs triage</Issue>
        </ExcludeList>
        <ExcludeList Include="$(XunitTestBinBase)/baseservices/exceptions/WindowsEventLog/WindowsEventLog_TargetUnix/*">
            <Issue>Needs triage</Issue>
        </ExcludeList>
        <ExcludeList Include="$(XunitTestBinBase)/JIT/jit64/mcc/interop/mcc_i53/*">
            <Issue>Needs Triage</Issue>
        </ExcludeList>
        <ExcludeList Include="$(XunitTestBinBase)/JIT/jit64/mcc/interop/mcc_i13/*">
            <Issue>Needs Triage</Issue>
        </ExcludeList>
        <ExcludeList Include="$(XunitTestBinBase)/JIT/jit64/mcc/interop/mcc_i03/*">
            <Issue>Needs Triage</Issue>
        </ExcludeList>
        <ExcludeList Include="$(XunitTestBinBase)/JIT/jit64/mcc/interop/mcc_i33/*">
            <Issue>Needs Triage</Issue>
        </ExcludeList>
        <ExcludeList Include="$(XunitTestBinBase)/JIT/jit64/mcc/interop/mcc_i63/*">
            <Issue>Needs Triage</Issue>
        </ExcludeList>
        <ExcludeList Include="$(XunitTestBinBase)/JIT/jit64/mcc/interop/mcc_i73/*">
            <Issue>Needs Triage</Issue>
        </ExcludeList>
        <ExcludeList Include="$(XunitTestBinBase)/JIT/jit64/mcc/interop/mcc_i83/*">
            <Issue>Needs Triage</Issue>
        </ExcludeList>
        <ExcludeList Include="$(XunitTestBinBase)/profiler/eventpipe/eventpipe/*">
            <Issue>TraceEvent can't parse unaligned floats on arm32</Issue>
        </ExcludeList>
        <ExcludeList Include="$(XunitTestBinBase)/profiler/eventpipe/eventpipe_readevents/*">
            <Issue>TraceEvent can't parse unaligned floats on arm32</Issue>
        </ExcludeList>
        <ExcludeList Include="$(XunitTestBinBase)/JIT/jit64/regress/vsw/373472/**">
            <Issue>Allocates large contiguous array that is not consistently available on 32-bit platforms</Issue>
        </ExcludeList>
    </ItemGroup>

    <!-- Arm64 All OS -->
    <ItemGroup Condition="'$(XunitTestBinBase)' != '' and ('$(TargetArchitecture)' == 'arm64' or '$(AltJitArch)' == 'arm64') and '$(RuntimeFlavor)' == 'coreclr'">
        <ExcludeList Include="$(XunitTestBinBase)/JIT/jit64/opt/cse/hugeexpr1/hugeexpr1/*">
            <Issue>needs triage</Issue>
        </ExcludeList>
        <ExcludeList Include="$(XunitTestBinBase)/JIT/jit64/opt/cse/HugeArray/*">
            <Issue>needs triage</Issue>
        </ExcludeList>
        <ExcludeList Include="$(XunitTestBinBase)/JIT/jit64/opt/cse/HugeArray1/*">
            <Issue>needs triage</Issue>
        </ExcludeList>
        <ExcludeList Include="$(XunitTestBinBase)/JIT/jit64/opt/cse/HugeField1/*">
            <Issue>needs triage</Issue>
        </ExcludeList>
        <ExcludeList Include="$(XunitTestBinBase)/JIT/jit64/opt/cse/HugeField2/*">
            <Issue>needs triage</Issue>
        </ExcludeList>
        <ExcludeList Include="$(XunitTestBinBase)/CoreMangLib/cti/system/string/StringFormat1/*">
            <Issue>needs triage</Issue>
        </ExcludeList>
        <ExcludeList Include="$(XunitTestBinBase)/CoreMangLib/cti/system/string/StringFormat2/*">
            <Issue>needs triage</Issue>
        </ExcludeList>
        <ExcludeList Include="$(XunitTestBinBase)/JIT/Regression/JitBlue/DevDiv_590772/DevDiv_590772/*">
            <Issue>needs triage</Issue>
        </ExcludeList>
        <ExcludeList Include="$(XunitTestBinBase)/JIT/Regression/JitBlue/DevDiv_605447/DevDiv_605447/*">
            <Issue>needs triage</Issue>
        </ExcludeList>
        <ExcludeList Include="$(XunitTestBinBase)/JIT/Regression/JitBlue/DevDiv_590771/DevDiv_590771/*">
            <Issue>needs triage</Issue>
        </ExcludeList>
        <ExcludeList Include="$(XunitTestBinBase)/JIT/Regression/JitBlue/Runtime_56953/Runtime_56953/*">
            <Issue>https://github.com/dotnet/runtime/issues/67870</Issue>
        </ExcludeList>
        <ExcludeList Include="$(XunitTestBinBase)/Exceptions/UnwindFpBleedTest/UnwindFpBleedTest/*">
          <Issue>Windows's unwinder in ARM64v8 queue doesn't contain FP unwind fix</Issue>
        </ExcludeList>
    </ItemGroup>

    <!-- Windows all architecture excludes -->
    <ItemGroup Condition="'$(XunitTestBinBase)' != '' and '$(TargetsWindows)' == 'true' and '$(RuntimeFlavor)' == 'coreclr'">
    </ItemGroup>

    <!-- Windows x64 specific excludes -->
    <ItemGroup Condition="'$(XunitTestBinBase)' != '' and '$(TargetArchitecture)' == 'x64' and '$(TargetsWindows)' == 'true' and '$(RuntimeFlavor)' == 'coreclr'">
        <ExcludeList Include="$(XunitTestBinBase)/baseservices/varargs/varargsupport/*">
            <Issue>Varargs supported on this platform</Issue>
        </ExcludeList>
        <ExcludeList Include="$(XunitTestBinBase)/baseservices/varargs/varargsupport_r/*">
            <Issue>Varargs supported on this platform</Issue>
        </ExcludeList>
        <ExcludeList Include="$(XunitTestBinBase)/Regressions/coreclr/GitHub_34094/Test34094/*">
            <Issue>https://github.com/dotnet/runtime/issues/57458</Issue>
        </ExcludeList>
    </ItemGroup>

    <!-- Windows x86 specific excludes -->
    <ItemGroup Condition="'$(XunitTestBinBase)' != '' and '$(TargetArchitecture)' == 'x86' and '$(TargetsWindows)' == 'true' and '$(RuntimeFlavor)' == 'coreclr'">
        <ExcludeList Include="$(XunitTestBinBase)/GC/LargeMemory/Allocation/largeexceptiontest/*">
            <Issue>https://github.com/dotnet/runtime/issues/5200 Test is useful to have because it can be run manually when making changes to the GC that can have effects in OOM scenarios, but not appropriate to run on our current test infrastructure.</Issue>
        </ExcludeList>
        <ExcludeList Include="$(XunitTestBinBase)/GC/LargeMemory/API/gc/gettotalmemory/*">
            <Issue>https://github.com/dotnet/runtime/issues/5200 Test is useful to have because it can be run manually when making changes to the GC that can have effects in OOM scenarios, but not appropriate to run on our current test infrastructure.</Issue>
        </ExcludeList>
        <ExcludeList Include="$(XunitTestBinBase)/GC/LargeMemory/API/gc/keepalive/*">
            <Issue>https://github.com/dotnet/runtime/issues/5200 Test is useful to have because it can be run manually when making changes to the GC that can have effects in OOM scenarios, but not appropriate to run on our current test infrastructure.</Issue>
        </ExcludeList>
        <ExcludeList Include="$(XunitTestBinBase)/GC/LargeMemory/API/gc/suppressfinalize/*">
            <Issue>https://github.com/dotnet/runtime/issues/5200 Test is useful to have because it can be run manually when making changes to the GC that can have effects in OOM scenarios, but not appropriate to run on our current test infrastructure.</Issue>
        </ExcludeList>
        <ExcludeList Include="$(XunitTestBinBase)/JIT/opt/Tailcall/TailcallVerifyWithPrefix/*">
            <Issue>Depends on implicit tailcalls to be performed</Issue>
        </ExcludeList>
        <ExcludeList Include="$(XunitTestBinBase)/JIT/Regression/JitBlue/DevDiv_255294/DevDiv_255294/*">
            <Issue>https://github.com/dotnet/runtime/issues/8034 The test causes OutOfMemory exception in crossgen mode.</Issue>
        </ExcludeList>
        <ExcludeList Include="$(XunitTestBinBase)/baseservices/varargs/varargsupport/*">
            <Issue>Varargs supported on this platform</Issue>
        </ExcludeList>
        <ExcludeList Include="$(XunitTestBinBase)/baseservices/varargs/varargsupport_r/*">
            <Issue>Varargs supported on this platform</Issue>
        </ExcludeList>
        <ExcludeList Include="$(XunitTestBinBase)/JIT/jit64/regress/vsw/373472/**">
            <Issue>Allocates large contiguous array that is not consistently available on 32-bit platforms</Issue>
        </ExcludeList>
        <ExcludeList Include="$(XunitTestBinBase)/Regressions/coreclr/GitHub_34094/Test34094/*">
            <Issue>https://github.com/dotnet/runtime/issues/57458</Issue>
        </ExcludeList>
    </ItemGroup>

    <!-- Windows arm32 specific excludes -->
    <ItemGroup Condition="'$(XunitTestBinBase)' != '' and ('$(TargetArchitecture)' == 'arm' or '$(AltJitArch)' == 'arm') and '$(TargetsWindows)' == 'true' and '$(RuntimeFlavor)' == 'coreclr'">
        <ExcludeList Include="$(XunitTestBinBase)/JIT/Directed/Convert/out_of_range_fp_to_int_conversions/*">
            <Issue>https://github.com/dotnet/runtime/issues/49184</Issue>
        </ExcludeList>
        <ExcludeList Include="$(XunitTestBinBase)/Interop/COM/NETClients/Primitives/NETClientPrimitives/*">
            <Issue>https://github.com/dotnet/runtime/issues/11360</Issue>
        </ExcludeList>
        <ExcludeList Include="$(XunitTestBinBase)/Interop/COM/NETClients/Primitives/NETClientPrimitivesInALC/*">
            <Issue>https://github.com/dotnet/runtime/issues/11360</Issue>
        </ExcludeList>
        <ExcludeList Include="$(XunitTestBinBase)/Interop/COM/NativeClients/Primitives/*">
            <Issue>https://github.com/dotnet/runtime/issues/11360</Issue>
        </ExcludeList>
        <ExcludeList Include="$(XunitTestBinBase)/Interop/COM/NativeClients/Dispatch/*">
            <Issue>https://github.com/dotnet/runtime/issues/11360</Issue>
        </ExcludeList>
        <ExcludeList Include="$(XunitTestBinBase)/Interop/COM/NETClients/Lifetime/*">
            <Issue>https://github.com/dotnet/runtime/issues/11360</Issue>
        </ExcludeList>
        <ExcludeList Include="$(XunitTestBinBase)/Interop/COM/NativeClients/Licensing/*">
            <Issue>https://github.com/dotnet/runtime/issues/11360</Issue>
        </ExcludeList>
        <ExcludeList Include="$(XunitTestBinBase)/Interop/COM/NativeClients/DefaultInterfaces/*">
            <Issue>https://github.com/dotnet/runtime/issues/11360</Issue>
        </ExcludeList>
        <ExcludeList Include="$(XunitTestBinBase)/Interop/COM/NETClients/IDispatch/NETClientIDispatch/*">
            <Issue>https://github.com/dotnet/runtime/issues/11360</Issue>
        </ExcludeList>
        <ExcludeList Include="$(XunitTestBinBase)/Interop/COM/NETClients/Aggregation/NETClientAggregation/*">
            <Issue>https://github.com/dotnet/runtime/issues/11360</Issue>
        </ExcludeList>
        <ExcludeList Include="$(XunitTestBinBase)/Interop/COM/NETClients/Licensing/NETClientLicense/*">
            <Issue>https://github.com/dotnet/runtime/issues/11360</Issue>
        </ExcludeList>
        <ExcludeList Include="$(XunitTestBinBase)/Interop/COM/NETClients/ConsumeNETServer/ConsumeNETServer/*">
            <Issue>https://github.com/dotnet/runtime/issues/11360</Issue>
        </ExcludeList>
        <ExcludeList Include="$(XUnitTestBinBase)/JIT/Directed/callconv/ThisCall/ThisCallTest/*">
            <Issue>Native member function calling conventions not supported on Windows ARM32.</Issue>
        </ExcludeList>
        <ExcludeList Include="$(XUnitTestBinBase)/JIT/Directed/callconv/StdCallMemberFunction/StdCallMemberFunctionTest/*">
            <Issue>Native member function calling conventions not supported on Windows ARM32.</Issue>
        </ExcludeList>
        <ExcludeList Include="$(XUnitTestBinBase)/JIT/Directed/callconv/PlatformDefaultMemberFunction/PlatformDefaultMemberFunctionTest/*">
            <Issue>Native member function calling conventions not supported on Windows ARM32.</Issue>
        </ExcludeList>
        <ExcludeList Include="$(XUnitTestBinBase)/JIT/Directed/callconv/CdeclMemberFunction/CdeclMemberFunctionTest/*">
            <Issue>Native member function calling conventions not supported on Windows ARM32.</Issue>
        </ExcludeList>
        <ExcludeList Include="$(XunitTestBinBase)/JIT/Regression/CLR-x86-JIT/V1-M13-RTM/b88793/b88793/*">
            <Issue>https://github.com/dotnet/runtime/issues/12979</Issue>
        </ExcludeList>
        <ExcludeList Include="$(XunitTestBinBase)/JIT/Regression/CLR-x86-JIT/V1-M12-Beta2/b37646/b37646/*">
            <Issue>https://github.com/dotnet/runtime/issues/12979</Issue>
        </ExcludeList>
        <ExcludeList Include="$(XunitTestBinBase)/JIT/Directed/PREFIX/unaligned/1/arglist_Target_ARM/*">
            <Issue>https://github.com/dotnet/runtime/issues/12979</Issue>
        </ExcludeList>
        <ExcludeList Include="$(XunitTestBinBase)/JIT/Regression/CLR-x86-JIT/V1-M11-Beta1/b41391/b41391/*">
            <Issue>https://github.com/dotnet/runtime/issues/12979</Issue>
        </ExcludeList>
        <ExcludeList Include="$(XunitTestBinBase)/JIT/jit64/mcc/interop/mcc_i00/*">
            <Issue>https://github.com/dotnet/runtime/issues/12979</Issue>
        </ExcludeList>
        <ExcludeList Include="$(XunitTestBinBase)/JIT/jit64/mcc/interop/mcc_i70/*">
            <Issue>https://github.com/dotnet/runtime/issues/12979</Issue>
        </ExcludeList>
        <ExcludeList Include="$(XunitTestBinBase)/JIT/jit64/mcc/interop/mcc_i32/*">
            <Issue>https://github.com/dotnet/runtime/issues/12979</Issue>
        </ExcludeList>
        <ExcludeList Include="$(XunitTestBinBase)/JIT/jit64/mcc/interop/mcc_i51/*">
            <Issue>https://github.com/dotnet/runtime/issues/12979</Issue>
        </ExcludeList>
        <ExcludeList Include="$(XunitTestBinBase)/JIT/Regression/CLR-x86-JIT/V1-M09.5-PDC/b32374/b32374/*">
            <Issue>https://github.com/dotnet/runtime/issues/12979</Issue>
        </ExcludeList>
        <ExcludeList Include="$(XunitTestBinBase)/Interop/PInvoke/Varargs/VarargsTest/*">
            <Issue>https://github.com/dotnet/runtime/issues/12979</Issue>
        </ExcludeList>
        <ExcludeList Include="$(XunitTestBinBase)/JIT/Directed/PREFIX/volatile/1/arglist_Target_ARM/*">
            <Issue>https://github.com/dotnet/runtime/issues/12979</Issue>
        </ExcludeList>
        <ExcludeList Include="$(XunitTestBinBase)/JIT/Regression/CLR-x86-JIT/V1-M09.5-PDC/b28901/b28901/*">
            <Issue>https://github.com/dotnet/runtime/issues/12979</Issue>
        </ExcludeList>
        <ExcludeList Include="$(XunitTestBinBase)/JIT/jit64/mcc/interop/mcc_i82/*">
            <Issue>https://github.com/dotnet/runtime/issues/12979</Issue>
        </ExcludeList>
        <ExcludeList Include="$(XunitTestBinBase)/JIT/jit64/mcc/interop/mcc_i80/*">
            <Issue>https://github.com/dotnet/runtime/issues/12979</Issue>
        </ExcludeList>
        <ExcludeList Include="$(XunitTestBinBase)/JIT/jit64/gc/misc/funclet/*">
            <Issue>https://github.com/dotnet/runtime/issues/12979</Issue>
        </ExcludeList>
        <ExcludeList Include="$(XunitTestBinBase)/JIT/Regression/CLR-x86-JIT/V1-M09.5-PDC/b30864/b30864/*">
            <Issue>https://github.com/dotnet/runtime/issues/12979</Issue>
        </ExcludeList>
        <ExcludeList Include="$(XunitTestBinBase)/JIT/Regression/CLR-x86-JIT/V1-M09.5-PDC/b30838/b30838/*">
            <Issue>https://github.com/dotnet/runtime/issues/12979</Issue>
        </ExcludeList>
        <ExcludeList Include="$(XunitTestBinBase)/JIT/Methodical/refany/seq_il_r/*">
            <Issue>https://github.com/dotnet/runtime/issues/12979</Issue>
        </ExcludeList>
        <ExcludeList Include="$(XunitTestBinBase)/JIT/jit64/mcc/interop/mcc_i61/*">
            <Issue>https://github.com/dotnet/runtime/issues/12979</Issue>
        </ExcludeList>
        <ExcludeList Include="$(XunitTestBinBase)/JIT/jit64/mcc/interop/mcc_i60/*">
            <Issue>https://github.com/dotnet/runtime/issues/12979</Issue>
        </ExcludeList>
        <ExcludeList Include="$(XunitTestBinBase)/JIT/jit64/mcc/interop/mcc_i31/*">
            <Issue>https://github.com/dotnet/runtime/issues/12979</Issue>
        </ExcludeList>
        <ExcludeList Include="$(XunitTestBinBase)/JIT/Regression/CLR-x86-EJIT/V1-M12-Beta2/b26323/b26323/*">
            <Issue>https://github.com/dotnet/runtime/issues/12979</Issue>
        </ExcludeList>
        <ExcludeList Include="$(XunitTestBinBase)/JIT/Regression/CLR-x86-JIT/V1-M09.5-PDC/b26324/b26324a/*">
            <Issue>https://github.com/dotnet/runtime/issues/12979</Issue>
        </ExcludeList>
        <ExcludeList Include="$(XunitTestBinBase)/JIT/Regression/CLR-x86-JIT/V1-M09.5-PDC/b26324/b26324b/*">
            <Issue>https://github.com/dotnet/runtime/issues/12979</Issue>
        </ExcludeList>
        <ExcludeList Include="$(XunitTestBinBase)/JIT/jit64/mcc/interop/mcc_i50/*">
            <Issue>https://github.com/dotnet/runtime/issues/12979</Issue>
        </ExcludeList>
        <ExcludeList Include="$(XunitTestBinBase)/JIT/jit64/mcc/interop/mcc_i62/*">
            <Issue>https://github.com/dotnet/runtime/issues/12979</Issue>
        </ExcludeList>
        <ExcludeList Include="$(XunitTestBinBase)/JIT/Regression/CLR-x86-JIT/V1-M11-Beta1/b36472/b36472/*">
            <Issue>https://github.com/dotnet/runtime/issues/12979</Issue>
        </ExcludeList>
        <ExcludeList Include="$(XunitTestBinBase)/JIT/jit64/mcc/interop/mcc_i72/*">
            <Issue>https://github.com/dotnet/runtime/issues/12979</Issue>
        </ExcludeList>
        <ExcludeList Include="$(XunitTestBinBase)/JIT/Regression/CLR-x86-JIT/V1-M11-Beta1/b37598/b37598/*">
            <Issue>https://github.com/dotnet/runtime/issues/12979</Issue>
        </ExcludeList>
        <ExcludeList Include="$(XunitTestBinBase)/JIT/Regression/CLR-x86-JIT/V1-M11-Beta1/b46867/b46867/*">
            <Issue>https://github.com/dotnet/runtime/issues/12979</Issue>
        </ExcludeList>
        <ExcludeList Include="$(XunitTestBinBase)/JIT/Regression/CLR-x86-JIT/V2.0-Beta2/b409748/b409748/*">
            <Issue>https://github.com/dotnet/runtime/issues/12979</Issue>
        </ExcludeList>
        <ExcludeList Include="$(XunitTestBinBase)/JIT/jit64/mcc/interop/mcc_i30/*">
            <Issue>https://github.com/dotnet/runtime/issues/12979</Issue>
        </ExcludeList>
        <ExcludeList Include="$(XunitTestBinBase)/JIT/Regression/CLR-x86-JIT/V1-M09.5-PDC/b16423/b16423/*">
            <Issue>https://github.com/dotnet/runtime/issues/12979</Issue>
        </ExcludeList>
        <ExcludeList Include="$(XunitTestBinBase)/JIT/Directed/PREFIX/unaligned/2/arglist_Target_ARM/*">
            <Issue>https://github.com/dotnet/runtime/issues/12979</Issue>
        </ExcludeList>
        <ExcludeList Include="$(XunitTestBinBase)/JIT/Methodical/refany/seq_il_d/*">
            <Issue>https://github.com/dotnet/runtime/issues/12979</Issue>
        </ExcludeList>
        <ExcludeList Include="$(XunitTestBinBase)/JIT/Methodical/Coverage/arglist_pos/*">
            <Issue>https://github.com/dotnet/runtime/issues/12979</Issue>
        </ExcludeList>
        <ExcludeList Include="$(XunitTestBinBase)/JIT/Regression/CLR-x86-JIT/V1-M11-Beta1/b35784/b35784/*">
            <Issue>https://github.com/dotnet/runtime/issues/12979</Issue>
        </ExcludeList>
        <ExcludeList Include="$(XunitTestBinBase)/JIT/Regression/CLR-x86-JIT/V1-M12-Beta2/b31746/b31746/*">
            <Issue>https://github.com/dotnet/runtime/issues/12979</Issue>
        </ExcludeList>
        <ExcludeList Include="$(XunitTestBinBase)/JIT/jit64/mcc/interop/mcc_i12/*">
            <Issue>https://github.com/dotnet/runtime/issues/12979</Issue>
        </ExcludeList>
        <ExcludeList Include="$(XunitTestBinBase)/JIT/jit64/mcc/interop/mcc_i52/*">
            <Issue>https://github.com/dotnet/runtime/issues/12979</Issue>
        </ExcludeList>
        <ExcludeList Include="$(XunitTestBinBase)/JIT/jit64/mcc/interop/mcc_i81/*">
            <Issue>https://github.com/dotnet/runtime/issues/12979</Issue>
        </ExcludeList>
        <ExcludeList Include="$(XunitTestBinBase)/JIT/jit64/mcc/interop/mcc_i11/*">
            <Issue>https://github.com/dotnet/runtime/issues/12979</Issue>
        </ExcludeList>
        <ExcludeList Include="$(XunitTestBinBase)/JIT/Regression/CLR-x86-JIT/V1-M12-Beta2/b41852/b41852/*">
            <Issue>https://github.com/dotnet/runtime/issues/12979</Issue>
        </ExcludeList>
        <ExcludeList Include="$(XunitTestBinBase)/JIT/jit64/mcc/interop/mcc_i02/*">
            <Issue>https://github.com/dotnet/runtime/issues/12979</Issue>
        </ExcludeList>
        <ExcludeList Include="$(XunitTestBinBase)/JIT/jit64/mcc/interop/mcc_i01/*">
            <Issue>https://github.com/dotnet/runtime/issues/12979</Issue>
        </ExcludeList>
        <ExcludeList Include="$(XunitTestBinBase)/JIT/jit64/mcc/interop/mcc_i71/*">
            <Issue>https://github.com/dotnet/runtime/issues/12979</Issue>
        </ExcludeList>
        <ExcludeList Include="$(XunitTestBinBase)/JIT/Regression/CLR-x86-JIT/V1-M12-Beta2/b31745/b31745/*">
            <Issue>https://github.com/dotnet/runtime/issues/12979</Issue>
        </ExcludeList>
        <ExcludeList Include="$(XunitTestBinBase)/JIT/Regression/CLR-x86-JIT/V1-M13-RTM/b91248/b91248/*">
            <Issue>https://github.com/dotnet/runtime/issues/12979</Issue>
        </ExcludeList>
        <ExcludeList Include="$(XunitTestBinBase)/JIT/Regression/JitBlue/Runtime_56953/Runtime_56953/*">
            <Issue>https://github.com/dotnet/runtime/issues/67870</Issue>
        </ExcludeList>
        <ExcludeList Include="$(XunitTestBinBase)/JIT/Regression/JitBlue/Runtime_57606/Runtime_57606/*">
            <Issue>https://github.com/dotnet/runtime/issues/12979</Issue>
        </ExcludeList>
        <ExcludeList Include="$(XunitTestBinBase)/JIT/Directed/PREFIX/unaligned/4/arglist_Target_ARM/*">
            <Issue>https://github.com/dotnet/runtime/issues/12979</Issue>
        </ExcludeList>
        <ExcludeList Include="$(XunitTestBinBase)/JIT/jit64/mcc/interop/mcc_i10/*">
            <Issue>https://github.com/dotnet/runtime/issues/12979</Issue>
        </ExcludeList>
        <ExcludeList Include="$(XunitTestBinBase)/JIT/jit64/regress/vsw/373472/**">
            <Issue>Allocates large contiguous array that is not consistently available on 32-bit platforms</Issue>
        </ExcludeList>
        <ExcludeList Include="$(XunitTestBinBase)/Regressions/coreclr/GitHub_45929/test45929/*">
            <Issue>https://github.com/dotnet/runtime/issues/60152</Issue>
        </ExcludeList>
        <ExcludeList Include="$(XunitTestBinBase)/JIT/Stress/ABI/pinvokes_d/**">
            <Issue>https://github.com/dotnet/runtime/issues/66745</Issue>
        </ExcludeList>
        <ExcludeList Include="$(XunitTestBinBase)/JIT/Stress/ABI/pinvokes_do/**">
            <Issue>https://github.com/dotnet/runtime/issues/66745</Issue>
        </ExcludeList>
    </ItemGroup>

    <!-- Windows arm64 specific excludes -->
    <ItemGroup Condition="'$(XunitTestBinBase)' != '' and ('$(TargetArchitecture)' == 'arm64' or '$(AltJitArch)' == 'arm64') and '$(TargetsWindows)' == 'true' and '$(RuntimeFlavor)' == 'coreclr'">
        <ExcludeList Include="$(XunitTestBinBase)/JIT/opt/Tailcall/TailcallVerifyWithPrefix/*">
            <Issue>Condition17::Test1 checks that we tail call via helper when security cookie is needed; on arm64 we fast tail call in this case.</Issue>
        </ExcludeList>
        <ExcludeList Include="$(XunitTestBinBase)/GC/Regressions/dev10bugs/536168/536168/*">
            <Issue>extremely memory/time intensive test</Issue>
        </ExcludeList>
        <ExcludeList Include="$(XunitTestBinBase)/GC/API/NoGCRegion/NoGC/*">
            <Issue>needs triage</Issue>
        </ExcludeList>
        <ExcludeList Include="$(XunitTestBinBase)/baseservices/varargs/varargsupport_r/*">
            <Issue>Varargs supported on this platform</Issue>
        </ExcludeList>
        <ExcludeList Include="$(XunitTestBinBase)/baseservices/varargs/varargsupport/*">
            <Issue>Varargs supported on this platform</Issue>
        </ExcludeList>
        <ExcludeList Include="$(XunitTestBinBase)/JIT/jit64/opt/rngchk/RngchkStress3/*">
            <Issue>Needs Triage</Issue>
        </ExcludeList>
        <ExcludeList Include="$(XunitTestBinBase)/Regressions/coreclr/GitHub_45929/test45929/*">
            <Issue>https://github.com/dotnet/runtime/issues/60152</Issue>
        </ExcludeList>
    </ItemGroup>

    <!-- The following are x64 Unix failures on CoreCLR. -->
    <ItemGroup Condition="'$(XunitTestBinBase)' != '' and '$(TargetArchitecture)' == 'x64' and '$(TargetsWindows)' != 'true' and '$(RuntimeFlavor)' == 'coreclr'">
        <ExcludeList Include="$(XunitTestBinBase)/baseservices/exceptions/simple/ParallelCrashWorkerThreads/*">
            <Issue>https://github.com/dotnet/runtime/issues/57621</Issue>
        </ExcludeList>
        <ExcludeList Include="$(XunitTestBinBase)/JIT/Methodical/refany/seq_il_d/*">
            <Issue>https://github.com/dotnet/runtime/issues/10478 </Issue>
        </ExcludeList>
        <ExcludeList Include="$(XunitTestBinBase)/JIT/Methodical/refany/seq_il_r/*">
            <Issue>https://github.com/dotnet/runtime/issues/10478 </Issue>
        </ExcludeList>
        <ExcludeList Include="$(XunitTestBinBase)/JIT/Methodical/refany/stress1_r/*">
            <Issue>https://github.com/dotnet/runtime/issues/10478 </Issue>
        </ExcludeList>
        <ExcludeList Include="$(XunitTestBinBase)/JIT/Methodical/refany/stress3_r/*">
            <Issue>https://github.com/dotnet/runtime/issues/10478 </Issue>
        </ExcludeList>
        <ExcludeList Include="$(XunitTestBinBase)/JIT/Methodical/refany/stress1_do/*">
            <Issue>https://github.com/dotnet/runtime/issues/10478 </Issue>
        </ExcludeList>
        <ExcludeList Include="$(XunitTestBinBase)/JIT/Methodical/refany/stress3_do/*">
            <Issue>https://github.com/dotnet/runtime/issues/10478 </Issue>
        </ExcludeList>
        <ExcludeList Include="$(XunitTestBinBase)/JIT/Methodical/refany/stress1_ro/*">
            <Issue>https://github.com/dotnet/runtime/issues/10478 </Issue>
        </ExcludeList>
        <ExcludeList Include="$(XunitTestBinBase)/JIT/Methodical/refany/stress3_ro/*">
            <Issue>https://github.com/dotnet/runtime/issues/10478 </Issue>
        </ExcludeList>
        <ExcludeList Include="$(XunitTestBinBase)/JIT/Regression/CLR-x86-JIT/V1-M11-Beta1/b41391/*">
            <Issue>https://github.com/dotnet/runtime/issues/10478 </Issue>
        </ExcludeList>
        <ExcludeList Include="$(XunitTestBinBase)/JIT/Regression/CLR-x86-JIT/V1-M12-Beta2/b37646/*">
            <Issue>https://github.com/dotnet/runtime/issues/10478 </Issue>
        </ExcludeList>
        <ExcludeList Include="$(XunitTestBinBase)/JIT/Directed/pinning/object-pin/*">
            <Issue>Issue building native components for the test.</Issue>
        </ExcludeList>
        <ExcludeList Include="$(XunitTestBinBase)/JIT/Regression/JitBlue/GitHub_18232/GitHub_18232/*">
            <Issue>Needs Triage</Issue>
        </ExcludeList>
        <ExcludeList Include="$(XunitTestBinBase)/JIT/Regression/JitBlue/GitHub_19022/GitHub_19022/*">
            <Issue>Needs Triage</Issue>
        </ExcludeList>
        <ExcludeList Include="$(XunitTestBinBase)/JIT/Regression/JitBlue/GitHub_19149/GitHub_19149/*">
            <Issue>Needs Triage</Issue>
        </ExcludeList>
        <ExcludeList Include="$(XunitTestBinBase)/JIT/jit64/opt/rngchk/RngchkStress3/*">
            <Issue>timeout</Issue>
        </ExcludeList>
        <ExcludeList Include="$(XunitTestBinBase)/JIT/Regression/JitBlue/GitHub_19601/Github_19601/*">
            <Issue>Needs Triage</Issue>
        </ExcludeList>
    </ItemGroup>

    <!-- Unix arm64 specific -->
    <ItemGroup Condition="'$(XunitTestBinBase)' != '' and ('$(TargetArchitecture)' == 'arm64' or '$(AltJitArch)' == 'arm64') and '$(TargetsWindows)' != 'true' and '$(RuntimeFlavor)' == 'coreclr'">
        <ExcludeList Include="$(XunitTestBinBase)/tracing/runtimeeventsource/nativeruntimeeventsource/*">
            <Issue>https://github.com/dotnet/runtime/issues/68690</Issue>
        </ExcludeList>
        <ExcludeList Include="$(XunitTestBinBase)/JIT/jit64/eh/FinallyExec/nonlocalexitinhandler/*">
            <Issue>Test times out</Issue>
        </ExcludeList>
        <ExcludeList Include="$(XunitTestBinBase)/JIT/jit64/eh/FinallyExec/nonlocalexitinfinally/*">
            <Issue>Test times out</Issue>
        </ExcludeList>
        <ExcludeList Include="$(XunitTestBinBase)/JIT/jit64/eh/FinallyExec/nonlocalexitintry/*">
            <Issue>Test times out</Issue>
        </ExcludeList>
        <ExcludeList Include="$(XunitTestBinBase)/JIT/jit64/eh/FinallyExec/nonlocalexitincatch/*">
            <Issue>Test times out</Issue>
        </ExcludeList>
        <ExcludeList Include="$(XunitTestBinBase)/JIT/jit64/eh/FinallyExec/nonlocalexitinroot/*">
            <Issue>Test times out</Issue>
        </ExcludeList>
        <ExcludeList Include="$(XunitTestBinBase)/GC/Scenarios/DoublinkList/dlstack/*">
            <Issue>Release only crash</Issue>
        </ExcludeList>
    </ItemGroup>

    <!-- Unix arm32 specific -->
    <ItemGroup Condition="'$(XunitTestBinBase)' != '' and ('$(TargetArchitecture)' == 'arm' or '$(AltJitArch)' == 'arm') and '$(TargetsWindows)' != 'true' and '$(RuntimeFlavor)' == 'coreclr'">
        <ExcludeList Include="$(XunitTestBinBase)/tracing/runtimeeventsource/nativeruntimeeventsource/*">
            <Issue>https://github.com/dotnet/runtime/issues/68690</Issue>
        </ExcludeList>
        <ExcludeList Include="$(XunitTestBinBase)/JIT/jit64/regress/vsw/373472/**">
            <Issue>Allocates large contiguous array that is not consistently available on 32-bit platforms</Issue>
        </ExcludeList>
        <ExcludeList Include="$(XunitTestBinBase)/JIT/Regression/JitBlue/Runtime_56953/Runtime_56953/*">
            <Issue>https://github.com/dotnet/runtime/issues/57856</Issue>
        </ExcludeList>
        <ExcludeList Include="$(XunitTestBinBase)/profiler/multiple/multiple/*">
            <Issue>https://github.com/dotnet/runtime/issues/57875</Issue>
        </ExcludeList>
    </ItemGroup>

    <!-- All OSX targets on CoreCLR Runtime -->
    <ItemGroup Condition="'$(XunitTestBinBase)' != '' and '$(TargetsOSX)' == 'true' and '$(RuntimeFlavor)' == 'coreclr' ">
        <ExcludeList Include="$(XunitTestBinBase)/profiler/eventpipe/eventpipe/*">
            <Issue>https://github.com/dotnet/runtime/issues/66174</Issue>
        </ExcludeList>
    </ItemGroup>

    <!-- OSX x64 on CoreCLR Runtime -->
    <ItemGroup Condition="'$(XunitTestBinBase)' != '' and '$(TargetsOSX)' == 'true' and '$(TargetArchitecture)' == 'x64' and '$(RuntimeFlavor)' == 'coreclr' ">
    </ItemGroup>

    <!-- OSX arm64 on CoreCLR Runtime -->
    <ItemGroup Condition="'$(XunitTestBinBase)' != '' and '$(TargetsOSX)' == 'true' and '$(TargetArchitecture)' == 'arm64' and '$(RuntimeFlavor)' == 'coreclr' ">
    </ItemGroup>

    <!-- Tests that need to be triaged for vararg usage as that is not supported -->
    <!-- Note these will only be excluded for unix platforms on all runtimes -->
    <ItemGroup Condition="'$(XunitTestBinBase)' != '' and '$(TargetsWindows)' != 'true' ">
        <ExcludeList Include="$(XunitTestBinBase)/JIT/Directed/PREFIX/unaligned/1/arglist*/*">
            <Issue>needs triage</Issue>
        </ExcludeList>
        <ExcludeList Include="$(XunitTestBinBase)/JIT/Directed/PREFIX/unaligned/2/arglist*/*">
            <Issue>needs triage</Issue>
        </ExcludeList>
        <ExcludeList Include="$(XunitTestBinBase)/JIT/Directed/PREFIX/unaligned/4/arglist*/*">
            <Issue>needs triage</Issue>
        </ExcludeList>
        <ExcludeList Include="$(XunitTestBinBase)/JIT/Directed/PREFIX/volatile/1/arglist*/*">
            <Issue>needs triage</Issue>
        </ExcludeList>
    </ItemGroup>

    <!-- Tests that need to be triaged for vararg usage as that is not supported -->
    <!-- Note these will only be excluded for unix platforms on CoreCLR only -->
    <ItemGroup Condition="'$(XunitTestBinBase)' != '' and '$(TargetsWindows)' != 'true' and '$(RuntimeFlavor)' == 'coreclr'">
        <ExcludeList Include="$(XunitTestBinBase)/JIT/jit64/gc/misc/funclet/*">
            <Issue>needs triage</Issue>
        </ExcludeList>
        <ExcludeList Include="$(XunitTestBinBase)/JIT/jit64/mcc/interop/mcc_i00/*">
            <Issue>needs triage</Issue>
        </ExcludeList>
        <ExcludeList Include="$(XunitTestBinBase)/JIT/jit64/mcc/interop/mcc_i01/*">
            <Issue>needs triage</Issue>
        </ExcludeList>
        <ExcludeList Include="$(XunitTestBinBase)/JIT/jit64/mcc/interop/mcc_i02/*">
            <Issue>needs triage</Issue>
        </ExcludeList>
        <ExcludeList Include="$(XunitTestBinBase)/JIT/jit64/mcc/interop/mcc_i03/*">
            <Issue>needs triage</Issue>
        </ExcludeList>
        <ExcludeList Include="$(XunitTestBinBase)/JIT/jit64/mcc/interop/mcc_i10/*">
            <Issue>needs triage</Issue>
        </ExcludeList>
        <ExcludeList Include="$(XunitTestBinBase)/JIT/jit64/mcc/interop/mcc_i11/*">
            <Issue>needs triage</Issue>
        </ExcludeList>
        <ExcludeList Include="$(XunitTestBinBase)/JIT/jit64/mcc/interop/mcc_i12/*">
            <Issue>needs triage</Issue>
        </ExcludeList>
        <ExcludeList Include="$(XunitTestBinBase)/JIT/jit64/mcc/interop/mcc_i13/*">
            <Issue>needs triage</Issue>
        </ExcludeList>
        <ExcludeList Include="$(XunitTestBinBase)/JIT/jit64/mcc/interop/mcc_i30/*">
            <Issue>needs triage</Issue>
        </ExcludeList>
        <ExcludeList Include="$(XunitTestBinBase)/JIT/jit64/mcc/interop/mcc_i31/*">
            <Issue>needs triage</Issue>
        </ExcludeList>
        <ExcludeList Include="$(XunitTestBinBase)/JIT/jit64/mcc/interop/mcc_i32/*">
            <Issue>needs triage</Issue>
        </ExcludeList>
        <ExcludeList Include="$(XunitTestBinBase)/JIT/jit64/mcc/interop/mcc_i33/*">
            <Issue>needs triage</Issue>
        </ExcludeList>
        <ExcludeList Include="$(XunitTestBinBase)/JIT/jit64/mcc/interop/mcc_i50/*">
            <Issue>needs triage</Issue>
        </ExcludeList>
        <ExcludeList Include="$(XunitTestBinBase)/JIT/jit64/mcc/interop/mcc_i51/*">
            <Issue>needs triage</Issue>
        </ExcludeList>
        <ExcludeList Include="$(XunitTestBinBase)/JIT/jit64/mcc/interop/mcc_i52/*">
            <Issue>needs triage</Issue>
        </ExcludeList>
        <ExcludeList Include="$(XunitTestBinBase)/JIT/jit64/mcc/interop/mcc_i53/*">
            <Issue>needs triage</Issue>
        </ExcludeList>
        <ExcludeList Include="$(XunitTestBinBase)/JIT/jit64/mcc/interop/mcc_i60/*">
            <Issue>needs triage</Issue>
        </ExcludeList>
        <ExcludeList Include="$(XunitTestBinBase)/JIT/jit64/mcc/interop/mcc_i61/*">
            <Issue>needs triage</Issue>
        </ExcludeList>
        <ExcludeList Include="$(XunitTestBinBase)/JIT/jit64/mcc/interop/mcc_i62/*">
            <Issue>needs triage</Issue>
        </ExcludeList>
        <ExcludeList Include="$(XunitTestBinBase)/JIT/jit64/mcc/interop/mcc_i63/*">
            <Issue>needs triage</Issue>
        </ExcludeList>
        <ExcludeList Include="$(XunitTestBinBase)/JIT/jit64/mcc/interop/mcc_i70/*">
            <Issue>needs triage</Issue>
        </ExcludeList>
        <ExcludeList Include="$(XunitTestBinBase)/JIT/jit64/mcc/interop/mcc_i71/*">
            <Issue>needs triage</Issue>
        </ExcludeList>
        <ExcludeList Include="$(XunitTestBinBase)/JIT/jit64/mcc/interop/mcc_i72/*">
            <Issue>needs triage</Issue>
        </ExcludeList>
        <ExcludeList Include="$(XunitTestBinBase)/JIT/jit64/mcc/interop/mcc_i73/*">
            <Issue>needs triage</Issue>
        </ExcludeList>
        <ExcludeList Include="$(XunitTestBinBase)/JIT/jit64/mcc/interop/mcc_i80/*">
            <Issue>needs triage</Issue>
        </ExcludeList>
        <ExcludeList Include="$(XunitTestBinBase)/JIT/jit64/mcc/interop/mcc_i81/*">
            <Issue>needs triage</Issue>
        </ExcludeList>
        <ExcludeList Include="$(XunitTestBinBase)/JIT/jit64/mcc/interop/mcc_i82/*">
            <Issue>needs triage</Issue>
        </ExcludeList>
        <ExcludeList Include="$(XunitTestBinBase)/JIT/jit64/mcc/interop/mcc_i83/*">
            <Issue>needs triage</Issue>
        </ExcludeList>
        <ExcludeList Include="$(XunitTestBinBase)/JIT/Methodical/Coverage/arglist_pos/*">
            <Issue>needs triage</Issue>
        </ExcludeList>
        <ExcludeList Include="$(XunitTestBinBase)/JIT/Methodical/refany/seq_il_d/*">
            <Issue>needs triage</Issue>
        </ExcludeList>
        <ExcludeList Include="$(XunitTestBinBase)/JIT/Methodical/refany/seq_il_r/*">
            <Issue>needs triage</Issue>
        </ExcludeList>
        <ExcludeList Include="$(XunitTestBinBase)/JIT/Regression/CLR-x86-EJIT/V1-M12-Beta2/b26323/b26323/*">
            <Issue>needs triage</Issue>
        </ExcludeList>
        <ExcludeList Include="$(XunitTestBinBase)/JIT/Regression/CLR-x86-JIT/V1-M09.5-PDC/b16423/b16423/*">
            <Issue>needs triage</Issue>
        </ExcludeList>
        <ExcludeList Include="$(XunitTestBinBase)/JIT/Regression/CLR-x86-JIT/V1-M09.5-PDC/b26324/b26324a/*">
            <Issue>needs triage</Issue>
        </ExcludeList>
        <ExcludeList Include="$(XunitTestBinBase)/JIT/Regression/CLR-x86-JIT/V1-M09.5-PDC/b26324/b26324b/*">
            <Issue>needs triage</Issue>
        </ExcludeList>
        <ExcludeList Include="$(XunitTestBinBase)/JIT/Regression/CLR-x86-JIT/V1-M09.5-PDC/b28901/b28901/*">
            <Issue>needs triage</Issue>
        </ExcludeList>
        <ExcludeList Include="$(XunitTestBinBase)/JIT/Regression/CLR-x86-JIT/V1-M09.5-PDC/b30838/b30838/*">
            <Issue>needs triage</Issue>
        </ExcludeList>
        <ExcludeList Include="$(XunitTestBinBase)/JIT/Regression/CLR-x86-JIT/V1-M09.5-PDC/b30864/b30864/*">
            <Issue>needs triage</Issue>
        </ExcludeList>
        <ExcludeList Include="$(XunitTestBinBase)/JIT/Regression/CLR-x86-JIT/V1-M09.5-PDC/b32374/b32374/*">
            <Issue>needs triage</Issue>
        </ExcludeList>
        <ExcludeList Include="$(XunitTestBinBase)/JIT/Regression/CLR-x86-JIT/V1-M11-Beta1/b35784/b35784/*">
            <Issue>needs triage</Issue>
        </ExcludeList>
        <ExcludeList Include="$(XunitTestBinBase)/JIT/Regression/CLR-x86-JIT/V1-M11-Beta1/b36472/b36472/*">
            <Issue>needs triage</Issue>
        </ExcludeList>
        <ExcludeList Include="$(XunitTestBinBase)/JIT/Regression/CLR-x86-JIT/V1-M11-Beta1/b37598/b37598/*">
            <Issue>needs triage</Issue>
        </ExcludeList>
        <ExcludeList Include="$(XunitTestBinBase)/JIT/Regression/CLR-x86-JIT/V1-M11-Beta1/b41391/b41391/*">
            <Issue>needs triage</Issue>
        </ExcludeList>
        <ExcludeList Include="$(XunitTestBinBase)/JIT/Regression/CLR-x86-JIT/V1-M11-Beta1/b46867/b46867/*">
            <Issue>needs triage</Issue>
        </ExcludeList>
        <ExcludeList Include="$(XunitTestBinBase)/JIT/Regression/CLR-x86-JIT/V1-M12-Beta2/b31745/b31745/*">
            <Issue>needs triage</Issue>
        </ExcludeList>
        <ExcludeList Include="$(XunitTestBinBase)/JIT/Regression/CLR-x86-JIT/V1-M12-Beta2/b31746/b31746/*">
            <Issue>needs triage</Issue>
        </ExcludeList>
        <ExcludeList Include="$(XunitTestBinBase)/JIT/Regression/CLR-x86-JIT/V1-M12-Beta2/b37646/b37646/*">
            <Issue>needs triage</Issue>
        </ExcludeList>
        <ExcludeList Include="$(XunitTestBinBase)/JIT/Regression/CLR-x86-JIT/V1-M12-Beta2/b41852/b41852/*">
            <Issue>needs triage</Issue>
        </ExcludeList>
        <ExcludeList Include="$(XunitTestBinBase)/JIT/Regression/CLR-x86-JIT/V1-M13-RTM/b88793/b88793/*">
            <Issue>needs triage</Issue>
        </ExcludeList>
        <ExcludeList Include="$(XunitTestBinBase)/JIT/Regression/CLR-x86-JIT/V1-M13-RTM/b91248/b91248/*">
            <Issue>needs triage</Issue>
        </ExcludeList>
        <ExcludeList Include="$(XunitTestBinBase)/JIT/Regression/CLR-x86-JIT/V2.0-Beta2/b409748/b409748/*">
            <Issue>needs triage</Issue>
        </ExcludeList>
    </ItemGroup>

    <!-- Failures while testing via ILLINK -->
    <ItemGroup Condition="'$(XunitTestBinBase)' != '' and '$(RunTestsViaIllink)' == 'true'">
        <ExcludeList Include="$(XunitTestBinBase)/JIT/superpmi/superpmicollect/*">
            <!-- Linker runs reset CORE_ROOT to the linked directory based on superpmicollect.exe.
                 The test runs other benchmarks to collect superpmi data.
                 These tests cannot run from the binaries generated wrt superpmicollect.exe -->
            <Issue>By Test Infrastructure design</Issue>
        </ExcludeList>
        <ExcludeList Include="$(XunitTestBinBase)/JIT/Directed/RVAInit/nested/*">
            <!-- Data referred from static field is dropped -->
            <Issue>Bug</Issue>
        </ExcludeList>
    </ItemGroup>

    <!-- Crossgen2 specific -->
    <ItemGroup Condition="'$(XunitTestBinBase)' != '' and ('$(TestBuildMode)' == 'crossgen2' or '$(TestBuildMode)' == 'crossgen') and '$(RuntimeFlavor)' == 'coreclr'">
        <ExcludeList Include="$(XunitTestBinBase)/Interop/IJW/NativeVarargs/NativeVarargsTest/*">
            <Issue>https://github.com/dotnet/runtime/issues/38096</Issue>
        </ExcludeList>
        <ExcludeList Include="$(XunitTestBinBase)/Interop/IJW/CopyConstructorMarshaler/CopyConstructorMarshaler/*">
            <Issue>https://github.com/dotnet/runtime/issues/38096</Issue>
        </ExcludeList>
        <ExcludeList Include="$(XunitTestBinBase)/Interop/IJW/ManagedCallingNative/ManagedCallingNative/*">
            <Issue>https://github.com/dotnet/runtime/issues/38096</Issue>
        </ExcludeList>
        <ExcludeList Include="$(XunitTestBinBase)/Interop/IJW/LoadIjwFromModuleHandle/LoadIjwFromModuleHandle/*">
            <Issue>https://github.com/dotnet/runtime/issues/38096</Issue>
        </ExcludeList>
        <ExcludeList Include="$(XunitTestBinBase)/Interop/IJW/NativeCallingManaged/NativeCallingManaged/*">
            <Issue>https://github.com/dotnet/runtime/issues/38096</Issue>
        </ExcludeList>
        <ExcludeList Include="$(XunitTestBinBase)/Interop/IJW/FixupCallsHostWhenLoaded/FixupCallsHostWhenLoaded/*">
            <Issue>https://github.com/dotnet/runtime/issues/38096</Issue>
        </ExcludeList>
        <ExcludeList Include="$(XunitTestBinBase)/JIT/Regression/CLR-x86-JIT/v2.1/DDB/B168384/LdfldaHack/*">
            <Issue>https://github.com/dotnet/runtime/issues/615</Issue>
        </ExcludeList>
        <ExcludeList Include="$(XunitTestBinBase)/JIT/superpmi/superpmicollect/*">
            <Issue>Not compatible with crossgen2</Issue>
        </ExcludeList>
        <ExcludeList Include="$(XunitTestBinBase)/Interop/StructMarshalling/PInvoke/MarshalStructAsLayoutExp/*">
            <Issue>https://github.com/dotnet/runtime/issues/43461</Issue>
        </ExcludeList>
        <ExcludeList Include="$(XunitTestBinBase)/JIT/Directed/debugging/poisoning/poison/*">
            <Issue>https://github.com/dotnet/runtime/issues/56148</Issue>
        </ExcludeList>
    </ItemGroup>

    <!-- Crossgen2 x86 specific excludes -->
    <ItemGroup Condition="'$(XunitTestBinBase)' != '' and '$(TestBuildMode)' == 'crossgen2' and '$(RuntimeFlavor)' == 'coreclr' and '$(TargetArchitecture)' == 'x86'">
        <ExcludeList Include="$(XunitTestBinBase)/JIT/jit64/opt/cse/hugeexpr1/**">
            <Issue>https://github.com/dotnet/runtime/issues/74555</Issue>
        </ExcludeList>
    </ItemGroup>

    <!-- Crossgen2 arm32 specific excludes -->
    <ItemGroup Condition="'$(XunitTestBinBase)' != '' and ('$(TestBuildMode)' == 'crossgen2' or '$(TestBuildMode)' == 'crossgen') and '$(RuntimeFlavor)' == 'coreclr' and ('$(TargetArchitecture)' == 'arm' or '$(AltJitArch)' == 'arm')">
        <ExcludeList Include="$(XunitTestBinBase)/JIT/Regression/JitBlue/Runtime_34170/Runtime_34170/*">
            <Issue>https://github.com/dotnet/runtime/issues/53560</Issue>
        </ExcludeList>
    </ItemGroup>

    <!-- NativeAOT specific -->
    <ItemGroup Condition="'$(XunitTestBinBase)' != '' and '$(TestBuildMode)' == 'nativeaot' and '$(RuntimeFlavor)' == 'coreclr'">
        <ExcludeList Include="$(XunitTestBinBase)/Loader/classloader/StaticVirtualMethods/NegativeTestCases/**">
            <Issue>https://github.com/dotnet/runtimelab/issues/155: Compatible TypeLoadException for invalid inputs</Issue>
        </ExcludeList>
        <ExcludeList Include="$(XunitTestBinBase)/Loader/classloader/StaticVirtualMethods/DiamondShape/svm_diamondshape_d/*">
            <Issue>https://github.com/dotnet/runtime/issues/72589</Issue>
        </ExcludeList>
        <ExcludeList Include="$(XunitTestBinBase)/Loader/classloader/StaticVirtualMethods/DiamondShape/svm_diamondshape_r/*">
            <Issue>https://github.com/dotnet/runtime/issues/72589</Issue>
        </ExcludeList>
        <ExcludeList Include="$(XunitTestBinBase)/baseservices/RuntimeConfiguration/TestConfig/*">
            <Issue>Test expects being run with corerun</Issue>
        </ExcludeList>
        <ExcludeList Include="$(XunitTestBinBase)/JIT/Directed/debugging/debuginfo/tester/*">
            <Issue>Just-in-time compilation test</Issue>
        </ExcludeList>
        <ExcludeList Include="$(XunitTestBinBase)/JIT/HardwareIntrinsics/General/Vector128/Vector128_r/*">
            <Issue>Not compatible with multifile testing. Problem with detecting that a JIT intrinsic is reflection-used.</Issue>
        </ExcludeList>
        <ExcludeList Include="$(XunitTestBinBase)/JIT/HardwareIntrinsics/General/Vector128/Vector128_ro/*">
            <Issue>Not compatible with multifile testing. Problem with detecting that a JIT intrinsic is reflection-used.</Issue>
        </ExcludeList>
        <ExcludeList Include="$(XunitTestBinBase)/JIT/HardwareIntrinsics/General/Vector256/Vector256_r/*">
            <Issue>Not compatible with multifile testing. Problem with detecting that a JIT intrinsic is reflection-used.</Issue>
        </ExcludeList>
        <ExcludeList Include="$(XunitTestBinBase)/JIT/HardwareIntrinsics/General/Vector256/Vector256_ro/*">
            <Issue>Not compatible with multifile testing. Problem with detecting that a JIT intrinsic is reflection-used.</Issue>
        </ExcludeList>
        <ExcludeList Include="$(XunitTestBinBase)/JIT/HardwareIntrinsics/General/Vector512/Vector512_r/*">
            <Issue>Not compatible with multifile testing. Problem with detecting that a JIT intrinsic is reflection-used.</Issue>
        </ExcludeList>
        <ExcludeList Include="$(XunitTestBinBase)/JIT/HardwareIntrinsics/General/Vector512/Vector512_ro/*">
            <Issue>Not compatible with multifile testing. Problem with detecting that a JIT intrinsic is reflection-used.</Issue>
        </ExcludeList>
        <ExcludeList Include="$(XunitTestBinBase)/JIT/Intrinsics/TypeIntrinsics_r/*">
            <Issue>Not compatible with multifile testing.</Issue>
        </ExcludeList>
        <ExcludeList Include="$(XunitTestBinBase)/JIT/Intrinsics/TypeIntrinsics_ro/*">
            <Issue>Not compatible with multifile testing.</Issue>
        </ExcludeList>
        <ExcludeList Include="$(XunitTestBinBase)/baseservices/compilerservices/RuntimeWrappedException/RuntimeWrappedException/*">
            <Issue>https://github.com/dotnet/runtimelab/issues/155: Wrapping non-exception throws</Issue>
        </ExcludeList>
        <ExcludeList Include="$(XunitTestBinBase)/reflection/RefEmit/EmittingIgnoresAccessChecksToAttributeIsRespected/*">
            <Issue>https://github.com/dotnet/runtimelab/issues/155: Reflection.Emit</Issue>
        </ExcludeList>
        <ExcludeList Include="$(XunitTestBinBase)/JIT/Regression/JitBlue/GitHub_25468/GitHub_25468/*">
            <Issue>https://github.com/dotnet/runtimelab/issues/155: BinaryFormatter</Issue>
        </ExcludeList>
        <ExcludeList Include="$(XunitTestBinBase)/baseservices/exceptions/stackoverflow/stackoverflowtester/*">
            <Issue>Specific to CoreCLR</Issue>
        </ExcludeList>
        <ExcludeList Include="$(XunitTestBinBase)/baseservices/threading/coverage/OSThreadId/osthreadid/*">
            <Issue>Accessing a reflection blocked internal detail</Issue>
        </ExcludeList>
        <ExcludeList Include="$(XunitTestBinBase)/baseservices/TieredCompilation/**">
            <Issue>No crossgen folder under Core_Root</Issue>
        </ExcludeList>
        <ExcludeList Include="$(XunitTestBinBase)/baseservices/typeequivalence/simple/Simple/*">
            <Issue>https://github.com/dotnet/runtimelab/issues/155: Type equivalence</Issue>
        </ExcludeList>
        <ExcludeList Include="$(XunitTestBinBase)/GC/API/WeakReference/Finalize2/*">
            <Issue>Expectations about finalization order</Issue>
        </ExcludeList>
        <ExcludeList Include="$(XunitTestBinBase)/ilasm/PortablePdb/IlasmPortablePdbTests/*">
            <Issue>Specific to CoreCLR</Issue>
        </ExcludeList>
        <ExcludeList Include="$(XunitTestBinBase)/ilasm/System/Runtime/CompilerServices/MethodImplOptionsTests/*">
            <Issue>Specific to CoreCLR</Issue>
        </ExcludeList>
        <ExcludeList Include="$(XunitTestBinBase)/Interop/ArrayMarshalling/SafeArray/SafeArrayTest/*">
            <Issue>https://github.com/dotnet/runtimelab/issues/155: SAFEARRAY</Issue>
        </ExcludeList>
        <ExcludeList Include="$(XunitTestBinBase)/Interop/COM/ComWrappers/API/ComWrappersTests/*">
            <Issue>https://github.com/dotnet/runtime/issues/74620</Issue>
        </ExcludeList>
        <ExcludeList Include="$(XunitTestBinBase)/Interop/COM/ComWrappers/API/ComWrappersTestsBuiltInComDisabled/*">
            <Issue>https://github.com/dotnet/runtime/issues/74620</Issue>
        </ExcludeList>
        <ExcludeList Include="$(XunitTestBinBase)/Interop/COM/ComWrappers/WeakReference/WeakReferenceTest/*">
            <Issue>https://github.com/dotnet/runtime/issues/74620</Issue>
        </ExcludeList>
        <ExcludeList Include="$(XunitTestBinBase)/Interop/ICustomMarshaler/ConflictingNames/MultipleALCs/*">
            <Issue>https://github.com/dotnet/runtimelab/issues/155: AssemblyLoadContext.LoadFromAssemblyPath</Issue>
        </ExcludeList>
        <ExcludeList Include="$(XunitTestBinBase)/Interop/MarshalAPI/FunctionPointer/FunctionPtrTest/*">
            <Issue>https://github.com/dotnet/runtimelab/issues/164</Issue>
        </ExcludeList>
        <ExcludeList Include="$(XunitTestBinBase)/Interop/NativeLibrary/API/NativeLibraryTests/*">
            <Issue>https://github.com/dotnet/runtimelab/issues/165</Issue>
        </ExcludeList>
        <ExcludeList Include="$(XunitTestBinBase)/Interop/NativeLibrary/AssemblyLoadContext/ResolveUnmanagedDllTests/*">
            <Issue>https://github.com/dotnet/runtimelab/issues/165</Issue>
        </ExcludeList>
        <ExcludeList Include="$(XunitTestBinBase)/Interop/NativeLibrary/Callback/CallbackStressTest_TargetWindows/*">
            <Issue>https://github.com/dotnet/runtimelab/issues/166</Issue>
        </ExcludeList>
        <ExcludeList Include="$(XunitTestBinBase)/Interop/NativeLibrary/Callback/CallbackTests/*">
            <Issue>https://github.com/dotnet/runtimelab/issues/206</Issue>
        </ExcludeList>
        <ExcludeList Include="$(XunitTestBinBase)/Interop/PInvoke/Array/MarshalArrayAsParam/AsDefault/AsDefaultTest/*">
            <Issue>https://github.com/dotnet/runtimelab/issues/176: VARIANT marshalling</Issue>
        </ExcludeList>
        <ExcludeList Include="$(XunitTestBinBase)/Interop/PInvoke/ArrayWithOffset/ArrayWithOffsetTest/*">
            <Issue>https://github.com/dotnet/runtimelab/issues/170</Issue>
        </ExcludeList>
        <ExcludeList Include="$(XunitTestBinBase)/Interop/PInvoke/AsAny/AsAnyTest/*">
            <Issue>https://github.com/dotnet/runtimelab/issues/169</Issue>
        </ExcludeList>
        <ExcludeList Include="$(XunitTestBinBase)/Interop/SuppressGCTransition/SuppressGCTransitionTest/*">
            <Issue>https://github.com/dotnet/runtimelab/issues/165</Issue>
        </ExcludeList>
        <ExcludeList Include="$(XunitTestBinBase)/Interop/PInvoke/BestFitMapping/**/*">
            <Issue>https://github.com/dotnet/runtimelab/issues/172</Issue>
        </ExcludeList>
        <ExcludeList Include="$(XunitTestBinBase)/Interop/PInvoke/CriticalHandles/**/*">
            <Issue>https://github.com/dotnet/runtimelab/issues/173</Issue>
        </ExcludeList>
        <ExcludeList Include="$(XunitTestBinBase)/Interop/PInvoke/Decimal/DecimalTest/*">
            <Issue>https://github.com/dotnet/runtimelab/issues/175</Issue>
        </ExcludeList>
        <ExcludeList Include="$(XunitTestBinBase)/Interop/PInvoke/Delegate/DelegateTest/*">
            <Issue>https://github.com/dotnet/runtimelab/issues/176: IDispatch</Issue>
        </ExcludeList>
        <ExcludeList Include="$(XunitTestBinBase)/Interop/PInvoke/Generics/GenericsTest/*">
            <Issue>https://github.com/dotnet/runtimelab/issues/177</Issue>
        </ExcludeList>
        <ExcludeList Include="$(XunitTestBinBase)/Interop/PInvoke/IEnumerator/IEnumeratorTest/*">
            <Issue>https://github.com/dotnet/runtimelab/issues/155: COM</Issue>
        </ExcludeList>
        <ExcludeList Include="$(XunitTestBinBase)/Interop/PInvoke/Miscellaneous/CopyCtor/CopyCtorTest/*">
            <Issue>https://github.com/dotnet/runtimelab/issues/155: C++/CLI</Issue>
        </ExcludeList>
        <ExcludeList Include="$(XunitTestBinBase)/Interop/PInvoke/SafeHandles/SafeHandleTests/*">
            <Issue>https://github.com/dotnet/runtimelab/issues/168</Issue>
        </ExcludeList>
        <ExcludeList Include="$(XunitTestBinBase)/Interop/PInvoke/SizeParamIndex/ReversePInvoke/**/*">
            <Issue>https://github.com/dotnet/runtimelab/issues/167</Issue>
        </ExcludeList>
        <ExcludeList Include="$(XunitTestBinBase)/Interop/PInvoke/Varargs/VarargsTest/*">
            <Issue>https://github.com/dotnet/runtimelab/issues/155: Varargs</Issue>
        </ExcludeList>
        <ExcludeList Include="$(XunitTestBinBase)/Interop/PInvoke/Variant/VariantTest/*">
            <Issue>https://github.com/dotnet/runtimelab/issues/155: VARIANT marshalling</Issue>
        </ExcludeList>
        <ExcludeList Include="$(XunitTestBinBase)/Interop/StringMarshalling/VBByRefStr/VBByRefStrTest/*">
            <Issue>https://github.com/dotnet/runtimelab/issues/179</Issue>
        </ExcludeList>
        <ExcludeList Include="$(XunitTestBinBase)/Interop/StructMarshalling/PInvoke/MarshalStructAsLayoutSeq/*">
            <Issue>https://github.com/dotnet/runtimelab/issues/180</Issue>
        </ExcludeList>
        <ExcludeList Include="$(XunitTestBinBase)/Interop/StructMarshalling/ReversePInvoke/MarshalExpStruct/ReversePInvokeManaged/ReversePInvokeTest/*">
            <Issue>https://github.com/dotnet/runtimelab/issues/180</Issue>
        </ExcludeList>
        <ExcludeList Include="$(XunitTestBinBase)/Interop/StructMarshalling/ReversePInvoke/MarshalSeqStruct/DelegatePInvoke/DelegatePInvokeTest/*">
            <Issue>https://github.com/dotnet/runtimelab/issues/180</Issue>
        </ExcludeList>
        <ExcludeList Include="$(XunitTestBinBase)/Interop/StructMarshalling/ReversePInvoke/MarshalSeqStruct/ReversePInvoke/ReversePInvokeTest/*">
            <Issue>https://github.com/dotnet/runtimelab/issues/180</Issue>
        </ExcludeList>
        <ExcludeList Include="$(XunitTestBinBase)/Interop/StructPacking/StructPacking/*">
            <Issue>https://github.com/dotnet/runtimelab/issues/181</Issue>
        </ExcludeList>
        <ExcludeList Include="$(XunitTestBinBase)/Interop/WinRT/WinRT/*">
            <Issue>https://github.com/dotnet/runtimelab/issues/182</Issue>
        </ExcludeList>
        <ExcludeList Include="$(XunitTestBinBase)/JIT/Directed/arglist/vararg_TargetWindows/*">
            <Issue>https://github.com/dotnet/runtimelab/issues/155: Varargs</Issue>
        </ExcludeList>
        <ExcludeList Include="$(XunitTestBinBase)/JIT/Directed/forceinlining/NegativeCases/*">
            <Issue>https://github.com/dotnet/runtimelab/issues/183</Issue>
        </ExcludeList>
        <ExcludeList Include="$(XunitTestBinBase)/JIT/Directed/pinvoke/calli_excep/*">
            <Issue>https://github.com/dotnet/runtimelab/issues/166</Issue>
        </ExcludeList>
        <ExcludeList Include="$(XunitTestBinBase)/JIT/Directed/tailcall/more_tailcalls/*">
            <Issue>https://github.com/dotnet/runtimelab/issues/155: Tailcalls</Issue>
        </ExcludeList>
        <ExcludeList Include="$(XunitTestBinBase)/JIT/Directed/throwbox/fault/*">
            <Issue>https://github.com/dotnet/runtimelab/issues/155: Non-exception throws</Issue>
        </ExcludeList>
        <ExcludeList Include="$(XunitTestBinBase)/JIT/Directed/throwbox/filter/*">
            <Issue>https://github.com/dotnet/runtimelab/issues/155: Non-exception throws</Issue>
        </ExcludeList>
        <ExcludeList Include="$(XunitTestBinBase)/JIT/Directed/throwbox/finally/*">
            <Issue>https://github.com/dotnet/runtimelab/issues/155: Non-exception throws</Issue>
        </ExcludeList>
        <ExcludeList Include="$(XunitTestBinBase)/JIT/Directed/throwbox/rethrow/*">
            <Issue>https://github.com/dotnet/runtimelab/issues/155: Non-exception throws</Issue>
        </ExcludeList>
        <ExcludeList Include="$(XunitTestBinBase)/JIT/HardwareIntrinsics/General/Vector128_1/Vector128_1_r/*">
            <Issue>https://github.com/dotnet/runtimelab/issues/184</Issue>
        </ExcludeList>
        <ExcludeList Include="$(XunitTestBinBase)/JIT/HardwareIntrinsics/General/Vector128_1/Vector128_1_ro/*">
            <Issue>https://github.com/dotnet/runtimelab/issues/184</Issue>
        </ExcludeList>
        <ExcludeList Include="$(XunitTestBinBase)/JIT/HardwareIntrinsics/General/Vector64_1/Vector64_1_r/*">
            <Issue>https://github.com/dotnet/runtimelab/issues/184</Issue>
        </ExcludeList>
        <ExcludeList Include="$(XunitTestBinBase)/JIT/HardwareIntrinsics/General/Vector64_1/Vector64_1_ro/*">
            <Issue>https://github.com/dotnet/runtimelab/issues/184</Issue>
        </ExcludeList>
        <ExcludeList Include="$(XunitTestBinBase)/JIT/HardwareIntrinsics/General/Vector256_1/Vector256_1_r/*">
            <Issue>https://github.com/dotnet/runtimelab/issues/184</Issue>
        </ExcludeList>
        <ExcludeList Include="$(XunitTestBinBase)/JIT/HardwareIntrinsics/General/Vector256_1/Vector256_1_ro/*">
            <Issue>https://github.com/dotnet/runtimelab/issues/184</Issue>
        </ExcludeList>
        <ExcludeList Include="$(XunitTestBinBase)/JIT/HardwareIntrinsics/General/Vector512_1/Vector512_1_r/*">
            <Issue>https://github.com/dotnet/runtimelab/issues/184</Issue>
        </ExcludeList>
        <ExcludeList Include="$(XunitTestBinBase)/JIT/HardwareIntrinsics/General/Vector512_1/Vector512_1_ro/*">
            <Issue>https://github.com/dotnet/runtimelab/issues/184</Issue>
        </ExcludeList>
        <ExcludeList Include="$(XunitTestBinBase)/JIT/jit64/opt/cse/hugeSimpleExpr1/*">
            <Issue>https://github.com/dotnet/runtimelab/issues/190</Issue>
        </ExcludeList>
        <ExcludeList Include="$(XunitTestBinBase)/JIT/jit64/opt/inl/caninline_d/*">
            <Issue>https://github.com/dotnet/runtimelab/issues/183</Issue>
        </ExcludeList>
        <ExcludeList Include="$(XunitTestBinBase)/JIT/jit64/opt/inl/caninline_do/*">
            <Issue>https://github.com/dotnet/runtimelab/issues/183</Issue>
        </ExcludeList>
        <ExcludeList Include="$(XunitTestBinBase)/JIT/jit64/opt/inl/caninline_r/*">
            <Issue>https://github.com/dotnet/runtimelab/issues/183</Issue>
        </ExcludeList>
        <ExcludeList Include="$(XunitTestBinBase)/JIT/jit64/opt/inl/caninline_ro/*">
            <Issue>https://github.com/dotnet/runtimelab/issues/183</Issue>
        </ExcludeList>
        <ExcludeList Include="$(XunitTestBinBase)/JIT/Methodical/Arrays/misc/initializearray_il_d/*">
            <Issue>https://github.com/dotnet/runtimelab/issues/155: RuntimeHelpers.InitializeArray</Issue>
        </ExcludeList>
        <ExcludeList Include="$(XunitTestBinBase)/JIT/Methodical/Arrays/misc/initializearray_il_r/*">
            <Issue>https://github.com/dotnet/runtimelab/issues/155: RuntimeHelpers.InitializeArray</Issue>
        </ExcludeList>
        <ExcludeList Include="$(XunitTestBinBase)/JIT/Methodical/eh/basics/throwinfilter_il_d/*">
            <Issue>https://github.com/dotnet/runtimelab/issues/188</Issue>
        </ExcludeList>
        <ExcludeList Include="$(XunitTestBinBase)/JIT/Methodical/eh/basics/throwinfilter_il_r/*">
            <Issue>https://github.com/dotnet/runtimelab/issues/188</Issue>
        </ExcludeList>
        <ExcludeList Include="$(XunitTestBinBase)/JIT/Methodical/eh/interactions/throw1dimarray_il_d/*">
            <Issue>https://github.com/dotnet/runtimelab/issues/155: Non-exception throw</Issue>
        </ExcludeList>
        <ExcludeList Include="$(XunitTestBinBase)/JIT/Methodical/eh/interactions/throw1dimarray_il_r/*">
            <Issue>https://github.com/dotnet/runtimelab/issues/155: Non-exception throw</Issue>
        </ExcludeList>
        <ExcludeList Include="$(XunitTestBinBase)/JIT/Methodical/eh/interactions/throw2dimarray_il_d/*">
            <Issue>https://github.com/dotnet/runtimelab/issues/155: Non-exception throw</Issue>
        </ExcludeList>
        <ExcludeList Include="$(XunitTestBinBase)/JIT/Methodical/eh/interactions/throw2dimarray_il_r/*">
            <Issue>https://github.com/dotnet/runtimelab/issues/155: Non-exception throw</Issue>
        </ExcludeList>
        <ExcludeList Include="$(XunitTestBinBase)/JIT/opt/ObjectStackAllocation/ObjectStackAllocationTests/*">
            <Issue>Need to pass flag to enable object stack allocation in RyuJIT</Issue>
        </ExcludeList>
        <ExcludeList Include="$(XunitTestBinBase)/JIT/opt/Devirtualization/Comparer_get_Default/*">
            <Issue>https://github.com/dotnet/runtimelab/issues/1136</Issue>
        </ExcludeList>
        <ExcludeList Include="$(XunitTestBinBase)/JIT/Performance/CodeQuality/BenchmarksGame/fasta/fasta-1/*">
            <Issue>Multimodule incompatible (GVM)</Issue>
        </ExcludeList>
        <ExcludeList Include="$(XunitTestBinBase)/JIT/Performance/CodeQuality/BenchmarksGame/k-nucleotide/k-nucleotide-9/*">
            <Issue>Needs triage</Issue>
        </ExcludeList>
        <ExcludeList Include="$(XunitTestBinBase)/JIT/Performance/CodeQuality/BenchmarksGame/regex-redux/regex-redux-1/*">
            <Issue>Needs triage</Issue>
        </ExcludeList>
        <ExcludeList Include="$(XunitTestBinBase)/JIT/Performance/CodeQuality/BenchmarksGame/regex-redux/regex-redux-5/*">
            <Issue>Needs triage</Issue>
        </ExcludeList>
        <ExcludeList Include="$(XunitTestBinBase)/JIT/Performance/CodeQuality/BenchmarksGame/reverse-complement/reverse-complement-1/*">
            <Issue>Needs triage</Issue>
        </ExcludeList>
        <ExcludeList Include="$(XunitTestBinBase)/JIT/Performance/CodeQuality/BenchmarksGame/reverse-complement/reverse-complement-6/*">
            <Issue>Needs triage</Issue>
        </ExcludeList>
        <ExcludeList Include="$(XunitTestBinBase)/JIT/Performance/CodeQuality/Burgers/Burgers/*">
            <Issue>Multimodule incompatible (GVM)</Issue>
        </ExcludeList>
        <ExcludeList Include="$(XunitTestBinBase)/JIT/Performance/CodeQuality/Serialization/Deserialize/*">
            <Issue>Needs xunit.performance</Issue>
        </ExcludeList>
        <ExcludeList Include="$(XunitTestBinBase)/JIT/Performance/CodeQuality/Serialization/Serialize/*">
            <Issue>Needs xunit.performance</Issue>
        </ExcludeList>
        <ExcludeList Include="$(XunitTestBinBase)/JIT/Regression/CLR-x86-JIT/V1-M12-Beta2/b68872/b68872/*">
            <Issue>https://github.com/dotnet/runtimelab/issues/188</Issue>
        </ExcludeList>
        <ExcludeList Include = "$(XunitTestBinBase)/JIT/Regression/CLR-x86-JIT/V1-M12-Beta2/b71120/b71120/**">
            <Issue>https://github.com/dotnet/runtimelab/issues/155: Varargs</Issue>
        </ExcludeList>
        <ExcludeList Include = "$(XunitTestBinBase)/JIT/Regression/CLR-x86-JIT/V2.0-Beta2/b353858/b353858/**">
            <Issue>https://github.com/dotnet/runtimelab/issues/155: Thorough checking of invalid inputs</Issue>
        </ExcludeList>
        <ExcludeList Include="$(XunitTestBinBase)/JIT/Regression/CLR-x86-JIT/v2.2/ddb/b429039/b429039/*">
            <Issue>https://github.com/dotnet/runtimelab/issues/155: RuntimeHelpers.InitializeArray</Issue>
        </ExcludeList>
        <ExcludeList Include="$(XunitTestBinBase)/JIT/Regression/JitBlue/GitHub_19444/GitHub_19444/*">
            <Issue>https://github.com/dotnet/runtimelab/issues/197</Issue>
        </ExcludeList>
        <ExcludeList Include="$(XunitTestBinBase)/JIT/Regression/JitBlue/GitHub_22583/GitHub_22583/*">
            <Issue>https://github.com/dotnet/runtimelab/issues/155: Type equivalence</Issue>
        </ExcludeList>
        <ExcludeList Include="$(XunitTestBinBase)/JIT/Regression/JitBlue/GitHub_25020/GitHub_25020/*">
            <Issue>https://github.com/dotnet/runtimelab/issues/154</Issue>
        </ExcludeList>
        <ExcludeList Include="$(XunitTestBinBase)/JIT/Regression/JitBlue/GitHub_25027/GitHub_25027/*">
            <Issue>https://github.com/dotnet/runtimelab/issues/155: Thorough checking of invalid inputs</Issue>
        </ExcludeList>
        <ExcludeList Include="$(XunitTestBinBase)/JIT/Regression/JitBlue/GitHub_35384/GitHub_35384/*">
            <Issue>https://github.com/dotnet/runtimelab/issues/198</Issue>
        </ExcludeList>
        <ExcludeList Include="$(XunitTestBinBase)/JIT/Regression/JitBlue/GitHub_4044/GitHub_4044/*">
            <Issue>https://github.com/dotnet/runtimelab/issues/188</Issue>
        </ExcludeList>
        <ExcludeList Include="$(XunitTestBinBase)/JIT/Regression/JitBlue/Runtime_71375/*">
            <Issue>https://github.com/dotnet/runtimelab/issues/155: Varargs</Issue>
        </ExcludeList>
        <ExcludeList Include="$(XunitTestBinBase)/JIT/superpmi/superpmicollect/**">
            <Issue>CoreCLR test</Issue>
        </ExcludeList>
        <ExcludeList Include="$(XunitTestBinBase)/Loader/AssemblyDependencyResolver/AssemblyDependencyResolverTests/AssemblyDependencyResolverTests/*">
            <Issue>https://github.com/dotnet/runtimelab/issues/165</Issue>
        </ExcludeList>
        <ExcludeList Include="$(XunitTestBinBase)/Loader/binding/tracing/BinderTracingTest.Basic/*">
            <Issue>AOT incompatible</Issue>
        </ExcludeList>
        <ExcludeList Include="$(XunitTestBinBase)/Loader/binding/tracing/BinderTracingTest.ResolutionFlow/*">
            <Issue>AOT incompatible</Issue>
        </ExcludeList>
        <ExcludeList Include="$(XunitTestBinBase)/Loader/classloader/DictionaryExpansion/DictionaryExpansion/*">
            <Issue>https://github.com/dotnet/runtimelab/issues/154</Issue>
        </ExcludeList>
        <ExcludeList Include="$(XunitTestBinBase)/Loader/classloader/explicitlayout/Regressions/ASURT/ASURT150271/test3/*">
            <Issue>Won't fix https://github.com/dotnet/corert/issues/2396</Issue>
        </ExcludeList>
        <ExcludeList Include="$(XunitTestBinBase)/Loader/classloader/generics/Instantiation/Negative/abstract01/*">
            <Issue>https://github.com/dotnet/runtimelab/issues/155: Thorough checking of invalid inputs</Issue>
        </ExcludeList>
        <ExcludeList Include="$(XunitTestBinBase)/Loader/classloader/MethodImpl/generics_override1/*">
            <Issue>https://github.com/dotnet/runtimelab/issues/207</Issue>
        </ExcludeList>
        <ExcludeList Include="$(XunitTestBinBase)/Loader/classloader/regressions/347422/b347422/*">
            <Issue>https://github.com/dotnet/runtimelab/issues/194</Issue>
        </ExcludeList>
        <ExcludeList Include="$(XunitTestBinBase)/Loader/classloader/regressions/vsw529206/vsw529206ModuleCctor/*">
            <Issue>https://github.com/dotnet/runtimelab/issues/155: compat for exceptions thrown from module cctor</Issue>
        </ExcludeList>
        <ExcludeList Include="$(XunitTestBinBase)/Loader/classloader/TSAmbiguities/CollapsedInterfaces/HelloWorld/*">
            <Issue>https://github.com/dotnet/runtimelab/issues/155: Thorough checking of invalid inputs</Issue>
        </ExcludeList>
        <ExcludeList Include="$(XunitTestBinBase)/Loader/classloader/TSAmbiguities/SameMethodImpl/Override/HelloWorld/*">
            <Issue>https://github.com/dotnet/runtimelab/issues/155: Thorough checking of invalid inputs</Issue>
        </ExcludeList>
        <ExcludeList Include="$(XunitTestBinBase)/Loader/CollectibleAssemblies/ByRefLocals/ByRefLocals/*">
            <Issue>https://github.com/dotnet/runtimelab/issues/155: Collectible assemblies</Issue>
        </ExcludeList>
        <ExcludeList Include="$(XunitTestBinBase)/Loader/CollectibleAssemblies/Statics/CollectibleStatics/*">
            <Issue>https://github.com/dotnet/runtimelab/issues/155: Collectible assemblies</Issue>
        </ExcludeList>
        <ExcludeList Include="$(XunitTestBinBase)/JIT/Regression/JitBlue/Runtime_64883/Runtime_64883/*">
            <Issue>https://github.com/dotnet/runtimelab/issues/155: Collectible assemblies</Issue>
        </ExcludeList>
        <ExcludeList Include="$(XunitTestBinBase)/JIT/Regression/JitBlue/Runtime_66624/Runtime_66624/*">
            <Issue>https://github.com/dotnet/runtimelab/issues/155: Collectible assemblies</Issue>
        </ExcludeList>
        <ExcludeList Include="$(XunitTestBinBase)/Loader/ContextualReflection/ContextualReflection/*">
            <Issue>https://github.com/dotnet/runtimelab/issues/165</Issue>
        </ExcludeList>
        <ExcludeList Include="$(XunitTestBinBase)/profiler/**/*">
            <Issue>CoreCLR test</Issue>
        </ExcludeList>
        <ExcludeList Include="$(XunitTestBinBase)/readytorun/**/*">
            <Issue>CoreCLR test</Issue>
        </ExcludeList>
        <ExcludeList Include="$(XunitTestBinBase)/reflection/Modifiers/modifiers/*">
            <Issue>https://github.com/dotnet/runtimelab/issues/201</Issue>
        </ExcludeList>
        <ExcludeList Include="$(XunitTestBinBase)/reflection/SetValue/TrySetReadonlyStaticField/*">
            <Issue>https://github.com/dotnet/runtimelab/issues/200</Issue>
        </ExcludeList>
        <ExcludeList Include="$(XunitTestBinBase)/tracing/**/*">
            <Issue>EventPipe</Issue>
        </ExcludeList>
        <ExcludeList Include="$(XunitTestBinBase)/JIT/Regression/CLR-x86-JIT/V2.0-Beta2/b426654/b426654/*">
            <Issue>https://github.com/dotnet/runtimelab/issues/208</Issue>
        </ExcludeList>
        <ExcludeList Include="$(XunitTestBinBase)/JIT/Regression/CLR-x86-JIT/v2.1/DDB/B168384/LdfldaHack/*">
            <Issue>https://github.com/dotnet/runtime/issues/615</Issue>
        </ExcludeList>
        <ExcludeList Include="$(XunitTestBinBase)/JIT/Regression/JitBlue/DevDiv_754566/DevDiv_754566/*">
            <Issue>https://github.com/dotnet/runtimelab/issues/155: Complext tail calls</Issue>
        </ExcludeList>
        <ExcludeList Include="$(XunitTestBinBase)/reflection\DefaultInterfaceMethods\Emit\*">
            <Issue>https://github.com/dotnet/runtimelab/issues/155: Reflection.Emit</Issue>
        </ExcludeList>
        <ExcludeList Include="$(XunitTestBinBase)/reflection\DefaultInterfaceMethods\GetInterfaceMapConsumer\*">
            <Issue>https://github.com/dotnet/runtimelab/issues/861</Issue>
        </ExcludeList>
        <ExcludeList Include="$(XunitTestBinBase)/Interop\IDynamicInterfaceCastable\IDynamicInterfaceCastable\*">
            <Issue>https://github.com/dotnet/runtimelab/issues/1442</Issue>
        </ExcludeList>
        <ExcludeList Include="$(XunitTestBinBase)\Interop\PInvoke\Variant\VariantTestBuiltInComDisabled\*">
            <Issue>https://github.com/dotnet/runtimelab/issues/306</Issue>
        </ExcludeList>
        <ExcludeList Include="$(XunitTestBinBase)\Interop\PInvoke\Variant\VariantTestComWrappers\*">
            <Issue>https://github.com/dotnet/runtimelab/issues/306</Issue>
        </ExcludeList>

        <!-- Complex constrained calls -->
        <!-- https://github.com/dotnet/runtimelab/issues/1431 -->
        <ExcludeList Include="$(XunitTestBinBase)/Regressions\coreclr\16354\notimplemented\*" />
        <ExcludeList Include="$(XunitTestBinBase)/Loader/classloader\DefaultInterfaceMethods\constrainedcall\constrainedcall\*" />
        <ExcludeList Include="$(XunitTestBinBase)/Loader/classloader\DefaultInterfaceMethods\constrainedcall\constrained2\*" />
        <ExcludeList Include="$(XunitTestBinBase)/Loader/classloader\DefaultInterfaceMethods\constrainedcall\constrained2_gm\*" />

        <!-- Arrays with non-zero lower bounds -->
        <!-- https://github.com/dotnet/runtimelab/issues/155 -->
        <ExcludeList Include="$(XunitTestBinBase)/JIT/Methodical\Arrays\huge\huge_b_il_r\*" />
        <ExcludeList Include="$(XunitTestBinBase)/JIT/Methodical\Arrays\huge\huge_i4_il_r\*" />
        <ExcludeList Include="$(XunitTestBinBase)/JIT/Methodical\Arrays\huge\huge_objref_il_r\*" />
        <ExcludeList Include="$(XunitTestBinBase)/JIT/Methodical\Arrays\huge\huge_r4_il_r\*" />
        <ExcludeList Include="$(XunitTestBinBase)/JIT/Methodical\Arrays\huge\huge_r8_il_r\*" />
        <ExcludeList Include="$(XunitTestBinBase)/JIT/Methodical\Arrays\huge\huge_struct_il_r\*" />
        <ExcludeList Include="$(XunitTestBinBase)/JIT/Methodical\Arrays\huge\huge_u8_il_r\*" />
        <ExcludeList Include="$(XunitTestBinBase)/JIT/Methodical\Arrays\misc\address_il_d\*" />
        <ExcludeList Include="$(XunitTestBinBase)/JIT/Methodical\Arrays\misc\ldelem_get_il_d\*" />
        <ExcludeList Include="$(XunitTestBinBase)/JIT/Methodical\Arrays\misc\address_il_r\*" />
        <ExcludeList Include="$(XunitTestBinBase)/JIT/Methodical\Arrays\misc\gcarr_il_r\*" />
        <ExcludeList Include="$(XunitTestBinBase)/JIT/Methodical\Arrays\misc\ldelem_get_il_r\*" />
        <ExcludeList Include="$(XunitTestBinBase)/JIT/Methodical\Arrays\range\float64_range1_il_d\*" />
        <ExcludeList Include="$(XunitTestBinBase)/JIT/Methodical\Arrays\range\float64_range2_il_d\*" />
        <ExcludeList Include="$(XunitTestBinBase)/JIT/Methodical\Arrays\range\int32_1_il_d\*" />
        <ExcludeList Include="$(XunitTestBinBase)/JIT/Methodical\Arrays\range\int32_m1_il_d\*" />
        <ExcludeList Include="$(XunitTestBinBase)/JIT/Methodical\Arrays\range\int32_neg_range_il_d\*" />
        <ExcludeList Include="$(XunitTestBinBase)/JIT/Methodical\Arrays\range\int32_range1_il_d\*" />
        <ExcludeList Include="$(XunitTestBinBase)/JIT/Methodical\Arrays\range\int32_range2_il_d\*" />
        <ExcludeList Include="$(XunitTestBinBase)/JIT/Methodical\Arrays\range\float64_range1_il_r\*" />
        <ExcludeList Include="$(XunitTestBinBase)/JIT/Methodical\Arrays\range\float64_range2_il_r\*" />
        <ExcludeList Include="$(XunitTestBinBase)/JIT/Methodical\Arrays\range\int32_1_il_r\*" />
        <ExcludeList Include="$(XunitTestBinBase)/JIT/Methodical\Arrays\range\int32_m1_il_r\*" />
        <ExcludeList Include="$(XunitTestBinBase)/JIT/Methodical\Arrays\range\int32_neg_range_il_r\*" />
        <ExcludeList Include="$(XunitTestBinBase)/JIT/Methodical\Arrays\range\int32_range1_il_r\*" />
        <ExcludeList Include="$(XunitTestBinBase)/JIT/Methodical\Arrays\range\int32_range2_il_r\*" />
        <ExcludeList Include="$(XunitTestBinBase)/JIT/Methodical\int64\arrays\hugedim_il_r\*" />
        <ExcludeList Include="$(XunitTestBinBase)/JIT/Methodical\refany\array2_il_d\*" />
        <ExcludeList Include="$(XunitTestBinBase)/JIT/Methodical\refany\array3_il_d\*" />
        <ExcludeList Include="$(XunitTestBinBase)/JIT/Methodical\refany\array3_il_r\*" />
        <ExcludeList Include="$(XunitTestBinBase)/JIT/Methodical\tailcall\deep_array_nz_il_d\*" />
        <ExcludeList Include="$(XunitTestBinBase)/JIT/Methodical\tailcall\deep_array_nz_il_r\*" />
        <ExcludeList Include="$(XunitTestBinBase)/JIT/Methodical\VT\port\huge_gcref_il_d\*" />
        <ExcludeList Include="$(XunitTestBinBase)/JIT/Methodical\VT\port\huge_gcref_il_r\*" />
        <ExcludeList Include="$(XunitTestBinBase)/JIT/Performance/CodeQuality/Benchstones/MDBenchI/MDGeneralArray/MDGeneralArray/*" />

        <!-- Covariant returns -->
        <!-- https://github.com/dotnet/runtimelab/issues/205 -->
        <ExcludeList Include="$(XunitTestBinBase)/Loader\classloader\MethodImpl\CovariantReturns\Interfaces\UnitTest\*" />
        <ExcludeList Include="$(XunitTestBinBase)/Loader\classloader\MethodImpl\CovariantReturns\Interfaces\UnsupportedScenario1\*" />
        <ExcludeList Include="$(XunitTestBinBase)/Loader\classloader\MethodImpl\CovariantReturns\Interfaces\UnsupportedScenario2\*" />
        <ExcludeList Include="$(XunitTestBinBase)/Loader\classloader\MethodImpl\CovariantReturns\Interfaces\UnsupportedScenario3\*" />
        <ExcludeList Include="$(XunitTestBinBase)/Loader\classloader\MethodImpl\CovariantReturns\ReturnTypeValidation\ImplicitOverrideSameSigAsDecl\*" />
        <ExcludeList Include="$(XunitTestBinBase)/Loader\classloader\MethodImpl\CovariantReturns\ReturnTypeValidation\OverrideSameSigAsDecl\*" />
        <ExcludeList Include="$(XunitTestBinBase)/Loader\classloader\MethodImpl\CovariantReturns\Structs\IncompatibleOverride\*" />
        <ExcludeList Include="$(XunitTestBinBase)/Loader\classloader\MethodImpl\CovariantReturns\UnitTest\AttributeTesting\*" />
        <ExcludeList Include="$(XunitTestBinBase)/Loader\classloader\MethodImpl\CovariantReturns\UnitTest\CompatibleWithTest\*" />
        <ExcludeList Include="$(XunitTestBinBase)/Loader\classloader\MethodImpl\CovariantReturns\UnitTest\UnitTest\*" />
        <ExcludeList Include="$(XunitTestBinBase)/Loader\classloader\MethodImpl\CovariantReturns\UnitTest\UnitTest_GVM\*" />
        <ExcludeList Include="$(XunitTestBinBase)/Loader\classloader\MethodImpl\CovariantReturns\UnitTest\UnitTestDelegates\*" />
        <ExcludeList Include="$(XunitTestBinBase)/Loader\classloader\MethodImpl\CovariantReturns\UnitTest\OverrideMoreDerivedReturn\*" />
    </ItemGroup>

    <!-- run.proj finds all the *.cmd/*.sh scripts in a test folder and creates corresponding test methods.
         Exclude these scripts to avoid creating such methods for the superpmicollect dependent test projects
         and running them separately from superpmicollect test. These should be excluded regardless of RuntimeFlavor/os/arch-->

    <ItemGroup Condition="'$(XunitTestBinBase)' != ''">
        <ExcludeList Include="$(XunitTestBinBase)/JIT/superpmi/superpmicollect/*" Exclude="$(XunitTestBinBase)/JIT/superpmi/superpmicollect/superpmicollect.*">
            <Issue>Do not run these scripts separately from superpmicollect test</Issue>
        </ExcludeList>
    </ItemGroup>

    <!-- Known failures for mono runtime on *all* architectures/operating systems in *all* runtime modes -->
    <ItemGroup Condition="'$(RuntimeFlavor)' == 'mono'" >
        <ExcludeList Include="$(XunitTestBinBase)/JIT/opt/Remainder/Regressions/Regression1/**">
            <Issue>https://github.com/dotnet/runtime/issues/79022</Issue>
        </ExcludeList>
        <ExcludeList Include="$(XunitTestBinBase)/Interop/PInvoke/Int128/Int128TestFieldLayout/*">
            <Issue>https://github.com/dotnet/runtime/issues/74223</Issue>
        </ExcludeList>
        <ExcludeList Include = "$(XUnitTestBinBase)/JIT/Directed/Arrays/nintindexoutofrange/**">
            <Issue>https://github.com/dotnet/runtime/issues/71656</Issue>
        </ExcludeList>
        <ExcludeList Include = "$(XunitTestBinBase)/JIT/HardwareIntrinsics/X86/Sse2.X64/StoreNonTemporal_r/**">
            <Issue>https://github.com/dotnet/runtime/issues/54176</Issue>
        </ExcludeList>
        <ExcludeList Include = "$(XunitTestBinBase)/JIT/HardwareIntrinsics/X86/Sse2.X64/StoreNonTemporal_ro/**">
            <Issue>https://github.com/dotnet/runtime/issues/54176</Issue>
        </ExcludeList>
        <ExcludeList Include = "$(XunitTestBinBase)/JIT/HardwareIntrinsics/X86/Sse42.X64/Crc32_*/**">
            <Issue>https://github.com/dotnet/runtime/issues/54185</Issue>
        </ExcludeList>
        <ExcludeList Include="$(XunitTestBinBase)/JIT/Directed/Convert/out_of_range_fp_to_int_conversions/*">
            <Issue>Mono does not define out of range fp to int conversions</Issue>
        </ExcludeList>
        <ExcludeList Include="$(XunitTestBinBase)/JIT/Directed/DynamicPgo/**">
            <Issue>Mono doesn't have a dynamic pgo or tiered compilation infrastructure</Issue>
        </ExcludeList>
        <ExcludeList Include="$(XunitTestBinBase)/JIT/SIMD/Vector3Interop_r/*">
            <Issue>https://github.com/dotnet/runtime/issues/46174</Issue>
        </ExcludeList>
        <ExcludeList Include="$(XunitTestBinBase)/JIT/SIMD/Vector3Interop_ro/*">
            <Issue>https://github.com/dotnet/runtime/issues/46174</Issue>
        </ExcludeList>
        <ExcludeList Include="$(XunitTestBinBase)/JIT/SIMD/ShiftOperations/*">
          <Issue>There is a known undefined behavior with shifts and 0xFFFFFFFF overflows, so skip the test for mono.</Issue>
        </ExcludeList>

        <ExcludeList Include="$(XunitTestBinBase)/baseservices/TieredCompilation/BasicTestWithMcj/*">
            <Issue>Tests features specific to coreclr</Issue>
        </ExcludeList>
        <ExcludeList Include="$(XunitTestBinBase)/baseservices/RuntimeConfiguration/*">
            <Issue>Tests features specific to coreclr</Issue>
        </ExcludeList>
        <ExcludeList Include="$(XunitTestBinBase)/Loader/CollectibleAssemblies/ByRefLocals/**">
            <Issue>https://github.com/dotnet/runtime/issues/40394</Issue>
        </ExcludeList>
        <ExcludeList Include="$(XunitTestBinBase)/Loader/CollectibleAssemblies/Statics/**">
            <Issue>https://github.com/dotnet/runtime/issues/40394</Issue>
        </ExcludeList>
        <ExcludeList Include="$(XunitTestBinBase)/Interop/PInvoke/Miscellaneous/CopyCtor/**">
            <Issue>Handling for Copy constructors isn't present in mono interop</Issue>
        </ExcludeList>
        <ExcludeList Include="$(XunitTestBinBase)/Interop/StringMarshalling/AnsiBSTR/AnsiBStrTest/**">
            <Issue>Crashes during LLVM AOT compilation.</Issue>
        </ExcludeList>
        <ExcludeList Include="$(XunitTestBinBase)/Interop/StringMarshalling/BSTR/BSTRTest/**">
            <Issue>Crashes during LLVM AOT compilation.</Issue>
        </ExcludeList>

        <ExcludeList Include="$(XunitTestBinBase)/Loader/classloader/MethodImpl/CovariantReturns/Structs/IncompatibleOverride/**">
            <Issue>Crashes during LLVM AOT compilation.</Issue>
        </ExcludeList>

        <ExcludeList Include="$(XunitTestBinBase)/JIT/Directed/StructABI/StructABI/**">
            <Issue>Doesn't pass after LLVM AOT compilation.</Issue>
        </ExcludeList>
        <ExcludeList Include="$(XunitTestBinBase)/JIT/Regression/JitBlue/GitHub_15949/GitHub_15949/**">
            <Issue>Doesn't pass after LLVM AOT compilation.</Issue>
        </ExcludeList>
        <ExcludeList Include="$(XunitTestBinBase)/JIT/Regression/JitBlue/GitHub_15291/GitHub_15291/**">
            <Issue>Doesn't pass after LLVM AOT compilation.</Issue>
        </ExcludeList>
        <ExcludeList Include="$(XunitTestBinBase)/JIT/Regression/CLR-x86-JIT/V1-M09.5-PDC/b16928/b16928/**">
            <Issue>Doesn't pass after LLVM AOT compilation.</Issue>
        </ExcludeList>
        <ExcludeList Include="$(XunitTestBinBase)/JIT/jit64/opt/osr/osr015/**">
            <Issue>Doesn't pass after LLVM AOT compilation.</Issue>
        </ExcludeList>
        <ExcludeList Include="$(XunitTestBinBase)/JIT/jit64/opt/rngchk/ArrayBound_o/**">
            <Issue>Doesn't pass after LLVM AOT compilation.</Issue>
        </ExcludeList>
        <ExcludeList Include="$(XunitTestBinBase)/Loader/classloader/TypeInitialization/CctorsWithSideEffects/CctorThrowInlinedStatic/**">
            <Issue>Doesn't pass after LLVM AOT compilation.</Issue>
        </ExcludeList>
        <ExcludeList Include="$(XunitTestBinBase)/Loader/classloader/MethodImpl/CovariantReturns/UnitTest/CompatibleWithTest/**">
            <Issue>Doesn't pass after LLVM AOT compilation.</Issue>
        </ExcludeList>
        <ExcludeList Include="$(XunitTestBinBase)/Loader/classloader/TypeInitialization/CctorsWithSideEffects/CctorThrowMethodAccess/**">
            <Issue>Doesn't pass after LLVM AOT compilation.</Issue>
        </ExcludeList>
        <ExcludeList Include="$(XunitTestBinBase)/Loader/classloader/MethodImpl/CovariantReturns/UnitTest/CompatibleWithTest/**">
            <Issue>Doesn't pass after LLVM AOT compilation.</Issue>
        </ExcludeList>
        <ExcludeList Include="$(XunitTestBinBase)/Loader/classloader/StaticVirtualMethods/InterfaceVariance/**">
            <Issue>Static virtual methods are not yet implemented in the Mono runtime.</Issue>
        </ExcludeList>
        <ExcludeList Include="$(XunitTestBinBase)/Loader/classloader/StaticVirtualMethods/NegativeTestCases/**">
            <Issue>Static virtual methods are not yet implemented in the Mono runtime.</Issue>
        </ExcludeList>

        <ExcludeList Include="$(XunitTestBinBase)/baseservices/exceptions/stackoverflow/stackoverflowtester/**">
            <Issue>needs triage</Issue>
        </ExcludeList>
        <ExcludeList Include="$(XunitTestBinBase)/baseservices/callconvs/TestCallingConventions/**">
            <Issue>needs triage</Issue>
        </ExcludeList>
        <ExcludeList Include="$(XunitTestBinBase)/GC/API/GC/Collect1/**">
            <Issue>needs triage</Issue>
        </ExcludeList>
        <ExcludeList Include="$(XunitTestBinBase)/GC/API/GC/CollectionCountTest/**">
            <Issue>needs triage</Issue>
        </ExcludeList>
        <ExcludeList Include="$(XunitTestBinBase)/GC/API/GC/GetGCMemoryInfo/**">
            <Issue>https://github.com/dotnet/runtime/issues/37950</Issue>
        </ExcludeList>
        <ExcludeList Include="$(XunitTestBinBase)/GC/API/GC/GetGeneration/**">
            <Issue>needs triage</Issue>
        </ExcludeList>
        <ExcludeList Include="$(XunitTestBinBase)/GC/API/GC/GetGeneration_fail/**">
            <Issue>needs triage</Issue>
        </ExcludeList>
        <ExcludeList Include="$(XunitTestBinBase)/GC/API/GC/GetGenerationWR/**">
            <Issue>needs triage</Issue>
        </ExcludeList>
        <ExcludeList Include="$(XunitTestBinBase)/GC/API/GC/GetTotalAllocatedBytes/**">
            <Issue>needs triage</Issue>
        </ExcludeList>
        <ExcludeList Include="$(XunitTestBinBase)/GC/API/GC/MaxGeneration/**">
            <Issue>needs triage</Issue>
        </ExcludeList>
        <ExcludeList Include="$(XunitTestBinBase)/GC/API/GCSettings/InputValidation/**">
            <Issue>https://github.com/dotnet/runtime/issues/46666</Issue>
        </ExcludeList>
        <ExcludeList Include="$(XunitTestBinBase)GC/API/WeakReference/Finalize2/**">
            <Issue>needs triage</Issue>
        </ExcludeList>
        <ExcludeList Include="$(XunitTestBinBase)GC/API/WeakReference/Finalize2/**">
            <Issue>needs triage</Issue>
        </ExcludeList>
        <ExcludeList Include="$(XunitTestBinBase)/GC/Features/LOHCompaction/lohpin/**">
            <Issue>https://github.com/dotnet/runtime/issues/46666</Issue>
        </ExcludeList>
        <ExcludeList Include="$(XunitTestBinBase)/GC/Scenarios/ReflectObj/reflectobj/**">
            <Issue>needs triage</Issue>
        </ExcludeList>

        <ExcludeList Include="$(XunitTestBinBase)/GC/API/WeakReference/NullHandle/**">
            <Issue>PlatformDetection.IsPreciseGcSupported false on mono</Issue>
        </ExcludeList>
        <ExcludeList Include="$(XunitTestBinBase)/GC/Features/Finalizer/finalizeother/finalizeexcep/**">
            <Issue>PlatformDetection.IsPreciseGcSupported false on mono</Issue>
        </ExcludeList>
        <ExcludeList Include="$(XunitTestBinBase)/GC/Features/Finalizer/finalizeother/finalizenested/**">
            <Issue>PlatformDetection.IsPreciseGcSupported false on mono</Issue>
        </ExcludeList>
        <ExcludeList Include="$(XunitTestBinBase)/GC/Features/Finalizer/finalizeother/finalizearray/**">
            <Issue>PlatformDetection.IsPreciseGcSupported false on mono</Issue>
        </ExcludeList>
        <ExcludeList Include="$(XunitTestBinBase)/GC/Features/Finalizer/finalizeother/finalizedest/**">
            <Issue>PlatformDetection.IsPreciseGcSupported false on mono</Issue>
        </ExcludeList>
        <ExcludeList Include="$(XunitTestBinBase)/GC/Features/Finalizer/finalizeother/finalizearraysleep/**">
            <Issue>PlatformDetection.IsPreciseGcSupported false on mono</Issue>
        </ExcludeList>
        <ExcludeList Include="$(XunitTestBinBase)/GC/Features/Finalizer/finalizeother/finalizeinherit/**">
            <Issue>PlatformDetection.IsPreciseGcSupported false on mono</Issue>
        </ExcludeList>
        <ExcludeList Include="$(XunitTestBinBase)/GC/Features/Finalizer/finalizeio/finalizeio/**">
            <Issue>PlatformDetection.IsPreciseGcSupported false on mono</Issue>
        </ExcludeList>
        <ExcludeList Include="$(XunitTestBinBase)/GC/Scenarios/BaseFinal/basefinal/**">
            <Issue>PlatformDetection.IsPreciseGcSupported false on mono</Issue>
        </ExcludeList>
        <ExcludeList Include="$(XunitTestBinBase)/GC/Scenarios/NDPin/ndpinfinal/**">
            <Issue>PlatformDetection.IsPreciseGcSupported false on mono</Issue>
        </ExcludeList>
        <ExcludeList Include="$(XunitTestBinBase)/GC/Scenarios/DoublinkList/dlbigleak/**">
            <Issue>PlatformDetection.IsPreciseGcSupported false on mono</Issue>
        </ExcludeList>
        <ExcludeList Include="$(XunitTestBinBase)/GC/Scenarios/DoublinkList/doublinknoleak/**">
            <Issue>PlatformDetection.IsPreciseGcSupported false on mono</Issue>
        </ExcludeList>
        <ExcludeList Include="$(XunitTestBinBase)/GC/Scenarios/DoublinkList/doublinknoleak2/**">
            <Issue>PlatformDetection.IsPreciseGcSupported false on mono</Issue>
        </ExcludeList>
        <ExcludeList Include="$(XunitTestBinBase)/GC/Scenarios/DoublinkList/doublinkstay/**">
            <Issue>PlatformDetection.IsPreciseGcSupported false on mono</Issue>
        </ExcludeList>
        <ExcludeList Include="$(XunitTestBinBase)/GC/Scenarios/DoublinkList/doublinkgen/**">
            <Issue>PlatformDetection.IsPreciseGcSupported false on mono</Issue>
        </ExcludeList>
        <ExcludeList Include="$(XunitTestBinBase)/GC/Scenarios/DoublinkList/dlbigleakthd/**">
            <Issue>PlatformDetection.IsPreciseGcSupported false on mono</Issue>
        </ExcludeList>
        <ExcludeList Include="$(XunitTestBinBase)/GC/Scenarios/DoublinkList/dlstack/**">
            <Issue>PlatformDetection.IsPreciseGcSupported false on mono</Issue>
        </ExcludeList>
        <ExcludeList Include="$(XunitTestBinBase)/GC/Scenarios/DoublinkList/dlcollect/**">
            <Issue>PlatformDetection.IsPreciseGcSupported false on mono</Issue>
        </ExcludeList>
        <ExcludeList Include="$(XunitTestBinBase)/GC/Scenarios/FinalNStruct/nstructtun/**">
            <Issue>PlatformDetection.IsPreciseGcSupported false on mono</Issue>
        </ExcludeList>
        <ExcludeList Include="$(XunitTestBinBase)/GC/Scenarios/FinalNStruct/finalnstruct/**">
            <Issue>PlatformDetection.IsPreciseGcSupported false on mono</Issue>
        </ExcludeList>
        <ExcludeList Include="$(XunitTestBinBase)/GC/Scenarios/FinalNStruct/nstructresur/**">
            <Issue>PlatformDetection.IsPreciseGcSupported false on mono</Issue>
        </ExcludeList>
        <ExcludeList Include="$(XunitTestBinBase)/GC/Scenarios/WeakReference/weakreffinal/**">
            <Issue>PlatformDetection.IsPreciseGcSupported false on mono</Issue>
        </ExcludeList>
        <ExcludeList Include="$(XunitTestBinBase)/GC/Scenarios/Resurrection/continue/**">
            <Issue>PlatformDetection.IsPreciseGcSupported false on mono</Issue>
        </ExcludeList>
        <ExcludeList Include="$(XunitTestBinBase)/GC/Scenarios/Rootmem/rootmem/**">
            <Issue>PlatformDetection.IsPreciseGcSupported false on mono</Issue>
        </ExcludeList>
        <ExcludeList Include="$(XunitTestBinBase)/GC/Scenarios/SingLinkList/singlinkgen/**">
            <Issue>PlatformDetection.IsPreciseGcSupported false on mono</Issue>
        </ExcludeList>
        <ExcludeList Include="$(XunitTestBinBase)/GC/Scenarios/LeakWheel/leakwheel/**">
            <Issue>PlatformDetection.IsPreciseGcSupported false on mono</Issue>
        </ExcludeList>
        <ExcludeList Include="$(XunitTestBinBase)/GC/Scenarios/ReflectObj/reflectobj/**">
            <Issue>PlatformDetection.IsPreciseGcSupported false on mono</Issue>
        </ExcludeList>
        <ExcludeList Include="$(XunitTestBinBase)/GC/Scenarios/FragMan/fragman/**">
            <Issue>PlatformDetection.IsPreciseGcSupported false on mono</Issue>
        </ExcludeList>
        <ExcludeList Include="$(XunitTestBinBase)/GC/Scenarios/LeakGen/leakgen/**">
            <Issue>PlatformDetection.IsPreciseGcSupported false on mono</Issue>
        </ExcludeList>

        <ExcludeList Include="$(XunitTestBinBase)/GC/Scenarios/SingLinkList/singlinkgen/**">
            <Issue>needs triage</Issue>
        </ExcludeList>
        <ExcludeList Include="$(XunitTestBinBase)/Interop/ArrayMarshalling/ByValArray/MarshalArrayByValTest/**">
            <Issue>needs triage</Issue>
        </ExcludeList>
        <ExcludeList Include="$(XunitTestBinBase)/Interop/COM/Reflection/Reflection/**">
            <Issue>https://github.com/dotnet/runtime/issues/34371</Issue>
        </ExcludeList>
        <ExcludeList Include="$(XunitTestBinBase)/Interop/COM/ComWrappers/**">
            <Issue>Not supported on Mono</Issue>
        </ExcludeList>
        <ExcludeList Include="$(XunitTestBinBase)/Interop/ICastable/Castable/**">
            <Issue>needs triage</Issue>
        </ExcludeList>
        <ExcludeList Include="$(XunitTestBinBase)/Interop/IDynamicInterfaceCastable/IDynamicInterfaceCastable/**">
            <Issue>needs triage</Issue>
        </ExcludeList>
        <ExcludeList Include="$(XunitTestBinBase)/Interop/ICustomMarshaler/ConflictingNames/MultipleALCs/**">
            <Issue>https://github.com/dotnet/runtime/issues/34072</Issue>
        </ExcludeList>
        <ExcludeList Include="$(XunitTestBinBase)/Interop/ICustomMarshaler/Primitives/ICustomMarshaler_TargetUnix/**">
            <Issue>https://github.com/dotnet/runtime/issues/34374</Issue>
        </ExcludeList>
        <ExcludeList Include="$(XunitTestBinBase)/Interop/LayoutClass/LayoutClassTest/**">
            <Issue>needs triage</Issue>
        </ExcludeList>
        <ExcludeList Include="$(XunitTestBinBase)/Interop/MarshalAPI/FunctionPointer/**">
            <Issue>needs triage</Issue>
        </ExcludeList>
        <ExcludeList Include="$(XunitTestBinBase)/Interop/NativeLibrary/AssemblyLoadContext/ResolveUnmanagedDllTests/**">
            <Issue>https://github.com/dotnet/runtime/issues/41180</Issue>
        </ExcludeList>
        <ExcludeList Include="$(XunitTestBinBase)/Interop/ObjectiveC/ObjectiveCMarshalAPI/**">
            <Issue>needs triage</Issue>
        </ExcludeList>
        <ExcludeList Include="$(XunitTestBinBase)/Interop/PInvoke/Array/MarshalArrayAsField/AsByValArray/AsByValArrayTest/**">
            <Issue>needs triage</Issue>
        </ExcludeList>
        <ExcludeList Include="$(XunitTestBinBase)/Interop/PInvoke/Array/MarshalArrayAsField/AsLPArray/AsLPArrayTest/**">
            <Issue>needs triage</Issue>
        </ExcludeList>
        <ExcludeList Include="$(XunitTestBinBase)/Interop/PInvoke/Array/MarshalArrayAsParam/AsDefault/AsDefaultTest/**">
            <Issue>needs triage</Issue>
        </ExcludeList>
        <ExcludeList Include="$(XunitTestBinBase)/Interop/PInvoke/Array/MarshalArrayAsParam/AsLPArray/AsLPArrayTest/**">
            <Issue>needs triage</Issue>
        </ExcludeList>
        <ExcludeList Include="$(XunitTestBinBase)/Interop/PInvoke/ArrayWithOffset/ArrayWithOffsetTest/**">
            <Issue>needs triage</Issue>
        </ExcludeList>
        <ExcludeList Include="$(XunitTestBinBase)/Interop/PInvoke/AsAny/AsAnyTest/**">
            <Issue>needs triage</Issue>
        </ExcludeList>
        <ExcludeList Include="$(XunitTestBinBase)/Interop/PInvoke/CriticalHandles/ArrayTest/**">
            <Issue>needs triage</Issue>
        </ExcludeList>
        <ExcludeList Include="$(XunitTestBinBase)/Interop/PInvoke/CriticalHandles/StructTest/StructTest/**">
            <Issue>needs triage</Issue>
        </ExcludeList>
        <ExcludeList Include="$(XunitTestBinBase)/Interop/PInvoke/CriticalHandles/**">
            <Issue>needs triage</Issue>
        </ExcludeList>
        <ExcludeList Include="$(XunitTestBinBase)/Interop/PInvoke/DateTime/DateTimeTest/**">
            <Issue>needs triage</Issue>
        </ExcludeList>
        <ExcludeList Include="$(XunitTestBinBase)/Interop/PInvoke/Decimal/DecimalTest/**">
            <Issue>needs triage</Issue>
        </ExcludeList>
        <ExcludeList Include="$(XunitTestBinBase)/Interop/PInvoke/Delegate/DelegateTest/**">
            <Issue>needs triage</Issue>
        </ExcludeList>
        <ExcludeList Include="$(XunitTestBinBase)/Interop/PInvoke/Generics/GenericsTest/GenericsTest/**">
            <Issue>needs triage</Issue>
        </ExcludeList>
        <ExcludeList Include="$(XunitTestBinBase)/Interop/PInvoke/Int128/Int128Test/**">
            <Issue>https://github.com/dotnet/runtime/issues/69531</Issue>
        </ExcludeList>
        <ExcludeList Include="$(XunitTestBinBase)/Interop/PInvoke/SafeHandles/**">
            <Issue>https://github.com/dotnet/runtime/issues/48084</Issue>
        </ExcludeList>
        <ExcludeList Include="$(XunitTestBinBase)/Interop/PInvoke/SizeParamIndex/PInvoke/Invalid/InvalidParamIndex/**">
            <Issue>needs triage</Issue>
        </ExcludeList>
        <ExcludeList Include="$(XunitTestBinBase)/Interop/PInvoke/SizeParamIndex/PInvoke/PassingByOut/PassingByOutTest/**">
            <Issue>needs triage</Issue>
        </ExcludeList>
        <ExcludeList Include="$(XunitTestBinBase)/Interop/PInvoke/SizeParamIndex/PInvoke/PassingByRef/PassingByRefTest/**">
            <Issue>needs triage</Issue>
        </ExcludeList>
        <ExcludeList Include="$(XunitTestBinBase)/Interop/PInvoke/SizeParamIndex/ReversePInvoke/PassingByOut/PassingByOutTest/**">
            <Issue>https://github.com/dotnet/runtime/issues/34196</Issue>
        </ExcludeList>
        <ExcludeList Include="$(XunitTestBinBase)/Interop/PInvoke/SizeParamIndex/ReversePInvoke/PassingByRef/PassingByRefTest/**">
            <Issue>https://github.com/dotnet/runtime/issues/34196</Issue>
        </ExcludeList>
        <ExcludeList Include="$(XunitTestBinBase)/Interop/StringMarshalling/LPSTR/LPSTRTest/**">
            <Issue>needs triage</Issue>
        </ExcludeList>
        <ExcludeList Include="$(XunitTestBinBase)/Interop/StructMarshalling/PInvoke/MarshalStructAsLayoutSeq/**">
            <Issue>needs triage</Issue>
        </ExcludeList>
        <ExcludeList Include="$(XunitTestBinBase)/Interop/StructMarshalling/ReversePInvoke/MarshalSeqStruct/ReversePInvoke/ReversePInvokeTest/**">
            <Issue>https://github.com/dotnet/runtime/issues/34196</Issue>
        </ExcludeList>
        <ExcludeList Include="$(XunitTestBinBase)/Interop/StructPacking/StructPacking/**">
            <Issue>needs triage</Issue>
        </ExcludeList>
        <ExcludeList Include="$(XunitTestBinBase)/JIT/Directed/Convert/ldind_conv/**">
            <Issue>needs triage</Issue>
        </ExcludeList>
        <ExcludeList Include="$(XunitTestBinBase)/JIT/Directed/coverage/compiler/FilterToHandler/**">
            <Issue>needs triage</Issue>
        </ExcludeList>
        <ExcludeList Include="$(XunitTestBinBase)/JIT/Directed/coverage/importer/Desktop/badldsfld_il_d/**">
            <Issue>needs triage</Issue>
        </ExcludeList>
        <ExcludeList Include="$(XunitTestBinBase)/JIT/Directed/coverage/importer/Desktop/badldsfld_il_r/**">
            <Issue>needs triage</Issue>
        </ExcludeList>
        <ExcludeList Include="$(XunitTestBinBase)/JIT/Directed/tailcall/more_tailcalls/**">
            <Issue>needs triage</Issue>
        </ExcludeList>
        <ExcludeList Include="$(XunitTestBinBase)/JIT/Directed/tailcall/mutual_recursion/**">
            <Issue>FSharp Test</Issue>
        </ExcludeList>
        <ExcludeList Include="$(XunitTestBinBase)/JIT/Directed/newarr/newarr/**">
            <Issue>needs triage</Issue>
        </ExcludeList>
        <ExcludeList Include="$(XunitTestBinBase)/JIT/Intrinsics/TypeIntrinsics_il/**">
            <Issue>https://github.com/dotnet/runtime/issues/54867</Issue>
        </ExcludeList>
        <ExcludeList Include="$(XunitTestBinBase)/JIT/jit64/localloc/call/call05_large/**">
            <Issue>needs triage</Issue>
        </ExcludeList>
        <ExcludeList Include="$(XunitTestBinBase)/JIT/jit64/localloc/call/call05_small/**">
            <Issue>needs triage</Issue>
        </ExcludeList>
        <ExcludeList Include="$(XunitTestBinBase)/JIT/jit64/localloc/ehverify/eh05_dynamic/**">
            <Issue>needs triage</Issue>
        </ExcludeList>
        <ExcludeList Include="$(XunitTestBinBase)/JIT/jit64/localloc/ehverify/eh05_large/**">
            <Issue>needs triage</Issue>
        </ExcludeList>
        <ExcludeList Include="$(XunitTestBinBase)/JIT/jit64/localloc/ehverify/eh05_small/**">
            <Issue>needs triage</Issue>
        </ExcludeList>
        <ExcludeList Include="$(XunitTestBinBase)/JIT/jit64/localloc/ehverify/eh06_dynamic/**">
            <Issue>needs triage</Issue>
        </ExcludeList>
        <ExcludeList Include="$(XunitTestBinBase)/JIT/jit64/localloc/ehverify/eh06_large/**">
            <Issue>needs triage</Issue>
        </ExcludeList>
        <ExcludeList Include="$(XunitTestBinBase)/JIT/jit64/localloc/ehverify/eh06_small/**">
            <Issue>needs triage</Issue>
        </ExcludeList>
        <ExcludeList Include="$(XunitTestBinBase)/JIT/jit64/localloc/ehverify/eh07_dynamic/**">
            <Issue>needs triage</Issue>
        </ExcludeList>
        <ExcludeList Include="$(XunitTestBinBase)/JIT/jit64/localloc/ehverify/eh07_small/**">
            <Issue>needs triage</Issue>
        </ExcludeList>
        <ExcludeList Include="$(XunitTestBinBase)/JIT/jit64/localloc/ehverify/eh08_dynamic/**">
            <Issue>needs triage</Issue>
        </ExcludeList>
        <ExcludeList Include="$(XunitTestBinBase)/JIT/jit64/localloc/ehverify/eh08_large/**">
            <Issue>needs triage</Issue>
        </ExcludeList>
        <ExcludeList Include="$(XunitTestBinBase)/JIT/jit64/localloc/ehverify/eh08_small/**">
            <Issue>needs triage</Issue>
        </ExcludeList>
        <ExcludeList Include="$(XunitTestBinBase)/JIT/Methodical/Boxing/morph/sin3double/**">
            <Issue>https://github.com/dotnet/runtime/issues/34196</Issue>
        </ExcludeList>
        <ExcludeList Include="$(XunitTestBinBase)/JIT/Methodical/Boxing/boxunbox/KeepAliveBoxOpt/**">
            <Issue>Relies on precise finalization and thus precise GC</Issue>
        </ExcludeList>
        <ExcludeList Include="$(XunitTestBinBase)/JIT/Methodical/doublearray/dblarray2_cs_d/**">
            <Issue>needs triage</Issue>
        </ExcludeList>
        <ExcludeList Include="$(XunitTestBinBase)/JIT/Methodical/doublearray/dblarray2_cs_do/**">
            <Issue>needs triage</Issue>
        </ExcludeList>
        <ExcludeList Include="$(XunitTestBinBase)/JIT/Methodical/doublearray/dblarray2_cs_r/**">
            <Issue>needs triage</Issue>
        </ExcludeList>
        <ExcludeList Include="$(XunitTestBinBase)/JIT/Methodical/doublearray/dblarray2_cs_ro/**">
            <Issue>needs triage</Issue>
        </ExcludeList>
        <ExcludeList Include="$(XunitTestBinBase)/JIT/Methodical/doublearray/dblarray3_cs_do/**">
            <Issue>needs triage</Issue>
        </ExcludeList>
        <ExcludeList Include="$(XunitTestBinBase)/JIT/Methodical/refany/lcs_il_r/**">
            <Issue>https://github.com/dotnet/runtime/issues/34196</Issue>
        </ExcludeList>
        <ExcludeList Include = "$(XunitTestBinBase)/JIT/Methodical/tailcall/compat_i4_u_il_d/**">
            <Issue>https://github.com/dotnet/runtime/issues/67756</Issue>
        </ExcludeList>
        <ExcludeList Include = "$(XunitTestBinBase)/JIT/Methodical/tailcall/compat_i4_u_il_r/**">
            <Issue>https://github.com/dotnet/runtime/issues/67756</Issue>
        </ExcludeList>
        <ExcludeList Include="$(XunitTestBinBase)JIT/Methodical/tailcall_v4/hijacking/**">
            <Issue>needs triage</Issue>
        </ExcludeList>
        <ExcludeList Include = "$(XunitTestBinBase)/JIT/Methodical/Coverage/copy_prop_byref_to_native_int/**">
            <Issue>https://github.com/dotnet/runtime/issues/69832</Issue>
        </ExcludeList>
        <ExcludeList Include="$(XunitTestBinBase)/JIT/opt/ObjectStackAllocation/ObjectStackAllocationTests/**">
            <Issue>needs triage</Issue>
        </ExcludeList>
        <ExcludeList Include="$(XunitTestBinBase)/JIT/Performance/CodeQuality/BilinearInterpol/BilinearInterpol/**">
            <Issue>needs triage</Issue>
        </ExcludeList>
        <ExcludeList Include="$(XunitTestBinBase)/JIT/Regression/CLR-x86-JIT/V1-M12-Beta2/b31283/b31283/**">
            <Issue>needs triage</Issue>
        </ExcludeList>
        <ExcludeList Include="$(XunitTestBinBase)/JIT/Regression/CLR-x86-JIT/V2.0-Beta2/b091942/b091942/**">
            <Issue>needs triage</Issue>
        </ExcludeList>
        <ExcludeList Include="$(XunitTestBinBase)/JIT/Regression/CLR-x86-JIT/v2.1/DDB/B168384/LdfldaHack/**">
            <Issue>needs triage</Issue>
        </ExcludeList>
        <ExcludeList Include="$(XunitTestBinBase)/JIT/Regression/Dev11/Dev11_468598/Test_HndIndex_10_Plain/**">
            <Issue>needs triage</Issue>
        </ExcludeList>
        <ExcludeList Include="$(XunitTestBinBase)/JIT/Regression/Dev11/Dev11_468598/Test_HndIndex_10_Reordered/**">
            <Issue>needs triage</Issue>
        </ExcludeList>
        <ExcludeList Include="$(XunitTestBinBase)/JIT/Regression/JitBlue/DevDiv_545500/**">
            <Issue>https://github.com/dotnet/runtime/issues/34084</Issue>
        </ExcludeList>
        <ExcludeList Include="$(XunitTestBinBase)/JIT/Regression/JitBlue/devdiv_902271/DevDiv_902271/**">
            <Issue>needs triage</Issue>
        </ExcludeList>
        <ExcludeList Include="$(XunitTestBinBase)/JIT/Regression/JitBlue/GitHub_18144/**">
            <Issue>needs triage</Issue>
        </ExcludeList>
        <ExcludeList Include="$(XunitTestBinBase)/JIT/Regression/JitBlue/GitHub_18295/**">
            <Issue>https://github.com/dotnet/runtime/issues/34196</Issue>
        </ExcludeList>
        <ExcludeList Include="$(XunitTestBinBase)/JIT/Regression/JitBlue/GitHub_23411/**">
            <Issue>https://github.com/dotnet/runtime/issues/34196</Issue>
        </ExcludeList>
        <ExcludeList Include="$(XunitTestBinBase)/JIT/Regression/JitBlue/GitHub_23791/**">
            <Issue>https://github.com/dotnet/runtime/issues/34385</Issue>
        </ExcludeList>
        <ExcludeList Include="$(XunitTestBinBase)/JIT/Regression/JitBlue/GitHub_27169/**">
            <Issue>needs triage</Issue>
        </ExcludeList>
        <ExcludeList Include="$(XunitTestBinBase)/JIT/Regression/JitBlue/GitHub_27551/**">
            <Issue>needs triage</Issue>
        </ExcludeList>
        <ExcludeList Include="$(XunitTestBinBase)/JIT/Regression/JitBlue/GitHub_27678/**">
            <Issue>needs triage</Issue>
        </ExcludeList>
        <ExcludeList Include="$(XunitTestBinBase)/JIT/Regression/JitBlue/GitHub_35384/GitHub_35384/**">
            <Issue>needs triage</Issue>
        </ExcludeList>
        <ExcludeList Include="$(XunitTestBinBase)/JIT/Regression/JitBlue/GitHub_4044/**">
            <Issue>needs triage</Issue>
        </ExcludeList>
        <ExcludeList Include="$(XunitTestBinBase)/JIT/Regression/JitBlue/Runtime_34587/**">
            <Issue>needs triage</Issue>
        </ExcludeList>
        <ExcludeList Include="$(XunitTestBinBase)/JIT/Regression/JitBlue/Runtime_72265/**">
            <Issue>https://github.com/dotnet/runtime/issues/72016</Issue>
        </ExcludeList>
        <ExcludeList Include="$(XunitTestBinBase)/JIT/Regression/JitBlue/Runtime_72845/**">
            <Issue>FSharp Test</Issue>
        </ExcludeList>
        <ExcludeList Include="$(XunitTestBinBase)/JIT/Regression/VS-ia64-JIT/V1.2-M02/b10828/**">
            <Issue>needs triage</Issue>
        </ExcludeList>
        <ExcludeList Include="$(XunitTestBinBase)/JIT/superpmi/superpmicollect/**">
            <Issue>needs triage</Issue>
        </ExcludeList>
        <ExcludeList Include="$(XunitTestBinBase)/Loader/AssemblyDependencyResolver/AssemblyDependencyResolverTests/AssemblyDependencyResolverTests/**">
            <Issue>needs triage</Issue>
        </ExcludeList>
        <ExcludeList Include="$(XunitTestBinBase)/Loader/binding/tracing/BinderTracingTest/**">
            <Issue>needs triage</Issue>
        </ExcludeList>
        <ExcludeList Include="$(XunitTestBinBase)/Loader/binding/tracing/BinderTracingTest.ResolutionFlow/**">
            <Issue>needs triage</Issue>
        </ExcludeList>
        <ExcludeList Include="$(XunitTestBinBase)/Loader/binding/tracing/BinderTracingTest.Basic/**">
            <Issue>needs triage</Issue>
        </ExcludeList>
        <ExcludeList Include="$(XunitTestBinBase)/Loader/classloader/DefaultInterfaceMethods/reabstraction/**">
            <Issue>needs triage</Issue>
        </ExcludeList>
        <ExcludeList Include="$(XunitTestBinBase)/Loader/classloader/explicitlayout/Regressions/ASURT/ASURT150271/test3/**">
            <Issue>needs triage</Issue>
        </ExcludeList>
        <ExcludeList Include="$(XunitTestBinBase)/Loader/classloader/generics/Instantiation/Negative/abstract01/**">
            <Issue>needs triage</Issue>
        </ExcludeList>
        <ExcludeList Include="$(XunitTestBinBase)/Loader/classloader/generics/regressions/dev10_531793/**">
            <Issue>needs triage</Issue>
        </ExcludeList>
        <ExcludeList Include="$(XunitTestBinBase)/Loader/classloader/MethodImpl/CovariantReturns/Interfaces/**">
          <Issue>https://github.com/dotnet/runtime/issues/37509</Issue>
        </ExcludeList>
        <ExcludeList Include="$(XunitTestBinBase)/Loader/classloader/regressions/347422/b347422/**">
            <Issue>needs triage</Issue>
        </ExcludeList>
        <ExcludeList Include="$(XunitTestBinBase)/Loader/classloader/regressions/GitHub_11371/Negative_ByRefLikeType/**">
            <Issue>needs triage</Issue>
        </ExcludeList>
        <ExcludeList Include="$(XunitTestBinBase)/Loader/classloader/regressions/vsw529206/vsw529206ModuleCctor/**">
            <Issue>needs triage</Issue>
        </ExcludeList>
        <ExcludeList Include="$(XunitTestBinBase)/Loader/classloader/rmv/il/RMV-2-15-12b/**">
            <Issue>needs triage</Issue>
        </ExcludeList>
        <ExcludeList Include="$(XunitTestBinBase)/Loader/classloader/TSAmbiguities/CollapsedInterfaces/HelloWorld/**">
        </ExcludeList>
        <ExcludeList Include="$(XunitTestBinBase)/Loader/classloader/TSAmbiguities/SameMethodImpl/Override/HelloWorld/**">
            <Issue>needs triage</Issue>
        </ExcludeList>
        <ExcludeList Include="$(XunitTestBinBase)/Loader/classloader/TypeInitialization/CctorsWithSideEffects/CctorThrowLDFTNStaticMethod/**">
            <Issue>needs triage</Issue>
        </ExcludeList>
        <ExcludeList Include="$(XunitTestBinBase)/Loader/classloader/TypeInitialization/CctorsWithSideEffects/CctorThrowStaticFieldBFI/**">
            <Issue>needs triage</Issue>
        </ExcludeList>
        <ExcludeList Include="$(XunitTestBinBase)/Loader/classloader/TypeInitialization/CctorsWithSideEffects/TypeLoadInitExcepBFI/**">
            <Issue>needs triage</Issue>
        </ExcludeList>
        <ExcludeList Include="$(XunitTestBinBase)/Loader/classloader/TypeInitialization/CoreCLR/CctorThrowStaticFieldBFI/**">
            <Issue>needs triage</Issue>
        </ExcludeList>
        <ExcludeList Include="$(XunitTestBinBase)/Loader/ContextualReflection/ContextualReflection/**">
            <Issue>https://github.com/dotnet/runtime/issues/34072</Issue>
        </ExcludeList>
        <ExcludeList Include="$(XunitTestBinBase)/profiler/**">
            <Issue>needs triage</Issue>
        </ExcludeList>
        <ExcludeList Include="$(XunitTestBinBase)/profiler/elt/slowpatheltenter/*">
            <Issue>needs triage</Issue>
        </ExcludeList>
        <ExcludeList Include="$(XunitTestBinBase)/profiler/elt/slowpatheltleave/*">
            <Issue>needs triage</Issue>
        </ExcludeList>
        <ExcludeList Include="$(XunitTestBinBase)/profiler/unittest/metadatagetdispenser/**">
            <Issue>needs triage</Issue>
        </ExcludeList>
        <ExcludeList Include="$(XunitTestBinBase)/profiler/rejit/rejit/rejit.sh">
            <Issue>needs triage</Issue>
        </ExcludeList>
        <ExcludeList Include="$(XunitTestBinBase)/readytorun/**">
            <Issue>These tests are not supposed to be run with mono.</Issue>
        </ExcludeList>
        <ExcludeList Include="$(XunitTestBinBase)/reflection/DefaultInterfaceMethods/Emit/**">
            <Issue>https://github.com/dotnet/runtime/issues/36113</Issue>
        </ExcludeList>
        <ExcludeList Include="$(XunitTestBinBase)/reflection/DefaultInterfaceMethods/InvokeConsumer/**">
            <Issue>https://github.com/dotnet/runtime/issues/36113</Issue>
        </ExcludeList>
        <ExcludeList Include="$(XunitTestBinBase)/reflection/Modifiers/modifiers/**">
            <Issue>needs triage</Issue>
        </ExcludeList>
        <ExcludeList Include="$(XunitTestBinBase)/reflection/SetValue/TrySetReadonlyStaticField/**">
            <Issue>needs triage</Issue>
        </ExcludeList>
        <ExcludeList Include="$(XunitTestBinBase)/reflection/SetValue/TrySetReadonlyStaticField2/**">
            <Issue>https://github.com/dotnet/runtime/issues/37903</Issue>
        </ExcludeList>
        <ExcludeList Include="$(XunitTestBinBase)/Regressions/coreclr/15241/genericcontext/**">
            <Issue>needs triage</Issue>
        </ExcludeList>
        <ExcludeList Include="$(XunitTestBinBase)/Regressions/coreclr/15647/interfacestatics/**">
            <Issue>https://github.com/dotnet/runtime/issues/34390</Issue>
        </ExcludeList>
        <ExcludeList Include="$(XunitTestBinBase)/Regressions/coreclr/16123/ambiguousconstraint/**">
            <Issue>needs triage</Issue>
        </ExcludeList>
        <ExcludeList Include="$(XunitTestBinBase)/Regressions/coreclr/16355/variance/**">
            <Issue>needs triage</Issue>
        </ExcludeList>
        <ExcludeList Include="$(XunitTestBinBase)/Regressions/coreclr/20616/UnicodeBug/**">
            <Issue>needs triage</Issue>
        </ExcludeList>
        <ExcludeList Include="$(XunitTestBinBase)/Regressions/coreclr/22021/consumer/**">
            <Issue>needs triage</Issue>
        </ExcludeList>
        <ExcludeList Include="$(XunitTestBinBase)/tracing/eventpipe/gcdump/gcdump/**">
            <Issue>needs triage</Issue>
        </ExcludeList>
        <ExcludeList Include="$(XunitTestBinBase)/Interop/DllImportAttribute/DllImportPath/**">
            <Issue>needs triage</Issue>
        </ExcludeList>
        <ExcludeList Include="$(XunitTestBinBase)/Interop/PInvoke/Generics/GenericsTest/**">
            <Issue>needs triage</Issue>
        </ExcludeList>
        <ExcludeList Include = "$(XunitTestBinBase)/Interop/DllImportAttribute/ExactSpelling/ExactSpellingTest/**">
            <Issue>needs triage</Issue>
        </ExcludeList>
        <ExcludeList Include = "$(XunitTestBinBase)/JIT/Stress/ABI/pinvokes_d/**">
            <Issue>needs triage</Issue>
        </ExcludeList>
        <ExcludeList Include = "$(XunitTestBinBase)/JIT/Stress/ABI/pinvokes_do/**">
            <Issue>needs triage</Issue>
        </ExcludeList>
        <ExcludeList Include = "$(XunitTestBinBase)/JIT/Stress/ABI/stubs_do/**">
            <Issue>needs triage</Issue>
        </ExcludeList>
        <ExcludeList Include = "$(XunitTestBinBase)/JIT/Stress/ABI/tailcalls_d/**">
            <Issue>needs triage</Issue>
        </ExcludeList>
        <ExcludeList Include = "$(XunitTestBinBase)/JIT/Stress/ABI/tailcalls_do/**">
            <Issue>needs triage</Issue>
        </ExcludeList>
        <ExcludeList Include = "$(XunitTestBinBase)/JIT/Directed/debugging/poisoning/poison/**">
            <Issue>Tests coreclr JIT's debug poisoning of address taken variables</Issue>
        </ExcludeList>
        <ExcludeList Include = "$(XunitTestBinBase)/JIT/Directed/debugging/debuginfo/**">
            <Issue>Tests coreclr JIT's debug info generation</Issue>
        </ExcludeList>
        <ExcludeList Include = "$(XunitTestBinBase)/Interop/DisabledRuntimeMarshalling/**">
            <Issue>https://github.com/dotnet/runtime/issues/64127</Issue>
        </ExcludeList>
        <ExcludeList Include = "$(XunitTestBinBase)/Interop/IJW/FixupCallsHostWhenLoaded/FixupCallsHostWhenLoaded/*">
            <Issue>C++/CLI, IJW not supported on Mono</Issue>
        </ExcludeList>
        <ExcludeList Include = "$(XunitTestBinBase)/Interop/IJW/CopyConstructorMarshaler/CopyConstructorMarshaler/*">
            <Issue>C++/CLI, IJW not supported on Mono</Issue>
        </ExcludeList>
        <ExcludeList Include = "$(XunitTestBinBase)/Interop/IJW/ManagedCallingNative/ManagedCallingNative/*">
            <Issue>C++/CLI, IJW not supported on Mono</Issue>
        </ExcludeList>
        <ExcludeList Include = "$(XunitTestBinBase)/Interop/IJW/NativeCallingManaged/NativeCallingManaged/*">
            <Issue>C++/CLI, IJW not supported on Mono</Issue>
        </ExcludeList>
        <ExcludeList Include = "$(XunitTestBinBase)/Interop/IJW/NativeVarargs/NativeVarargsTest/*">
            <Issue>C++/CLI, IJW not supported on Mono</Issue>
        </ExcludeList>
        <ExcludeList Include="$(XunitTestBinBase)/baseservices/typeequivalence/simple/Simple/*">
            <Issue>Mono doesn't support type equivalence on types implemented in different assemblies</Issue>
        </ExcludeList>
        <ExcludeList Include="$(XunitTestBinBase)/Interop/ArrayMarshalling/SafeArray/SafeArrayTest/*">
            <Issue>Requires COM support, disabled on all Mono platforms.</Issue>
        </ExcludeList>
        <ExcludeList Include="$(XunitTestBinBase)/Interop/ExecInDefAppDom/ExecInDefAppDom/*">
            <Issue>CLR Runtime Host API not supported on Mono</Issue>
        </ExcludeList>
        <ExcludeList Include="$(XunitTestBinBase)/Interop/MarshalAPI/IUnknown/IUnknownTest/*">
            <Issue>Requires COM support, disabled on all Mono platforms</Issue>
        </ExcludeList>
        <ExcludeList Include="$(XunitTestBinBase)/Interop/MarshalAPI/IUnknown/IUnknownTestInALC/*">
            <Issue>Requires COM support, disabled on all Mono platforms</Issue>
        </ExcludeList>
        <ExcludeList Include="$(XunitTestBinBase)/Interop/PInvoke/Varargs/VarargsTest/*">
            <Issue>PInvoke Varargs/ArgIterator marshalling not supported on Mono</Issue>
        </ExcludeList>
        <ExcludeList Include="$(XunitTestBinBase)/Interop/PInvoke/Attributes/LCID/LCIDTest/*">
            <Issue>PInvoke LCIDConversionAttribute not supported on Mono</Issue>
        </ExcludeList>
        <ExcludeList Include="$(XunitTestBinBase)/Interop/PInvoke/NativeCallManagedComVisible/Default/DefaultTest/*">
            <Issue>Requires COM support, disabled on all Mono platforms</Issue>
        </ExcludeList>
        <ExcludeList Include="$(XunitTestBinBase)/Interop/PInvoke/NativeCallManagedComVisible/Default/DefaultTestInALC/*">
            <Issue>PInvoke object marshalling not supported on Mono</Issue>
        </ExcludeList>
        <ExcludeList Include="$(XunitTestBinBase)/Interop/PInvoke/NativeCallManagedComVisible/AssemblyWithoutComVisible/AssemblyWithoutComVisibleTest/*">
            <Issue>PInvoke object marshalling not supported on Mono</Issue>
        </ExcludeList>
        <ExcludeList Include="$(XunitTestBinBase)/Interop/PInvoke/NativeCallManagedComVisible/AssemblyTrue/AssemblyTrueTest/*">
            <Issue>PInvoke object marshalling not supported on Mono</Issue>
        </ExcludeList>
        <ExcludeList Include="$(XunitTestBinBase)/Interop/PInvoke/Variant/VariantTest/*">
            <Issue>PInvoke object marshalling not supported on Mono</Issue>
        </ExcludeList>
        <ExcludeList Include="$(XunitTestBinBase)/Interop/PInvoke/Variant/VariantTestBuiltInComDisabled/*">
            <Issue>PInvoke object marshalling not supported on Mono</Issue>
        </ExcludeList>
        <ExcludeList Include="$(XunitTestBinBase)/Interop/PInvoke/Variant/VariantTestComWrappers/*">
            <Issue>Requires COM support, disabled on all Mono platforms</Issue>
        </ExcludeList>
        <ExcludeList Include="$(XunitTestBinBase)/Interop/PInvoke/IEnumerator/IEnumeratorTest/*">
            <Issue>PInvoke IEnumerator/IEnumarable marshalling not supported on Mono</Issue>
        </ExcludeList>
        <ExcludeList Include="$(XunitTestBinBase)/Interop/StructMarshalling/ReversePInvoke/MarshalExpStruct/DelegatePInvoke/DelegatePInvokeTest/*">
            <Issue>https://github.com/dotnet/runtime/issues/65695</Issue>
        </ExcludeList>
        <ExcludeList Include="$(XunitTestBinBase)/Interop/StructMarshalling/ReversePInvoke/MarshalExpStruct/ReversePInvokeManaged/ReversePInvokeTest/*">
            <Issue>https://github.com/dotnet/runtime/issues/65695</Issue>
        </ExcludeList>
        <ExcludeList Include="$(XunitTestBinBase)/Interop/WinRT/WinRT/*">
            <Issue>WinRT not supported on Mono</Issue>
        </ExcludeList>
        <ExcludeList Include="$(XunitTestBinBase)/JIT/Regression/JitBlue/GitHub_22583/GitHub_22583/*">
            <Issue>Mono doesn't support type equivalence on types implemented in different assemblies</Issue>
        </ExcludeList>
        <ExcludeList Include="$(XunitTestBinBase)/Interop/PInvoke/CustomMarshalers/CustomMarshalersTest/*">
            <Issue>Requires COM support, disabled on all Mono platforms</Issue>
        </ExcludeList>
        <ExcludeList Include="$(XunitTestBinBase)/JIT/opt/Tailcall/TailcallVerifyWithPrefix/*">
            <Issue>Fails on Windows Mono, test doesn't execute on none Windows platforms</Issue>
        </ExcludeList>
        <ExcludeList Include="$(XunitTestBinBase)/Interop/PInvoke/BestFitMapping/Assembly_False_True/Assembly_False_True/*">
            <Issue>Mono doesn't support interop BestFitMapping and ThrowOnUnmappableChar attributes</Issue>
        </ExcludeList>
        <ExcludeList Include="$(XunitTestBinBase)/Interop/PInvoke/BestFitMapping/Assembly_True_True/Assembly_True_True/*">
            <Issue>Mono doesn't support interop BestFitMapping and ThrowOnUnmappableChar attributes</Issue>
        </ExcludeList>
        <ExcludeList Include="$(XunitTestBinBase)/Interop/PInvoke/BestFitMapping/Assembly_Default/Assembly_Default/*">
            <Issue>Mono doesn't support interop BestFitMapping and ThrowOnUnmappableChar attributes</Issue>
        </ExcludeList>
        <ExcludeList Include="$(XunitTestBinBase)/Interop/PInvoke/BestFitMapping/Assembly_False_False/Assembly_False_False/*">
            <Issue>Mono doesn't support interop BestFitMapping and ThrowOnUnmappableChar attributes</Issue>
        </ExcludeList>
        <ExcludeList Include="$(XunitTestBinBase)/Interop/PInvoke/BestFitMapping/Assembly_True_False/Assembly_True_False/*">
            <Issue>Mono doesn't support interop BestFitMapping and ThrowOnUnmappableChar attributes</Issue>
        </ExcludeList>
        <ExcludeList Include="$(XunitTestBinBase)/JIT/Regression/JitBlue/Runtime_70259/Runtime_70259/*">
            <Issue>https://github.com/dotnet/runtime/issues/70279</Issue>
        </ExcludeList>
        <ExcludeList Include="$(XunitTestBinBase)/JIT/Regression/JitBlue/Runtime_68568/Runtime_68568/*">
            <Issue>Tests coreclr's handling of switches on natively sized integers</Issue>
        </ExcludeList>
        <ExcludeList Include = "$(XunitTestBinBase)/JIT/opt/OSR/pinnedlocal/**">
            <Issue>https://github.com/dotnet/runtime/issues/70820</Issue>
        </ExcludeList>
    </ItemGroup>

    <!-- Known failures for mono runtime on Windows -->
    <ItemGroup Condition="'$(RuntimeFlavor)' == 'mono' and '$(TargetsWindows)' == 'true'" >
        <ExcludeList Include = "$(XunitTestBinBase)/GC/Scenarios/Dynamo/dynamo/*">
            <Issue>needs triage</Issue>
        </ExcludeList>
        <ExcludeList Include="$(XunitTestBinBase)/Interop/StringMarshalling/VBByRefStr/VBByRefStrTest/*">
            <Issue>https://github.com/dotnet/runtime/issues/65698</Issue>
        </ExcludeList>
        <ExcludeList Include="$(XunitTestBinBase)/JIT/Directed/callconv/PlatformDefaultMemberFunction/PlatformDefaultMemberFunctionTest/*">
            <Issue>https://github.com/dotnet/runtime/issues/50440</Issue>
        </ExcludeList>
        <ExcludeList Include="$(XUnitTestBinBase)/JIT/Directed/callconv/CdeclMemberFunction/CdeclMemberFunctionTest/*">
            <Issue>https://github.com/dotnet/runtime/issues/50440</Issue>
        </ExcludeList>
        <ExcludeList Include="$(XUnitTestBinBase)/JIT/Directed/callconv/StdCallMemberFunction/StdCallMemberFunctionTest/*">
            <Issue>https://github.com/dotnet/runtime/issues/50440</Issue>
        </ExcludeList>
        <ExcludeList Include="$(XUnitTestBinBase)/JIT/Directed/callconv/ThisCall/ThisCallTest/*">
            <Issue>https://github.com/dotnet/runtime/issues/50440</Issue>
        </ExcludeList>
        <ExcludeList Include="$(XunitTestBinBase)/JIT/Directed/arglist/vararg_TargetWindows/*">
            <Issue>https://github.com/dotnet/runtime/issues/10478</Issue>
        </ExcludeList>
        <ExcludeList Include="$(XunitTestBinBase)/JIT/Directed/pinvoke/calli_excep/*">
            <Issue>Mono doesn't support SEH exceptions in Mono Windows runtime exception handler (AddVectoredExceptionHandler)</Issue>
        </ExcludeList>
        <ExcludeList Include="$(XunitTestBinBase)/JIT/jit64/mcc/interop/mcc_i37/*">
            <Issue>https://github.com/dotnet/runtime/issues/65702</Issue>
        </ExcludeList>
        <ExcludeList Include="$(XunitTestBinBase)/JIT/jit64/mcc/interop/mcc_i57/*">
            <Issue>https://github.com/dotnet/runtime/issues/65702</Issue>
        </ExcludeList>
        <ExcludeList Include="$(XunitTestBinBase)/JIT/jit64/mcc/interop/mcc_i67/*">
            <Issue>https://github.com/dotnet/runtime/issues/65702</Issue>
        </ExcludeList>
        <ExcludeList Include="$(XunitTestBinBase)/JIT/jit64/mcc/interop/mcc_i77/*">
            <Issue>https://github.com/dotnet/runtime/issues/65702</Issue>
        </ExcludeList>
        <ExcludeList Include="$(XunitTestBinBase)/JIT/jit64/mcc/interop/mcc_i87/*">
            <Issue>https://github.com/dotnet/runtime/issues/65702</Issue>
        </ExcludeList>
        <ExcludeList Include="$(XunitTestBinBase)/JIT/Methodical/eh/finallyexec/loopinfinally_do/*">
            <Issue>https://github.com/dotnet/runtime/issues/65704</Issue>
        </ExcludeList>
        <ExcludeList Include="$(XunitTestBinBase)/JIT/Methodical/eh/finallyexec/loopinfinally_ro/*">
            <Issue>https://github.com/dotnet/runtime/issues/65704</Issue>
        </ExcludeList>
        <ExcludeList Include="$(XunitTestBinBase)/GC/Regressions/v2.0-beta1/149926/149926/*">
            <Issue>Triggers OOM issue on CI, pass on local test run</Issue>
        </ExcludeList>
        <ExcludeList Include = "$(XunitTestBinBase)/baseservices/TieredCompilation/BasicTest_DefaultMode_R2r/*">
          <Issue>missing assembly</Issue>
        </ExcludeList>
        <ExcludeList Include = "$(XunitTestBinBase)/baseservices/TieredCompilation/BasicTest_QuickJitForLoopsOff_R2r/*">
          <Issue>missing assembly</Issue>
        </ExcludeList>
        <ExcludeList Include = "$(XunitTestBinBase)/baseservices/TieredCompilation/BasicTest_QuickJitForLoopsOn_R2r/*">
          <Issue>missing assembly</Issue>
        </ExcludeList>
        <ExcludeList Include = "$(XunitTestBinBase)/baseservices/TieredCompilation/BasicTest_QuickJitOff_R2r/*">
          <Issue>missing assembly</Issue>
        </ExcludeList>
        <ExcludeList Include = "$(XunitTestBinBase)/baseservices/TieredCompilation/BasicTest_QuickJitOn_R2r/*">
          <Issue>missing assembly</Issue>
        </ExcludeList>
        <ExcludeList Include = "$(XunitTestBinBase)Interop/MonoAPI/MonoMono/PInvokeDetach/*">
          <Issue>https://github.com/dotnet/runtime/issues/67047</Issue>
        </ExcludeList>
        <ExcludeList Include = "$(XunitTestBinBase)Interop/MonoAPI/MonoMono/Thunks/*">
          <Issue>https://github.com/dotnet/runtime/issues/67047</Issue>
        </ExcludeList>
        <ExcludeList Include = "$(XunitTestBinBase)Interop/MonoAPI/MonoMono/InstallEHCallback/*">
          <Issue>https://github.com/dotnet/runtime/issues/67047</Issue>
        </ExcludeList>
    </ItemGroup>

    <!-- Known failures for mono runtime on *all* architectures/operating systems in interpreter runtime mode -->
    <ItemGroup Condition="'$(RuntimeFlavor)' == 'mono' and '$(RuntimeVariant)' == 'monointerpreter' ">
        <ExcludeList Include = "$(XunitTestBinBase)/JIT/jit64/opt/cse/HugeArray1/**">
            <Issue>https://github.com/dotnet/runtime/issues/46622</Issue>
        </ExcludeList>
        <ExcludeList Include="$(XunitTestBinBase)/JIT/Intrinsics/TypeIntrinsics_r/**">
            <Issue>https://github.com/dotnet/runtime/issues/54867</Issue>
        </ExcludeList>
        <ExcludeList Include="$(XunitTestBinBase)/JIT/Intrinsics/TypeIntrinsics_ro/**">
            <Issue>https://github.com/dotnet/runtime/issues/54867</Issue>
        </ExcludeList>
        <ExcludeList Include = "$(XunitTestBinBase)/JIT/Regression/JitBlue/GitHub_21990/**">
            <Issue>https://github.com/dotnet/runtime/issues/46622</Issue>
        </ExcludeList>
        <ExcludeList Include = "$(XunitTestBinBase)/JIT/Regression/JitBlue/Runtime_34170/**">
            <Issue>https://github.com/dotnet/runtime/issues/46622</Issue>
        </ExcludeList>
        <ExcludeList Include = "$(XunitTestBinBase)/JIT/Directed/zeroinit/tail/**">
            <Issue>https://github.com/dotnet/runtime/issues/37955</Issue>
        </ExcludeList>
        <ExcludeList Include = "$(XunitTestBinBase)/JIT/jit64/rtchecks/overflow/overflow04_div/**">
            <Issue>needs triage</Issue>
        </ExcludeList>
        <ExcludeList Include = "$(XunitTestBinBase)/JIT/Methodical/ELEMENT_TYPE_IU/u_fld_il_r/**">
            <Issue>needs triage</Issue>
        </ExcludeList>
        <ExcludeList Include = "$(XunitTestBinBase)/JIT/Methodical/ELEMENT_TYPE_IU/u_fld_il_d/**">
            <Issue>needs triage</Issue>
        </ExcludeList>
        <ExcludeList Include = "$(XunitTestBinBase)/JIT/jit64/verif/sniff/fg/ver_fg_13/**">
            <Issue>https://github.com/dotnet/runtime/issues/54396</Issue>
        </ExcludeList>
        <ExcludeList Include = "$(XunitTestBinBase)/JIT/Regression/CLR-x86-JIT/V1-M12-Beta2/b59952/b59952/**">
            <Issue>needs triage</Issue>
        </ExcludeList>
        <ExcludeList Include = "$(XunitTestBinBase)/JIT/Regression/CLR-x86-JIT/V1-M09.5-PDC/b16499/b16499b/**">
            <Issue>needs triage</Issue>
        </ExcludeList>
        <ExcludeList Include = "$(XunitTestBinBase)/JIT/Regression/CLR-x86-JIT/V1-M12-Beta2/b31547/b31547/**">
            <Issue>needs triage</Issue>
        </ExcludeList>
        <ExcludeList Include = "$(XunitTestBinBase)/JIT/Regression/CLR-x86-JIT/V1-M11-Beta1/b45541/b45541/**">
            <Issue>needs triage</Issue>
        </ExcludeList>
        <ExcludeList Include = "$(XunitTestBinBase)/JIT/Regression/CLR-x86-JIT/V1-M12-Beta2/b65176/b65176/**">
            <Issue>needs triage</Issue>
        </ExcludeList>
        <ExcludeList Include = "$(XunitTestBinBase)/JIT/Regression/CLR-x86-JIT/V1-M12-Beta2/b34953/b34953/**">
            <Issue>needs triage</Issue>
        </ExcludeList>
        <ExcludeList Include = "$(XunitTestBinBase)/JIT/Regression/CLR-x86-JIT/V1-M09.5-PDC/b30862/b30862/**">
            <Issue>needs triage</Issue>
        </ExcludeList>
        <ExcludeList Include = "$(XunitTestBinBase)/JIT/Regression/CLR-x86-JIT/V1-M09.5-PDC/b30869/b30869/**">
            <Issue>needs triage</Issue>
        </ExcludeList>
        <ExcludeList Include = "$(XunitTestBinBase)/JIT/Directed/coverage/importer/Desktop/volatilstind_il_r/**">
            <Issue>needs triage</Issue>
        </ExcludeList>
        <ExcludeList Include = "$(XunitTestBinBase)/JIT/Regression/CLR-x86-JIT/V1-M12-Beta2/b60142/b60142/**">
            <Issue>needs triage</Issue>
        </ExcludeList>
        <ExcludeList Include = "$(XunitTestBinBase)/JIT/Regression/CLR-x86-JIT/V1-M12-Beta2/b53980/b53980/**">
            <Issue>needs triage</Issue>
        </ExcludeList>
        <ExcludeList Include = "$(XunitTestBinBase)/JIT/Regression/CLR-x86-JIT/V1-M11-Beta1/b45956/b45956/**">
            <Issue>needs triage</Issue>
        </ExcludeList>
        <ExcludeList Include = "$(XunitTestBinBase)/JIT/Regression/CLR-x86-JIT/V1-M09.5-PDC/b25701/b25701/**">
            <Issue>needs triage</Issue>
        </ExcludeList>
        <ExcludeList Include = "$(XunitTestBinBase)/JIT/Directed/coverage/importer/Desktop/volatilstind_il_d/**">
            <Issue>needs triage</Issue>
        </ExcludeList>
        <ExcludeList Include = "$(XunitTestBinBase)/JIT/Regression/CLR-x86-JIT/V1-M09.5-PDC/b30892/b30892/**">
            <Issue>needs triage</Issue>
        </ExcludeList>
        <ExcludeList Include = "$(XunitTestBinBase)/JIT/Directed/coverage/importer/volatilstind/**">
            <Issue>needs triage</Issue>
        </ExcludeList>
        <ExcludeList Include = "$(XunitTestBinBase)/JIT/Regression/CLR-x86-JIT/V1-M09.5-PDC/b28597/b28597/**">
            <Issue>needs triage</Issue>
        </ExcludeList>
        <ExcludeList Include = "$(XunitTestBinBase)/JIT/Regression/CLR-x86-JIT/V1-M12-Beta2/b71120/b71120/**">
            <Issue>needs triage</Issue>
        </ExcludeList>
        <ExcludeList Include = "$(XunitTestBinBase)/JIT/Methodical/refany/indcall_il_d/**">
            <Issue>needs triage</Issue>
        </ExcludeList>
        <ExcludeList Include = "$(XunitTestBinBase)/JIT/Regression/CLR-x86-JIT/V1-M12-Beta2/b50027/b50027/**">
            <Issue>needs triage</Issue>
        </ExcludeList>
        <ExcludeList Include = "$(XunitTestBinBase)/JIT/Regression/JitBlue/DevDiv_605447/DevDiv_605447/**">
            <Issue>https://github.com/dotnet/runtime/issues/54391</Issue>
        </ExcludeList>
        <ExcludeList Include = "$(XunitTestBinBase)/JIT/Regression/VS-ia64-JIT/V1.2-M02/b102844/b102844/**">
            <Issue>needs triage</Issue>
        </ExcludeList>
        <ExcludeList Include = "$(XunitTestBinBase)/JIT/Methodical/ELEMENT_TYPE_IU/u_conv_il_r/**">
            <Issue>needs triage</Issue>
        </ExcludeList>
        <ExcludeList Include = "$(XunitTestBinBase)/JIT/Methodical/casts/coverage/castclass_calli_il_d/**">
            <Issue>needs triage</Issue>
        </ExcludeList>
        <ExcludeList Include = "$(XunitTestBinBase)/JIT/Regression/JitBlue/DevDiv_362706/DevDiv_362706/**">
            <Issue>https://github.com/dotnet/runtime/issues/54391</Issue>
        </ExcludeList>
        <ExcludeList Include = "$(XunitTestBinBase)/JIT/Regression/VS-ia64-JIT/V2.0-Beta2/b309576/b309576/**">
            <Issue>https://github.com/dotnet/runtime/issues/54391</Issue>
        </ExcludeList>
        <ExcludeList Include = "$(XunitTestBinBase)/JIT/Regression/JitBlue/DevDiv_578214/DevDiv_578214/**">
            <Issue>needs triage</Issue>
        </ExcludeList>
        <ExcludeList Include = "$(XunitTestBinBase)/JIT/Methodical/ELEMENT_TYPE_IU/ptr_il_d/**">
            <Issue>needs triage</Issue>
        </ExcludeList>
        <ExcludeList Include = "$(XunitTestBinBase)/JIT/Methodical/Invoke/SEH/catchfinally_ind_il_r/**">
            <Issue>needs triage</Issue>
        </ExcludeList>
        <ExcludeList Include = "$(XunitTestBinBase)/JIT/Methodical/eh/deadcode/deadoponerrorinfunclet_il_r/**">
            <Issue>needs triage</Issue>
        </ExcludeList>
        <ExcludeList Include = "$(XunitTestBinBase)/JIT/Methodical/casts/coverage/castclass_calli_il_r/**">
            <Issue>needs triage</Issue>
        </ExcludeList>
        <ExcludeList Include = "$(XunitTestBinBase)/JIT/Methodical/Invoke/fptr/instftn_t_il_d/**">
            <Issue>needs triage</Issue>
        </ExcludeList>
        <ExcludeList Include = "$(XunitTestBinBase)/JIT/Methodical/eh/deadcode/deadoponerrorinfunclet_il_d/**">
            <Issue>needs triage</Issue>
        </ExcludeList>
        <ExcludeList Include = "$(XunitTestBinBase)/JIT/Methodical/Invoke/fptr/valftn_t_il_r/**">
            <Issue>needs triage</Issue>
        </ExcludeList>
        <ExcludeList Include = "$(XunitTestBinBase)/JIT/Methodical/Invoke/SEH/catchfinally_ind_il_d/**">
            <Issue>needs triage</Issue>
        </ExcludeList>
        <ExcludeList Include = "$(XunitTestBinBase)/JIT/Regression/CLR-x86-JIT/V2.0-RTM/b530694/b530694/**">
            <Issue>needs triage</Issue>
        </ExcludeList>
        <ExcludeList Include = "$(XunitTestBinBase)/JIT/Methodical/Invoke/deep/deep1_il_d/**">
            <Issue>needs triage</Issue>
        </ExcludeList>
        <ExcludeList Include = "$(XunitTestBinBase)/JIT/Methodical/Invoke/fptr/valftn_t_il_d/**">
            <Issue>needs triage</Issue>
        </ExcludeList>
        <ExcludeList Include = "$(XunitTestBinBase)/JIT/Methodical/Invoke/deep/deep1_il_r/**">
            <Issue>needs triage</Issue>
        </ExcludeList>
        <ExcludeList Include = "$(XunitTestBinBase)/JIT/Methodical/Invoke/fptr/instftn_t_il_r/**">
            <Issue>needs triage</Issue>
        </ExcludeList>
        <ExcludeList Include = "$(XunitTestBinBase)/JIT/Methodical/flowgraph/dev10_bug679955/volatileLocal2/**">
            <Issue>needs triage</Issue>
        </ExcludeList>
        <ExcludeList Include = "$(XunitTestBinBase)/JIT/Methodical/Invoke/fptr/virtftn_t_il_d/**">
            <Issue>needs triage</Issue>
        </ExcludeList>
        <ExcludeList Include = "$(XunitTestBinBase)/JIT/Methodical/Invoke/fptr/virtftn_t_il_r/**">
            <Issue>needs triage</Issue>
        </ExcludeList>
        <ExcludeList Include = "$(XunitTestBinBase)/JIT/Methodical/Invoke/fptr/ftn_t_il_d/**">
            <Issue>needs triage</Issue>
        </ExcludeList>
        <ExcludeList Include = "$(XunitTestBinBase)/JIT/Methodical/ELEMENT_TYPE_IU/ptr_il_r/**">
            <Issue>needs triage</Issue>
        </ExcludeList>
        <ExcludeList Include = "$(XunitTestBinBase)/JIT/Methodical/Invoke/fptr/ftn_t_il_r/**">
            <Issue>needs triage</Issue>
        </ExcludeList>
        <ExcludeList Include = "$(XunitTestBinBase)/JIT/Regression/JitBlue/DevDiv_461649/DevDiv_461649/**">
            <Issue>needs triage</Issue>
        </ExcludeList>
        <ExcludeList Include = "$(XunitTestBinBase)/JIT/jit64/rtchecks/overflow/overflow02_div/**">
            <Issue>needs triage</Issue>
        </ExcludeList>
        <ExcludeList Include = "$(XunitTestBinBase)/GC/Scenarios/Dynamo/dynamo/**">
            <Issue>needs triage</Issue>
        </ExcludeList>
        <ExcludeList Include = "$(XunitTestBinBase)/JIT/Regression/JitBlue/GitHub_24846/GitHub_24846/**">
            <Issue>https://github.com/dotnet/runtime/issues/54392</Issue>
        </ExcludeList>
        <ExcludeList Include = "$(XunitTestBinBase)/JIT/Methodical/Boxing/boxunbox/huge_filter_il_d/**">
            <Issue>https://github.com/dotnet/runtime/issues/54388</Issue>
        </ExcludeList>
        <ExcludeList Include = "$(XunitTestBinBase)/JIT/Regression/VS-ia64-JIT/M00/b108366/b108366/**">
            <Issue>https://github.com/dotnet/runtime/issues/54393</Issue>
        </ExcludeList>
        <ExcludeList Include = "$(XunitTestBinBase)/JIT/Methodical/Boxing/boxunbox/huge_filter_il_r/**">
            <Issue>needs triage</Issue>
        </ExcludeList>
        <ExcludeList Include = "$(XunitTestBinBase)/JIT/jit64/rtchecks/overflow/overflow03_div/**">
            <Issue>needs triage</Issue>
        </ExcludeList>
        <ExcludeList Include = "$(XunitTestBinBase)/JIT/Methodical/eh/finallyexec/catchrettoinnertry_cs_ro/**">
            <Issue>needs triage</Issue>
        </ExcludeList>
        <ExcludeList Include = "$(XunitTestBinBase)/JIT/Regression/CLR-x86-JIT/V1.2-M01/b00722/b00722/**">
            <Issue>https://github.com/dotnet/runtime/issues/54393</Issue>
        </ExcludeList>
        <ExcludeList Include = "$(XunitTestBinBase)/JIT/Methodical/Boxing/boxunbox/tailcall_il_r/**">
            <Issue>needs triage</Issue>
        </ExcludeList>
        <ExcludeList Include = "$(XunitTestBinBase)/JIT/Methodical/Coverage/b39946/**">
            <Issue>needs triage</Issue>
        </ExcludeList>
        <ExcludeList Include = "$(XunitTestBinBase)/JIT/Regression/JitBlue/DevDiv_487699/DevDiv_487699/**">
            <Issue>https://github.com/dotnet/runtime/issues/54393</Issue>
        </ExcludeList>
        <ExcludeList Include = "$(XunitTestBinBase)/JIT/Methodical/Boxing/boxunbox/tailcall_il_d/**">
            <Issue>https://github.com/dotnet/runtime/issues/54388</Issue>
        </ExcludeList>
        <ExcludeList Include = "$(XunitTestBinBase)/JIT/Methodical/eh/finallyexec/loopinfinally_r/**">
            <Issue>needs triage</Issue>
        </ExcludeList>
        <ExcludeList Include = "$(XunitTestBinBase)/JIT/Methodical/eh/basics/throwinclassconstructor_r/**">
            <Issue>needs triage</Issue>
        </ExcludeList>
        <ExcludeList Include = "$(XunitTestBinBase)/JIT/SIMD/VectorMatrix_ro/**">
            <Issue>needs triage</Issue>
        </ExcludeList>
        <ExcludeList Include = "$(XunitTestBinBase)/JIT/Methodical/eh/interactions/strswitchfinal_d/**">
            <Issue>needs triage</Issue>
        </ExcludeList>
        <ExcludeList Include = "$(XunitTestBinBase)/JIT/Regression/JitBlue/DevDiv_405852/DevDiv_405852/**">
            <Issue>https://github.com/dotnet/runtime/issues/54392</Issue>
        </ExcludeList>
        <ExcludeList Include = "$(XunitTestBinBase)/JIT/Regression/JitBlue/DevDiv_544983/DevDiv_544983/**">
            <Issue>https://github.com/dotnet/runtime/issues/54393</Issue>
        </ExcludeList>
        <ExcludeList Include = "$(XunitTestBinBase)/JIT/Directed/Misc/function_pointer/MutualThdRecur-fptr/**">
            <Issue>needs triage</Issue>
        </ExcludeList>
        <ExcludeList Include = "$(XunitTestBinBase)/JIT/Methodical/eh/basics/throwinclassconstructor_d/**">
            <Issue>needs triage</Issue>
        </ExcludeList>
        <ExcludeList Include = "$(XunitTestBinBase)/JIT/Methodical/eh/finallyexec/loopinfinally_ro/**">
            <Issue>needs triage</Issue>
        </ExcludeList>
        <ExcludeList Include = "$(XunitTestBinBase)/JIT/Regression/CLR-x86-JIT/V1.2-M01/b13452/b13452/**">
            <Issue>https://github.com/dotnet/runtime/issues/54392</Issue>
        </ExcludeList>
        <ExcludeList Include = "$(XunitTestBinBase)/JIT/Methodical/eh/finallyexec/catchrettoinnertry_cs_d/**">
            <Issue>needs triage</Issue>
        </ExcludeList>
        <ExcludeList Include = "$(XunitTestBinBase)/JIT/Methodical/Invoke/deep/deep1_il_r/**">
            <Issue>needs triage</Issue>
        </ExcludeList>
        <ExcludeList Include = "$(XunitTestBinBase)/JIT/Methodical/Invoke/fptr/instftn_t_il_r/**">
            <Issue>needs triage</Issue>
        </ExcludeList>
        <ExcludeList Include = "$(XunitTestBinBase)/JIT/Methodical/flowgraph/dev10_bug679955/volatileLocal2/**">
            <Issue>needs triage</Issue>
        </ExcludeList>
        <ExcludeList Include = "$(XunitTestBinBase)/JIT/Methodical/Invoke/fptr/virtftn_t_il_d/**">
            <Issue>needs triage</Issue>
        </ExcludeList>
        <ExcludeList Include = "$(XunitTestBinBase)/JIT/Methodical/Invoke/fptr/virtftn_t_il_r/**">
            <Issue>needs triage</Issue>
        </ExcludeList>
        <ExcludeList Include = "$(XunitTestBinBase)/JIT/Methodical/Invoke/fptr/ftn_t_il_d/**">
            <Issue>needs triage</Issue>
        </ExcludeList>
        <ExcludeList Include = "$(XunitTestBinBase)/JIT/Methodical/ELEMENT_TYPE_IU/ptr_il_r/**">
            <Issue>needs triage</Issue>
        </ExcludeList>
        <ExcludeList Include = "$(XunitTestBinBase)/JIT/Methodical/Invoke/fptr/ftn_t_il_r/**">
            <Issue>needs triage</Issue>
        </ExcludeList>
        <ExcludeList Include = "$(XunitTestBinBase)/JIT/Regression/JitBlue/DevDiv_461649/DevDiv_461649/**">
            <Issue>needs triage</Issue>
        </ExcludeList>
        <ExcludeList Include = "$(XunitTestBinBase)/JIT/jit64/rtchecks/overflow/overflow02_div/**">
            <Issue>needs triage</Issue>
        </ExcludeList>
        <ExcludeList Include = "$(XunitTestBinBase)/GC/Scenarios/Dynamo/dynamo/**">
            <Issue>needs triage</Issue>
        </ExcludeList>
        <ExcludeList Include = "$(XunitTestBinBase)/JIT/Methodical/Boxing/boxunbox/huge_filter_il_d/**">
            <Issue>needs triage</Issue>
        </ExcludeList>
        <ExcludeList Include = "$(XunitTestBinBase)/JIT/Methodical/Boxing/boxunbox/huge_filter_il_r/**">
            <Issue>https://github.com/dotnet/runtime/issues/54388</Issue>
        </ExcludeList>
        <ExcludeList Include = "$(XunitTestBinBase)/JIT/jit64/rtchecks/overflow/overflow03_div/**">
            <Issue>needs triage</Issue>
        </ExcludeList>
        <ExcludeList Include = "$(XunitTestBinBase)/JIT/Methodical/eh/finallyexec/catchrettoinnertry_cs_ro/**">
            <Issue>needs triage</Issue>
        </ExcludeList>
        <ExcludeList Include = "$(XunitTestBinBase)/JIT/Methodical/Boxing/boxunbox/tailcall_boxunbox_il_r/**">
            <Issue>https://github.com/dotnet/runtime/issues/54388</Issue>
        </ExcludeList>
        <ExcludeList Include = "$(XunitTestBinBase)/JIT/Methodical/Coverage/b39946/**">
            <Issue>https://github.com/dotnet/runtime/issues/54388</Issue>
        </ExcludeList>
        <ExcludeList Include = "$(XunitTestBinBase)/JIT/Methodical/Boxing/boxunbox/tailcall_boxunbox_il_d/**">
            <Issue>needs triage</Issue>
        </ExcludeList>
        <ExcludeList Include = "$(XunitTestBinBase)/JIT/Methodical/eh/finallyexec/loopinfinally_r/**">
            <Issue>needs triage</Issue>
        </ExcludeList>
        <ExcludeList Include = "$(XunitTestBinBase)/JIT/Methodical/eh/basics/throwinclassconstructor_ro/**">
            <Issue>needs triage</Issue>
        </ExcludeList>
        <ExcludeList Include = "$(XunitTestBinBase)/JIT/Methodical/eh/finallyexec/loopinfinally_d/**">
            <Issue>needs triage</Issue>
        </ExcludeList>
        <ExcludeList Include = "$(XunitTestBinBase)/JIT/Methodical/eh/finallyexec/catchrettoinnertry_cs_r/**">
            <Issue>needs triage</Issue>
        </ExcludeList>
        <ExcludeList Include = "$(XunitTestBinBase)/JIT/Methodical/eh/finallyexec/catchrettoinnertry_cs_do/**">
            <Issue>needs triage</Issue>
        </ExcludeList>
        <ExcludeList Include = "$(XunitTestBinBase)/JIT/Methodical/eh/finallyexec/loopinfinally_do/**">
            <Issue>needs triage</Issue>
        </ExcludeList>
        <ExcludeList Include = "$(XunitTestBinBase)/JIT/Methodical/eh/interactions/strswitchfinal_ro/**">
            <Issue>needs triage</Issue>
        </ExcludeList>
        <ExcludeList Include = "$(XunitTestBinBase)/GC/Scenarios/FinalNStruct/nstructresur/**">
            <Issue>needs triage</Issue>
        </ExcludeList>
        <ExcludeList Include = "$(XunitTestBinBase)/GC/Scenarios/FinalNStruct/finalnstruct/**">
            <Issue>needs triage</Issue>
        </ExcludeList>
        <ExcludeList Include = "$(XunitTestBinBase)/JIT/Methodical/eh/interactions/strswitchfinal_do/**">
            <Issue>needs triage</Issue>
        </ExcludeList>
        <ExcludeList Include = "$(XunitTestBinBase)/JIT/Methodical/eh/interactions/strswitchfinal_r/**">
            <Issue>needs triage</Issue>
        </ExcludeList>
        <ExcludeList Include = "$(XunitTestBinBase)/GC/Features/Finalizer/finalizeother/finalizearray/**">
            <Issue>needs triage</Issue>
        </ExcludeList>
        <ExcludeList Include = "$(XunitTestBinBase)/JIT/jit64/rtchecks/overflow/overflow01_div/**">
            <Issue>needs triage</Issue>
        </ExcludeList>
        <ExcludeList Include = "$(XunitTestBinBase)/JIT/Regression/CLR-x86-JIT/V2.0-Beta2/b353858/b353858/**">
            <Issue>https://github.com/dotnet/runtime/issues/54393</Issue>
        </ExcludeList>
        <ExcludeList Include = "$(XunitTestBinBase)/JIT/SIMD/VectorMatrix_ro/**">
            <Issue>needs triage</Issue>
        </ExcludeList>
        <ExcludeList Include = "$(XunitTestBinBase)/JIT/Methodical/eh/interactions/strswitchfinal_d/**">
            <Issue>needs triage</Issue>
        </ExcludeList>
        <ExcludeList Include = "$(XunitTestBinBase)/JIT/Directed/Misc/function_pointer/MutualThdRecur-fptr/**">
            <Issue>needs triage</Issue>
        </ExcludeList>
        <ExcludeList Include = "$(XunitTestBinBase)/JIT/Methodical/eh/basics/throwinclassconstructor_d/**">
            <Issue>needs triage</Issue>
        </ExcludeList>
        <ExcludeList Include = "$(XunitTestBinBase)/JIT/Methodical/eh/finallyexec/loopinfinally_ro/**">
            <Issue>needs triage</Issue>
        </ExcludeList>
        <ExcludeList Include = "$(XunitTestBinBase)/JIT/Methodical/eh/finallyexec/catchrettoinnertry_cs_d/**">
            <Issue>needs triage</Issue>
        </ExcludeList>
        <ExcludeList Include = "$(XunitTestBinBase)/Loader/classloader/DefaultInterfaceMethods/diamondshape/diamondshape_r/**">
            <Issue>https://github.com/dotnet/runtime/issues/54399</Issue>
        </ExcludeList>
        <ExcludeList Include = "$(XunitTestBinBase)/JIT/Regression/CLR-x86-JIT/V1-M09.5-PDC/b25459/b25459/**">
            <Issue>https://github.com/dotnet/runtime/issues/54393</Issue>
        </ExcludeList>
        <ExcludeList Include = "$(XunitTestBinBase)/JIT/Directed/zeroinit/init_struct/**">
            <Issue>https://github.com/dotnet/runtime/issues/54373</Issue>
        </ExcludeList>
        <ExcludeList Include = "$(XunitTestBinBase)/JIT/Methodical/eh/basics/throwinclassconstructor_do/**">
            <Issue>needs triage</Issue>
        </ExcludeList>
        <ExcludeList Include = "$(XunitTestBinBase)/JIT/Directed/pinvoke/tail/**">
            <Issue>https://github.com/dotnet/runtime/issues/54373</Issue>
        </ExcludeList>
        <ExcludeList Include = "$(XunitTestBinBase)/JIT/Regression/CLR-x86-JIT/V1-M11-Beta1/b39946/b39946/**">
            <Issue>https://github.com/dotnet/runtime/issues/54393</Issue>
        </ExcludeList>
        <ExcludeList Include = "$(XunitTestBinBase)/JIT/Regression/VS-ia64-JIT/M00/b109878/b109878/**">
            <Issue>https://github.com/dotnet/runtime/issues/54392</Issue>
        </ExcludeList>
        <ExcludeList Include = "$(XunitTestBinBase)/JIT/Regression/VS-ia64-JIT/M00/b92726/b92726/**">
            <Issue>https://github.com/dotnet/runtime/issues/54392</Issue>
        </ExcludeList>
        <ExcludeList Include = "$(XunitTestBinBase)/Loader/classloader/DefaultInterfaceMethods/diamondshape/diamondshape_d/**">
            <Issue>https://github.com/dotnet/runtime/issues/54399</Issue>
        </ExcludeList>
        <ExcludeList Include = "$(XunitTestBinBase)/JIT/Directed/coverage/importer/Desktop/volatilldind_il_d/**">
            <Issue>needs triage</Issue>
        </ExcludeList>
        <ExcludeList Include = "$(XunitTestBinBase)/JIT/Regression/CLR-x86-JIT/V1-M12-Beta2/b84909/b84909/**">
            <Issue>https://github.com/dotnet/runtime/issues/54392</Issue>
        </ExcludeList>
        <ExcludeList Include = "$(XunitTestBinBase)/JIT/Directed/coverage/importer/Desktop/volatilldind_il_r/**">
            <Issue>needs triage</Issue>
        </ExcludeList>
        <ExcludeList Include = "$(XunitTestBinBase)/JIT/Directed/coverage/importer/volatilldind/**">
            <Issue>needs triage</Issue>
        </ExcludeList>
        <ExcludeList Include = "$(XunitTestBinBase)/JIT/jit64/opt/rngchk/RngchkStress3/**">
            <Issue>needs triage</Issue>
        </ExcludeList>
        <ExcludeList Include = "$(XunitTestBinBase)/JIT/Performance/CodeQuality/Burgers/Burgers/**">
            <Issue>https://github.com/dotnet/runtime/issues/54358</Issue>
        </ExcludeList>
        <ExcludeList Include = "$(XunitTestBinBase)/Interop/StructMarshalling/ReversePInvoke/MarshalSeqStruct/DelegatePInvoke/DelegatePInvokeTest/**">
            <Issue>needs triage</Issue>
        </ExcludeList>
        <ExcludeList Include = "$(XunitTestBinBase)/Interop/NativeLibrary/MainProgramHandle/**">
            <Issue>needs triage</Issue>
        </ExcludeList>
        <ExcludeList Include = "$(XunitTestBinBase)/JIT/Methodical/eh/basics/throwinfilter_il_d/**">
            <Issue>https://github.com/dotnet/runtime/issues/47624</Issue>
        </ExcludeList>
        <ExcludeList Include = "$(XunitTestBinBase)/JIT/Methodical/eh/basics/throwinfilter_il_r/**">
            <Issue>https://github.com/dotnet/runtime/issues/47624</Issue>
        </ExcludeList>
        <ExcludeList Include = "$(XunitTestBinBase)/JIT/Regression/JitBlue/Runtime_64125/Runtime_64125/**">
            <Issue>needs triage</Issue>
        </ExcludeList>
        <ExcludeList Include = "$(XunitTestBinBase)/JIT/Regression/JitBlue/Runtime_74635/Runtime_74635/**">
            <Issue>https://github.com/dotnet/runtime/issues/74687</Issue>
        </ExcludeList>
        <!-- End interpreter issues -->
    </ItemGroup>

    <ItemGroup Condition="'$(RuntimeFlavor)' == 'mono' and '$(RuntimeVariant)' == 'llvmaot' ">
        <ExcludeList Include = "$(XunitTestBinBase)JIT/Methodical/ELEMENT_TYPE_IU/u_conv_il_r/**">
            <Issue>needs triage</Issue>
        </ExcludeList>
        <ExcludeList Include = "$(XunitTestBinBase)/JIT/Methodical/eh/deadcode/deadoponerrorinfunclet_il_r/**">
            <Issue>needs triage</Issue>
        </ExcludeList>
        <ExcludeList Include = "$(XunitTestBinBase)/JIT/Methodical/eh/deadcode/deadoponerrorinfunclet_il_d/**">
            <Issue>needs triage</Issue>
        </ExcludeList>
        <ExcludeList Include = "$(XunitTestBinBase)/JIT/Directed/nullabletypes/isinstvaluetype_do/**">
            <Issue> needs triage </Issue>
        </ExcludeList>
        <ExcludeList Include = "$(XunitTestBinBase)/JIT/Generics/Instantiation/Structs/struct01/**">
            <Issue> needs triage </Issue>
        </ExcludeList>
        <ExcludeList Include = "$(XunitTestBinBase)/JIT/jit64/opt/cse/HugeArray1/**">
            <Issue> needs triage </Issue>
        </ExcludeList>
        <ExcludeList Include = "$(XunitTestBinBase)/GC/Scenarios/Dynamo/dynamo/**">
            <Issue> needs triage </Issue>
        </ExcludeList>

        <ExcludeList Include = "$(XunitTestBinBase)/GC/Features/Finalizer/finalizeother/finalizearray/**">
            <Issue>https://github.com/dotnet/runtime/issues/54113</Issue>
        </ExcludeList>

        <ExcludeList Include = "$(XunitTestBinBase)/tracing/eventactivityidcontrol/eventactivityidcontrol/**">
            <Issue>needs triage</Issue>
        </ExcludeList>
        <ExcludeList Include = "$(XunitTestBinBase)/JIT/Performance/CodeQuality/BenchmarksGame/k-nucleotide/k-nucleotide-9/**">
            <Issue>https://github.com/dotnet/runtime/issues/67675</Issue>
        </ExcludeList>


        <ExcludeList Include = "$(XunitTestBinBase)/JIT/SIMD/VectorConvert_r_Target_64Bit/**">
            <Issue>https://github.com/dotnet/runtime/issues/75359</Issue>
        </ExcludeList>
        <ExcludeList Include = "$(XunitTestBinBase)/JIT/SIMD/VectorConvert_ro_Target_64Bit/**">
            <Issue>https://github.com/dotnet/runtime/issues/75359</Issue>
        </ExcludeList>

        <ExcludeList Include = "$(XunitTestBinBase)/JIT/SIMD/VectorConvert_r_Target_64Bit/**">
            <Issue>https://github.com/dotnet/runtime/issues/75359</Issue>
        </ExcludeList>
        <ExcludeList Include = "$(XunitTestBinBase)/JIT/SIMD/VectorConvert_ro_Target_64Bit/**">
            <Issue>https://github.com/dotnet/runtime/issues/75359</Issue>
        </ExcludeList>
        <ExcludeList Include = "$(XunitTestBinBase)/JIT/HardwareIntrinsics/X86/Aes/**">
            <Issue>https://github.com/dotnet/runtime/issues/75767</Issue>
        </ExcludeList>
        <ExcludeList Include = "$(XunitTestBinBase)/JIT/HardwareIntrinsics/X86/Bmi1/**">
            <Issue>https://github.com/dotnet/runtime/issues/75767</Issue>
        </ExcludeList>
        <ExcludeList Include = "$(XunitTestBinBase)/JIT/HardwareIntrinsics/X86/Bmi1.X64/**">
            <Issue>https://github.com/dotnet/runtime/issues/75767</Issue>
        </ExcludeList>
        <ExcludeList Include = "$(XunitTestBinBase)/JIT/HardwareIntrinsics/X86/Bmi2/**">
            <Issue>https://github.com/dotnet/runtime/issues/75767</Issue>
        </ExcludeList>
        <ExcludeList Include = "$(XunitTestBinBase)/JIT/HardwareIntrinsics/X86/Bmi2.X64/**">
            <Issue>https://github.com/dotnet/runtime/issues/75767</Issue>
        </ExcludeList>
        <ExcludeList Include = "$(XunitTestBinBase)/JIT/HardwareIntrinsics/X86/General/VectorRet_r/**">
            <Issue>https://github.com/dotnet/runtime/issues/75767</Issue>
        </ExcludeList>
        <ExcludeList Include = "$(XunitTestBinBase)/JIT/HardwareIntrinsics/X86/General/VectorRet_ro/**">
            <Issue>https://github.com/dotnet/runtime/issues/75767</Issue>
        </ExcludeList>
        <ExcludeList Include = "$(XunitTestBinBase)/JIT/HardwareIntrinsics/X86/General/IsSupported_r/**">
            <Issue>https://github.com/dotnet/runtime/issues/75767</Issue>
        </ExcludeList>
        <ExcludeList Include = "$(XunitTestBinBase)/JIT/HardwareIntrinsics/X86/General/IsSupported_ro/**">
            <Issue>https://github.com/dotnet/runtime/issues/75767</Issue>
        </ExcludeList>
        <ExcludeList Include = "$(XunitTestBinBase)/JIT/HardwareIntrinsics/X86/General/VectorArray_r/**">
            <Issue>https://github.com/dotnet/runtime/issues/75767</Issue>
        </ExcludeList>
        <ExcludeList Include = "$(XunitTestBinBase)/JIT/HardwareIntrinsics/X86/General/VectorArray_ro/**">
            <Issue>https://github.com/dotnet/runtime/issues/75767</Issue>
        </ExcludeList>
        <ExcludeList Include = "$(XunitTestBinBase)/JIT/HardwareIntrinsics/X86/Pclmulqdq/**">
            <Issue>https://github.com/dotnet/runtime/issues/75767</Issue>
        </ExcludeList>
        <ExcludeList Include = "$(XunitTestBinBase)/JIT/HardwareIntrinsics/X86/Sse1/Shuffle_r/**">
            <Issue>https://github.com/dotnet/runtime/issues/75767</Issue>
        </ExcludeList>
        <ExcludeList Include = "$(XunitTestBinBase)/JIT/HardwareIntrinsics/X86/Sse1/Shuffle_ro/**">
            <Issue>https://github.com/dotnet/runtime/issues/75767</Issue>
        </ExcludeList>
        <ExcludeList Include = "$(XunitTestBinBase)/JIT/HardwareIntrinsics/X86/Sse1/Sse_r/**">
            <Issue>https://github.com/dotnet/runtime/issues/75767</Issue>
        </ExcludeList>
        <ExcludeList Include = "$(XunitTestBinBase)/JIT/HardwareIntrinsics/X86/Sse1/Sse_ro/**">
            <Issue>https://github.com/dotnet/runtime/issues/75767</Issue>
        </ExcludeList>
        <ExcludeList Include = "$(XunitTestBinBase)/JIT/HardwareIntrinsics/X86/Sse1.X64/**">
            <Issue>https://github.com/dotnet/runtime/issues/75767</Issue>
        </ExcludeList>
        <ExcludeList Include = "$(XunitTestBinBase)/JIT/HardwareIntrinsics/X86/Sse2/Sse2_r/**">
            <Issue>https://github.com/dotnet/runtime/issues/75767</Issue>
        </ExcludeList>
        <ExcludeList Include = "$(XunitTestBinBase)/JIT/HardwareIntrinsics/X86/Sse2/Sse2_ro/**">
            <Issue>https://github.com/dotnet/runtime/issues/75767</Issue>
        </ExcludeList>
        <ExcludeList Include = "$(XunitTestBinBase)/JIT/HardwareIntrinsics/X86/Sse2.X64/Sse2.X64_r/**">
            <Issue>https://github.com/dotnet/runtime/issues/75767</Issue>
        </ExcludeList>
        <ExcludeList Include = "$(XunitTestBinBase)/JIT/HardwareIntrinsics/X86/Sse2.X64/Sse2.X64_ro/**">
            <Issue>https://github.com/dotnet/runtime/issues/75767</Issue>
        </ExcludeList>
        <ExcludeList Include = "$(XunitTestBinBase)/JIT/HardwareIntrinsics/X86/Sse3/Sse3_r/**">
            <Issue>https://github.com/dotnet/runtime/issues/75767</Issue>
        </ExcludeList>
        <ExcludeList Include = "$(XunitTestBinBase)/JIT/HardwareIntrinsics/X86/Sse3/Sse3_ro/**">
            <Issue>https://github.com/dotnet/runtime/issues/75767</Issue>
        </ExcludeList>
        <ExcludeList Include = "$(XunitTestBinBase)/JIT/HardwareIntrinsics/X86/Sse41/**">
            <Issue>https://github.com/dotnet/runtime/issues/75767</Issue>
        </ExcludeList>
        <ExcludeList Include = "$(XunitTestBinBase)/JIT/HardwareIntrinsics/X86/Sse41.X64/**">
            <Issue>https://github.com/dotnet/runtime/issues/75767</Issue>
        </ExcludeList>
        <ExcludeList Include = "$(XunitTestBinBase)/JIT/HardwareIntrinsics/X86/Sse41_Overloaded/**">
            <Issue>https://github.com/dotnet/runtime/issues/75767</Issue>
        </ExcludeList>
        <ExcludeList Include = "$(XunitTestBinBase)/JIT/HardwareIntrinsics/X86/Sse42/**">
            <Issue>https://github.com/dotnet/runtime/issues/75767</Issue>
        </ExcludeList>
        <ExcludeList Include = "$(XunitTestBinBase)/JIT/HardwareIntrinsics/X86/Ssse3/**">
            <Issue>https://github.com/dotnet/runtime/issues/75767</Issue>
        </ExcludeList>
    </ItemGroup>

    <ItemGroup Condition="'$(RuntimeFlavor)' == 'mono' and '$(RuntimeVariant)' == 'llvmfullaot' ">
        <ExcludeList Include="$(XunitTestBinBase)/Loader/classloader/explicitlayout/objrefandnonobjrefoverlap/case1/**">
            <Issue>expected failure: overlapped structs fail at AOT compile time, not runtime</Issue>
        </ExcludeList>
        <ExcludeList Include="$(XunitTestBinBase)/Loader/classloader/explicitlayout/objrefandnonobjrefoverlap/case11/**">
            <Issue>expected failure: overlapped structs fail at AOT compile time, not runtime</Issue>
        </ExcludeList>
        <ExcludeList Include="$(XunitTestBinBase)/Loader/classloader/explicitlayout/objrefandnonobjrefoverlap/case12/**">
            <Issue>expected failure: overlapped structs fail at AOT compile time, not runtime</Issue>
        </ExcludeList>
        <ExcludeList Include="$(XunitTestBinBase)/Loader/classloader/explicitlayout/objrefandnonobjrefoverlap/case14/**">
            <Issue>expected failure: overlapped structs fail at AOT compile time, not runtime</Issue>
        </ExcludeList>
        <ExcludeList Include="$(XunitTestBinBase)/Loader/classloader/explicitlayout/objrefandnonobjrefoverlap/case15/**">
            <Issue>expected failure: overlapped structs fail at AOT compile time, not runtime</Issue>
        </ExcludeList>
        <ExcludeList Include="$(XunitTestBinBase)/Loader/classloader/explicitlayout/objrefandnonobjrefoverlap/case3/**">
            <Issue>expected failure: overlapped structs fail at AOT compile time, not runtime</Issue>
        </ExcludeList>
        <ExcludeList Include="$(XunitTestBinBase)/Loader/classloader/explicitlayout/objrefandnonobjrefoverlap/case4/**">
            <Issue>expected failure: overlapped structs fail at AOT compile time, not runtime</Issue>
        </ExcludeList>
        <ExcludeList Include="$(XunitTestBinBase)/Loader/classloader/explicitlayout/objrefandnonobjrefoverlap/case5/**">
            <Issue>expected failure: overlapped structs fail at AOT compile time, not runtime</Issue>
        </ExcludeList>
        <ExcludeList Include="$(XunitTestBinBase)/Loader/classloader/explicitlayout/objrefandnonobjrefoverlap/case6/**">
            <Issue>expected failure: overlapped structs fail at AOT compile time, not runtime</Issue>
        </ExcludeList>
        <ExcludeList Include="$(XunitTestBinBase)/Loader/classloader/explicitlayout/objrefandnonobjrefoverlap/case7/**">
            <Issue>expected failure: overlapped structs fail at AOT compile time, not runtime</Issue>
        </ExcludeList>
        <ExcludeList Include="$(XunitTestBinBase)/Loader/classloader/explicitlayout/objrefandnonobjrefoverlap/case8/**">
            <Issue>expected failure: overlapped structs fail at AOT compile time, not runtime</Issue>
        </ExcludeList>
        <ExcludeList Include="$(XunitTestBinBase)/Loader/classloader/explicitlayout/objrefandnonobjrefoverlap/case9/**">
            <Issue>expected failure: overlapped structs fail at AOT compile time, not runtime</Issue>
        </ExcludeList>
        <ExcludeList Include = "$(XunitTestBinBase)/Loader/classloader/explicitlayout/NestedStructs/case03/**">
            <Issue>expected failure: overlapped structs fail at AOT compile time, not runtime</Issue>
        </ExcludeList>
        <ExcludeList Include = "$(XunitTestBinBase)/Loader/classloader/explicitlayout/NestedStructs/case04/**">
            <Issue>expected failure: overlapped structs fail at AOT compile time, not runtime</Issue>
        </ExcludeList>
        <ExcludeList Include = "$(XunitTestBinBase)/Loader/classloader/explicitlayout/NestedStructs/case05/**">
            <Issue>expected failure: overlapped structs fail at AOT compile time, not runtime</Issue>
        </ExcludeList>
        <ExcludeList Include = "$(XunitTestBinBase)/Loader/classloader/RefFields/Validate/**">
            <Issue>expected failure: unsupported type with ref field fails at AOT compile time, not runtime</Issue>
        </ExcludeList>
        <ExcludeList Include = "$(XunitTestBinBase)/Loader/classloader/generics/ByRefLike/Validate/**">
            <Issue>expected failure: unsupported type with ByRefLike parameters currently fails at AOT compile time, not runtime</Issue>
        </ExcludeList>
        <ExcludeList Include = "$(XunitTestBinBase)/Interop/SuppressGCTransition/SuppressGCTransitionTest/**">
            <Issue>https://github.com/dotnet/runtime/issues/70490</Issue>
        </ExcludeList>
        <ExcludeList Include = "$(XunitTestBinBase)/Interop/UnmanagedCallersOnly/UnmanagedCallersOnlyTest/**">
            <Issue>https://github.com/dotnet/runtime/issues/57362</Issue>
        </ExcludeList>
        <ExcludeList Include="$(XUnitTestBinBase)/JIT/Directed/callconv/CdeclMemberFunction/CdeclMemberFunctionTest/*">
            <Issue>https://github.com/dotnet/runtime/issues/70492</Issue>
        </ExcludeList>
        <ExcludeList Include="$(XUnitTestBinBase)/JIT/Directed/callconv/PlatformDefaultMemberFunction/PlatformDefaultMemberFunctionTest/*">
            <Issue>https://github.com/dotnet/runtime/issues/70492</Issue>
        </ExcludeList>
        <ExcludeList Include="$(XUnitTestBinBase)/JIT/Directed/callconv/StdCallMemberFunction/StdCallMemberFunctionTest/*">
            <Issue>https://github.com/dotnet/runtime/issues/70492</Issue>
        </ExcludeList>
        <ExcludeList Include="$(XUnitTestBinBase)/JIT/Directed/callconv/ThisCall/ThisCallTest/*">
            <Issue>https://github.com/dotnet/runtime/issues/70492</Issue>
        </ExcludeList>
        <ExcludeList Include = "$(XunitTestBinBase)/JIT/Methodical/eh/deadcode/deadoponerrorinfunclet_il_r/**">
            <Issue>https://github.com/dotnet/runtime/issues/57369</Issue>
        </ExcludeList>
        <ExcludeList Include = "$(XunitTestBinBase)/JIT/Methodical/eh/deadcode/deadoponerrorinfunclet_il_d/**">
            <Issue>https://github.com/dotnet/runtime/issues/57369</Issue>
        </ExcludeList>
        <ExcludeList Include = "$(XunitTestBinBase)JIT/Methodical/ELEMENT_TYPE_IU/u_conv_il_r/**">
            <Issue>https://github.com/dotnet/runtime/issues/57369</Issue>
        </ExcludeList>

        <ExcludeList Include = "$(XunitTestBinBase)/Interop/StructMarshalling/ReversePInvoke/MarshalSeqStruct/DelegatePInvoke/DelegatePInvokeTest/**">
            <Issue>https://github.com/dotnet/runtime/issues/57350</Issue>
        </ExcludeList>
        <ExcludeList Include = "$(XunitTestBinBase)/Interop/PInvoke/Vector2_3_4/Vector2_3_4/**">
            <Issue>https://github.com/dotnet/runtime/issues/57350</Issue>
        </ExcludeList>
        <ExcludeList Include = "$(XunitTestBinBase)/Interop/PInvoke/Miscellaneous/HandleRef/HandleRefTest/**">
            <Issue>https://github.com/dotnet/runtime/issues/57350</Issue>
        </ExcludeList>
        <ExcludeList Include="$(XunitTestBinBase)/JIT/Directed/callconv/ThisCall/EmptyThisCallTest/*">
            <Issue>Tests that 'thiscall' with an empty signature results in InvalidProgramException</Issue>
        </ExcludeList>
        <ExcludeList Include = "$(XunitTestBinBase)/JIT/Directed/coverage/importer/badendfinally/**">
            <Issue>https://github.com/dotnet/runtime/issues/57350</Issue>
        </ExcludeList>
        <ExcludeList Include = "$(XunitTestBinBase)/JIT/Directed/coverage/importer/Desktop/badendfinally*/**">
            <Issue>https://github.com/dotnet/runtime/issues/57350</Issue>
        </ExcludeList>
        <ExcludeList Include = "$(XunitTestBinBase)/JIT/Directed/coverage/importer/ceeillegal/**">
            <Issue>https://github.com/dotnet/runtime/issues/57350</Issue>
        </ExcludeList>
        <ExcludeList Include = "$(XunitTestBinBase)/JIT/Directed/coverage/importer/Desktop/ceeillegal*/**">
            <Issue>https://github.com/dotnet/runtime/issues/57350</Issue>
        </ExcludeList>
        <ExcludeList Include = "$(XunitTestBinBase)/JIT/Directed/pinvoke/tail/**">
            <Issue>https://github.com/dotnet/runtime/issues/57350</Issue>
        </ExcludeList>
        <ExcludeList Include = "$(XunitTestBinBase)/JIT/Directed/perffix/primitivevt/callconv3_il_*/**">
            <Issue>https://github.com/dotnet/runtime/issues/57350</Issue>
        </ExcludeList>
        <ExcludeList Include = "$(XunitTestBinBase)/JIT/Directed/zeroinit/tail/**">
            <Issue>https://github.com/dotnet/runtime/issues/57350</Issue>
        </ExcludeList>
        <ExcludeList Include = "$(XunitTestBinBase)/JIT/Methodical/tailcall/deep_*_il_d/**">
            <Issue>https://github.com/dotnet/runtime/issues/57350</Issue>
        </ExcludeList>
        <ExcludeList Include = "$(XunitTestBinBase)/JIT/Methodical/tailcall/deep_*_il_r/**">
            <Issue>https://github.com/dotnet/runtime/issues/57350</Issue>
        </ExcludeList>
        <ExcludeList Include = "$(XunitTestBinBase)/JIT/Methodical/VT/callconv/jumps2_il_r/**">
            <Issue>https://github.com/dotnet/runtime/issues/57350</Issue>
        </ExcludeList>
        <ExcludeList Include = "$(XunitTestBinBase)/JIT/Methodical/VT/callconv/jumper4_il_r/**">
            <Issue>https://github.com/dotnet/runtime/issues/57350</Issue>
        </ExcludeList>
        <ExcludeList Include = "$(XunitTestBinBase)/JIT/Methodical/VT/callconv/jumper5_il_r/**">
            <Issue>https://github.com/dotnet/runtime/issues/57350</Issue>
        </ExcludeList>
        <ExcludeList Include = "$(XunitTestBinBase)/JIT/Methodical/VT/callconv/jumps2_il_d/**">
            <Issue>https://github.com/dotnet/runtime/issues/57350</Issue>
        </ExcludeList>
        <ExcludeList Include = "$(XunitTestBinBase)/JIT/Methodical/localloc/verify/verify01_small/**">
            <Issue>https://github.com/dotnet/runtime/issues/57350</Issue>
        </ExcludeList>
        <ExcludeList Include = "$(XunitTestBinBase)/JIT/Methodical/localloc/verify/verify01_large/**">
            <Issue>https://github.com/dotnet/runtime/issues/57350</Issue>
        </ExcludeList>
        <ExcludeList Include = "$(XunitTestBinBase)/JIT/Methodical/localloc/verify/verify01_dynamic/**">
            <Issue>https://github.com/dotnet/runtime/issues/57350</Issue>
        </ExcludeList>
        <ExcludeList Include = "$(XunitTestBinBase)/JIT/Methodical/Boxing/misc/tailjump_il_r/**">
            <Issue>https://github.com/dotnet/runtime/issues/57350</Issue>
        </ExcludeList>
        <ExcludeList Include = "$(XunitTestBinBase)/JIT/Methodical/Boxing/misc/tailjump_il_d/**">
            <Issue>https://github.com/dotnet/runtime/issues/57350</Issue>
        </ExcludeList>
        <ExcludeList Include = "$(XunitTestBinBase)/JIT/Methodical/Invoke/SEH/catchfinally_*_il_r/**">
            <Issue>https://github.com/dotnet/runtime/issues/57350</Issue>
        </ExcludeList>
        <ExcludeList Include = "$(XunitTestBinBase)/JIT/Methodical/Invoke/SEH/catchfault_*_il_r/**">
            <Issue>https://github.com/dotnet/runtime/issues/57350</Issue>
        </ExcludeList>
        <ExcludeList Include = "$(XunitTestBinBase)/JIT/Methodical/Invoke/SEH/catchfinally_*_il_d/**">
            <Issue>https://github.com/dotnet/runtime/issues/57350</Issue>
        </ExcludeList>
        <ExcludeList Include = "$(XunitTestBinBase)/JIT/Methodical/Invoke/SEH/catchfault_jmp_il_d/**">
            <Issue>https://github.com/dotnet/runtime/issues/57350</Issue>
        </ExcludeList>
        <ExcludeList Include = "$(XunitTestBinBase)/JIT/Methodical/Invoke/25params/25paramMixed_*/**">
            <Issue>https://github.com/dotnet/runtime/issues/57350</Issue>
        </ExcludeList>
        <ExcludeList Include = "$(XunitTestBinBase)/JIT/Regression/JitBlue/GitHub_25020/GitHub_25020/**">
            <Issue>https://github.com/dotnet/runtime/issues/57350</Issue>
        </ExcludeList>
        <ExcludeList Include = "$(XunitTestBinBase)/JIT/Regression/JitBlue/DevDiv_461649/DevDiv_461649/**">
            <Issue>https://github.com/dotnet/runtime/issues/57350</Issue>
        </ExcludeList>
        <ExcludeList Include = "$(XunitTestBinBase)/JIT/Regression/JitBlue/Runtime_79354/Runtime_79354/**">
            <Issue>https://github.com/dotnet/runtime/issues/57350</Issue>
        </ExcludeList>
        <ExcludeList Include = "$(XunitTestBinBase)/JIT/Regression/JitBlue/GitHub_25027/GitHub_25027/**">
            <Issue>https://github.com/dotnet/runtime/issues/57350</Issue>
        </ExcludeList>
        <ExcludeList Include = "$(XunitTestBinBase)/JIT/Regression/CLR-x86-JIT/V1.2-M01/b13452/**">
            <Issue>https://github.com/dotnet/runtime/issues/57350</Issue>
        </ExcludeList>
        <ExcludeList Include = "$(XunitTestBinBase)/JIT/Regression/JitBlue/WPF_3226/CSharpRepro/WPF_3226/**">
            <Issue>https://github.com/dotnet/runtime/issues/57350</Issue>
        </ExcludeList>
        <ExcludeList Include = "$(XunitTestBinBase)/JIT/Regression/CLR-x86-JIT/V2.0-Beta2/b353858/**">
            <Issue>https://github.com/dotnet/runtime/issues/57350</Issue>
        </ExcludeList>
        <ExcludeList Include = "$(XunitTestBinBase)/JIT/Regression/JitBlue/GitHub_23861/GitHub_23861/**">
            <Issue>https://github.com/dotnet/runtime/issues/57350</Issue>
        </ExcludeList>
        <ExcludeList Include = "$(XunitTestBinBase)/JIT/Regression/JitBlue/DevDiv_279829/DevDiv_279829/**">
            <Issue>https://github.com/dotnet/runtime/issues/57350</Issue>
        </ExcludeList>
        <ExcludeList Include = "$(XunitTestBinBase)/JIT/jit64/verif/sniff/fg/ver_fg_13/**">
            <Issue>https://github.com/dotnet/runtime/issues/57350</Issue>
        </ExcludeList>
        <ExcludeList Include = "$(XunitTestBinBase)/JIT/jit64/localloc/call/call05_dynamic/**">
            <Issue>https://github.com/dotnet/runtime/issues/57350</Issue>
        </ExcludeList>
        <ExcludeList Include = "$(XunitTestBinBase)/Loader/classloader/MethodImpl/CovariantReturns/ReturnTypeValidation/OverrideSameSigAsDecl/**">
            <Issue>https://github.com/dotnet/runtime/issues/57350</Issue>
        </ExcludeList>
        <ExcludeList Include = "$(XunitTestBinBase)/Loader/classloader/DictionaryExpansion/DictionaryExpansion/**">
            <Issue>https://github.com/dotnet/runtime/issues/57350</Issue>
        </ExcludeList>
        <ExcludeList Include = "$(XunitTestBinBase)/Loader/classloader/explicitlayout/Regressions/ASURT/ASURT150271/test13/**">
            <Issue>https://github.com/dotnet/runtime/issues/57350</Issue>
        </ExcludeList>
        <ExcludeList Include = "$(XunitTestBinBase)/Loader/classloader/Statics/Misc/LiteralStatic/**">
            <Issue>https://github.com/dotnet/runtime/issues/57350</Issue>
        </ExcludeList>
        <ExcludeList Include = "$(XunitTestBinBase)/Loader/classloader/MethodImpl/generics_override1/**">
            <Issue>https://github.com/dotnet/runtime/issues/57350</Issue>
        </ExcludeList>
        <ExcludeList Include = "$(XunitTestBinBase)/Loader/classloader/MethodImpl/CovariantReturns/UnitTest/UnitTest_GVM/**">
            <Issue>https://github.com/dotnet/runtime/issues/57350</Issue>
        </ExcludeList>
        <ExcludeList Include = "$(XunitTestBinBase)/Loader/classloader/MethodImpl/CovariantReturns/ReturnTypeValidation/ImplicitOverrideSameSigAsDecl/**">
            <Issue>https://github.com/dotnet/runtime/issues/57350</Issue>
        </ExcludeList>
        <ExcludeList Include = "$(XunitTestBinBase)/Regressions/coreclr/16354/notimplemented/**">
            <Issue>https://github.com/dotnet/runtime/issues/57350</Issue>
        </ExcludeList>
        <ExcludeList Include = "$(XunitTestBinBase)/JIT/Performance/CodeQuality/Serialization/Serialize/**">
            <Issue>https://github.com/dotnet/runtime/issues/57350</Issue>
        </ExcludeList>
        <ExcludeList Include = "$(XunitTestBinBase)/JIT/Performance/CodeQuality/Serialization/Deserialize/**">
            <Issue>https://github.com/dotnet/runtime/issues/57350</Issue>
        </ExcludeList>
        <ExcludeList Include = "$(XunitTestBinBase)/JIT/Intrinsics/TypeIntrinsics_r*/**">
            <Issue>https://github.com/dotnet/runtime/issues/57350</Issue>
        </ExcludeList>
        <ExcludeList Include="$(XunitTestBinBase)/baseservices/varargs/varargsupport/*">
            <Issue>https://github.com/dotnet/runtime/issues/57350</Issue>
        </ExcludeList>
        <ExcludeList Include="$(XunitTestBinBase)/baseservices/varargs/varargsupport_r/*">
            <Issue>https://github.com/dotnet/runtime/issues/57350</Issue>
        </ExcludeList>
        <ExcludeList Include = "$(XunitTestBinBase)/baseservices/TieredCompilation/TieredVtableMethodTests/**">
            <Issue>https://github.com/dotnet/runtime/issues/57350</Issue>
        </ExcludeList>
        <ExcludeList Include = "$(XunitTestBinBase)/Loader/classloader/explicitlayout/objrefandnonobjrefoverlap/case2/**">
            <Issue>https://github.com/dotnet/runtime/issues/57350</Issue>
        </ExcludeList>

        <ExcludeList Include = "$(XunitTestBinBase)/JIT/jit64/localloc/ehverify/eh07_large/**">
            <Issue>llvmfullaot: EH problem</Issue>
        </ExcludeList>
        <ExcludeList Include = "$(XunitTestBinBase)/Exceptions/ForeignThread/ForeignThreadExceptions/**">
            <Issue>llvmfullaot: EH problem</Issue>
        </ExcludeList>

        <ExcludeList Include = "$(XunitTestBinBase)/JIT/Directed/nullabletypes/Desktop/boxunboxvaluetype_*/**">
            <Issue>https://github.com/dotnet/runtime/issues/57353</Issue>
        </ExcludeList>
        <ExcludeList Include = "$(XunitTestBinBase)/JIT/Directed/nullabletypes/castclassvaluetype_*/**">
            <Issue>https://github.com/dotnet/runtime/issues/57353</Issue>
        </ExcludeList>

        <ExcludeList Include = "$(XunitTestBinBase)/JIT/Performance/CodeQuality/Roslyn/CscBench/**">
            <Issue>https://github.com/dotnet/runtime/issues/57352</Issue>
        </ExcludeList>
        <ExcludeList Include = "$(XunitTestBinBase)/JIT/opt/virtualstubdispatch/bigvtbl/bigvtbl_cs*/**">
            <Issue>https://github.com/dotnet/runtime/issues/57352</Issue>
        </ExcludeList>
        <ExcludeList Include = "$(XunitTestBinBase)/JIT/HardwareIntrinsics/General/Vector256_1/**">
            <Issue>https://github.com/dotnet/runtime/issues/57352</Issue>
        </ExcludeList>

        <ExcludeList Include="$(XunitTestBinBase)/Interop/DisabledRuntimeMarshalling/DisabledRuntimeMarshalling_Disabled_NativeAssemblyEnabled/**">
            <Issue>This test includes an intentionally-invalid UnmanagedCallersOnly method. Invalid UnmanagedCallersOnly methods cause failures at AOT-time.</Issue>
        </ExcludeList>

        <ExcludeList Include="$(XunitTestBinBase)/JIT/HardwareIntrinsics/Arm/ArmBase/Yield_*/**">
            <Issue>https://github.com/dotnet/runtime/issues/64179</Issue>
        </ExcludeList>

        <ExcludeList Include="$(XunitTestBinBase)/JIT/Regression/JitBlue/GitHub_25468/GitHub_25468/**">
            <Issue>https://github.com/dotnet/runtime/issues/52977</Issue>
        </ExcludeList>
        <ExcludeList Include="$(XunitTestBinBase)/JIT/CheckProjects/CheckProjects/**">
            <Issue>https://github.com/dotnet/runtime/issues/52977</Issue>
        </ExcludeList>
        <ExcludeList Include="$(XunitTestBinBase)/JIT/Performance/CodeQuality/BenchmarksGame/k-nucleotide/k-nucleotide-9/**">
            <Issue>https://github.com/dotnet/runtime/issues/67675</Issue>
        </ExcludeList>


        <ExcludeList Include = "$(XunitTestBinBase)/JIT/SIMD/VectorConvert_r_Target_64Bit/**">
            <Issue>https://github.com/dotnet/runtime/issues/75359</Issue>
        </ExcludeList>
        <ExcludeList Include = "$(XunitTestBinBase)/JIT/SIMD/VectorConvert_ro_Target_64Bit/**">
            <Issue>https://github.com/dotnet/runtime/issues/75359</Issue>
        </ExcludeList>

        <ExcludeList Include = "$(XunitTestBinBase)/JIT/SIMD/VectorConvert_r_Target_64Bit/**">
            <Issue>https://github.com/dotnet/runtime/issues/75359</Issue>
        </ExcludeList>
        <ExcludeList Include = "$(XunitTestBinBase)/JIT/SIMD/VectorConvert_ro_Target_64Bit/**">
            <Issue>https://github.com/dotnet/runtime/issues/75359</Issue>
        </ExcludeList>

        <ExcludeList Include = "$(XunitTestBinBase)/Interop/NativeLibrary/Callback/CallbackTests/**">
            <Issue>Needs coreclr build</Issue>
        </ExcludeList>
        <ExcludeList Include = "$(XunitTestBinBase)/Interop/NativeLibrary/Callback/CallbackStressTest_TargetUnix/**">
            <Issue>Needs coreclr build</Issue>
        </ExcludeList>
        <ExcludeList Include = "$(XunitTestBinBase)/Interop/ICustomMarshaler/ConflictingNames/SameNameDifferentAssembly/**">
            <Issue>Needs coreclr build</Issue>
        </ExcludeList>
        <ExcludeList Include = "$(XunitTestBinBase)/Interop/UnmanagedCallersOnlyBasic/UnmanagedCallersOnlyBasicTest/**">
            <Issue>Needs coreclr build</Issue>
        </ExcludeList>
        <ExcludeList Include = "$(XunitTestBinBase)/Interop/UnmanagedCallConv/UnmanagedCallConvTest/**">
            <Issue>Needs coreclr build</Issue>
        </ExcludeList>
        <ExcludeList Include = "$(XunitTestBinBase)/Interop/PInvoke/Miscellaneous/MultipleAssembliesWithSamePInvoke/MAWSPITest/**">
            <Issue>Needs coreclr build</Issue>
        </ExcludeList>
            <ExcludeList Include = "$(XunitTestBinBase)/Interop/PInvoke/Primitives/Pointer/NonBlittablePointer/**">
            <Issue>Needs coreclr build</Issue>
        </ExcludeList>
        <ExcludeList Include = "$(XunitTestBinBase)/Interop/PInvoke/Primitives/RuntimeHandles/RuntimeHandlesTest/**">
            <Issue>Needs coreclr build</Issue>
        </ExcludeList>
        <ExcludeList Include = "$(XunitTestBinBase)/Interop/PInvoke/SetLastError/SetLastErrorTest/*">
            <Issue>Needs coreclr build</Issue>
        </ExcludeList>
        <ExcludeList Include = "$(XunitTestBinBase)Interop/MonoAPI/MonoMono/InstallEHCallback/*">
          <Issue>Needs coreclr build</Issue>
        </ExcludeList>
        <ExcludeList Include = "$(XunitTestBinBase)Interop/MonoAPI/MonoMono/PInvokeDetach/*">
          <Issue>Needs coreclr build</Issue>
        </ExcludeList>
        <ExcludeList Include = "$(XunitTestBinBase)Interop/MonoAPI/MonoMono/PInvokeDetach/*">
          <Issue>Needs coreclr build</Issue>
        </ExcludeList>
        <ExcludeList Include = "$(XunitTestBinBase)/JIT/Methodical/gc_poll/InsertGCPoll/**">
            <Issue>Needs coreclr build</Issue>
        </ExcludeList>
        <ExcludeList Include = "$(XunitTestBinBase)/JIT/Regression/JitBlue/Runtime_76194/Runtime_76194/**">
            <Issue>Needs coreclr build</Issue>
        </ExcludeList>
        <ExcludeList Include = "$(XunitTestBinBase)/Interop/PInvoke/Primitives/Int/PInvokeIntTest/**">
            <Issue>Needs coreclr build</Issue>
        </ExcludeList>

<<<<<<< HEAD
=======
        <ExcludeList Include = "$(XunitTestBinBase)/reflection/RefEmit/EmittingIgnoresAccessChecksToAttributeIsRespected/**">
            <Issue>Reflection.Emit is not supported on fullaot</Issue>
        </ExcludeList>
        
>>>>>>> 78f5a983
    </ItemGroup>

    <ItemGroup Condition="'$(RuntimeFlavor)' == 'mono' and ('$(RuntimeVariant)' == 'llvmfullaot' or '$(RuntimeVariant)' == 'llvmaot')">
        <ExcludeList Include="$(XunitTestBinBase)/JIT/Regression/CLR-x86-JIT/V1.1-M1-Beta1/b143840/b143840/*">
            <Issue>https://github.com/dotnet/runtime/issues/48914</Issue>
        </ExcludeList>
        <ExcludeList Include="$(XunitTestBinBase)/JIT/Regression/JitBlue/Runtime_76273/Runtime_76273/**">
            <Issue>Fuzzlyn</Issue>
        </ExcludeList>
        <ExcludeList Include = "$(XUnitTestBinBase)/JIT/HardwareIntrinsics/X86/X86Base/Pause*/**">
            <Issue>https://github.com/dotnet/runtime/issues/73454;https://github.com/dotnet/runtime/pull/61707#issuecomment-973122341</Issue>
        </ExcludeList>
        <ExcludeList Include = "$(XunitTestBinBase)/tracing/eventpipe/eventsourceerror/**">
            <Issue> needs triage </Issue>
        </ExcludeList>
        <ExcludeList Include = "$(XunitTestBinBase)/tracing/eventpipe/reverseouter/**">
            <Issue> needs triage </Issue>
        </ExcludeList>
        <ExcludeList Include = "$(XunitTestBinBase)/tracing/eventpipe/bigevent/**">
            <Issue> needs triage </Issue>
        </ExcludeList>
        <ExcludeList Include = "$(XunitTestBinBase)/tracing/eventpipe/buffersize/**">
            <Issue> needs triage </Issue>
        </ExcludeList>
        <ExcludeList Include = "$(XunitTestBinBase)/tracing/eventpipe/config/**">
            <Issue> needs triage </Issue>
        </ExcludeList>
        <ExcludeList Include = "$(XunitTestBinBase)/tracing/eventpipe/diagnosticport/**">
            <Issue> needs triage </Issue>
        </ExcludeList>
        <ExcludeList Include = "$(XunitTestBinBase)/tracing/eventpipe/eventsvalidation/**">
            <Issue> needs triage </Issue>
        </ExcludeList>
        <ExcludeList Include = "$(XunitTestBinBase)/tracing/eventpipe/pauseonstart/**">
            <Issue> needs triage </Issue>
        </ExcludeList>
        <ExcludeList Include = "$(XunitTestBinBase)/tracing/eventpipe/processenvironment/**">
            <Issue> needs triage </Issue>
        </ExcludeList>
        <ExcludeList Include = "$(XunitTestBinBase)/tracing/eventpipe/processinfo/**">
            <Issue> needs triage </Issue>
        </ExcludeList>
        <ExcludeList Include = "$(XunitTestBinBase)/tracing/eventpipe/processinfo2/**">
            <Issue> needs triage </Issue>
        </ExcludeList>
        <ExcludeList Include = "$(XunitTestBinBase)/tracing/eventpipe/providervalidation/**">
            <Issue> needs triage </Issue>
        </ExcludeList>
        <ExcludeList Include = "$(XunitTestBinBase)/tracing/eventpipe/reverse/**">
            <Issue> needs triage </Issue>
        </ExcludeList>
        <ExcludeList Include = "$(XunitTestBinBase)/tracing/eventpipe/rundownvalidation/**">
            <Issue> needs triage </Issue>
        </ExcludeList>
        <ExcludeList Include = "$(XunitTestBinBase)/tracing/eventcounter/**">
            <Issue> needs triage </Issue>
        </ExcludeList>
        <ExcludeList Include = "$(XunitTestBinBase)/tracing/runtimeeventsource/nativeruntimeeventsource/*">
            <Issue>Build doesn't include diagnostics tracing</Issue>
        </ExcludeList>
        <ExcludeList Include = "$(XunitTestBinBase)/Interop/MonoAPI/MonoMono/Thunks/**">
            <Issue>Test not expected to work with AOT</Issue>
        </ExcludeList>
        <ExcludeList Include = "$(XunitTestBinBase)/Loader/classloader/generics/Pointers/**">
            <Issue>Doesn't compile with LLVM AOT.</Issue>
        </ExcludeList>
        <ExcludeList Include = "$(XunitTestBinBase)/baseservices/invalid_operations/**">
            <Issue>Doesn't compile with LLVM AOT.</Issue>
        </ExcludeList>
        <ExcludeList Include = "$(XunitTestBinBase)/JIT/Directed/aliasing_retbuf/aliasing_retbuf/**">
            <Issue>Fails after removing patching step: https://github.com/dotnet/runtime/pull/62863</Issue>
        </ExcludeList>
        <ExcludeList Include = "$(XunitTestBinBase)/Interop/NativeLibrary/API/NativeLibraryTests/**">
            <Issue>Needs coreclr build</Issue>
        </ExcludeList>
    </ItemGroup>

    <ItemGroup Condition="'$(RuntimeFlavor)' == 'mono' and ('$(RuntimeVariant)' == 'llvmfullaot' or '$(RuntimeVariant)' == 'llvmaot') and '$(TargetArchitecture)' == 'arm64'">
        <ExcludeList Include = "$(XunitTestBinBase)/Loader/classloader/explicitlayout/objrefandnonobjrefoverlap/case2/**">
            <Issue>https://github.com/dotnet/runtime/issues/57350</Issue>
        </ExcludeList>
    </ItemGroup>

    <ItemGroup Condition=" '$(RuntimeFlavor)' == 'mono' and '$(TargetArchitecture)' == 'arm64' and '$(TargetsWindows)' != 'true' " >
        <ExcludeList Include="$(XunitTestBinBase)/baseservices/typeequivalence/simple/Simple/**">
            <Issue>Doesn't compile with LLVM AOT.</Issue>
        </ExcludeList>
        <ExcludeList Include="$(XunitTestBinBase)/Loader/classloader/generics/Variance/IL/Unbox002/**">
            <Issue>Doesn't compile with LLVM AOT.</Issue>
        </ExcludeList>
        <ExcludeList Include="$(XunitTestBinBase)/Loader/classloader/generics/Variance/IL/Unbox003/**">
            <Issue>Doesn't compile with LLVM AOT.</Issue>
        </ExcludeList>
        <ExcludeList Include="$(XunitTestBinBase)/Loader/classloader/generics/Variance/IL/vsw543506/**">
            <Issue>Doesn't compile with LLVM AOT.</Issue>
        </ExcludeList>

        <ExcludeList Include = "$(XunitTestBinBase)/JIT/Methodical/eh/finallyexec/loopinfinally_ro/**">
            <Issue>needs triage</Issue>
        </ExcludeList>
        <ExcludeList Include = "$(XunitTestBinBase)/JIT/Methodical/eh/finallyexec/loopinfinally_do/**">
            <Issue>needs triage</Issue>
        </ExcludeList>
        <ExcludeList Include = "$(XunitTestBinBase)/JIT/Regression/CLR-x86-JIT/V1-M11-Beta1/b44657/b44657/**">
            <Issue>needs triage</Issue>
        </ExcludeList>
        <ExcludeList Include = "$(XunitTestBinBase)/JIT/Regression/CLR-x86-JIT/V1-M12-Beta2/b63726/b63726/**">
            <Issue>needs triage</Issue>
        </ExcludeList>
        <ExcludeList Include = "$(XunitTestBinBase)/JIT/Regression/CLR-x86-JIT/V1-M12-Beta2/b60142/b60142/**">
            <Issue>needs triage</Issue>
        </ExcludeList>
        <ExcludeList Include = "$(XunitTestBinBase)/JIT/Regression/JitBlue/DevDiv_487699/DevDiv_487699/**">
            <Issue>needs triage</Issue>
        </ExcludeList>
        <ExcludeList Include = "$(XunitTestBinBase)/JIT/Methodical/NaN/r8nanconv_il_d/**">
            <Issue>needs triage</Issue>
        </ExcludeList>
        <ExcludeList Include = "$(XunitTestBinBase)/JIT/Methodical/flowgraph/dev10_bug679955/volatileLocal2/**">
            <Issue>needs triage</Issue>
        </ExcludeList>
        <ExcludeList Include = "$(XunitTestBinBase)/JIT/Methodical/NaN/r8nanconv_il_r/**">
            <Issue>needs triage</Issue>
        </ExcludeList>
        <ExcludeList Include = "$(XunitTestBinBase)/JIT/Regression/CLR-x86-JIT/V1-M12-Beta2/b36302/b36302/**">
            <Issue>needs triage</Issue>
        </ExcludeList>
        <ExcludeList Include = "$(XunitTestBinBase)/JIT/Methodical/NaN/r4nanconv_il_d/**">
            <Issue>needs triage</Issue>
        </ExcludeList>
        <ExcludeList Include = "$(XunitTestBinBase)/JIT/Methodical/NaN/r4nanconv_il_r/**">
            <Issue>needs triage</Issue>
        </ExcludeList>
        <ExcludeList Include = "$(XunitTestBinBase)/JIT/Regression/CLR-x86-JIT/V1-M12-Beta2/b53980/b53980/**">
            <Issue>needs triage</Issue>
        </ExcludeList>
        <ExcludeList Include = "$(XunitTestBinBase)/JIT/Methodical/tailcall/test_mutual_rec_il_r/**">
            <Issue>needs triage</Issue>
        </ExcludeList>
        <ExcludeList Include = "$(XunitTestBinBase)/JIT/Regression/CLR-x86-JIT/V1-M11-Beta1/b27873/b27873/**">
            <Issue>needs triage</Issue>
        </ExcludeList>
        <ExcludeList Include = "$(XunitTestBinBase)/JIT/Regression/CLR-x86-JIT/V1-M12-Beta2/b53994/b53994/**">
            <Issue>needs triage</Issue>
        </ExcludeList>
        <ExcludeList Include = "$(XunitTestBinBase)/JIT/Regression/JitBlue/DevDiv_406156/DevDiv_406156/**">
            <Issue>needs triage</Issue>
        </ExcludeList>
        <ExcludeList Include = "$(XunitTestBinBase)/JIT/Regression/JitBlue/DevDiv_370233/DevDiv_370233/**">
            <Issue>needs triage</Issue>
        </ExcludeList>
        <ExcludeList Include = "$(XunitTestBinBase)/JIT/Regression/CLR-x86-JIT/V1-M12-Beta2/b73207/b73207/**">
            <Issue>needs triage</Issue>
        </ExcludeList>
        <ExcludeList Include = "$(XunitTestBinBase)/JIT/Methodical/tailcall/test_switch_il_d/**">
            <Issue>needs triage</Issue>
        </ExcludeList>
        <ExcludeList Include = "$(XunitTestBinBase)/JIT/Regression/CLR-x86-JIT/V1-M09.5-PDC/b25701/b25701/**">
            <Issue>needs triage</Issue>
        </ExcludeList>
        <ExcludeList Include = "$(XunitTestBinBase)/JIT/Regression/CLR-x86-JIT/V1-M12-Beta2/b50027/b50027/**">
            <Issue>needs triage</Issue>
        </ExcludeList>
        <ExcludeList Include = "$(XunitTestBinBase)/JIT/Regression/CLR-x86-JIT/V1-M12-Beta2/b34953/b34953/**">
            <Issue>needs triage</Issue>
        </ExcludeList>
        <ExcludeList Include = "$(XunitTestBinBase)/JIT/Regression/CLR-x86-JIT/V1-M09.5-PDC/b30892/b30892/**">
            <Issue>needs triage</Issue>
        </ExcludeList>
        <ExcludeList Include = "$(XunitTestBinBase)/JIT/Methodical/tailcall/test_switch_il_r/**">
            <Issue>needs triage</Issue>
        </ExcludeList>
        <ExcludeList Include = "$(XunitTestBinBase)/JIT/Regression/CLR-x86-JIT/V1-M12-Beta2/b32614/b32614/**">
            <Issue>needs triage</Issue>
        </ExcludeList>
        <ExcludeList Include = "$(XunitTestBinBase)/JIT/Regression/CLR-x86-JIT/V1-M12-Beta2/b82247/b82247/**">
            <Issue>needs triage</Issue>
        </ExcludeList>
        <ExcludeList Include = "$(XunitTestBinBase)/JIT/Regression/CLR-x86-JIT/V1-M12-Beta2/b59952/b59952/**">
            <Issue>needs triage</Issue>
        </ExcludeList>
        <ExcludeList Include = "$(XunitTestBinBase)/JIT/Regression/CLR-x86-JIT/V1-M12-Beta2/b49435/b49435/**">
            <Issue>needs triage</Issue>
        </ExcludeList>
        <ExcludeList Include = "$(XunitTestBinBase)/JIT/Methodical/tailcall/test_mutual_rec_il_d/**">
            <Issue>needs triage</Issue>
        </ExcludeList>
        <ExcludeList Include = "$(XunitTestBinBase)/JIT/Regression/CLR-x86-JIT/V1-M09.5-PDC/b30862/b30862/**">
            <Issue>needs triage</Issue>
        </ExcludeList>
        <ExcludeList Include = "$(XunitTestBinBase)/JIT/Regression/CLR-x86-JIT/V1-M11-Beta1/b45541/b45541/**">
            <Issue>needs triage</Issue>
        </ExcludeList>
        <ExcludeList Include = "$(XunitTestBinBase)/JIT/Regression/CLR-x86-JIT/V1-M12-Beta2/b71003/b71003/**">
            <Issue>needs triage</Issue>
        </ExcludeList>
        <ExcludeList Include = "$(XunitTestBinBase)/JIT/Regression/CLR-x86-JIT/V1-M12-Beta2/b31547/b31547/**">
            <Issue>needs triage</Issue>
        </ExcludeList>
        <ExcludeList Include = "$(XunitTestBinBase)/JIT/Regression/CLR-x86-JIT/V1-M11-Beta1/b45956/b45956/**">
            <Issue>needs triage</Issue>
        </ExcludeList>
        <ExcludeList Include = "$(XunitTestBinBase)/JIT/IL_Conformance/Old/Conformance_Base/div_r8/**">
            <Issue>needs triage</Issue>
        </ExcludeList>
        <ExcludeList Include = "$(XunitTestBinBase)/JIT/jit64/rtchecks/overflow/overflow02_div/**">
            <Issue>needs triage</Issue>
        </ExcludeList>
        <ExcludeList Include = "$(XunitTestBinBase)/JIT/IL_Conformance/Old/Base/ckfinite/**">
            <Issue>needs triage</Issue>
        </ExcludeList>
        <ExcludeList Include = "$(XunitTestBinBase)/JIT/IL_Conformance/Old/Conformance_Base/div_r4/**">
            <Issue>needs triage</Issue>
        </ExcludeList>
        <ExcludeList Include = "$(XunitTestBinBase)/JIT/jit64/rtchecks/overflow/overflow01_div/**">
            <Issue>needs triage</Issue>
        </ExcludeList>
        <ExcludeList Include = "$(XunitTestBinBase)/JIT/Directed/StructABI/StructABI/**">
            <Issue>needs triage</Issue>
        </ExcludeList>
        <ExcludeList Include = "$(XunitTestBinBase)/JIT/Regression/VS-ia64-JIT/M00/b108366/b108366/**">
            <Issue>needs triage</Issue>
        </ExcludeList>
    </ItemGroup>

     <!-- These are known failures on mono-arm64 in the interpreter runtime variant -->
    <ItemGroup Condition=" '$(RuntimeFlavor)' == 'mono' and ('$(TargetArchitecture)' == 'arm64') and '$(TargetsWindows)' != 'true' and '$(RuntimeVariant)' == 'monointerpreter' " >
        <ExcludeList Include = "$(XunitTestBinBase)/tracing/eventpipe/pauseonstart/**">
            <Issue> needs triage </Issue>
        </ExcludeList>
    </ItemGroup>


    <ItemGroup Condition=" '$(TargetArchitecture)' == 'wasm' " >
        <ExcludeList Include="$(XunitTestBinBase)/baseservices/finalization/CriticalFinalizer/**">
            <Issue>https://github.com/dotnet/runtime/issues/75756</Issue>
        </ExcludeList>
        <ExcludeList Include="$(XunitTestBinBase)/JIT/Intrinsics/TypeIntrinsics_r/**">
            <Issue>https://github.com/dotnet/runtime/issues/54867</Issue>
        </ExcludeList>
        <ExcludeList Include="$(XunitTestBinBase)/JIT/Intrinsics/TypeIntrinsics_ro/**">
            <Issue>https://github.com/dotnet/runtime/issues/54867</Issue>
        </ExcludeList>

        <ExcludeList Include = "$(XunitTestBinBase)/JIT/HardwareIntrinsics/General/Vector512_1/**">
            <Issue>https://github.com/dotnet/runtime/issues/54122</Issue>
        </ExcludeList>
        <ExcludeList Include = "$(XunitTestBinBase)/JIT/HardwareIntrinsics/General/Vector256_1/**">
            <Issue>https://github.com/dotnet/runtime/issues/54122</Issue>
        </ExcludeList>
        <ExcludeList Include = "$(XunitTestBinBase)/JIT/HardwareIntrinsics/General/Vector128_1/**">
            <Issue>https://github.com/dotnet/runtime/issues/54122</Issue>
        </ExcludeList>

        <ExcludeList Include = "$(XunitTestBinBase)/baseservices/invalid_operations/**">
            <Issue>Function mismatch</Issue>
        </ExcludeList>
        <ExcludeList Include = "$(XunitTestBinBase)/baseservices/threading/DeadThreads/DeadThreads/**">
            <Issue>https://github.com/dotnet/runtime/issues/41472</Issue>
        </ExcludeList>
        <ExcludeList Include = "$(XunitTestBinBase)/baseservices/threading/coverage/OSThreadId/osthreadid/**">
            <Issue>https://github.com/dotnet/runtime/issues/41472</Issue>
        </ExcludeList>
        <ExcludeList Include = "$(XunitTestBinBase)/Interop/NativeLibrary/Callback/CallbackStressTest_TargetUnix/**">
            <Issue>https://github.com/dotnet/runtime/issues/64127</Issue>
        </ExcludeList>
        <ExcludeList Include = "$(XunitTestBinBase)/Interop/NativeLibrary/API/NativeLibraryTests/**">
            <Issue>https://github.com/dotnet/runtime/issues/64127</Issue>
        </ExcludeList>
        <ExcludeList Include = "$(XunitTestBinBase)/Interop/NativeLibrary/Callback/CallbackTests/**">
            <Issue>https://github.com/dotnet/runtime/issues/64127</Issue>
        </ExcludeList>
        <ExcludeList Include = "$(XunitTestBinBase)/Interop/ICustomMarshaler/ConflictingNames/SameNameDifferentAssembly/**">
            <Issue>https://github.com/dotnet/runtime/issues/64127</Issue>
        </ExcludeList>
        <ExcludeList Include = "$(XunitTestBinBase)/Interop/PInvoke/Int128/**">
            <Issue>https://github.com/dotnet/runtime/issues/64127</Issue>
        </ExcludeList>
        <ExcludeList Include = "$(XunitTestBinBase)/Interop/PInvoke/Miscellaneous/HandleRef/HandleRefTest/**">
            <Issue>https://github.com/dotnet/runtime/issues/64127</Issue>
        </ExcludeList>
        <ExcludeList Include = "$(XunitTestBinBase)/Interop/PInvoke/Miscellaneous/MultipleAssembliesWithSamePInvoke/MAWSPITest/**">
            <Issue>https://github.com/dotnet/runtime/issues/64127</Issue>
        </ExcludeList>
        <ExcludeList Include = "$(XunitTestBinBase)/Interop/PInvoke/Primitives/Pointer/NonBlittablePointer/**">
            <Issue>https://github.com/dotnet/runtime/issues/64127</Issue>
        </ExcludeList>
        <ExcludeList Include = "$(XunitTestBinBase)/Interop/PInvoke/Vector2_3_4/Vector2_3_4/**">
            <Issue>https://github.com/dotnet/runtime/issues/64127</Issue>
        </ExcludeList>
        <ExcludeList Include = "$(XunitTestBinBase)/Interop/PInvoke/Primitives/RuntimeHandles/RuntimeHandlesTest/**">
            <Issue>https://github.com/dotnet/runtime/issues/64127</Issue>
        </ExcludeList>
        <ExcludeList Include = "$(XunitTestBinBase)/Interop/PInvoke/Primitives/Int/PInvokeIntTest/**">
            <Issue>https://github.com/dotnet/runtime/issues/64127</Issue>
        </ExcludeList>
        <ExcludeList Include="$(XunitTestBinBase)/Interop/PInvoke/SetLastError/**">
            <Issue>https://github.com/dotnet/runtime/issues/64127</Issue>
        </ExcludeList>
        <ExcludeList Include = "$(XunitTestBinBase)/Interop/SuppressGCTransition/SuppressGCTransitionTest/**">
            <Issue>https://github.com/dotnet/runtime/issues/64127</Issue>
        </ExcludeList>
        <ExcludeList Include = "$(XunitTestBinBase)/Interop/UnmanagedCallConv/UnmanagedCallConvTest/**">
            <Issue>https://github.com/dotnet/runtime/issues/64127</Issue>
        </ExcludeList>
        <ExcludeList Include = "$(XunitTestBinBase)/Interop/UnmanagedCallersOnly/UnmanagedCallersOnlyTest/**">
            <Issue>https://github.com/dotnet/runtime/issues/64127</Issue>
        </ExcludeList>
        <ExcludeList Include = "$(XunitTestBinBase)/Interop/UnmanagedCallersOnlyBasic/UnmanagedCallersOnlyBasicTest/**">
            <Issue>https://github.com/dotnet/runtime/issues/64127</Issue>
        </ExcludeList>
        <ExcludeList Include = "$(XunitTestBinBase)/JIT/CodeGenBringUpTests/LocallocLarge_d/**">
            <Issue>https://github.com/dotnet/runtime/issues/41472</Issue>
        </ExcludeList>
        <ExcludeList Include = "$(XunitTestBinBase)/JIT/CodeGenBringUpTests/LocallocLarge_do/**">
            <Issue>https://github.com/dotnet/runtime/issues/41472</Issue>
        </ExcludeList>
        <ExcludeList Include = "$(XunitTestBinBase)/JIT/CodeGenBringUpTests/LocallocLarge_ro/**">
            <Issue>https://github.com/dotnet/runtime/issues/41472</Issue>
        </ExcludeList>
        <ExcludeList Include = "$(XunitTestBinBase)/JIT/CodeGenBringUpTests/LocallocLarge_r/**">
            <Issue>https://github.com/dotnet/runtime/issues/41472</Issue>
        </ExcludeList>
        <ExcludeList Include="$(XUnitTestBinBase)/JIT/Directed/callconv/ThisCall/ThisCallTest/*">
            <Issue>https://github.com/dotnet/runtime/issues/64127</Issue>
        </ExcludeList>
        <ExcludeList Include="$(XUnitTestBinBase)/JIT/Directed/callconv/StdCallMemberFunction/StdCallMemberFunctionTest/*">
            <Issue>https://github.com/dotnet/runtime/issues/64127</Issue>
        </ExcludeList>
        <ExcludeList Include="$(XUnitTestBinBase)/JIT/Directed/callconv/PlatformDefaultMemberFunction/PlatformDefaultMemberFunctionTest/*">
            <Issue>https://github.com/dotnet/runtime/issues/64127</Issue>
        </ExcludeList>
        <ExcludeList Include="$(XUnitTestBinBase)/JIT/Directed/callconv/CdeclMemberFunction/CdeclMemberFunctionTest/*">
            <Issue>https://github.com/dotnet/runtime/issues/64127</Issue>
        </ExcludeList>
        <ExcludeList Include="$(XUnitTestBinBase)/JIT/Directed/aliasing_retbuf/aliasing_retbuf/*">
            <Issue>https://github.com/dotnet/runtime/issues/64127</Issue>
        </ExcludeList>
        <ExcludeList Include = "$(XunitTestBinBase)/Loader/classloader/TypeInitialization/CircularCctors/CircularCctorFourThreadsBFI/**">
            <Issue>https://github.com/dotnet/runtime/issues/41472</Issue>
        </ExcludeList>
        <ExcludeList Include = "$(XunitTestBinBase)/Loader/classloader/TypeInitialization/CoreCLR/CircularCctorThreeThreads03/**">
            <Issue>https://github.com/dotnet/runtime/issues/41472</Issue>
        </ExcludeList>
        <ExcludeList Include = "$(XunitTestBinBase)/Loader/classloader/regressions/523654/test532654_b/**">
            <Issue>https://github.com/dotnet/runtime/issues/41472</Issue>
        </ExcludeList>
        <ExcludeList Include = "$(XunitTestBinBase)/JIT/jit64/opt/rngchk/ArrayWithThread_o/**">
            <Issue>https://github.com/dotnet/runtime/issues/41472</Issue>
        </ExcludeList>
        <ExcludeList Include = "$(XunitTestBinBase)/JIT/jit64/opt/cse/VolatileTest_op_mul/**">
            <Issue>https://github.com/dotnet/runtime/issues/41472</Issue>
        </ExcludeList>
        <ExcludeList Include = "$(XunitTestBinBase)/JIT/Methodical/eh/interactions/switchinfinally_d/**">
            <Issue>needs triage</Issue>
        </ExcludeList>
        <ExcludeList Include = "$(XunitTestBinBase)/JIT/Methodical/eh/interactions/switchinfinally_ro/**">
            <Issue>needs triage</Issue>
        </ExcludeList>
        <ExcludeList Include = "$(XunitTestBinBase)/JIT/Methodical/eh/interactions/switchinfinally_do/**">
            <Issue>needs triage</Issue>
        </ExcludeList>
        <ExcludeList Include = "$(XunitTestBinBase)/JIT/Methodical/eh/interactions/switchinfinally_r/**">
            <Issue>needs triage</Issue>
        </ExcludeList>
        <ExcludeList Include = "$(XunitTestBinBase)/JIT/Methodical/cctor/misc/threads1_cs_do/**">
            <Issue>https://github.com/dotnet/runtime/issues/41472</Issue>
        </ExcludeList>
        <ExcludeList Include = "$(XunitTestBinBase)/JIT/Regression/CLR-x86-JIT/V1-M13-RTM/b99969/b99969/**">
            <Issue>https://github.com/dotnet/runtime/issues/41472</Issue>
        </ExcludeList>
        <ExcludeList Include = "$(XunitTestBinBase)/JIT/Methodical/VT/callconv/jumps4_il_r/**">
            <Issue>needs triage</Issue>
        </ExcludeList>
        <ExcludeList Include = "$(XunitTestBinBase)/JIT/Methodical/VT/callconv/jumps4_il_d/**">
            <Issue>needs triage</Issue>
        </ExcludeList>
        <ExcludeList Include = "$(XunitTestBinBase)/JIT/Methodical/gc_poll/InsertGCPoll/**">
            <Issue>needs triage</Issue>
        </ExcludeList>
        <ExcludeList Include = "$(XunitTestBinBase)/JIT/Regression/JitBlue/Runtime_76194/Runtime_76194/**">
            <Issue>needs triage</Issue>
        </ExcludeList>
        <ExcludeList Include = "$(XunitTestBinBase)/JIT/Regression/JitBlue/Runtime_40444/Runtime_40444/**">
            <Issue>https://github.com/dotnet/runtime/issues/41472</Issue>
        </ExcludeList>
        <ExcludeList Include = "$(XunitTestBinBase)/JIT/Regression/JitBlue/Runtime_76273/Runtime_76273/**">
            <Issue>Fuzzlyn</Issue>
        </ExcludeList>
        <ExcludeList Include = "$(XunitTestBinBase)/JIT/Regression/CLR-x86-JIT/V2.0-Beta2/b426654/b426654/**">
            <Issue>https://github.com/dotnet/runtime/issues/41472</Issue>
        </ExcludeList>
        <ExcludeList Include = "$(XunitTestBinBase)/JIT/Regression/VS-ia64-JIT/V1.2-M01/b10827/b10827/**">
            <Issue>https://github.com/dotnet/runtime/issues/41472</Issue>
        </ExcludeList>
        <ExcludeList Include = "$(XunitTestBinBase)/JIT/Regression/CLR-x86-JIT/V2.0-Beta2/b425314/b425314/**">
            <Issue>https://github.com/dotnet/runtime/issues/41472</Issue>
        </ExcludeList>
        <ExcludeList Include = "$(XunitTestBinBase)/JIT/Regression/JitBlue/GitHub_27924/GitHub_27924/**">
            <Issue>https://github.com/dotnet/runtime/issues/41472</Issue>
        </ExcludeList>
        <ExcludeList Include = "$(XunitTestBinBase)/GC/Scenarios/DoublinkList/dlbigleakthd/**">
            <Issue>https://github.com/dotnet/runtime/issues/41472</Issue>
        </ExcludeList>
        <ExcludeList Include = "$(XunitTestBinBase)/JIT/CheckProjects/CheckProjects/**">
            <Issue>tries to access project source code - not supported on mobile and wasm</Issue>
        </ExcludeList>
        <ExcludeList Include = "$(XunitTestBinBase)/JIT/Performance/CodeQuality/BenchmarksGame/mandelbrot/mandelbrot-2/**">
            <Issue>https://github.com/dotnet/runtime/issues/56814</Issue>
        </ExcludeList>
        <ExcludeList Include = "$(XunitTestBinBase)/JIT/Performance/CodeQuality/BenchmarksGame/spectralnorm/spectralnorm-3/**">
            <Issue>https://github.com/dotnet/runtime/issues/41472</Issue>
        </ExcludeList>
        <ExcludeList Include = "$(XunitTestBinBase)/JIT/Performance/CodeQuality/BenchmarksGame/binarytrees/binarytrees-5/**">
            <Issue>https://github.com/dotnet/runtime/issues/41472</Issue>
        </ExcludeList>
        <ExcludeList Include = "$(XunitTestBinBase)/JIT/Performance/CodeQuality/BenchmarksGame/binarytrees/binarytrees-6/**">
            <Issue>https://github.com/dotnet/runtime/issues/41472</Issue>
        </ExcludeList>
        <ExcludeList Include = "$(XunitTestBinBase)/JIT/Performance/CodeQuality/BenchmarksGame/fasta/fasta-1/**">
            <Issue>https://github.com/dotnet/runtime/issues/41472</Issue>
        </ExcludeList>
        <ExcludeList Include = "$(XunitTestBinBase)/JIT/Performance/CodeQuality/BenchmarksGame/mandelbrot/mandelbrot-7/**">
            <Issue>https://github.com/dotnet/runtime/issues/41472</Issue>
        </ExcludeList>
        <ExcludeList Include = "$(XunitTestBinBase)/GC/Regressions/v2.0-beta2/452950/452950/**">
            <Issue>needs triage</Issue>
        </ExcludeList>
        <ExcludeList Include = "$(XunitTestBinBase)/GC/Stress/Framework/ReliabilityFramework/**">
            <Issue>needs triage</Issue>
        </ExcludeList>
        <ExcludeList Include = "$(XunitTestBinBase)/GC/Features/HeapExpansion/plug/**">
            <Issue>needs triage</Issue>
        </ExcludeList>
        <ExcludeList Include = "$(XunitTestBinBase)/GC/Features/HeapExpansion/bestfit-finalize/**">
            <Issue>needs triage</Issue>
        </ExcludeList>
        <ExcludeList Include = "$(XunitTestBinBase)/GC/Features/HeapExpansion/bestfit-threaded/**">
            <Issue>needs triage</Issue>
        </ExcludeList>
        <ExcludeList Include = "$(XunitTestBinBase)/GC/Features/LOHCompaction/lohcompactapi/**">
            <Issue>needs triage</Issue>
        </ExcludeList>
        <ExcludeList Include = "$(XunitTestBinBase)/GC/Features/HeapExpansion/bestfit/**">
            <Issue>needs triage</Issue>
        </ExcludeList>
        <ExcludeList Include = "$(XunitTestBinBase)/GC/Features/HeapExpansion/bestfit_1/**">
            <Issue>needs triage</Issue>
        </ExcludeList>
        <ExcludeList Include = "$(XunitTestBinBase)/GC/Scenarios/DoublinkList/dlstack/**">
            <Issue>needs triage</Issue>
        </ExcludeList>
        <ExcludeList Include = "$(XunitTestBinBase)/GC/Scenarios/THDChaos/thdchaos/**">
            <Issue>needs triage</Issue>
        </ExcludeList>
        <ExcludeList Include = "$(XunitTestBinBase)/GC/Scenarios/DoublinkList/doublinkstay/**">
            <Issue>needs triage</Issue>
        </ExcludeList>
        <ExcludeList Include = "$(XunitTestBinBase)/GC/Scenarios/FinalNStruct/nstructtun/**">
            <Issue>needs triage</Issue>
        </ExcludeList>
        <ExcludeList Include = "$(XunitTestBinBase)/GC/Scenarios/BinTree/thdtreegrowingobj/**">
            <Issue>needs triage</Issue>
        </ExcludeList>
        <ExcludeList Include = "$(XunitTestBinBase)/GC/Scenarios/DoublinkList/doublinknoleak2/**">
            <Issue>needs triage</Issue>
        </ExcludeList>
        <ExcludeList Include = "$(XunitTestBinBase)/GC/Scenarios/ServerModel/servermodel/**">
            <Issue>needs triage</Issue>
        </ExcludeList>
        <ExcludeList Include = "$(XunitTestBinBase)/GC/Scenarios/THDList/thdlist/**">
            <Issue>needs triage</Issue>
        </ExcludeList>
        <ExcludeList Include = "$(XunitTestBinBase)/GC/Scenarios/BinTree/thdtreelivingobj/**">
            <Issue>needs triage</Issue>
        </ExcludeList>
        <ExcludeList Include = "$(XunitTestBinBase)/GC/Scenarios/NDPin/ndpinfinal/**">
            <Issue>needs triage</Issue>
        </ExcludeList>
        <ExcludeList Include = "$(XunitTestBinBase)/GC/Scenarios/Resurrection/continue/**">
            <Issue>needs triage</Issue>
        </ExcludeList>
        <ExcludeList Include = "$(XunitTestBinBase)/GC/Scenarios/BinTree/thdtree/**">
            <Issue>needs triage</Issue>
        </ExcludeList>
        <ExcludeList Include = "$(XunitTestBinBase)/GC/Scenarios/FinalizeTimeout/FinalizeTimeout/**">
            <Issue>needs triage</Issue>
        </ExcludeList>
        <ExcludeList Include = "$(XunitTestBinBase)/GC/API/GC/Collect_Optimized_2/**">
            <Issue>needs triage</Issue>
        </ExcludeList>
        <ExcludeList Include = "$(XunitTestBinBase)/GC/API/NoGCRegion/NoGC/**">
            <Issue>needs triage</Issue>
        </ExcludeList>
        <ExcludeList Include = "$(XunitTestBinBase)/GC/API/GC/Collect_Optimized_3/**">
            <Issue>needs triage</Issue>
        </ExcludeList>
        <ExcludeList Include = "$(XunitTestBinBase)/GC/API/WeakReference/multipleWRs_1/**">
            <Issue>needs triage</Issue>
        </ExcludeList>
        <ExcludeList Include = "$(XunitTestBinBase)/GC/API/WeakReference/multipleWRs/**">
            <Issue>needs triage</Issue>
        </ExcludeList>
        <ExcludeList Include = "$(XunitTestBinBase)/GC/LargeMemory/API/gc/gettotalmemory/**">
            <Issue>needs triage</Issue>
        </ExcludeList>
        <ExcludeList Include = "$(XunitTestBinBase)/GC/Coverage/LargeObjectAlloc/**">
            <Issue>needs triage</Issue>
        </ExcludeList>
        <ExcludeList Include = "$(XunitTestBinBase)/GC/Coverage/LargeObjectAlloc2/**">
            <Issue>needs triage</Issue>
        </ExcludeList>
        <ExcludeList Include = "$(XunitTestBinBase)/tracing/eventactivityidcontrol/eventactivityidcontrol/**">
            <Issue>needs triage</Issue>
        </ExcludeList>
        <ExcludeList Include = "$(XunitTestBinBase)/tracing/eventpipe/eventsourceerror/**">
            <Issue> needs triage </Issue>
        </ExcludeList>
        <ExcludeList Include = "$(XunitTestBinBase)/Exceptions/ForeignThread/ForeignThreadExceptions/**">
            <Issue>needs triage</Issue>
        </ExcludeList>
        <ExcludeList Include = "$(XunitTestBinBase)/ilasm/PortablePdb/IlasmPortablePdbTests/**">
            <Issue>needs triage</Issue>
        </ExcludeList>
        <ExcludeList Include = "$(XunitTestBinBase)/ilasm/System/Runtime/CompilerServices/MethodImplOptionsTests/**">
            <Issue>needs triage</Issue>
        </ExcludeList>
        <ExcludeList Include = "$(XunitTestBinBase)/JIT/opt/Devirtualization/box2/**">
            <Issue>https://github.com/dotnet/runtime/issues/41472</Issue>
        </ExcludeList>
        <ExcludeList Include = "$(XunitTestBinBase)/JIT/Performance/CodeQuality/BenchmarksGame/reverse-complement/reverse-complement-6/**">
            <Issue>https://github.com/dotnet/runtime/issues/41472</Issue>
        </ExcludeList>
        <ExcludeList Include = "$(XunitTestBinBase)/JIT/Performance/CodeQuality/SIMD/ConsoleMandel/ConsoleMandel/**">
            <Issue>needs triage</Issue>
        </ExcludeList>
        <ExcludeList Include = "$(XunitTestBinBase)/JIT/Performance/CodeQuality/BenchmarksGame/reverse-complement/reverse-complement-1/**">
            <Issue>needs triage</Issue>
        </ExcludeList>
        <ExcludeList Include = "$(XunitTestBinBase)/JIT/Performance/CodeQuality/Roslyn/CscBench/**">
            <Issue>needs triage</Issue>
        </ExcludeList>
        <ExcludeList Include = "$(XunitTestBinBase)/JIT/Performance/CodeQuality/Span/Indexer/**">
            <Issue>needs triage</Issue>
        </ExcludeList>
        <ExcludeList Include = "$(XunitTestBinBase)/JIT/Performance/CodeQuality/Bytemark/Bytemark/**">
            <Issue>needs triage</Issue>
        </ExcludeList>
        <ExcludeList Include = "$(XunitTestBinBase)/JIT/Performance/CodeQuality/BenchmarksGame/k-nucleotide/k-nucleotide-9/**">
            <Issue>https://github.com/dotnet/runtime/issues/41472</Issue>
        </ExcludeList>
        <ExcludeList Include = "$(XunitTestBinBase)/JIT/Performance/CodeQuality/BenchmarksGame/fannkuch-redux/fannkuch-redux-2/**">
            <Issue>needs triage</Issue>
        </ExcludeList>
        <ExcludeList Include = "$(XunitTestBinBase)/JIT/Performance/CodeQuality/BenchmarksGame/regex-redux/regex-redux-5/**">
            <Issue>https://github.com/dotnet/runtime/issues/41472</Issue>
        </ExcludeList>
        <ExcludeList Include = "$(XunitTestBinBase)/JIT/Performance/CodeQuality/SIMD/RayTracer/RayTracer/**">
            <Issue>needs triage</Issue>
        </ExcludeList>
        <ExcludeList Include = "$(XunitTestBinBase)/JIT/Regression/JitBlue/Runtime_64125/Runtime_64125/**">
            <Issue>needs triage</Issue>
        </ExcludeList>
        <ExcludeList Include="$(XunitTestBinBase)/JIT/Regression/JitBlue/Runtime_64883/Runtime_64883/*">
            <Issue>Loads an assembly from file</Issue>
        </ExcludeList>
        <ExcludeList Include="$(XunitTestBinBase)/JIT/Regression/JitBlue/Runtime_66624/Runtime_66624/*">
            <Issue>Loads an assembly from file</Issue>
        </ExcludeList>
        <ExcludeList Include = "$(XunitTestBinBase)/tracing/eventcounter/incrementingeventcounter/**">
            <Issue>System.Threading.Thread.UnsafeStart not supported</Issue>
        </ExcludeList>
        <ExcludeList Include = "$(XunitTestBinBase)/tracing/eventcounter/eventcounter/**">
            <Issue>System.Threading.Thread.UnsafeStart not supported</Issue>
        </ExcludeList>
        <ExcludeList Include = "$(XunitTestBinBase)/tracing/eventcounter/runtimecounters/**">
            <Issue>System.Threading.Thread.UnsafeStart not supported</Issue>
        </ExcludeList>
        <ExcludeList Include = "$(XunitTestBinBase)/tracing/eventcounter/incrementingpollingcounter/**">
            <Issue>System.Threading.Thread.UnsafeStart not supported</Issue>
        </ExcludeList>
        <ExcludeList Include = "$(XunitTestBinBase)/tracing/eventcounter/pollingcounter/**">
            <Issue>System.Threading.Thread.UnsafeStart not supported</Issue>
        </ExcludeList>
        <ExcludeList Include = "$(XunitTestBinBase)/tracing/eventcounter/gh53564/**">
            <Issue>Could not load legacy Microsoft.Diagnostics.Tools.RuntimeClient</Issue>
        </ExcludeList>
        <ExcludeList Include = "$(XunitTestBinBase)/tracing/eventpipe/reverse/**">
            <Issue>Could not load legacy Microsoft.Diagnostics.Tools.RuntimeClient</Issue>
        </ExcludeList>
        <ExcludeList Include = "$(XunitTestBinBase)/tracing/eventpipe/bigevent/**">
            <Issue>Could not load legacy Microsoft.Diagnostics.Tools.RuntimeClient and system.diagnostics.process not supported</Issue>
        </ExcludeList>
        <ExcludeList Include = "$(XunitTestBinBase)/tracing/eventpipe/processinfo2/**">
            <Issue>Could not load legacy Microsoft.Diagnostics.Tools.RuntimeClient and system.diagnostics.process not supported</Issue>
        </ExcludeList>
        <ExcludeList Include = "$(XunitTestBinBase)/tracing/eventpipe/diagnosticport/**">
            <Issue>Could not load legacy Microsoft.Diagnostics.Tools.RuntimeClient</Issue>
        </ExcludeList>
        <ExcludeList Include = "$(XunitTestBinBase)/tracing/eventpipe/processinfo/**">
            <Issue>Could not load legacy Microsoft.Diagnostics.Tools.RuntimeClient and system.diagnostics.process not supported</Issue>
        </ExcludeList>
        <ExcludeList Include = "$(XunitTestBinBase)/tracing/eventpipe/buffersize/**">
            <Issue>Could not load legacy Microsoft.Diagnostics.Tools.RuntimeClient</Issue>
        </ExcludeList>
        <ExcludeList Include = "$(XunitTestBinBase)/tracing/eventpipe/reverseouter/**">
            <Issue>Could not load legacy Microsoft.Diagnostics.Tools.RuntimeClient</Issue>
        </ExcludeList>
        <ExcludeList Include = "$(XunitTestBinBase)/tracing/eventpipe/processenvironment/**">
            <Issue>Could not load legacy Microsoft.Diagnostics.Tools.RuntimeClient</Issue>
        </ExcludeList>
        <ExcludeList Include = "$(XunitTestBinBase)/tracing/eventpipe/pauseonstart/**">
            <Issue>Could not load legacy Microsoft.Diagnostics.Tools.RuntimeClient</Issue>
        </ExcludeList>
        <ExcludeList Include = "$(XunitTestBinBase)/tracing/runtimeeventsource/nativeruntimeeventsource/*">
            <Issue>WASM doesn't support diagnostics tracing</Issue>
        </ExcludeList>
        <ExcludeList Include="$(XunitTestBinBase)/tracing/eventpipe/providervalidation/**">
            <Issue>WASM doesn't support diagnostics tracing</Issue>
        </ExcludeList>
        <ExcludeList Include="$(XunitTestBinBase)/tracing/eventpipe/rundownvalidation/**">
            <Issue>WASM doesn't support diagnostics tracing</Issue>
        </ExcludeList>
    </ItemGroup>

    <ItemGroup Condition=" $(TargetOS) == 'Android' " >
        <ExcludeList Include = "$(XunitTestBinBase)/baseservices/TieredCompilation/**">
            <Issue>No crossgen folder under Core_Root</Issue>
        </ExcludeList>
        <ExcludeList Include = "$(XunitTestBinBase)/Exceptions/ForeignThread/ForeignThreadExceptions/**">
            <Issue>needs triage</Issue>
        </ExcludeList>
        <ExcludeList Include = "$(XunitTestBinBase)/GC/API/GC/Collect_Optimized_3/**">
            <Issue>needs triage</Issue>
        </ExcludeList>
        <ExcludeList Include = "$(XunitTestBinBase)/GC/API/GC/Collect_Optimized_2/**">
            <Issue>needs triage</Issue>
        </ExcludeList>
        <ExcludeList Include = "$(XunitTestBinBase)/GC/API/WeakReference/multipleWRs/**">
            <Issue>needs triage</Issue>
        </ExcludeList>
        <ExcludeList Include = "$(XunitTestBinBase)/GC/API/WeakReference/multipleWRs_1/**">
            <Issue>needs triage</Issue>
        </ExcludeList>
        <ExcludeList Include = "$(XunitTestBinBase)/ilasm/System/Runtime/CompilerServices/MethodImplOptionsTests/**">
            <Issue>needs triage</Issue>
        </ExcludeList>
        <ExcludeList Include = "$(XunitTestBinBase)/Interop/ICustomMarshaler/ConflictingNames/SameNameDifferentAssembly/**">
            <Issue>needs triage</Issue>
        </ExcludeList>
        <ExcludeList Include = "$(XunitTestBinBase)/Interop/NativeLibrary/Callback/CallbackTests/**">
            <Issue>needs triage</Issue>
        </ExcludeList>
        <ExcludeList Include = "$(XunitTestBinBase)/Interop/PInvoke/Vector2_3_4/Vector2_3_4/**">
            <Issue>needs triage</Issue>
        </ExcludeList>
        <ExcludeList Include = "$(XunitTestBinBase)/Interop/PInvoke/Miscellaneous/MultipleAssembliesWithSamePInvoke/MAWSPITest/**">
            <Issue>needs triage</Issue>
        </ExcludeList>
        <ExcludeList Include = "$(XunitTestBinBase)/Interop/PInvoke/Primitives/Int/PInvokeIntTest/**">
            <Issue>needs triage</Issue>
        </ExcludeList>
        <ExcludeList Include = "$(XunitTestBinBase)/Interop/PInvoke/Primitives/Pointer/NonBlittablePointer/**">
            <Issue>needs triage</Issue>
        </ExcludeList>
        <ExcludeList Include = "$(XunitTestBinBase)/Interop/PInvoke/SetLastError/**">
            <Issue>needs triage</Issue>
        </ExcludeList>
        <ExcludeList Include = "$(XunitTestBinBase)/Interop/SuppressGCTransition/SuppressGCTransitionTest/**">
            <Issue>needs triage</Issue>
        </ExcludeList>
        <ExcludeList Include = "$(XunitTestBinBase)/Interop/PInvoke/Primitives/RuntimeHandles/RuntimeHandlesTest/**">
            <Issue>needs triage</Issue>
        </ExcludeList>
        <ExcludeList Include = "$(XunitTestBinBase)/Interop/PInvoke/Miscellaneous/HandleRef/HandleRefTest/**">
            <Issue>needs triage</Issue>
        </ExcludeList>
        <ExcludeList Include = "$(XunitTestBinBase)/Interop/UnmanagedCallersOnly/UnmanagedCallersOnlyTest/**">
            <Issue>needs triage</Issue>
        </ExcludeList>
        <ExcludeList Include = "$(XunitTestBinBase)/Interop/UnmanagedCallersOnlyBasic/UnmanagedCallersOnlyBasicTest/**">
            <Issue>needs triage</Issue>
        </ExcludeList>
        <ExcludeList Include = "$(XunitTestBinBase)/JIT/CheckProjects/CheckProjects/**">
            <Issue>Tries to access project source code - not supported on mobile and wasm</Issue>
        </ExcludeList>
        <ExcludeList Include="$(XUnitTestBinBase)/JIT/Directed/aliasing_retbuf/**/*">
            <Issue>https://github.com/dotnet/runtime/issues/73539</Issue>
        </ExcludeList>
        <ExcludeList Include="$(XUnitTestBinBase)/JIT/Directed/callconv/ThisCall/ThisCallTest/*">
            <Issue>needs triage</Issue>
        </ExcludeList>
        <ExcludeList Include="$(XUnitTestBinBase)/JIT/Directed/callconv/StdCallMemberFunction/StdCallMemberFunctionTest/*">
            <Issue>https://github.com/dotnet/runtime/issues/50440</Issue>
        </ExcludeList>
        <ExcludeList Include="$(XUnitTestBinBase)/JIT/Directed/callconv/PlatformDefaultMemberFunction/PlatformDefaultMemberFunctionTest/*">
            <Issue>https://github.com/dotnet/runtime/issues/50440</Issue>
        </ExcludeList>
        <ExcludeList Include="$(XUnitTestBinBase)/JIT/Directed/callconv/CdeclMemberFunction/CdeclMemberFunctionTest/*">
            <Issue>https://github.com/dotnet/runtime/issues/50440</Issue>
        </ExcludeList>
        <ExcludeList Include = "$(XunitTestBinBase)/JIT/jit64/eh/basics/throwinfinallyintryfilter2/**">
            <Issue>https://github.com/dotnet/runtime/issues/54906</Issue>
        </ExcludeList>
        <ExcludeList Include = "$(XunitTestBinBase)/JIT/jit64/hfa/main/testC/hfa_nd1C_r/**">
            <Issue>https://github.com/dotnet/runtime/issues/54906</Issue>
        </ExcludeList>
        <ExcludeList Include = "$(XunitTestBinBase)/GC/LargeMemory/API/gc/gettotalmemory/**">
            <Issue>https://github.com/dotnet/runtime/issues/54913</Issue>
        </ExcludeList>
        <ExcludeList Include = "$(XunitTestBinBase)/ilasm/PortablePdb/IlasmPortablePdbTests/**">
            <Issue>https://github.com/dotnet/runtime/issues/54906</Issue>
        </ExcludeList>
        <ExcludeList Include = "$(XunitTestBinBase)/Interop/NativeLibrary/API/NativeLibraryTests/**">
            <Issue>https://github.com/dotnet/runtime/issues/54905</Issue>
        </ExcludeList>
        <ExcludeList Include = "$(XunitTestBinBase)/Interop/NativeLibrary/Callback/CallbackStressTest_TargetUnix/**">
            <Issue>https://github.com/dotnet/runtime/issues/54905</Issue>
        </ExcludeList>
        <ExcludeList Include = "$(XunitTestBinBase)/JIT/Methodical/switch/switch5/**">
            <Issue>https://github.com/dotnet/runtime/issues/54911</Issue>
        </ExcludeList>
        <ExcludeList Include = "$(XunitTestBinBase)/JIT/Methodical/tailcall/test_void_il_r/**">
            <Issue>https://github.com/dotnet/runtime/issues/54911</Issue>
        </ExcludeList>
        <ExcludeList Include = "$(XunitTestBinBase)/JIT/Methodical/tailcall/recurse_ep_void_il_d/**">
            <Issue>https://github.com/dotnet/runtime/issues/54911</Issue>
        </ExcludeList>
        <ExcludeList Include = "$(XunitTestBinBase)/JIT/Methodical/tailcall/recurse_ep_void_il_r/**">
            <Issue>https://github.com/dotnet/runtime/issues/54911</Issue>
        </ExcludeList>
        <ExcludeList Include = "$(XunitTestBinBase)/JIT/Methodical/switch/switch6/**">
            <Issue>https://github.com/dotnet/runtime/issues/54911</Issue>
        </ExcludeList>
        <ExcludeList Include = "$(XunitTestBinBase)/JIT/Methodical/tailcall/test_void_il_d/**">
            <Issue>https://github.com/dotnet/runtime/issues/54911</Issue>
        </ExcludeList>
        <ExcludeList Include = "$(XunitTestBinBase)/JIT/Performance/CodeQuality/BenchmarksGame/reverse-complement/reverse-complement-6/**">
            <Issue>https://github.com/dotnet/runtime/issues/54906</Issue>
        </ExcludeList>
        <ExcludeList Include = "$(XunitTestBinBase)/JIT/Performance/CodeQuality/Serialization/Deserialize/**">
            <Issue>https://github.com/dotnet/runtime/issues/54906</Issue>
        </ExcludeList>
        <ExcludeList Include = "$(XunitTestBinBase)/JIT/Performance/CodeQuality/Span/SpanBench/**">
            <Issue>https://github.com/dotnet/runtime/issues/54906</Issue>
        </ExcludeList>
        <ExcludeList Include = "$(XunitTestBinBase)/JIT/Performance/CodeQuality/Span/Indexer/**">
            <Issue>https://github.com/dotnet/runtime/issues/54906</Issue>
        </ExcludeList>
        <ExcludeList Include = "$(XunitTestBinBase)/JIT/Performance/CodeQuality/SIMD/SeekUnroll/SeekUnroll/**">
            <Issue>https://github.com/dotnet/runtime/issues/54906</Issue>
        </ExcludeList>
        <ExcludeList Include = "$(XunitTestBinBase)/JIT/Performance/CodeQuality/Roslyn/CscBench/**">
            <Issue>https://github.com/dotnet/runtime/issues/54908</Issue>
        </ExcludeList>
        <ExcludeList Include = "$(XunitTestBinBase)/JIT/Performance/CodeQuality/Serialization/Serialize/**">
            <Issue>https://github.com/dotnet/runtime/issues/54906</Issue>
        </ExcludeList>
        <ExcludeList Include = "$(XunitTestBinBase)/JIT/Regression/JitBlue/GitHub_25468/GitHub_25468/**">
            <Issue>needs triage</Issue>
        </ExcludeList>
        <ExcludeList Include = "$(XunitTestBinBase)/JIT/Regression/JitBlue/GitHub_36614/GitHub_36614/**">
            <Issue>needs triage</Issue>
        </ExcludeList>
        <ExcludeList Include = "$(XunitTestBinBase)/readytorun/multifolder/multifolder/**">
            <Issue>needs triage</Issue>
        </ExcludeList>
        <ExcludeList Include = "$(XunitTestBinBase)/JIT/Methodical/gc_poll/InsertGCPoll/**">
            <Issue>https://github.com/dotnet/runtime/issues/54906</Issue>
        </ExcludeList>
        <ExcludeList Include = "$(XunitTestBinBase)/JIT/Regression/JitBlue/Runtime_76194/Runtime_76194/**">
            <Issue>https://github.com/dotnet/runtime/issues/54906</Issue>
        </ExcludeList>
        <ExcludeList Include = "$(XunitTestBinBase)/JIT/Performance/CodeQuality/V8/Crypto/Crypto/**">
            <Issue>https://github.com/dotnet/runtime/issues/54906</Issue>
        </ExcludeList>
        <ExcludeList Include = "$(XunitTestBinBase)/JIT/Performance/CodeQuality/BenchmarksGame/fasta/fasta-1/**">
            <Issue>https://github.com/dotnet/runtime/issues/54906</Issue>
        </ExcludeList>
        <ExcludeList Include = "$(XunitTestBinBase)/JIT/Performance/CodeQuality/BenchmarksGame/k-nucleotide/k-nucleotide-9/**">
            <Issue>https://github.com/dotnet/runtime/issues/54906</Issue>
        </ExcludeList>
        <ExcludeList Include = "$(XunitTestBinBase)/JIT/Performance/CodeQuality/BenchmarksGame/regex-redux/regex-redux-5/**">
            <Issue>https://github.com/dotnet/runtime/issues/54906</Issue>
        </ExcludeList>
        <ExcludeList Include = "$(XunitTestBinBase)/JIT/Performance/CodeQuality/SIMD/RayTracer/RayTracer/**">
            <Issue>https://github.com/dotnet/runtime/issues/54906</Issue>
        </ExcludeList>
        <ExcludeList Include = "$(XunitTestBinBase)/tracing/eventpipe/config/name_config_with_pid/**">
            <Issue>https://github.com/dotnet/runtime/issues/54974</Issue>
        </ExcludeList>
        <ExcludeList Include = "$(XunitTestBinBase)/Interop/UnmanagedCallConv/UnmanagedCallConvTest/**">
            <Issue>https://github.com/dotnet/runtime/issues/53077</Issue>
        </ExcludeList>
        <ExcludeList Include = "$(XunitTestBinBase)/GC/Scenarios/Dynamo/dynamo/**">
            <Issue>https://github.com/dotnet/runtime/issues/53350</Issue>
        </ExcludeList>
        <ExcludeList Include = "$(XunitTestBinBase)/Interop/StructMarshalling/ReversePInvoke/MarshalSeqStruct/DelegatePInvoke/DelegatePInvokeTest/**">
            <Issue>https://github.com/dotnet/runtime/issues/53351</Issue>
        </ExcludeList>
        <ExcludeList Include = "$(XunitTestBinBase)/JIT/Regression/JitBlue/DevDiv_461649/DevDiv_461649/**">
            <Issue>https://github.com/dotnet/runtime/issues/53353</Issue>
        </ExcludeList>
        <ExcludeList Include = "$(XunitTestBinBase)/tracing/eventpipe/diagnosticport/**">
            <Issue>Cannot run multiple apps on Android for subprocesses</Issue>
        </ExcludeList>
        <ExcludeList Include = "$(XunitTestBinBase)/tracing/eventpipe/pauseonstart/**">
            <Issue>Cannot run multiple apps on Android for subprocesses</Issue>
        </ExcludeList>
        <ExcludeList Include = "$(XunitTestBinBase)/tracing/eventpipe/processenvironment/**">
            <Issue>Cannot run multiple apps on Android for subprocesses</Issue>
        </ExcludeList>
        <ExcludeList Include = "$(XunitTestBinBase)/tracing/eventpipe/reverse/**">
            <Issue>Cannot run multiple apps on Android for subprocesses</Issue>
        </ExcludeList>
        <ExcludeList Include = "$(XunitTestBinBase)/tracing/eventpipe/reverseouter/**">
            <Issue>Cannot run multiple apps on Android for subprocesses</Issue>
        </ExcludeList>
        <ExcludeList Include = "$(XunitTestBinBase)/Loader/classloader/StaticVirtualMethods/GenericContext/**">
            <Issue>https://github.com/dotnet/runtime/issues/67359</Issue>
        </ExcludeList>
    </ItemGroup>

    <ItemGroup Condition=" $(TargetOS) == 'Android' And '$(TargetArchitecture)' == 'arm64' " >
        <ExcludeList Include = "$(XunitTestBinBase)/JIT/Performance/CodeQuality/BenchmarksGame/fannkuch-redux/fannkuch-redux-5/**">
            <Issue>https://github.com/dotnet/runtime/issues/52781</Issue>
        </ExcludeList>
    </ItemGroup>

    <ItemGroup Condition=" $(TargetOS) == 'iOSSimulator' " >
        <ExcludeList Include = "$(XunitTestBinBase)/Interop/PInvoke/Miscellaneous/MultipleAssembliesWithSamePInvoke/MAWSPITest/**">
            <Issue>missing assembly</Issue>
        </ExcludeList>
        <ExcludeList Include = "$(XunitTestBinBase)/Interop/PInvoke/Primitives/RuntimeHandles/RuntimeHandlesTest/**">
            <Issue>missing assembly</Issue>
        </ExcludeList>
        <ExcludeList Include = "$(XunitTestBinBase)/Interop/PInvoke/Primitives/Pointer/NonBlittablePointer/**">
            <Issue>missing assembly</Issue>
        </ExcludeList>
        <ExcludeList Include = "$(XunitTestBinBase)/Interop/PInvoke/Vector2_3_4/Vector2_3_4/**">
            <Issue>missing assembly</Issue>
        </ExcludeList>
        <ExcludeList Include = "$(XunitTestBinBase)/Interop/PInvoke/Primitives/Int/PInvokeIntTest/**">
            <Issue>missing assembly</Issue>
        </ExcludeList>
        <ExcludeList Include = "$(XunitTestBinBase)/Interop/PInvoke/Miscellaneous/HandleRef/HandleRefTest/**">
            <Issue>missing assembly</Issue>
        </ExcludeList>
        <ExcludeList Include = "$(XunitTestBinBase)/Interop/ICustomMarshaler/ConflictingNames/SameNameDifferentAssembly/**">
            <Issue>missing assembly</Issue>
        </ExcludeList>
        <ExcludeList Include = "$(XunitTestBinBase)/Interop/PInvoke/Attributes/SuppressGCTransition/SuppressGCTransitionTest/**">
            <Issue>missing assembly</Issue>
        </ExcludeList>
        <ExcludeList Include = "$(XunitTestBinBase)/Interop/NativeLibrary/API/NativeLibraryTests/**">
            <Issue>System.PlatformNotSupportedException: Operation is not supported on this platform</Issue>
        </ExcludeList>
        <ExcludeList Include = "$(XunitTestBinBase)/Interop/NativeLibrary/Callback/CallbackStressTest_TargetUnix/**">
            <Issue>System.DllNotFoundException: DoesNotExist</Issue>
        </ExcludeList>
        <ExcludeList Include = "$(XunitTestBinBase)/Interop/NativeLibrary/Callback/CallbackTests/**">
            <Issue>System.DllNotFoundException: DoesNotExist</Issue>
        </ExcludeList>
        <ExcludeList Include = "$(XunitTestBinBase)/Interop/UnmanagedCallersOnly/UnmanagedCallersOnlyTest/**">
            <Issue>System.DllNotFoundException: UnmanagedCallersOnlyDll</Issue>
        </ExcludeList>
        <ExcludeList Include="$(XunitTestBinBase)/Interop/ObjectiveC/AutoReleaseTest/**">
            <Issue>System.DllNotFoundException: ObjectiveC</Issue>
        </ExcludeList>
        <ExcludeList Include = "$(XunitTestBinBase)/Interop/SuppressGCTransition/SuppressGCTransitionTest/**">
            <Issue>System.DllNotFoundException: SuppressGCTransitionNative</Issue>
        </ExcludeList>

        <ExcludeList Include = "$(XunitTestBinBase)/JIT/Regression/JitBlue/GitHub_36614/GitHub_36614/**">
            <Issue>System.IO.FileNotFoundException: Could not load file or assembly 'xunit.assert, Version=2.4.1.0, Culture=neutral, PublicKeyToken=8d05b1bb7a6fdb6c' or one of its dependencies.</Issue>
        </ExcludeList>
        <ExcludeList Include = "$(XunitTestBinBase)/JIT/Methodical/gc_poll/InsertGCPoll/**">
            <Issue>System.DllNotFoundException: GCPollNative</Issue>
        </ExcludeList>
        <ExcludeList Include = "$(XunitTestBinBase)/JIT/Regression/JitBlue/Runtime_76194/Runtime_76194/**">
            <Issue>System.DllNotFoundException: CrossplatVirtualAlloc</Issue>
        </ExcludeList>

        <ExcludeList Include = "$(XunitTestBinBase)/tracing/eventpipe/config/name_config_with_pid/**">
            <Issue>System.ArgumentNullException: Value cannot be null. (Parameter 'path1')</Issue>
        </ExcludeList>

        <ExcludeList Include = "$(XunitTestBinBase)/readytorun/multifolder/multifolder/**">
            <Issue>System.IO.FileNotFoundException: Could not load file or assembly '/.../Library/Developer/CoreSimulator/Devices/941235AB-7563-4D79-AC28-946B7AD2304A/data/Containers/Bundle/Application/40176A30-D8F5-4497-958A-6514E5C684FC/readytorun_multifolder.app/testdir-multifolder/../FolderA/FolderA/FolderA.dll' or one of its dependencies.</Issue>
        </ExcludeList>

        <ExcludeList Include = "$(XunitTestBinBase)/Exceptions/ForeignThread/ForeignThreadExceptions/**">
            <Issue>Failed to catch an exception! System.DllNotFoundException: ForeignThreadExceptionsNative</Issue>
        </ExcludeList>

        <ExcludeList Include = "$(XunitTestBinBase)/GC/API/WeakReference/multipleWRs/**">
            <Issue>USAGE: MultipleWR.exe num objects [track]</Issue>
        </ExcludeList>
        <ExcludeList Include = "$(XunitTestBinBase)/GC/API/WeakReference/multipleWRs_1/**">
            <Issue>USAGE: MultipleWR.exe num objects [track]</Issue>
        </ExcludeList>
        <ExcludeList Include = "$(XunitTestBinBase)/GC/API/GC/Collect_Optimized_2/**">
            <Issue>GC_API 0|1|2</Issue>
        </ExcludeList>
        <ExcludeList Include = "$(XunitTestBinBase)/GC/API/GC/Collect_Optimized_3/**">
            <Issue>GC_API 0|1|2</Issue>
        </ExcludeList>

        <ExcludeList Include = "$(XunitTestBinBase)/ilasm/PortablePdb/IlasmPortablePdbTests/**">
            <Issue>System.IO.FileNotFoundException: Could not load file or assembly 'xunit.runner.utility.netcoreapp10, Version=2.4.1.0, Culture=neutral, PublicKeyToken=8d05b1bb7a6fdb6c' or one of its dependencies.</Issue>
        </ExcludeList>

        <ExcludeList Include = "$(XunitTestBinBase)/ilasm/System/Runtime/CompilerServices/MethodImplOptionsTests/**">
            <Issue>Environment variable is not set: 'CORE_ROOT'</Issue>
        </ExcludeList>

        <ExcludeList Include = "$(XunitTestBinBase)/GC/LargeMemory/API/gc/gettotalmemory/**">
            <Issue>System.ArgumentOutOfRangeException: Index was out of range. Must be non-negative and less than the size of the collection. (Parameter 'index')</Issue>
        </ExcludeList>

        <ExcludeList Include="$(XUnitTestBinBase)/JIT/Directed/callconv/ThisCall/ThisCallTest/*">
            <Issue>System.DllNotFoundException: ThisCallNative</Issue>
        </ExcludeList>
        <ExcludeList Include="$(XUnitTestBinBase)/JIT/Directed/callconv/StdCallMemberFunction/StdCallMemberFunctionTest/*">
            <Issue>https://github.com/dotnet/runtime/issues/50440</Issue>
        </ExcludeList>
        <ExcludeList Include="$(XUnitTestBinBase)/JIT/Directed/callconv/PlatformDefaultMemberFunction/PlatformDefaultMemberFunctionTest/*">
            <Issue>https://github.com/dotnet/runtime/issues/50440</Issue>
        </ExcludeList>
        <ExcludeList Include="$(XUnitTestBinBase)/JIT/Directed/callconv/CdeclMemberFunction/CdeclMemberFunctionTest/*">
            <Issue>https://github.com/dotnet/runtime/issues/50440</Issue>
        </ExcludeList>

        <ExcludeList Include = "$(XunitTestBinBase)/JIT/Performance/CodeQuality/Span/SpanBench/**">
            <Issue>System.IO.FileNotFoundException: Could not load file or assembly 'xunit.performance.core, Version=1.0.0.0, Culture=neutral, PublicKeyToken=67066efe964d3b03' or one of its dependencies.</Issue>
        </ExcludeList>
        <ExcludeList Include = "$(XunitTestBinBase)/JIT/Performance/CodeQuality/Serialization/Serialize/**">
            <Issue>System.IO.FileNotFoundException: Could not load file or assembly 'xunit.performance.core, Version=1.0.0.0, Culture=neutral, PublicKeyToken=67066efe964d3b03' or one of its dependencies.</Issue>
        </ExcludeList>
        <ExcludeList Include = "$(XunitTestBinBase)/JIT/Performance/CodeQuality/BenchmarksGame/fasta/fasta-1/**">
            <Issue>((null) error) * Assertion at runtime/src/mono/mono/metadata/assembly.c:2049, condition `is_ok (error)' not met, function:mono_assembly_load_friends, Could not load file or assembly 'xunit.performance.core, Version=1.0.0.0, Culture=neutral, PublicKeyToken=67066efe964d3b03' or one of its dependencies.</Issue>
        </ExcludeList>
        <ExcludeList Include = "$(XunitTestBinBase)/JIT/Performance/CodeQuality/BenchmarksGame/regex-redux/regex-redux-5/**">
            <Issue>((null) error) * Assertion at runtime/src/mono/mono/metadata/assembly.c:2049, condition `is_ok (error)' not met, function:mono_assembly_load_friends, Could not load file or assembly 'xunit.performance.core, Version=1.0.0.0, Culture=neutral, PublicKeyToken=67066efe964d3b03' or one of its dependencies.</Issue>
        </ExcludeList>
        <ExcludeList Include = "$(XunitTestBinBase)/JIT/Performance/CodeQuality/SIMD/RayTracer/RayTracer/**">
            <Issue>((null) error) * Assertion at runtime/src/mono/mono/metadata/assembly.c:2049, condition `is_ok (error)' not met, function:mono_assembly_load_friends, Could not load file or assembly 'xunit.performance.core, Version=1.0.0.0, Culture=neutral, PublicKeyToken=67066efe964d3b03' or one of its dependencies.</Issue>
        </ExcludeList>
        <ExcludeList Include = "$(XunitTestBinBase)/JIT/Performance/CodeQuality/V8/Crypto/Crypto/**">
            <Issue>((null) error) * Assertion at runtime/src/mono/mono/metadata/assembly.c:2049, condition `is_ok (error)' not met, function:mono_assembly_load_friends, Could not load file or assembly 'xunit.performance.core, Version=1.0.0.0, Culture=neutral, PublicKeyToken=67066efe964d3b03' or one of its dependencies.</Issue>
        </ExcludeList>
        <ExcludeList Include = "$(XunitTestBinBase)/JIT/Performance/CodeQuality/Roslyn/CscBench/**">
            <Issue>This test requires CORE_ROOT to be set</Issue>
        </ExcludeList>
        <ExcludeList Include = "$(XunitTestBinBase)/JIT/Performance/CodeQuality/BenchmarksGame/fannkuch-redux/fannkuch-redux-5/**">
            <Issue>((null) error) * Assertion at runtime/src/mono/mono/metadata/assembly.c:2049, condition `is_ok (error)' not met, function:mono_assembly_load_friends, Could not load file or assembly 'xunit.performance.core, Version=1.0.0.0, Culture=neutral, PublicKeyToken=67066efe964d3b03' or one of its dependencies.</Issue>
        </ExcludeList>
        <ExcludeList Include = "$(XunitTestBinBase)/JIT/Performance/CodeQuality/SIMD/SeekUnroll/SeekUnroll/**">
            <Issue>System.IO.FileNotFoundException: Could not load file or assembly 'xunit.assert, Version=2.4.1.0, Culture=neutral, PublicKeyToken=8d05b1bb7a6fdb6c' or one of its dependencies.</Issue>
        </ExcludeList>
        <ExcludeList Include = "$(XunitTestBinBase)/JIT/Performance/CodeQuality/BenchmarksGame/reverse-complement/reverse-complement-6/**">
            <Issue>((null) error) * Assertion at runtime/src/mono/mono/metadata/assembly.c:2049, condition `is_ok (error)' not met, function:mono_assembly_load_friends, Could not load file or assembly 'xunit.performance.core, Version=1.0.0.0, Culture=neutral, PublicKeyToken=67066efe964d3b03' or one of its dependencies.</Issue>
        </ExcludeList>
        <ExcludeList Include = "$(XunitTestBinBase)/JIT/Performance/CodeQuality/BenchmarksGame/k-nucleotide/k-nucleotide-9/**">
            <Issue>((null) error) * Assertion at runtime/src/mono/mono/metadata/assembly.c:2049, condition `is_ok (error)' not met, function:mono_assembly_load_friends, Could not load file or assembly 'xunit.performance.core, Version=1.0.0.0, Culture=neutral, PublicKeyToken=67066efe964d3b03' or one of its dependencies.</Issue>
        </ExcludeList>
        <ExcludeList Include = "$(XunitTestBinBase)/JIT/Performance/CodeQuality/Serialization/Deserialize/**">
            <Issue>System.IO.FileNotFoundException: Could not load file or assembly 'xunit.performance.core, Version=1.0.0.0, Culture=neutral, PublicKeyToken=67066efe964d3b03' or one of its dependencies.</Issue>
        </ExcludeList>
        <ExcludeList Include = "$(XunitTestBinBase)/JIT/Performance/CodeQuality/Span/Indexer/**">
            <Issue>System.IO.FileNotFoundException: Could not load file or assembly 'xunit.performance.core, Version=1.0.0.0, Culture=neutral, PublicKeyToken=67066efe964d3b03' or one of its dependencies.</Issue>
        </ExcludeList>

        <ExcludeList Include = "$(XunitTestBinBase)/JIT/CheckProjects/CheckProjects/*">
            <Issue>Tries to access project source code - not supported on mobile and wasm</Issue>
        </ExcludeList>

        <ExcludeList Include = "$(XunitTestBinBase)/JIT/Regression/JitBlue/GitHub_25468/GitHub_25468/**">
            <Issue>Could not load file or assembly 'System.Drawing.Common, Version=6.0.0.0, Culture=neutral, PublicKeyToken=cc7b13ffcd2ddd51' or one of its dependencies.</Issue>
        </ExcludeList>

        <ExcludeList Include = "$(XunitTestBinBase)/JIT/Regression/JitBlue/DevDiv_461649/DevDiv_461649/*">
            <Issue>needs triage</Issue>
        </ExcludeList>
        <ExcludeList Include = "$(XunitTestBinBase)/Interop/PInvoke/SetLastError/SetLastErrorTest/*">
            <Issue>needs triage</Issue>
        </ExcludeList>
        <ExcludeList Include = "$(XunitTestBinBase)/Interop/UnmanagedCallConv/UnmanagedCallConvTest/*">
            <Issue>needs triage</Issue>
        </ExcludeList>
        <ExcludeList Include = "$(XunitTestBinBase)/Interop/StructMarshalling/ReversePInvoke/MarshalSeqStruct/DelegatePInvoke/DelegatePInvokeTest/*">
            <Issue>needs triage</Issue>
        </ExcludeList>
        <ExcludeList Include = "$(XunitTestBinBase)/tracing/eventpipe/eventsourceerror/eventsourceerror/*">
            <Issue>needs triage</Issue>
        </ExcludeList>
        <ExcludeList Include = "$(XunitTestBinBase)/JIT/IL_Conformance/Old/Conformance_Base/mul_ovf_u2/*">
            <Issue>needs triage</Issue>
        </ExcludeList>
        <ExcludeList Include = "$(XunitTestBinBase)/JIT/Regression/CLR-x86-JIT/V1-M11-Beta1/b41126/b41126/*">
            <Issue>needs triage</Issue>
        </ExcludeList>
        <ExcludeList Include = "$(XunitTestBinBase)/GC/Scenarios/Dynamo/dynamo/*">
            <Issue>needs triage</Issue>
        </ExcludeList>
        <ExcludeList Include = "$(XunitTestBinBase)/baseservices/TieredCompilation/BasicTest_DefaultMode_R2r/*">
            <Issue>missing assembly</Issue>
        </ExcludeList>
        <ExcludeList Include = "$(XunitTestBinBase)/baseservices/TieredCompilation/BasicTest_QuickJitForLoopsOff_R2r/*">
            <Issue>missing assembly</Issue>
        </ExcludeList>
        <ExcludeList Include = "$(XunitTestBinBase)/baseservices/TieredCompilation/BasicTest_QuickJitForLoopsOn_R2r/*">
            <Issue>missing assembly</Issue>
        </ExcludeList>
        <ExcludeList Include = "$(XunitTestBinBase)/baseservices/TieredCompilation/BasicTest_QuickJitOff_R2r/*">
            <Issue>missing assembly</Issue>
        </ExcludeList>
        <ExcludeList Include = "$(XunitTestBinBase)/baseservices/TieredCompilation/BasicTest_QuickJitOn_R2r/*">
            <Issue>missing assembly</Issue>
        </ExcludeList>
        <ExcludeList Include = "$(XunitTestBinBase)/tracing/eventpipe/buffersize/buffersize/**">
            <Issue>https://github.com/dotnet/runtime/issues/74891</Issue>
        </ExcludeList>
        <ExcludeList Include = "$(XunitTestBinBase)/tracing/eventpipe/providervalidation/providervalidation/**">
            <Issue>https://github.com/dotnet/runtime/issues/74891</Issue>
        </ExcludeList>
        <ExcludeList Include = "$(XunitTestBinBase)/tracing/eventpipe/bigevent/bigevent/**">
            <Issue>https://github.com/dotnet/runtime/issues/74891</Issue>
        </ExcludeList>
        <ExcludeList Include = "$(XunitTestBinBase)/tracing/eventpipe/reverse/reverse/**">
           <Issue>https://github.com/dotnet/runtime/issues/74891</Issue>
        </ExcludeList>
        <ExcludeList Include = "$(XunitTestBinBase)/tracing/eventpipe/providervalidation/providervalidation/**">
            <Issue>https://github.com/dotnet/runtime/issues/74891</Issue>
        </ExcludeList>
        <ExcludeList Include = "$(XunitTestBinBase)/tracing/eventpipe/processenvironment/processenvironment/**">
            <Issue>https://github.com/dotnet/runtime/issues/74891</Issue>
        </ExcludeList>
        <ExcludeList Include = "$(XunitTestBinBase)/tracing/eventpipe/processinfo2/processinfo2/**">
            <Issue>https://github.com/dotnet/runtime/issues/74891</Issue>
        </ExcludeList>
        <ExcludeList Include = "$(XunitTestBinBase)/tracing/eventpipe/rundownvalidation/rundownvalidation/**">
            <Issue>https://github.com/dotnet/runtime/issues/74891</Issue>
        </ExcludeList>
        <ExcludeList Include = "$(XunitTestBinBase)/tracing/eventpipe/diagnosticport/diagnosticport/**">
            <Issue>https://github.com/dotnet/runtime/issues/74891</Issue>
        </ExcludeList>
        <ExcludeList Include = "$(XunitTestBinBase)/tracing/eventpipe/pauseonstart/pauseonstart/**">
            <Issue>https://github.com/dotnet/runtime/issues/74891</Issue>
        </ExcludeList>
        <ExcludeList Include = "$(XunitTestBinBase)/tracing/eventpipe/reverseouter/reverseouter/**">
            <Issue>https://github.com/dotnet/runtime/issues/74891</Issue>
        </ExcludeList>
        <ExcludeList Include = "$(XunitTestBinBase)/tracing/eventpipe/processinfo/processinfo/**">
            <Issue>https://github.com/dotnet/runtime/issues/74891</Issue>
        </ExcludeList>
        <ExcludeList Include = "$(XunitTestBinBase)/Interop/UnmanagedCallersOnlyBasic/UnmanagedCallersOnlyBasicTest/**">
            <Issue>needs triage</Issue>
        </ExcludeList>
        <ExcludeList Include = "$(XunitTestBinBase)//JIT/Methodical/Methodical_d1/**">
            <Issue>needs triage</Issue>
        </ExcludeList>
        <ExcludeList Include = "$(XunitTestBinBase)//JIT/Methodical/Methodical_do/**">
            <Issue>needs triage</Issue>
        </ExcludeList>
        <ExcludeList Include = "$(XunitTestBinBase)//JIT/Methodical/Methodical_others/**">
            <Issue>needs triage</Issue>
        </ExcludeList>
        <ExcludeList Include = "$(XunitTestBinBase)//JIT/Methodical/Methodical_ro/**">
            <Issue>needs triage</Issue>
        </ExcludeList>
        <ExcludeList Include = "$(XunitTestBinBase)//JIT/Methodical/Methodical_d2/**">
            <Issue>needs triage</Issue>
        </ExcludeList>
        <ExcludeList Include = "$(XunitTestBinBase)//JIT/Methodical/Methodical_r1/**">
            <Issue>needs triage</Issue>
        </ExcludeList>
        <ExcludeList Include = "$(XunitTestBinBase)//JIT/Methodical/Methodical_r2/**">
            <Issue>needs triage</Issue>
        </ExcludeList>
        <ExcludeList Include = "$(XunitTestBinBase)/JIT/Directed/aliasing_retbuf/aliasing_retbuf/**">
            <Issue>needs triage</Issue>
        </ExcludeList>
        <ExcludeList Include = "$(XunitTestBinBase)/JIT/HardwareIntrinsics/X86/Ssse3/Ssse3_r/**">
            <Issue>needs triage</Issue>
        </ExcludeList>
    </ItemGroup>

    <ItemGroup Condition=" '$(TargetArchitecture)' == 'wasm' or ('$(TargetOS)' == 'Android' or '$(TargetOS)' == 'iOSSimulator')">
        <ExcludeList Include="$(XunitTestBinBase)/Interop/MonoAPI/**">
            <Issue>mobile and wasm don't support tests with native libraries.  wasm also needs static linking</Issue>
        </ExcludeList>
    </ItemGroup>

    <Target Name="GetFilteredExcludeList" Returns="@(FilteredExcludeList)">
        <ItemGroup>
            <FilteredExcludeList
                Include="$([System.IO.Path]::GetRelativePath('$(XunitTestBinBase)', '%(ExcludeList.FullPath)').Replace('\', '/'))"
                Condition="'%(ExcludeList.Extension)' == '.dll'" />
            <FilteredExcludeList Include="$([System.IO.Path]::ChangeExtension('$([System.IO.Path]::GetRelativePath('$(XunitTestBinBase)', '%(ExcludeList.RootDir)%(ExcludeList.Directory)%(ExcludeList.FileName)'))', '.cmd').Replace('\', '/'))"
                Condition="'%(ExcludeList.Extension)' == '.OutOfProcessTest'" />
      </ItemGroup>
    </Target>
</Project><|MERGE_RESOLUTION|>--- conflicted
+++ resolved
@@ -3095,13 +3095,9 @@
             <Issue>Needs coreclr build</Issue>
         </ExcludeList>
 
-<<<<<<< HEAD
-=======
         <ExcludeList Include = "$(XunitTestBinBase)/reflection/RefEmit/EmittingIgnoresAccessChecksToAttributeIsRespected/**">
             <Issue>Reflection.Emit is not supported on fullaot</Issue>
         </ExcludeList>
-        
->>>>>>> 78f5a983
     </ItemGroup>
 
     <ItemGroup Condition="'$(RuntimeFlavor)' == 'mono' and ('$(RuntimeVariant)' == 'llvmfullaot' or '$(RuntimeVariant)' == 'llvmaot')">
