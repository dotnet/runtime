--- conflicted
+++ resolved
@@ -1466,7 +1466,6 @@
         <ExcludeList Include = "$(XunitTestBinBase)/JIT/HardwareIntrinsics/X86/Sse42.X64/Crc32_*/**">
             <Issue>https://github.com/dotnet/runtime/issues/54185</Issue>
         </ExcludeList>
-<<<<<<< HEAD
         <ExcludeList Include = "$(XUnitTestBinBase)/JIT/HardwareIntrinsics/X86/X86Base/X86Base*/**">
             <Issue>https://github.com/dotnet/runtime/pull/66551#issuecomment-1066120794</Issue>
         </ExcludeList>
@@ -1474,9 +1473,6 @@
             <Issue>https://github.com/dotnet/runtime/pull/66551#issuecomment-1066120794</Issue>
         </ExcludeList>
 
-
-=======
->>>>>>> fa3a089b
         <ExcludeList Include="$(XunitTestBinBase)/JIT/Directed/Convert/out_of_range_fp_to_int_conversions/*">
             <Issue>Mono does not define out of range fp to int conversions</Issue>
         </ExcludeList>
