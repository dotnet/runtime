<?xml version="1.0" ?>
<Project DefaultTargets = "GetListOfTestCmds" xmlns="http://schemas.microsoft.com/developer/msbuild/2003">
    <!-- All OS/Arch/Runtime excludes -->
    <ItemGroup Condition="'$(XunitTestBinBase)' != ''">
        <ExcludeList Include="$(XunitTestBinBase)/readytorun/DynamicMethodGCStress/DynamicMethodGCStress/*">
            <Issue>timeout</Issue>
        </ExcludeList>
        <ExcludeList Include="$(XunitTestBinBase)/Regressions/coreclr/GitHub_22888/test22888/*">
            <Issue>https://github.com/dotnet/runtime/issues/13703</Issue>
        </ExcludeList>
        <ExcludeList Include="$(XunitTestBinBase)/Regressions/coreclr/GitHub_45929/test45929/*">
            <Issue>https://github.com/dotnet/runtime/issues/49881</Issue>
        </ExcludeList>
    </ItemGroup>

    <!-- All OS/Arch CoreCLR excludes -->
    <ItemGroup Condition="'$(XunitTestBinBase)' != '' and '$(RuntimeFlavor)' == 'coreclr' ">
        <ExcludeList Include="$(XunitTestBinBase)/baseservices/exceptions/StackTracePreserve/StackTracePreserveTests/*">
            <Issue>https://github.com/dotnet/runtime/issues/11213</Issue>
        </ExcludeList>
        <ExcludeList Include="$(XunitTestBinBase)/baseservices/mono/runningmono/*">
            <Issue>This test is to verify we are running mono, and therefore only makes sense on mono.</Issue>
        </ExcludeList>
        <ExcludeList Include="$(XunitTestBinBase)/baseservices/threading/generics/threadstart/GThread23/*">
            <Issue>https://github.com/dotnet/runtime/issues/10847</Issue>
        </ExcludeList>
        <ExcludeList Include="$(XunitTestBinBase)/baseservices/threading/mutex/misc/waitone2/*">
            <Issue>https://github.com/dotnet/runtime/issues/6372</Issue>
        </ExcludeList>
        <ExcludeList Include="$(XunitTestBinBase)/baseservices/threading/threadpool/unregister/unregister01/*">
            <Issue>https://github.com/dotnet/runtime/issues/44054</Issue>
        </ExcludeList>
        <ExcludeList Include="$(XunitTestBinBase)/baseservices/threading/threadpool/unregister/unregister03/*">
            <Issue>https://github.com/dotnet/runtime/issues/44054</Issue>
        </ExcludeList>
        <ExcludeList Include="$(XunitTestBinBase)/GC/Coverage/271010/**">
            <Issue>https://github.com/dotnet/runtime/issues/5933</Issue>
        </ExcludeList>
        <ExcludeList Include="$(XunitTestBinBase)/GC/Coverage/smalloom/*">
            <Issue>https://github.com/dotnet/runtime/issues/5933</Issue>
        </ExcludeList>
        <ExcludeList Include="$(XunitTestBinBase)/GC/Features/BackgroundGC/foregroundgc/*">
            <Issue>https://github.com/dotnet/runtime/issues/5933</Issue>
        </ExcludeList>
        <ExcludeList Include="$(XunitTestBinBase)/GC/Features/LOHFragmentation/lohfragmentation/*">
            <Issue>https://github.com/dotnet/runtime/issues/5933</Issue>
        </ExcludeList>
        <ExcludeList Include="$(XunitTestBinBase)/GC/Features/SustainedLowLatency/scenario/*">
            <Issue>https://github.com/dotnet/runtime/issues/5933</Issue>
        </ExcludeList>
        <ExcludeList Include="$(XunitTestBinBase)/GC/LargeMemory/Allocation/finalizertest/*">
            <Issue>https://github.com/dotnet/runtime/issues/5933</Issue>
        </ExcludeList>
        <ExcludeList Include="$(XunitTestBinBase)/GC/LargeMemory/API/gc/collect/*">
            <Issue>https://github.com/dotnet/runtime/issues/5933</Issue>
        </ExcludeList>
        <ExcludeList Include="$(XunitTestBinBase)/GC/LargeMemory/API/gc/getgeneration/*">
            <Issue>https://github.com/dotnet/runtime/issues/5933</Issue>
        </ExcludeList>
        <ExcludeList Include="$(XunitTestBinBase)/GC/LargeMemory/API/gc/reregisterforfinalize/*">
            <Issue>https://github.com/dotnet/runtime/issues/5933</Issue>
        </ExcludeList>
        <ExcludeList Include="$(XunitTestBinBase)/GC/Regressions/dev10bugs/536168/536168/*">
            <Issue>https://github.com/dotnet/runtime/issues/5933</Issue>
        </ExcludeList>
        <ExcludeList Include="$(XunitTestBinBase)/GC/Scenarios/BaseFinal/basefinal/*">
            <Issue>https://github.com/dotnet/runtime/issues/5933</Issue>
        </ExcludeList>
        <ExcludeList Include="$(XunitTestBinBase)/GC/Scenarios/DoublinkList/doublinknoleak/*">
            <Issue>https://github.com/dotnet/runtime/issues/5933</Issue>
        </ExcludeList>
        <ExcludeList Include="$(XunitTestBinBase)/GC/Scenarios/muldimjagary/muldimjagary/*">
            <Issue>https://github.com/dotnet/runtime/issues/5933</Issue>
        </ExcludeList>
        <ExcludeList Include="$(XunitTestBinBase)/Loader/classloader/generics/Variance/Methods/Method002/*">
            <Issue>https://github.com/dotnet/runtime/issues/84</Issue>
        </ExcludeList>
        <ExcludeList Include="$(XunitTestBinBase)/Loader/classloader/generics/Variance/Methods/Method003/*">
            <Issue>https://github.com/dotnet/runtime/issues/84</Issue>
        </ExcludeList>
        <ExcludeList Include="$(XunitTestBinBase)/Loader/classloader/generics/Variance/Methods/Method004/*">
            <Issue>https://github.com/dotnet/runtime/issues/84</Issue>
        </ExcludeList>
        <ExcludeList Include="$(XunitTestBinBase)/Loader/classloader/generics/Variance/CoreCLR/Method003/*">
            <Issue>https://github.com/dotnet/runtime/issues/84</Issue>
        </ExcludeList>
        <ExcludeList Include="$(XunitTestBinBase)/Loader/classloader/generics/Variance/IL/IsInst001/*">
            <Issue>https://github.com/dotnet/runtime/issues/84</Issue>
        </ExcludeList>
        <ExcludeList Include="$(XunitTestBinBase)/Loader/classloader/generics/Variance/IL/IsInst004/*">
            <Issue>https://github.com/dotnet/runtime/issues/84</Issue>
        </ExcludeList>
        <ExcludeList Include="$(XunitTestBinBase)/Loader/classloader/generics/Variance/IL/CastClass001/*">
            <Issue>https://github.com/dotnet/runtime/issues/84</Issue>
        </ExcludeList>
        <ExcludeList Include="$(XunitTestBinBase)/Loader/classloader/generics/Variance/IL/CastClass004/*">
            <Issue>https://github.com/dotnet/runtime/issues/84</Issue>
        </ExcludeList>
        <ExcludeList Include="$(XunitTestBinBase)/Loader/classloader/generics/Variance/IL/Unbox001/*">
            <Issue>https://github.com/dotnet/runtime/issues/84</Issue>
        </ExcludeList>
        <ExcludeList Include="$(XunitTestBinBase)/Loader/classloader/generics/Variance/IL/Unbox004/*">
            <Issue>https://github.com/dotnet/runtime/issues/84</Issue>
        </ExcludeList>
        <ExcludeList Include="$(XunitTestBinBase)/Loader/classloader/generics/Variance/Delegates/Delegates002/*">
            <Issue>https://github.com/dotnet/runtime/issues/84</Issue>
        </ExcludeList>
        <ExcludeList Include="$(XunitTestBinBase)/Loader/classloader/generics/Variance/Interfaces/Interfaces001/*">
            <Issue>https://github.com/dotnet/runtime/issues/84</Issue>
        </ExcludeList>
        <ExcludeList Include="$(XunitTestBinBase)/readytorun/r2rdump/BasicTests/R2RDumpTest/*">
            <Issue>https://github.com/dotnet/runtime/issues/10888 https://github.com/dotnet/runtime/issues/11823 </Issue>
        </ExcludeList>
        <ExcludeList Include="$(XunitTestBinBase)/readytorun/crossgen2/crossgen2smoke_donotalwaysusecrossgen2/*">
            <Issue>https://github.com/dotnet/runtime/issues/44234</Issue>
        </ExcludeList>
        <ExcludeList Include="$(XunitTestBinBase)/JIT/Regression/JitBlue/DevDiv_255294/DevDiv_255294/*">
            <Issue>https://github.com/dotnet/runtime/issues/44341</Issue>
        </ExcludeList>
        <ExcludeList Include="$(XunitTestBinBase)/Interop/COM/NativeClients/Dispatch/*">
            <Issue>https://github.com/dotnet/runtime/issues/44186</Issue>
        </ExcludeList>
        <ExcludeList Include="$(XunitTestBinBase)/tracing/eventpipe/eventsvalidation/ThreadPool/*">
            <Issue>https://github.com/dotnet/runtime/issues/48727</Issue>
        </ExcludeList>
    </ItemGroup>

    <!-- All Unix targets on all runtimes -->
    <ItemGroup Condition="'$(XunitTestBinBase)' != '' and '$(TargetsWindows)' != 'true'">
         <ExcludeList Include="$(XunitTestBinBase)/JIT/Directed/arglist/vararg_TargetUnix/*">
            <Issue>Native varargs not supported on unix</Issue>
        </ExcludeList>
        <ExcludeList Include="$(XunitTestBinBase)/Interop/ExecInDefAppDom/ExecInDefAppDom/*">
            <Issue>Issue building native components for the test.</Issue>
        </ExcludeList>
        <ExcludeList Include="$(XunitTestBinBase)/tracing/tracevalidation/inducedgc/inducedgc/*">
            <Issue>https://github.com/dotnet/runtime/issues/12216</Issue>
        </ExcludeList>
    </ItemGroup>

    <!-- All Unix targets  on CoreCLR Runtime -->
    <ItemGroup Condition="'$(XunitTestBinBase)' != '' and '$(TargetsWindows)' != 'true' and '$(RuntimeFlavor)' == 'coreclr' ">
        <ExcludeList Include="$(XunitTestBinBase)/Regressions/coreclr/1514/InterlockExchange/*">
            <Issue>https://github.com/dotnet/runtime/issues/12166</Issue>
        </ExcludeList>
        <ExcludeList Include="$(XunitTestBinBase)/baseservices/exceptions/stackoverflow/stackoverflowtester/*">
            <Issue>https://github.com/dotnet/runtime/issues/46175</Issue>
        </ExcludeList>
    </ItemGroup>

    <!-- Arm32 All OS -->
    <ItemGroup Condition="'$(XunitTestBinBase)' != '' and ('$(TargetArchitecture)' == 'arm' or '$(AltJitArch)' == 'arm') and '$(RuntimeFlavor)' == 'coreclr' ">
        <ExcludeList Include="$(XunitTestBinBase)/CoreMangLib/cti/system/reflection/emit/DynMethodJumpStubTests/DynMethodJumpStubTests/*">
            <Issue>needs triage</Issue>
        </ExcludeList>
        <ExcludeList Include="$(XunitTestBinBase)/JIT/jit64/opt/cse/HugeArray1/*">
            <Issue>needs triage</Issue>
        </ExcludeList>
        <ExcludeList Include="$(XunitTestBinBase)/JIT/jit64/opt/cse/hugeSimpleExpr1/*">
            <Issue>needs triage</Issue>
        </ExcludeList>
        <ExcludeList Include="$(XunitTestBinBase)/GC/Features/HeapExpansion/pluggaps/*">
            <Issue>needs triage</Issue>
        </ExcludeList>
        <ExcludeList Include="$(XunitTestBinBase)/GC/Regressions/v2.0-beta2/460373/460373/*">
            <Issue>needs triage</Issue>
        </ExcludeList>
        <ExcludeList Include="$(XunitTestBinBase)/GC/Regressions/v2.0-beta1/149926/149926/*">
            <Issue>needs triage</Issue>
        </ExcludeList>
        <ExcludeList Include="$(XunitTestBinBase)/GC/Regressions/v2.0-rtm/494226/494226/*">
            <Issue>needs triage</Issue>
        </ExcludeList>
        <ExcludeList Include="$(XunitTestBinBase)/GC/Regressions/dev10bugs/536168/536168/*">
            <Issue>needs triage</Issue>
        </ExcludeList>
        <ExcludeList Include="$(XunitTestBinBase)/GC/API/GC/GetAllocatedBytesForCurrentThread/*">
            <Issue>https://github.com/dotnet/runtime/issues/</Issue>
        </ExcludeList>
        <ExcludeList Include="$(XunitTestBinBase)/GC/Features/HeapExpansion/bestfit-finalize/*">
            <Issue>times out</Issue>
        </ExcludeList>
        <ExcludeList Include="$(XunitTestBinBase)/GC/Regressions/v2.0-rtm/494226/494226/*">
            <Issue>needs triage</Issue>
        </ExcludeList>
        <ExcludeList Include="$(XunitTestBinBase)/GC/Regressions/dev10bugs/536168/536168/*">
            <Issue>needs triage</Issue>
        </ExcludeList>
        <ExcludeList Include="$(XunitTestBinBase)/GC/API/NoGCRegion/NoGC/*">
            <Issue>needs triage</Issue>
        </ExcludeList>
        <ExcludeList Include="$(XunitTestBinBase)/GC/Scenarios/LeakWheel/leakwheel/*">
            <Issue>times out</Issue>
        </ExcludeList>
        <ExcludeList Include="$(XunitTestBinBase)/CoreMangLib/system/span/SlowTailCallArgs/*">
            <Issue>times out</Issue>
        </ExcludeList>
        <ExcludeList Include="$(XunitTestBinBase)/JIT/jit64/opt/rngchk/RngchkStress3/*">
            <Issue>needs triage</Issue>
        </ExcludeList>
        <ExcludeList Include="$(XunitTestBinBase)/GC/Scenarios/ServerModel/servermodel/*">
            <Issue>times out</Issue>
        </ExcludeList>
        <ExcludeList Include="$(XunitTestBinBase)/JIT/jit64/eh/FinallyExec/nonlocalexitinhandler/*">
            <Issue>times out</Issue>
        </ExcludeList>
        <ExcludeList Include="$(XunitTestBinBase)/tracing/tracevalidation/inducedgc/inducedgc/*">
            <Issue>times out</Issue>
        </ExcludeList>
        <ExcludeList Include="$(XunitTestBinBase)/tracing/tracevalidation/rundown/rundown/*">
            <Issue>times out</Issue>
        </ExcludeList>
        <ExcludeList Include="$(XunitTestBinBase)/tracing/tracevalidation/tracelogging/tracelogging/*">
            <Issue>needs triage</Issue>
        </ExcludeList>
        <ExcludeList Include="$(XunitTestBinBase)/tracing/tracevalidation/jittingstarted/JittingStarted/*">
            <Issue>times out</Issue>
        </ExcludeList>
        <ExcludeList Include="$(XunitTestBinBase)/JIT/jit64/eh/FinallyExec/nonlocalexitintry/*">
            <Issue>times out</Issue>
        </ExcludeList>
        <ExcludeList Include="$(XunitTestBinBase)/JIT/jit64/eh/FinallyExec/nonlocalexitincatch/*">
            <Issue>needs triage</Issue>
        </ExcludeList>
        <ExcludeList Include="$(XunitTestBinBase)/JIT/jit64/opt/rngchk/ArrayWithThread_o/*">
            <Issue>times out</Issue>
        </ExcludeList>
        <ExcludeList Include="$(XunitTestBinBase)/JIT/jit64/eh/FinallyExec/nonlocalexitinfinally/*">
            <Issue>times out</Issue>
        </ExcludeList>
        <ExcludeList Include="$(XunitTestBinBase)/JIT/jit64/eh/FinallyExec/nonlocalexitinroot/*">
            <Issue>times out</Issue>
        </ExcludeList>
        <ExcludeList Include="$(XunitTestBinBase)/JIT/opt/Tailcall/TailcallVerifyWithPrefix/*">
            <Issue>Depends on implicit tailcalls to be performed</Issue>
        </ExcludeList>
        <ExcludeList Include="$(XunitTestBinBase)/JIT/Directed/arglist/vararg*/*">
            <Issue>Needs triage</Issue>
        </ExcludeList>
        <ExcludeList Include="$(XunitTestBinBase)/baseservices/exceptions/WindowsEventLog/WindowsEventLog_TargetUnix/*">
            <Issue>Needs triage</Issue>
        </ExcludeList>
        <ExcludeList Include="$(XunitTestBinBase)/JIT/jit64/mcc/interop/mcc_i53/*">
            <Issue>Needs Triage</Issue>
        </ExcludeList>
        <ExcludeList Include="$(XunitTestBinBase)/JIT/jit64/mcc/interop/mcc_i13/*">
            <Issue>Needs Triage</Issue>
        </ExcludeList>
        <ExcludeList Include="$(XunitTestBinBase)/JIT/jit64/mcc/interop/mcc_i03/*">
            <Issue>Needs Triage</Issue>
        </ExcludeList>
        <ExcludeList Include="$(XunitTestBinBase)/JIT/jit64/mcc/interop/mcc_i33/*">
            <Issue>Needs Triage</Issue>
        </ExcludeList>
        <ExcludeList Include="$(XunitTestBinBase)/JIT/jit64/mcc/interop/mcc_i63/*">
            <Issue>Needs Triage</Issue>
        </ExcludeList>
        <ExcludeList Include="$(XunitTestBinBase)/JIT/jit64/mcc/interop/mcc_i73/*">
            <Issue>Needs Triage</Issue>
        </ExcludeList>
        <ExcludeList Include="$(XunitTestBinBase)/JIT/jit64/mcc/interop/mcc_i83/*">
            <Issue>Needs Triage</Issue>
        </ExcludeList>
        <ExcludeList Include="$(XunitTestBinBase)/JIT/Methodical/tailcall/_il_dbgtest_implicit/*">
            <Issue>https://github.com/dotnet/runtime/issues/8891 Arm32 does not support implicit tailcalls</Issue>
        </ExcludeList>
        <ExcludeList Include="$(XunitTestBinBase)/JIT/Methodical/tailcall/_il_reltest_implicit/*">
            <Issue>https://github.com/dotnet/runtime/issues/8891 Arm32 does not support implicit tailcalls</Issue>
        </ExcludeList>
        <ExcludeList Include="$(XunitTestBinBase)/JIT/Stress/ABI/**/*">
            <Issue>https://github.com/dotnet/runtime/issues/13241</Issue>
        </ExcludeList>
        <ExcludeList Include="$(XunitTestBinBase)/profiler/eventpipe/eventpipe/*">
            <Issue>TraceEvent can't parse unaligned floats on arm32</Issue>
        </ExcludeList>
    </ItemGroup>

    <!-- Arm64 All OS -->
    <ItemGroup Condition="'$(XunitTestBinBase)' != '' and ('$(TargetArchitecture)' == 'arm64' or '$(AltJitArch)' == 'arm64') and '$(RuntimeFlavor)' == 'coreclr'">
        <ExcludeList Include="$(XunitTestBinBase)/JIT/jit64/opt/cse/hugeexpr1/hugeexpr1/*">
            <Issue>needs triage</Issue>
        </ExcludeList>
        <ExcludeList Include="$(XunitTestBinBase)/JIT/jit64/opt/cse/HugeArray/*">
            <Issue>needs triage</Issue>
        </ExcludeList>
        <ExcludeList Include="$(XunitTestBinBase)/JIT/jit64/opt/cse/HugeArray1/*">
            <Issue>needs triage</Issue>
        </ExcludeList>
        <ExcludeList Include="$(XunitTestBinBase)/JIT/jit64/opt/cse/HugeField1/*">
            <Issue>needs triage</Issue>
        </ExcludeList>
        <ExcludeList Include="$(XunitTestBinBase)/JIT/jit64/opt/cse/HugeField2/*">
            <Issue>needs triage</Issue>
        </ExcludeList>
        <ExcludeList Include="$(XunitTestBinBase)/CoreMangLib/cti/system/string/StringFormat1/*">
            <Issue>needs triage</Issue>
        </ExcludeList>
        <ExcludeList Include="$(XunitTestBinBase)/CoreMangLib/cti/system/string/StringFormat2/*">
            <Issue>needs triage</Issue>
        </ExcludeList>
        <ExcludeList Include="$(XunitTestBinBase)/JIT/Regression/JitBlue/DevDiv_590772/DevDiv_590772/*">
            <Issue>needs triage</Issue>
        </ExcludeList>
        <ExcludeList Include="$(XunitTestBinBase)/JIT/Regression/JitBlue/DevDiv_605447/DevDiv_605447/*">
            <Issue>needs triage</Issue>
        </ExcludeList>
        <ExcludeList Include="$(XunitTestBinBase)/JIT/Regression/JitBlue/DevDiv_590771/DevDiv_590771/*">
            <Issue>needs triage</Issue>
        </ExcludeList>
        <ExcludeList Include="$(XunitTestBinBase)/tracing/tracevalidation/inducedgc/inducedgc/*">
            <Issue>https://github.com/dotnet/runtime/issues/12216</Issue>
        </ExcludeList>
    </ItemGroup>

    <!-- Windows all architecture excludes -->
    <ItemGroup Condition="'$(XunitTestBinBase)' != '' and '$(TargetsWindows)' == 'true' and '$(RuntimeFlavor)' == 'coreclr'">
    </ItemGroup>

    <!-- Windows x64 specific excludes -->
    <ItemGroup Condition="'$(XunitTestBinBase)' != '' and '$(TargetArchitecture)' == 'x64' and '$(TargetsWindows)' == 'true' and '$(RuntimeFlavor)' == 'coreclr'">
        <ExcludeList Include="$(XunitTestBinBase)/JIT/Regression/JitBlue/GitHub_18056/Bool_And_Op_cs_do/*">
            <Issue>https://github.com/dotnet/runtime/issues/10354</Issue>
        </ExcludeList>
        <ExcludeList Include="$(XunitTestBinBase)/baseservices/varargs/varargsupport/*">
            <Issue>Varargs supported on this platform</Issue>
        </ExcludeList>
        <ExcludeList Include="$(XunitTestBinBase)/baseservices/varargs/varargsupport_r/*">
            <Issue>Varargs supported on this platform</Issue>
        </ExcludeList>
    </ItemGroup>

    <!-- Windows x86 specific excludes -->
    <ItemGroup Condition="'$(XunitTestBinBase)' != '' and '$(TargetArchitecture)' == 'x86' and '$(TargetsWindows)' == 'true' and '$(RuntimeFlavor)' == 'coreclr'">
        <ExcludeList Include="$(XunitTestBinBase)/GC/LargeMemory/Allocation/largeexceptiontest/*">
            <Issue>https://github.com/dotnet/runtime/issues/5200 Test is useful to have because it can be run manually when making changes to the GC that can have effects in OOM scenarios, but not appropriate to run on our current test infrastructure.</Issue>
        </ExcludeList>
        <ExcludeList Include="$(XunitTestBinBase)/GC/LargeMemory/API/gc/gettotalmemory/*">
            <Issue>https://github.com/dotnet/runtime/issues/5200 Test is useful to have because it can be run manually when making changes to the GC that can have effects in OOM scenarios, but not appropriate to run on our current test infrastructure.</Issue>
        </ExcludeList>
        <ExcludeList Include="$(XunitTestBinBase)/GC/LargeMemory/API/gc/keepalive/*">
            <Issue>https://github.com/dotnet/runtime/issues/5200 Test is useful to have because it can be run manually when making changes to the GC that can have effects in OOM scenarios, but not appropriate to run on our current test infrastructure.</Issue>
        </ExcludeList>
        <ExcludeList Include="$(XunitTestBinBase)/GC/LargeMemory/API/gc/suppressfinalize/*">
            <Issue>https://github.com/dotnet/runtime/issues/5200 Test is useful to have because it can be run manually when making changes to the GC that can have effects in OOM scenarios, but not appropriate to run on our current test infrastructure.</Issue>
        </ExcludeList>
        <ExcludeList Include="$(XunitTestBinBase)/JIT/opt/Tailcall/TailcallVerifyWithPrefix/*">
            <Issue>Depends on implicit tailcalls to be performed</Issue>
        </ExcludeList>
        <ExcludeList Include="$(XunitTestBinBase)/JIT/Regression/JitBlue/DevDiv_255294/DevDiv_255294/*">
            <Issue>https://github.com/dotnet/runtime/issues/8034 The test causes OutOfMemory exception in crossgen mode.</Issue>
        </ExcludeList>
        <ExcludeList Include="$(XunitTestBinBase)/baseservices/varargs/varargsupport/*">
            <Issue>Varargs supported on this platform</Issue>
        </ExcludeList>
        <ExcludeList Include="$(XunitTestBinBase)/baseservices/varargs/varargsupport_r/*">
            <Issue>Varargs supported on this platform</Issue>
        </ExcludeList>
    </ItemGroup>

    <!-- Windows arm32 specific excludes -->
    <ItemGroup Condition="'$(XunitTestBinBase)' != '' and ('$(TargetArchitecture)' == 'arm' or '$(AltJitArch)' == 'arm') and '$(TargetsWindows)' == 'true' and '$(RuntimeFlavor)' == 'coreclr'">
        <ExcludeList Include="$(XunitTestBinBase)/JIT/Directed/Convert/out_of_range_fp_to_int_conversions/*">
            <Issue>https://github.com/dotnet/runtime/issues/49184</Issue>
        </ExcludeList>
        <ExcludeList Include="$(XunitTestBinBase)/Interop/COM/NETClients/Primitives/NETClientPrimitives/*">
            <Issue>https://github.com/dotnet/runtime/issues/11360</Issue>
        </ExcludeList>
        <ExcludeList Include="$(XunitTestBinBase)/Interop/COM/NETClients/Primitives/NETClientPrimitivesInALC/*">
            <Issue>https://github.com/dotnet/runtime/issues/11360</Issue>
        </ExcludeList>
        <ExcludeList Include="$(XunitTestBinBase)/Interop/COM/NativeClients/Primitives/*">
            <Issue>https://github.com/dotnet/runtime/issues/11360</Issue>
        </ExcludeList>
        <ExcludeList Include="$(XunitTestBinBase)/Interop/COM/NETClients/Lifetime/*">
            <Issue>https://github.com/dotnet/runtime/issues/11360</Issue>
        </ExcludeList>
        <ExcludeList Include="$(XunitTestBinBase)/Interop/COM/NativeClients/Licensing/*">
            <Issue>https://github.com/dotnet/runtime/issues/11360</Issue>
        </ExcludeList>
        <ExcludeList Include="$(XunitTestBinBase)/Interop/COM/NativeClients/DefaultInterfaces/*">
            <Issue>https://github.com/dotnet/runtime/issues/11360</Issue>
        </ExcludeList>
        <ExcludeList Include="$(XunitTestBinBase)/Interop/COM/NETClients/IDispatch/NETClientIDispatch/*">
            <Issue>https://github.com/dotnet/runtime/issues/11360</Issue>
        </ExcludeList>
        <ExcludeList Include="$(XunitTestBinBase)/Interop/COM/NETClients/Aggregation/NETClientAggregation/*">
            <Issue>https://github.com/dotnet/runtime/issues/11360</Issue>
        </ExcludeList>
        <ExcludeList Include="$(XunitTestBinBase)/Interop/COM/NETClients/Licensing/NETClientLicense/*">
            <Issue>https://github.com/dotnet/runtime/issues/11360</Issue>
        </ExcludeList>
        <ExcludeList Include="$(XunitTestBinBase)/Interop/COM/NETClients/Events/NETClientEvents/*">
            <Issue>https://github.com/dotnet/runtime/issues/12104</Issue>
        </ExcludeList>
        <ExcludeList Include="$(XunitTestBinBase)/Interop/COM/NETClients/ConsumeNETServer/ConsumeNETServer/*">
            <Issue>https://github.com/dotnet/runtime/issues/11360</Issue>
        </ExcludeList>
        <ExcludeList Include="$(XunitTestBinBase)/Interop/IJW/CopyConstructorMarshaler/CopyConstructorMarshaler/*">
            <Issue>https://github.com/dotnet/runtime/issues/12299</Issue>
        </ExcludeList>
        <ExcludeList Include="$(XunitTestBinBase)/Interop/IJW/FixupCallsHostWhenLoaded/FixupCallsHostWhenLoaded/*">
            <Issue>https://github.com/dotnet/runtime/issues/12299</Issue>
        </ExcludeList>
        <ExcludeList Include="$(XunitTestBinBase)/Interop/IJW/LoadIjwFromModuleHandle/LoadIjwFromModuleHandle/*">
            <Issue>https://github.com/dotnet/runtime/issues/12299</Issue>
        </ExcludeList>
        <ExcludeList Include="$(XunitTestBinBase)/Interop/IJW/ManagedCallingNative/ManagedCallingNative/*">
            <Issue>https://github.com/dotnet/runtime/issues/12299</Issue>
        </ExcludeList>
        <ExcludeList Include="$(XunitTestBinBase)/Interop/IJW/NativeCallingManaged/NativeCallingManaged/*">
            <Issue>https://github.com/dotnet/runtime/issues/12299</Issue>
        </ExcludeList>
        <ExcludeList Include="$(XUnitTestBinBase)/JIT/Directed/callconv/ThisCall/ThisCallTest/*">
            <Issue>Native member function calling conventions not supported on Windows ARM32.</Issue>
        </ExcludeList>
        <ExcludeList Include="$(XUnitTestBinBase)/JIT/Directed/callconv/StdCallMemberFunction/StdCallMemberFunctionTest/*">
            <Issue>Native member function calling conventions not supported on Windows ARM32.</Issue>
        </ExcludeList>
        <ExcludeList Include="$(XUnitTestBinBase)/JIT/Directed/callconv/PlatformDefaultMemberFunction/PlatformDefaultMemberFunctionTest/*">
            <Issue>Native member function calling conventions not supported on Windows ARM32.</Issue>
        </ExcludeList>
        <ExcludeList Include="$(XUnitTestBinBase)/JIT/Directed/callconv/CdeclMemberFunction/CdeclMemberFunctionTest/*">
            <Issue>Native member function calling conventions not supported on Windows ARM32.</Issue>
        </ExcludeList>
        <ExcludeList Include="$(XunitTestBinBase)/JIT/Regression/CLR-x86-JIT/V1-M13-RTM/b88793/b88793/*">
            <Issue>https://github.com/dotnet/runtime/issues/12979</Issue>
        </ExcludeList>
        <ExcludeList Include="$(XunitTestBinBase)/JIT/Regression/CLR-x86-JIT/V1-M12-Beta2/b37646/b37646/*">
            <Issue>https://github.com/dotnet/runtime/issues/12979</Issue>
        </ExcludeList>
        <ExcludeList Include="$(XunitTestBinBase)/JIT/Directed/PREFIX/unaligned/1/arglist_Target_ARM/*">
            <Issue>https://github.com/dotnet/runtime/issues/12979</Issue>
        </ExcludeList>
        <ExcludeList Include="$(XunitTestBinBase)/JIT/Regression/CLR-x86-JIT/V1-M11-Beta1/b41391/b41391/*">
            <Issue>https://github.com/dotnet/runtime/issues/12979</Issue>
        </ExcludeList>
        <ExcludeList Include="$(XunitTestBinBase)/JIT/jit64/mcc/interop/mcc_i00/*">
            <Issue>https://github.com/dotnet/runtime/issues/12979</Issue>
        </ExcludeList>
        <ExcludeList Include="$(XunitTestBinBase)/JIT/jit64/mcc/interop/mcc_i70/*">
            <Issue>https://github.com/dotnet/runtime/issues/12979</Issue>
        </ExcludeList>
        <ExcludeList Include="$(XunitTestBinBase)/JIT/jit64/mcc/interop/mcc_i32/*">
            <Issue>https://github.com/dotnet/runtime/issues/12979</Issue>
        </ExcludeList>
        <ExcludeList Include="$(XunitTestBinBase)/JIT/jit64/mcc/interop/mcc_i51/*">
            <Issue>https://github.com/dotnet/runtime/issues/12979</Issue>
        </ExcludeList>
        <ExcludeList Include="$(XunitTestBinBase)/JIT/Regression/CLR-x86-JIT/V1-M09.5-PDC/b32374/b32374/*">
            <Issue>https://github.com/dotnet/runtime/issues/12979</Issue>
        </ExcludeList>
        <ExcludeList Include="$(XunitTestBinBase)/Interop/PInvoke/Varargs/VarargsTest/*">
            <Issue>https://github.com/dotnet/runtime/issues/12979</Issue>
        </ExcludeList>
        <ExcludeList Include="$(XunitTestBinBase)/JIT/Directed/PREFIX/volatile/1/arglist_Target_ARM/*">
            <Issue>https://github.com/dotnet/runtime/issues/12979</Issue>
        </ExcludeList>
        <ExcludeList Include="$(XunitTestBinBase)/JIT/Regression/CLR-x86-JIT/V1-M09.5-PDC/b28901/b28901/*">
            <Issue>https://github.com/dotnet/runtime/issues/12979</Issue>
        </ExcludeList>
        <ExcludeList Include="$(XunitTestBinBase)/JIT/jit64/mcc/interop/mcc_i82/*">
            <Issue>https://github.com/dotnet/runtime/issues/12979</Issue>
        </ExcludeList>
        <ExcludeList Include="$(XunitTestBinBase)/JIT/jit64/mcc/interop/mcc_i80/*">
            <Issue>https://github.com/dotnet/runtime/issues/12979</Issue>
        </ExcludeList>
        <ExcludeList Include="$(XunitTestBinBase)/JIT/jit64/gc/misc/funclet/*">
            <Issue>https://github.com/dotnet/runtime/issues/12979</Issue>
        </ExcludeList>
        <ExcludeList Include="$(XunitTestBinBase)/JIT/Regression/CLR-x86-JIT/V1-M09.5-PDC/b30864/b30864/*">
            <Issue>https://github.com/dotnet/runtime/issues/12979</Issue>
        </ExcludeList>
        <ExcludeList Include="$(XunitTestBinBase)/JIT/Regression/CLR-x86-JIT/V1-M09.5-PDC/b30838/b30838/*">
            <Issue>https://github.com/dotnet/runtime/issues/12979</Issue>
        </ExcludeList>
        <ExcludeList Include="$(XunitTestBinBase)/JIT/Methodical/refany/_il_relseq/*">
            <Issue>https://github.com/dotnet/runtime/issues/12979</Issue>
        </ExcludeList>
        <ExcludeList Include="$(XunitTestBinBase)/JIT/jit64/mcc/interop/mcc_i61/*">
            <Issue>https://github.com/dotnet/runtime/issues/12979</Issue>
        </ExcludeList>
        <ExcludeList Include="$(XunitTestBinBase)/JIT/jit64/mcc/interop/mcc_i60/*">
            <Issue>https://github.com/dotnet/runtime/issues/12979</Issue>
        </ExcludeList>
        <ExcludeList Include="$(XunitTestBinBase)/JIT/jit64/mcc/interop/mcc_i31/*">
            <Issue>https://github.com/dotnet/runtime/issues/12979</Issue>
        </ExcludeList>
        <ExcludeList Include="$(XunitTestBinBase)/JIT/Regression/CLR-x86-EJIT/V1-M12-Beta2/b26323/b26323/*">
            <Issue>https://github.com/dotnet/runtime/issues/12979</Issue>
        </ExcludeList>
        <ExcludeList Include="$(XunitTestBinBase)/JIT/Regression/CLR-x86-JIT/V1-M09.5-PDC/b26324/b26324a/*">
            <Issue>https://github.com/dotnet/runtime/issues/12979</Issue>
        </ExcludeList>
        <ExcludeList Include="$(XunitTestBinBase)/JIT/Regression/CLR-x86-JIT/V1-M09.5-PDC/b26324/b26324b/*">
            <Issue>https://github.com/dotnet/runtime/issues/12979</Issue>
        </ExcludeList>
        <ExcludeList Include="$(XunitTestBinBase)/JIT/jit64/mcc/interop/mcc_i50/*">
            <Issue>https://github.com/dotnet/runtime/issues/12979</Issue>
        </ExcludeList>
        <ExcludeList Include="$(XunitTestBinBase)/JIT/jit64/mcc/interop/mcc_i62/*">
            <Issue>https://github.com/dotnet/runtime/issues/12979</Issue>
        </ExcludeList>
        <ExcludeList Include="$(XunitTestBinBase)/JIT/Regression/CLR-x86-JIT/V1-M11-Beta1/b36472/b36472/*">
            <Issue>https://github.com/dotnet/runtime/issues/12979</Issue>
        </ExcludeList>
        <ExcludeList Include="$(XunitTestBinBase)/JIT/jit64/mcc/interop/mcc_i72/*">
            <Issue>https://github.com/dotnet/runtime/issues/12979</Issue>
        </ExcludeList>
        <ExcludeList Include="$(XunitTestBinBase)/JIT/Regression/CLR-x86-JIT/V1-M11-Beta1/b37598/b37598/*">
            <Issue>https://github.com/dotnet/runtime/issues/12979</Issue>
        </ExcludeList>
        <ExcludeList Include="$(XunitTestBinBase)/JIT/Regression/CLR-x86-JIT/V1-M11-Beta1/b46867/b46867/*">
            <Issue>https://github.com/dotnet/runtime/issues/12979</Issue>
        </ExcludeList>
        <ExcludeList Include="$(XunitTestBinBase)/JIT/Regression/CLR-x86-JIT/V2.0-Beta2/b409748/b409748/*">
            <Issue>https://github.com/dotnet/runtime/issues/12979</Issue>
        </ExcludeList>
        <ExcludeList Include="$(XunitTestBinBase)/JIT/jit64/mcc/interop/mcc_i30/*">
            <Issue>https://github.com/dotnet/runtime/issues/12979</Issue>
        </ExcludeList>
        <ExcludeList Include="$(XunitTestBinBase)/JIT/Regression/CLR-x86-JIT/V1-M09.5-PDC/b16423/b16423/*">
            <Issue>https://github.com/dotnet/runtime/issues/12979</Issue>
        </ExcludeList>
        <ExcludeList Include="$(XunitTestBinBase)/JIT/Directed/PREFIX/unaligned/2/arglist_Target_ARM/*">
            <Issue>https://github.com/dotnet/runtime/issues/12979</Issue>
        </ExcludeList>
        <ExcludeList Include="$(XunitTestBinBase)/JIT/Methodical/refany/_il_dbgseq/*">
            <Issue>https://github.com/dotnet/runtime/issues/12979</Issue>
        </ExcludeList>
        <ExcludeList Include="$(XunitTestBinBase)/JIT/Methodical/Coverage/arglist_pos/*">
            <Issue>https://github.com/dotnet/runtime/issues/12979</Issue>
        </ExcludeList>
        <ExcludeList Include="$(XunitTestBinBase)/JIT/Regression/CLR-x86-JIT/V1-M11-Beta1/b35784/b35784/*">
            <Issue>https://github.com/dotnet/runtime/issues/12979</Issue>
        </ExcludeList>
        <ExcludeList Include="$(XunitTestBinBase)/JIT/Regression/CLR-x86-JIT/V1-M12-Beta2/b31746/b31746/*">
            <Issue>https://github.com/dotnet/runtime/issues/12979</Issue>
        </ExcludeList>
        <ExcludeList Include="$(XunitTestBinBase)/JIT/jit64/mcc/interop/mcc_i12/*">
            <Issue>https://github.com/dotnet/runtime/issues/12979</Issue>
        </ExcludeList>
        <ExcludeList Include="$(XunitTestBinBase)/JIT/jit64/mcc/interop/mcc_i52/*">
            <Issue>https://github.com/dotnet/runtime/issues/12979</Issue>
        </ExcludeList>
        <ExcludeList Include="$(XunitTestBinBase)/JIT/jit64/mcc/interop/mcc_i81/*">
            <Issue>https://github.com/dotnet/runtime/issues/12979</Issue>
        </ExcludeList>
        <ExcludeList Include="$(XunitTestBinBase)/JIT/jit64/mcc/interop/mcc_i11/*">
            <Issue>https://github.com/dotnet/runtime/issues/12979</Issue>
        </ExcludeList>
        <ExcludeList Include="$(XunitTestBinBase)/JIT/Regression/CLR-x86-JIT/V1-M12-Beta2/b41852/b41852/*">
            <Issue>https://github.com/dotnet/runtime/issues/12979</Issue>
        </ExcludeList>
        <ExcludeList Include="$(XunitTestBinBase)/JIT/jit64/mcc/interop/mcc_i02/*">
            <Issue>https://github.com/dotnet/runtime/issues/12979</Issue>
        </ExcludeList>
        <ExcludeList Include="$(XunitTestBinBase)/JIT/jit64/mcc/interop/mcc_i01/*">
            <Issue>https://github.com/dotnet/runtime/issues/12979</Issue>
        </ExcludeList>
        <ExcludeList Include="$(XunitTestBinBase)/JIT/jit64/mcc/interop/mcc_i71/*">
            <Issue>https://github.com/dotnet/runtime/issues/12979</Issue>
        </ExcludeList>
        <ExcludeList Include="$(XunitTestBinBase)/JIT/Regression/CLR-x86-JIT/V1-M12-Beta2/b31745/b31745/*">
            <Issue>https://github.com/dotnet/runtime/issues/12979</Issue>
        </ExcludeList>
        <ExcludeList Include="$(XunitTestBinBase)/JIT/Regression/CLR-x86-JIT/V1-M13-RTM/b91248/b91248/*">
            <Issue>https://github.com/dotnet/runtime/issues/12979</Issue>
        </ExcludeList>
        <ExcludeList Include="$(XunitTestBinBase)/JIT/Directed/PREFIX/unaligned/4/arglist_Target_ARM/*">
            <Issue>https://github.com/dotnet/runtime/issues/12979</Issue>
        </ExcludeList>
        <ExcludeList Include="$(XunitTestBinBase)/JIT/jit64/mcc/interop/mcc_i10/*">
            <Issue>https://github.com/dotnet/runtime/issues/12979</Issue>
        </ExcludeList>
    </ItemGroup>

    <!-- Windows arm64 specific excludes -->
    <ItemGroup Condition="'$(XunitTestBinBase)' != '' and ('$(TargetArchitecture)' == 'arm64' or '$(AltJitArch)' == 'arm64') and '$(TargetsWindows)' == 'true' and '$(RuntimeFlavor)' == 'coreclr'">
        <ExcludeList Include="$(XunitTestBinBase)/GC/Features/HeapExpansion/bestfit-threaded/*">
            <Issue>https://github.com/dotnet/runtime/issues/9270</Issue>
        </ExcludeList>
        <ExcludeList Include="$(XunitTestBinBase)/GC/Regressions/v2.0-rtm/494226/494226/*">
            <Issue>https://github.com/dotnet/runtime/issues/9270</Issue>
        </ExcludeList>
        <ExcludeList Include="$(XunitTestBinBase)/GC/Scenarios/LeakWheel/leakwheel/*">
            <Issue>https://github.com/dotnet/runtime/issues/9270</Issue>
        </ExcludeList>
        <ExcludeList Include="$(XunitTestBinBase)/JIT/opt/Tailcall/TailcallVerifyWithPrefix/*">
            <Issue>Condition17::Test1 checks that we tail call via helper when security cookie is needed; on arm64 we fast tail call in this case.</Issue>
        </ExcludeList>
        <ExcludeList Include="$(XunitTestBinBase)/GC/Regressions/dev10bugs/536168/536168/*">
            <Issue>extremely memory/time intensive test</Issue>
        </ExcludeList>
        <ExcludeList Include="$(XunitTestBinBase)/JIT/Regression/CLR-x86-JIT/v2.1/DDB/B168384/LdfldaHack/*">
            <Issue>https://github.com/dotnet/runtime/issues/9270</Issue>
        </ExcludeList>
        <ExcludeList Include="$(XunitTestBinBase)/GC/API/NoGCRegion/NoGC/*">
            <Issue>needs triage</Issue>
        </ExcludeList>
        <ExcludeList Include="$(XunitTestBinBase)/baseservices/varargs/varargsupport_r/*">
            <Issue>Varargs supported on this platform</Issue>
        </ExcludeList>
        <ExcludeList Include="$(XunitTestBinBase)/baseservices/varargs/varargsupport/*">
            <Issue>Varargs supported on this platform</Issue>
        </ExcludeList>
        <ExcludeList Include="$(XunitTestBinBase)/tracing/runtimeeventsource/runtimeeventsource/*">
            <Issue>Needs Triage</Issue>
        </ExcludeList>
        <ExcludeList Include="$(XunitTestBinBase)/tracing/tracevalidation/inducedgc/inducedgc/*">
            <Issue>Needs Triage</Issue>
        </ExcludeList>
        <ExcludeList Include="$(XunitTestBinBase)/JIT/jit64/opt/rngchk/RngchkStress3/*">
            <Issue>Needs Triage</Issue>
        </ExcludeList>
        <ExcludeList Include="$(XunitTestBinBase)/JIT/SIMD/Vector3Interop_r/*">
            <Issue>https://github.com/dotnet/runtime/issues/46347</Issue>
        </ExcludeList>
    </ItemGroup>

    <!-- The following are x64 Unix failures on CoreCLR. -->
    <ItemGroup Condition="'$(XunitTestBinBase)' != '' and '$(TargetArchitecture)' == 'x64' and '$(TargetsWindows)' != 'true' and '$(RuntimeFlavor)' == 'coreclr'">
        <ExcludeList Include="$(XunitTestBinBase)/JIT/Methodical/refany/_il_dbgseq/*">
            <Issue>Varargs not supported on this platform</Issue>
        </ExcludeList>
        <ExcludeList Include="$(XunitTestBinBase)/JIT/Methodical/refany/_il_relseq/*">
            <Issue>Varargs not supported on this platform</Issue>
        </ExcludeList>
        <ExcludeList Include="$(XunitTestBinBase)/JIT/Methodical/refany/_relstress1/*">
            <Issue>Varargs not supported on this platform</Issue>
        </ExcludeList>
        <ExcludeList Include="$(XunitTestBinBase)/JIT/Methodical/refany/_relstress3/*">
            <Issue>Varargs not supported on this platform</Issue>
        </ExcludeList>
        <ExcludeList Include="$(XunitTestBinBase)/JIT/Methodical/refany/_speed_dbgstress1/*">
            <Issue>Varargs not supported on this platform</Issue>
        </ExcludeList>
        <ExcludeList Include="$(XunitTestBinBase)/JIT/Methodical/refany/_speed_dbgstress3/*">
            <Issue>Varargs not supported on this platform</Issue>
        </ExcludeList>
        <ExcludeList Include="$(XunitTestBinBase)/JIT/Methodical/refany/_speed_relstress1/*">
            <Issue>Varargs not supported on this platform</Issue>
        </ExcludeList>
        <ExcludeList Include="$(XunitTestBinBase)/JIT/Methodical/refany/_speed_relstress3/*">
            <Issue>Varargs not supported on this platform</Issue>
        </ExcludeList>
        <ExcludeList Include="$(XunitTestBinBase)/JIT/Regression/CLR-x86-JIT/V1-M11-Beta1/b41391/*">
            <Issue>Varargs not supported on this platform</Issue>
        </ExcludeList>
        <ExcludeList Include="$(XunitTestBinBase)/JIT/Regression/CLR-x86-JIT/V1-M12-Beta2/b37646/*">
            <Issue>Varargs not supported on this platform</Issue>
        </ExcludeList>
        <ExcludeList Include="$(XunitTestBinBase)/JIT/Directed/pinning/object-pin/*">
            <Issue>Issue building native components for the test.</Issue>
        </ExcludeList>
        <ExcludeList Include="$(XunitTestBinBase)/JIT/Regression/JitBlue/GitHub_18232/GitHub_18232/*">
            <Issue>Needs Triage</Issue>
        </ExcludeList>
        <ExcludeList Include="$(XunitTestBinBase)/JIT/Regression/JitBlue/GitHub_19022/GitHub_19022/*">
            <Issue>Needs Triage</Issue>
        </ExcludeList>
        <ExcludeList Include="$(XunitTestBinBase)/JIT/Regression/JitBlue/GitHub_19149/GitHub_19149/*">
            <Issue>Needs Triage</Issue>
        </ExcludeList>
        <ExcludeList Include="$(XunitTestBinBase)/JIT/jit64/opt/rngchk/RngchkStress3/*">
            <Issue>timeout</Issue>
        </ExcludeList>
        <ExcludeList Include="$(XunitTestBinBase)/JIT/Regression/JitBlue/GitHub_19601/Github_19601/*">
            <Issue>Needs Triage</Issue>
        </ExcludeList>
    </ItemGroup>

    <!-- Unix arm64 specific -->
    <ItemGroup Condition="'$(XunitTestBinBase)' != '' and ('$(TargetArchitecture)' == 'arm64' or '$(AltJitArch)' == 'arm64') and '$(TargetsWindows)' != 'true' and '$(RuntimeFlavor)' == 'coreclr'">
        <ExcludeList Include="$(XunitTestBinBase)/JIT/jit64/eh/FinallyExec/nonlocalexitinhandler/*">
            <Issue>Test times out</Issue>
        </ExcludeList>
        <ExcludeList Include="$(XunitTestBinBase)/JIT/jit64/eh/FinallyExec/nonlocalexitinfinally/*">
            <Issue>Test times out</Issue>
        </ExcludeList>
        <ExcludeList Include="$(XunitTestBinBase)/JIT/jit64/eh/FinallyExec/nonlocalexitintry/*">
            <Issue>Test times out</Issue>
        </ExcludeList>
        <ExcludeList Include="$(XunitTestBinBase)/JIT/jit64/eh/FinallyExec/nonlocalexitincatch/*">
            <Issue>Test times out</Issue>
        </ExcludeList>
        <ExcludeList Include="$(XunitTestBinBase)/JIT/jit64/eh/FinallyExec/nonlocalexitinroot/*">
            <Issue>Test times out</Issue>
        </ExcludeList>
        <ExcludeList Include="$(XunitTestBinBase)/GC/Scenarios/DoublinkList/dlstack/*">
            <Issue>Release only crash</Issue>
        </ExcludeList>
        <ExcludeList Include="$(XunitTestBinBase)/GC/Scenarios/Dynamo/dynamo/*">
            <Issue>https://github.com/dotnet/runtime/issues/10001</Issue>
        </ExcludeList>
    </ItemGroup>

    <!-- Unix arm32 specific -->
    <ItemGroup Condition="'$(XunitTestBinBase)' != '' and ('$(TargetArchitecture)' == 'arm' or '$(AltJitArch)' == 'arm') and '$(TargetsWindows)' != 'true' and '$(RuntimeFlavor)' == 'coreclr'">
        <ExcludeList Include="$(XunitTestBinBase)/tracing/runtimeeventsource/runtimeeventsource/*">
            <Issue>https://github.com/dotnet/runtime/issues/10848</Issue>
        </ExcludeList>
        <ExcludeList Include="$(XunitTestBinBase)/GC/Scenarios/Dynamo/dynamo/*">
            <Issue>https://github.com/dotnet/runtime/issues/10001</Issue>
        </ExcludeList>
    </ItemGroup>

    <!-- MacOS specific CoreCLR -->
    <ItemGroup Condition="'$(XunitTestBinBase)' != '' and '$(TargetOS)' == 'OSX' and '$(RuntimeFlavor)' == 'coreclr'">
        <ExcludeList Include="$(XunitTestBinBase)/baseservices/exceptions/simple/ParallelCrash/*">
            <Issue>https://github.com/dotnet/runtime/issues/47096</Issue>
        </ExcludeList>
        <ExcludeList Include="$(XunitTestBinBase)/baseservices/exceptions/simple/ParallelCrashWorkerThreads/*">
            <Issue>https://github.com/dotnet/runtime/issues/47096</Issue>
        </ExcludeList>
    </ItemGroup>

    <!-- MacOS arm64 specific -->
    <ItemGroup Condition="'$(XunitTestBinBase)' != '' and '$(TargetOS)' == 'OSX' and '$(TargetArchitecture)' == 'arm64' and '$(RuntimeFlavor)' == 'coreclr'">
        <!-- Hard failures -->
        <ExcludeList Include="$(XunitTestBinBase)/Regressions/coreclr/GitHub_35000/test35000/*">
            <Issue>https://github.com/dotnet/runtime/issues/47294</Issue>
        </ExcludeList>
        <ExcludeList Include="$(XunitTestBinBase)/JIT/Stress/ABI/pinvokes_d/*">
            <Issue>https://github.com/dotnet/runtime/issues/47294</Issue>
        </ExcludeList>
        <ExcludeList Include="$(XunitTestBinBase)/JIT/Stress/ABI/pinvokes_do/*">
            <Issue>https://github.com/dotnet/runtime/issues/47294</Issue>
        </ExcludeList>
        <!-- Tracing failures -->
        <ExcludeList Include="$(XunitTestBinBase)/tracing/eventpipe/eventsourceerror/eventsourceerror/*">
            <Issue>https://github.com/dotnet/runtime/issues/48786</Issue>
        </ExcludeList>
        <!-- Intermittent failures disable to improve pass rate -->
        <ExcludeList Include="$(XunitTestBinBase)/baseservices/exceptions/regressions/Dev11/154243/dynamicmethodliveness/*">
            <Issue>https://github.com/dotnet/runtime/issues/46365</Issue>
        </ExcludeList>
        <ExcludeList Include="$(XunitTestBinBase)/GC/Regressions/Github/runtime_32848/*">
            <Issue>https://github.com/dotnet/runtime/issues/46365</Issue>
        </ExcludeList>
        <ExcludeList Include="$(XunitTestBinBase)/JIT/Generics/Coverage/**">
            <Issue>https://github.com/dotnet/runtime/issues/46365</Issue>
        </ExcludeList>
        <ExcludeList Include="$(XunitTestBinBase)Loader/classloader/TypeGeneratorTests/**">
            <Issue>https://github.com/dotnet/runtime/issues/46365</Issue>
        </ExcludeList>
        <ExcludeList Include="$(XunitTestBinBase)tracing/eventcounter/**">
            <Issue>https://github.com/dotnet/runtime/issues/50238</Issue>
        </ExcludeList>
        <ExcludeList Include="$(XunitTestBinBase)readytorun/crossgen2/**">
            <Issue>https://github.com/dotnet/runtime/issues/49365</Issue>
        </ExcludeList>
        <ExcludeList Include="$(XunitTestBinBase)readytorun/determinism/crossgen2determinism/**">
            <Issue>https://github.com/dotnet/runtime/issues/52529</Issue>
        </ExcludeList>
    </ItemGroup>

    <!-- Tests that need to be triaged for vararg usage as that is not supported -->
    <!-- Note these will only be excluded for unix platforms on all runtimes -->
    <ItemGroup Condition="'$(XunitTestBinBase)' != '' and '$(TargetsWindows)' != 'true' ">
        <ExcludeList Include="$(XunitTestBinBase)/JIT/Directed/PREFIX/unaligned/1/arglist*/*">
            <Issue>needs triage</Issue>
        </ExcludeList>
        <ExcludeList Include="$(XunitTestBinBase)/JIT/Directed/PREFIX/unaligned/2/arglist*/*">
            <Issue>needs triage</Issue>
        </ExcludeList>
        <ExcludeList Include="$(XunitTestBinBase)/JIT/Directed/PREFIX/unaligned/4/arglist*/*">
            <Issue>needs triage</Issue>
        </ExcludeList>
        <ExcludeList Include="$(XunitTestBinBase)/JIT/Directed/PREFIX/volatile/1/arglist*/*">
            <Issue>needs triage</Issue>
        </ExcludeList>
    </ItemGroup>

    <!-- Tests that need to be triaged for vararg usage as that is not supported -->
    <!-- Note these will only be excluded for unix platforms on CoreCLR only -->
    <ItemGroup Condition="'$(XunitTestBinBase)' != '' and '$(TargetsWindows)' != 'true' and '$(RuntimeFlavor)' == 'coreclr'">
        <ExcludeList Include="$(XunitTestBinBase)/JIT/jit64/gc/misc/funclet/*">
            <Issue>needs triage</Issue>
        </ExcludeList>
        <ExcludeList Include="$(XunitTestBinBase)/JIT/jit64/mcc/interop/mcc_i00/*">
            <Issue>needs triage</Issue>
        </ExcludeList>
        <ExcludeList Include="$(XunitTestBinBase)/JIT/jit64/mcc/interop/mcc_i01/*">
            <Issue>needs triage</Issue>
        </ExcludeList>
        <ExcludeList Include="$(XunitTestBinBase)/JIT/jit64/mcc/interop/mcc_i02/*">
            <Issue>needs triage</Issue>
        </ExcludeList>
        <ExcludeList Include="$(XunitTestBinBase)/JIT/jit64/mcc/interop/mcc_i03/*">
            <Issue>needs triage</Issue>
        </ExcludeList>
        <ExcludeList Include="$(XunitTestBinBase)/JIT/jit64/mcc/interop/mcc_i10/*">
            <Issue>needs triage</Issue>
        </ExcludeList>
        <ExcludeList Include="$(XunitTestBinBase)/JIT/jit64/mcc/interop/mcc_i11/*">
            <Issue>needs triage</Issue>
        </ExcludeList>
        <ExcludeList Include="$(XunitTestBinBase)/JIT/jit64/mcc/interop/mcc_i12/*">
            <Issue>needs triage</Issue>
        </ExcludeList>
        <ExcludeList Include="$(XunitTestBinBase)/JIT/jit64/mcc/interop/mcc_i13/*">
            <Issue>needs triage</Issue>
        </ExcludeList>
        <ExcludeList Include="$(XunitTestBinBase)/JIT/jit64/mcc/interop/mcc_i30/*">
            <Issue>needs triage</Issue>
        </ExcludeList>
        <ExcludeList Include="$(XunitTestBinBase)/JIT/jit64/mcc/interop/mcc_i31/*">
            <Issue>needs triage</Issue>
        </ExcludeList>
        <ExcludeList Include="$(XunitTestBinBase)/JIT/jit64/mcc/interop/mcc_i32/*">
            <Issue>needs triage</Issue>
        </ExcludeList>
        <ExcludeList Include="$(XunitTestBinBase)/JIT/jit64/mcc/interop/mcc_i33/*">
            <Issue>needs triage</Issue>
        </ExcludeList>
        <ExcludeList Include="$(XunitTestBinBase)/JIT/jit64/mcc/interop/mcc_i50/*">
            <Issue>needs triage</Issue>
        </ExcludeList>
        <ExcludeList Include="$(XunitTestBinBase)/JIT/jit64/mcc/interop/mcc_i51/*">
            <Issue>needs triage</Issue>
        </ExcludeList>
        <ExcludeList Include="$(XunitTestBinBase)/JIT/jit64/mcc/interop/mcc_i52/*">
            <Issue>needs triage</Issue>
        </ExcludeList>
        <ExcludeList Include="$(XunitTestBinBase)/JIT/jit64/mcc/interop/mcc_i53/*">
            <Issue>needs triage</Issue>
        </ExcludeList>
        <ExcludeList Include="$(XunitTestBinBase)/JIT/jit64/mcc/interop/mcc_i60/*">
            <Issue>needs triage</Issue>
        </ExcludeList>
        <ExcludeList Include="$(XunitTestBinBase)/JIT/jit64/mcc/interop/mcc_i61/*">
            <Issue>needs triage</Issue>
        </ExcludeList>
        <ExcludeList Include="$(XunitTestBinBase)/JIT/jit64/mcc/interop/mcc_i62/*">
            <Issue>needs triage</Issue>
        </ExcludeList>
        <ExcludeList Include="$(XunitTestBinBase)/JIT/jit64/mcc/interop/mcc_i63/*">
            <Issue>needs triage</Issue>
        </ExcludeList>
        <ExcludeList Include="$(XunitTestBinBase)/JIT/jit64/mcc/interop/mcc_i70/*">
            <Issue>needs triage</Issue>
        </ExcludeList>
        <ExcludeList Include="$(XunitTestBinBase)/JIT/jit64/mcc/interop/mcc_i71/*">
            <Issue>needs triage</Issue>
        </ExcludeList>
        <ExcludeList Include="$(XunitTestBinBase)/JIT/jit64/mcc/interop/mcc_i72/*">
            <Issue>needs triage</Issue>
        </ExcludeList>
        <ExcludeList Include="$(XunitTestBinBase)/JIT/jit64/mcc/interop/mcc_i73/*">
            <Issue>needs triage</Issue>
        </ExcludeList>
        <ExcludeList Include="$(XunitTestBinBase)/JIT/jit64/mcc/interop/mcc_i80/*">
            <Issue>needs triage</Issue>
        </ExcludeList>
        <ExcludeList Include="$(XunitTestBinBase)/JIT/jit64/mcc/interop/mcc_i81/*">
            <Issue>needs triage</Issue>
        </ExcludeList>
        <ExcludeList Include="$(XunitTestBinBase)/JIT/jit64/mcc/interop/mcc_i82/*">
            <Issue>needs triage</Issue>
        </ExcludeList>
        <ExcludeList Include="$(XunitTestBinBase)/JIT/jit64/mcc/interop/mcc_i83/*">
            <Issue>needs triage</Issue>
        </ExcludeList>
        <ExcludeList Include="$(XunitTestBinBase)/JIT/Methodical/Coverage/arglist_pos/*">
            <Issue>needs triage</Issue>
        </ExcludeList>
        <ExcludeList Include="$(XunitTestBinBase)/JIT/Methodical/refany/_il_dbgseq/*">
            <Issue>needs triage</Issue>
        </ExcludeList>
        <ExcludeList Include="$(XunitTestBinBase)/JIT/Methodical/refany/_il_relseq/*">
            <Issue>needs triage</Issue>
        </ExcludeList>
        <ExcludeList Include="$(XunitTestBinBase)/JIT/Regression/CLR-x86-EJIT/V1-M12-Beta2/b26323/b26323/*">
            <Issue>needs triage</Issue>
        </ExcludeList>
        <ExcludeList Include="$(XunitTestBinBase)/JIT/Regression/CLR-x86-JIT/V1-M09.5-PDC/b16423/b16423/*">
            <Issue>needs triage</Issue>
        </ExcludeList>
        <ExcludeList Include="$(XunitTestBinBase)/JIT/Regression/CLR-x86-JIT/V1-M09.5-PDC/b26324/b26324a/*">
            <Issue>needs triage</Issue>
        </ExcludeList>
        <ExcludeList Include="$(XunitTestBinBase)/JIT/Regression/CLR-x86-JIT/V1-M09.5-PDC/b26324/b26324b/*">
            <Issue>needs triage</Issue>
        </ExcludeList>
        <ExcludeList Include="$(XunitTestBinBase)/JIT/Regression/CLR-x86-JIT/V1-M09.5-PDC/b28901/b28901/*">
            <Issue>needs triage</Issue>
        </ExcludeList>
        <ExcludeList Include="$(XunitTestBinBase)/JIT/Regression/CLR-x86-JIT/V1-M09.5-PDC/b30838/b30838/*">
            <Issue>needs triage</Issue>
        </ExcludeList>
        <ExcludeList Include="$(XunitTestBinBase)/JIT/Regression/CLR-x86-JIT/V1-M09.5-PDC/b30864/b30864/*">
            <Issue>needs triage</Issue>
        </ExcludeList>
        <ExcludeList Include="$(XunitTestBinBase)/JIT/Regression/CLR-x86-JIT/V1-M09.5-PDC/b32374/b32374/*">
            <Issue>needs triage</Issue>
        </ExcludeList>
        <ExcludeList Include="$(XunitTestBinBase)/JIT/Regression/CLR-x86-JIT/V1-M11-Beta1/b35784/b35784/*">
            <Issue>needs triage</Issue>
        </ExcludeList>
        <ExcludeList Include="$(XunitTestBinBase)/JIT/Regression/CLR-x86-JIT/V1-M11-Beta1/b36472/b36472/*">
            <Issue>needs triage</Issue>
        </ExcludeList>
        <ExcludeList Include="$(XunitTestBinBase)/JIT/Regression/CLR-x86-JIT/V1-M11-Beta1/b37598/b37598/*">
            <Issue>needs triage</Issue>
        </ExcludeList>
        <ExcludeList Include="$(XunitTestBinBase)/JIT/Regression/CLR-x86-JIT/V1-M11-Beta1/b41391/b41391/*">
            <Issue>needs triage</Issue>
        </ExcludeList>
        <ExcludeList Include="$(XunitTestBinBase)/JIT/Regression/CLR-x86-JIT/V1-M11-Beta1/b46867/b46867/*">
            <Issue>needs triage</Issue>
        </ExcludeList>
        <ExcludeList Include="$(XunitTestBinBase)/JIT/Regression/CLR-x86-JIT/V1-M12-Beta2/b31745/b31745/*">
            <Issue>needs triage</Issue>
        </ExcludeList>
        <ExcludeList Include="$(XunitTestBinBase)/JIT/Regression/CLR-x86-JIT/V1-M12-Beta2/b31746/b31746/*">
            <Issue>needs triage</Issue>
        </ExcludeList>
        <ExcludeList Include="$(XunitTestBinBase)/JIT/Regression/CLR-x86-JIT/V1-M12-Beta2/b37646/b37646/*">
            <Issue>needs triage</Issue>
        </ExcludeList>
        <ExcludeList Include="$(XunitTestBinBase)/JIT/Regression/CLR-x86-JIT/V1-M12-Beta2/b41852/b41852/*">
            <Issue>needs triage</Issue>
        </ExcludeList>
        <ExcludeList Include="$(XunitTestBinBase)/JIT/Regression/CLR-x86-JIT/V1-M13-RTM/b88793/b88793/*">
            <Issue>needs triage</Issue>
        </ExcludeList>
        <ExcludeList Include="$(XunitTestBinBase)/JIT/Regression/CLR-x86-JIT/V1-M13-RTM/b91248/b91248/*">
            <Issue>needs triage</Issue>
        </ExcludeList>
        <ExcludeList Include="$(XunitTestBinBase)/JIT/Regression/CLR-x86-JIT/V2.0-Beta2/b409748/b409748/*">
            <Issue>needs triage</Issue>
        </ExcludeList>
    </ItemGroup>

    <!-- Failures while testing via ILLINK -->
    <ItemGroup Condition="'$(XunitTestBinBase)' != '' and '$(RunTestsViaIllink)' == 'true'">
        <ExcludeList Include="$(XunitTestBinBase)/JIT/superpmi/superpmicollect/*">
            <!-- Linker runs reset CORE_ROOT to the linked directory based on superpmicollect.exe.
                 The test runs other benchmarks to collect superpmi data.
                 These tests cannot run from the binaries generated wrt superpmicollect.exe -->
            <Issue>By Test Infrastructure design</Issue>
        </ExcludeList>
        <ExcludeList Include="$(XunitTestBinBase)/JIT/Directed/RVAInit/nested/*">
            <!-- Data refered from static field is dropped -->
            <Issue>Bug</Issue>
        </ExcludeList>
    </ItemGroup>

    <!-- Crossgen2 specific -->
    <ItemGroup Condition="'$(XunitTestBinBase)' != '' and '$(TestBuildMode)' == 'crossgen2' and '$(RuntimeFlavor)' == 'coreclr'">
        <ExcludeList Include="$(XunitTestBinBase)/baseservices/TieredCompilation/BasicTest_DefaultMode_R2r/*">
            <Issue>https://github.com/dotnet/runtime/issues/38291</Issue>
        </ExcludeList>
        <ExcludeList Include="$(XunitTestBinBase)/baseservices/TieredCompilation/BasicTest_QuickJitForLoopsOff_R2r/*">
            <Issue>https://github.com/dotnet/runtime/issues/38291</Issue>
        </ExcludeList>
        <ExcludeList Include="$(XunitTestBinBase)/baseservices/TieredCompilation/BasicTest_QuickJitForLoopsOn_R2r/*">
            <Issue>https://github.com/dotnet/runtime/issues/38291</Issue>
        </ExcludeList>
        <ExcludeList Include="$(XunitTestBinBase)/baseservices/TieredCompilation/BasicTest_QuickJitOff_R2r/*">
            <Issue>https://github.com/dotnet/runtime/issues/38291</Issue>
        </ExcludeList>
        <ExcludeList Include="$(XunitTestBinBase)/baseservices/TieredCompilation/BasicTest_QuickJitOn_R2r/*">
            <Issue>https://github.com/dotnet/runtime/issues/38291</Issue>
        </ExcludeList>
        <ExcludeList Include="$(XunitTestBinBase)/baseservices/TieredCompilation/BasicTestWithMcj/*">
            <Issue>https://github.com/dotnet/runtime/issues/38291</Issue>
        </ExcludeList>
        <ExcludeList Include="$(XunitTestBinBase)/Interop/IJW/NativeVarargs/NativeVarargsTest/*">
            <Issue>https://github.com/dotnet/runtime/issues/38096</Issue>
        </ExcludeList>
        <ExcludeList Include="$(XunitTestBinBase)/Interop/IJW/CopyConstructorMarshaler/CopyConstructorMarshaler/*">
            <Issue>https://github.com/dotnet/runtime/issues/38096</Issue>
        </ExcludeList>
        <ExcludeList Include="$(XunitTestBinBase)/Interop/IJW/ManagedCallingNative/ManagedCallingNative/*">
            <Issue>https://github.com/dotnet/runtime/issues/38096</Issue>
        </ExcludeList>
        <ExcludeList Include="$(XunitTestBinBase)/Interop/IJW/LoadIjwFromModuleHandle/LoadIjwFromModuleHandle/*">
            <Issue>https://github.com/dotnet/runtime/issues/38096</Issue>
        </ExcludeList>
        <ExcludeList Include="$(XunitTestBinBase)/Interop/IJW/NativeCallingManaged/NativeCallingManaged/*">
            <Issue>https://github.com/dotnet/runtime/issues/38096</Issue>
        </ExcludeList>
        <ExcludeList Include="$(XunitTestBinBase)/Interop/IJW/FixupCallsHostWhenLoaded/FixupCallsHostWhenLoaded/*">
            <Issue>https://github.com/dotnet/runtime/issues/38096</Issue>
        </ExcludeList>
        <ExcludeList Include="$(XunitTestBinBase)/JIT/Regression/CLR-x86-JIT/v2.1/DDB/B168384/LdfldaHack/*">
            <Issue>https://github.com/dotnet/runtime/issues/615</Issue>
        </ExcludeList>
        <ExcludeList Include="$(XunitTestBinBase)/JIT/superpmi/superpmicollect/*">
            <Issue>Not compatible with crossgen2</Issue>
        </ExcludeList>
        <ExcludeList Include="$(XunitTestBinBase)/JIT/Directed/coverage/importer/refanytype1/*">
            <Issue>https://github.com/dotnet/runtime/issues/43460</Issue>
        </ExcludeList>
        <ExcludeList Include="$(XunitTestBinBase)/JIT/Directed/coverage/importer/Desktop/refanytype1_il_r/*">
            <Issue>https://github.com/dotnet/runtime/issues/43460</Issue>
        </ExcludeList>
        <ExcludeList Include="$(XunitTestBinBase)/JIT/Directed/coverage/importer/Desktop/refanytype1_il_d/*">
            <Issue>https://github.com/dotnet/runtime/issues/43460</Issue>
        </ExcludeList>
        <ExcludeList Include="$(XunitTestBinBase)/JIT/Regression/CLR-x86-JIT/V1-M10/b09254/b09254/*">
            <Issue>https://github.com/dotnet/runtime/issues/43460</Issue>
        </ExcludeList>
        <ExcludeList Include="$(XunitTestBinBase)/JIT/Regression/CLR-x86-JIT/V1-M09.5-PDC/b29583/b29583/*">
            <Issue>https://github.com/dotnet/runtime/issues/43460</Issue>
        </ExcludeList>
        <ExcludeList Include="$(XunitTestBinBase)/JIT/IL_Conformance/Old/objectmodel/ldtoken/*">
            <Issue>https://github.com/dotnet/runtime/issues/43460</Issue>
        </ExcludeList>
        <ExcludeList Include="$(XunitTestBinBase)/Interop/StructMarshalling/PInvoke/MarshalStructAsLayoutExp/*">
            <Issue>https://github.com/dotnet/runtime/issues/43461</Issue>
        </ExcludeList>
        <ExcludeList Include="$(XunitTestBinBase)/Loader/classloader/regressions/dev10_715437/dev10_715437/*">
            <Issue>https://github.com/dotnet/runtime/issues/43498</Issue>
        </ExcludeList>
    </ItemGroup>

    <!-- run.proj finds all the *.cmd/*.sh scripts in a test folder and creates corresponding test methods.
         Exclude these scripts to avoid creating such methods for the superpmicollect dependent test projects
         and running them separately from superpmicollect test. These should be excluded regardless of RuntimeFlavor/os/arch-->

    <ItemGroup Condition="'$(XunitTestBinBase)' != ''">
        <ExcludeList Include="$(XunitTestBinBase)/JIT/superpmi/superpmicollect/*" Exclude="$(XunitTestBinBase)/JIT/superpmi/superpmicollect/superpmicollect.*">
            <Issue>Do not run these scripts separately from superpmicollect test</Issue>
        </ExcludeList>
    </ItemGroup>

    <!-- Known failures for mono runtime on *all* architectures/operating systems in *all* runtime modes -->
    <ItemGroup Condition="'$(RuntimeFlavor)' == 'mono'" >
        <ExcludeList Include="$(XunitTestBinBase)/JIT/Directed/Convert/value_numbering_checked_casts_of_constants/*">
            <Issue>https://github.com/dotnet/runtime/issues/51323</Issue>
        </ExcludeList>
        <ExcludeList Include="$(XunitTestBinBase)/JIT/Directed/Convert/out_of_range_fp_to_int_conversions/*">
            <Issue>Mono does not define out of range fp to int conversions</Issue>
        </ExcludeList>
        <ExcludeList Include="$(XunitTestBinBase)/JIT/opt/Devirtualization/Comparer_get_Default/*">
            <Issue>https://github.com/dotnet/runtime/issues/48190</Issue>
        </ExcludeList>
        <ExcludeList Include="$(XunitTestBinBase)/JIT/Directed/DynamicPgo/**">
            <Issue>Mono doesn't have a dynamic pgo or tiered compilation infrastructure</Issue>
        </ExcludeList>
        <ExcludeList Include="$(XunitTestBinBase)/JIT/SIMD/Vector3Interop_r/*">
            <Issue>https://github.com/dotnet/runtime/issues/46174</Issue>
        </ExcludeList>
        <ExcludeList Include="$(XunitTestBinBase)/JIT/SIMD/Vector3Interop_ro/*">
            <Issue>https://github.com/dotnet/runtime/issues/46174</Issue>
        </ExcludeList>

        <ExcludeList Include="$(XunitTestBinBase)/Regressions/coreclr/Runtimelab_578/arr/*">
            <Issue>https://github.com/dotnet/runtime/issues/47458</Issue>
        </ExcludeList>
        <ExcludeList Include="$(XunitTestBinBase)/JIT/HardwareIntrinsics/General/Regression/GitHub_43569/**">
            <Issue>https://github.com/dotnet/runtime/issues/43676</Issue>
        </ExcludeList>
        <ExcludeList Include="$(XunitTestBinBase)/JIT/HardwareIntrinsics/General/Regression/GitHub_47236/**">
            <Issue>https://github.com/dotnet/runtime/issues/43676</Issue>
        </ExcludeList>
        <ExcludeList Include="$(XunitTestBinBase)/baseservices/TieredCompilation/BasicTestWithMcj/*">
            <Issue>Tests features specific to coreclr</Issue>
        </ExcludeList>
        <ExcludeList Include="$(XunitTestBinBase)/Loader/CollectibleAssemblies/ByRefLocals/**">
            <Issue>https://github.com/dotnet/runtime/issues/40394</Issue>
        </ExcludeList>
        <ExcludeList Include="$(XunitTestBinBase)/Loader/CollectibleAssemblies/Statics/**">
            <Issue>https://github.com/dotnet/runtime/issues/40394</Issue>
        </ExcludeList>
        <ExcludeList Include="$(XunitTestBinBase)/Interop/PInvoke/Miscellaneous/CopyCtor/**">
            <Issue>Handling for Copy constructors isn't present in mono interop</Issue>
        </ExcludeList>
        <ExcludeList Include="$(XunitTestBinBase)/Interop/StringMarshalling/AnsiBSTR/AnsiBStrTest/**">
            <Issue>Crashes during LLVM AOT compilation.</Issue>
        </ExcludeList>
        <ExcludeList Include="$(XunitTestBinBase)/Interop/StringMarshalling/BSTR/BSTRTest/**">
            <Issue>Crashes during LLVM AOT compilation.</Issue>
        </ExcludeList>
        <ExcludeList Include="$(XunitTestBinBase)/JIT/HardwareIntrinsics/X86/Regression/GitHub_17073/**">
            <Issue>Crashes during LLVM AOT compilation.</Issue>
        </ExcludeList>

        <ExcludeList Include="$(XunitTestBinBase)/JIT/HardwareIntrinsics/X86/Sse3/LoadDquVector128_r/**">
            <Issue>Crashes during LLVM AOT compilation.</Issue>
        </ExcludeList>
        <ExcludeList Include="$(XunitTestBinBase)/JIT/HardwareIntrinsics/X86/Sse3/LoadDquVector128_ro/**">
            <Issue>Crashes during LLVM AOT compilation.</Issue>
        </ExcludeList>

        <ExcludeList Include="$(XunitTestBinBase)/JIT/HardwareIntrinsics/X86/General/VectorArray_r/**">
            <Issue>Crashes during LLVM AOT compilation.</Issue>
        </ExcludeList>
        <ExcludeList Include="$(XunitTestBinBase)/JIT/HardwareIntrinsics/X86/General/VectorArray_ro/**">
            <Issue>Crashes during LLVM AOT compilation.</Issue>
        </ExcludeList>
        <ExcludeList Include="$(XunitTestBinBase)/JIT/HardwareIntrinsics/X86/General/VectorRet_r/**">
            <Issue>Crashes during LLVM AOT compilation.</Issue>
        </ExcludeList>
        <ExcludeList Include="$(XunitTestBinBase)/JIT/HardwareIntrinsics/X86/General/VectorRet_ro/**">
            <Issue>Crashes during LLVM AOT compilation.</Issue>
        </ExcludeList>
        <ExcludeList Include="$(XunitTestBinBase)/JIT/HardwareIntrinsics/X86/General/VectorUnused_r/**">
            <Issue>Crashes during LLVM AOT compilation.</Issue>
        </ExcludeList>
        <ExcludeList Include="$(XunitTestBinBase)/JIT/HardwareIntrinsics/X86/General/VectorUnused_ro/**">
            <Issue>Crashes during LLVM AOT compilation.</Issue>
        </ExcludeList>

        <ExcludeList Include="$(XunitTestBinBase)/JIT/HardwareIntrinsics/General/Vector128/Vector128_ro/**">
            <Issue>Crashes during LLVM AOT compilation.</Issue>
        </ExcludeList>
        <ExcludeList Include="$(XunitTestBinBase)/JIT/HardwareIntrinsics/General/Vector128/Vector128_r/**">
            <Issue>Crashes during LLVM AOT compilation.</Issue>
        </ExcludeList>
        <ExcludeList Include="$(XunitTestBinBase)/Loader/classloader/MethodImpl/CovariantReturns/Structs/IncompatibleOverride/**">
            <Issue>Crashes during LLVM AOT compilation.</Issue>
        </ExcludeList>

        <ExcludeList Include="$(XunitTestBinBase)/JIT/opt/InstructionCombining/DivToMul/**">
            <Issue>Doesn't pass after LLVM AOT compilation.</Issue>
        </ExcludeList>
        <ExcludeList Include="$(XunitTestBinBase)/JIT/SIMD/VectorConvert_ro_Target_64Bit/**">
            <Issue>Doesn't pass after LLVM AOT compilation.</Issue>
        </ExcludeList>
        <ExcludeList Include="$(XunitTestBinBase)/JIT/SIMD/VectorConvert_r_Target_64Bit/**">
            <Issue>Doesn't pass after LLVM AOT compilation.</Issue>
        </ExcludeList>
        <ExcludeList Include="$(XunitTestBinBase)/JIT/Directed/StructABI/StructABI/**">
            <Issue>Doesn't pass after LLVM AOT compilation.</Issue>
        </ExcludeList>
        <ExcludeList Include="$(XunitTestBinBase)/JIT/Regression/JitBlue/GitHub_15949/GitHub_15949/**">
            <Issue>Doesn't pass after LLVM AOT compilation.</Issue>
        </ExcludeList>
        <ExcludeList Include="$(XunitTestBinBase)/JIT/Regression/JitBlue/GitHub_15291/GitHub_15291/**">
            <Issue>Doesn't pass after LLVM AOT compilation.</Issue>
        </ExcludeList>
        <ExcludeList Include="$(XunitTestBinBase)/JIT/Regression/CLR-x86-JIT/V1-M09.5-PDC/b16928/b16928/**">
            <Issue>Doesn't pass after LLVM AOT compilation.</Issue>
        </ExcludeList>
        <ExcludeList Include="$(XunitTestBinBase)/JIT/jit64/opt/osr/osr015/**">
            <Issue>Doesn't pass after LLVM AOT compilation.</Issue>
        </ExcludeList>
        <ExcludeList Include="$(XunitTestBinBase)/JIT/jit64/opt/rngchk/ArrayBound_o/**">
            <Issue>Doesn't pass after LLVM AOT compilation.</Issue>
        </ExcludeList>
        <ExcludeList Include="$(XunitTestBinBase)/Loader/classloader/TypeInitialization/CctorsWithSideEffects/CctorThrowInlinedStatic/**">
            <Issue>Doesn't pass after LLVM AOT compilation.</Issue>
        </ExcludeList>
        <ExcludeList Include="$(XunitTestBinBase)/Loader/classloader/MethodImpl/CovariantReturns/UnitTest/CompatibleWithTest/**">
            <Issue>Doesn't pass after LLVM AOT compilation.</Issue>
        </ExcludeList>
        <ExcludeList Include="$(XunitTestBinBase)/Loader/classloader/TypeInitialization/CctorsWithSideEffects/CctorThrowMethodAccess/**">
            <Issue>Doesn't pass after LLVM AOT compilation.</Issue>
        </ExcludeList>
        <ExcludeList Include="$(XunitTestBinBase)/Loader/AssemblyLoadContext30Extensions/AssemblyLoadContext30Extensions/**">
            <Issue>Doesn't pass after LLVM AOT compilation.</Issue>
        </ExcludeList>
        <ExcludeList Include="$(XunitTestBinBase)/Loader/classloader/MethodImpl/CovariantReturns/UnitTest/CompatibleWithTest/**">
            <Issue>Doesn't pass after LLVM AOT compilation.</Issue>
        </ExcludeList>
        <ExcludeList Include="$(XunitTestBinBase)/Loader/classloader/StaticVirtualMethods/**">
            <Issue>Static virtual methods are not yet implemented in the Mono runtime.</Issue>
        </ExcludeList>

        <ExcludeList Include="$(XunitTestBinBase)/GC/Features/Finalizer/finalizeother/finalizeexcep/**">
            <Issue>PlatformDetection.IsPreciseGcSupported false on mono</Issue>
        </ExcludeList>
        <ExcludeList Include="$(XunitTestBinBase)/GC/API/WeakReference/NullHandle/**">
            <Issue>PlatformDetection.IsPreciseGcSupported false on mono</Issue>
        </ExcludeList>
        <ExcludeList Include="$(XunitTestBinBase)/baseservices/exceptions/stackoverflow/stackoverflowtester/**">
            <Issue>needs triage</Issue>
        </ExcludeList>
        <ExcludeList Include="$(XunitTestBinBase)/baseservices/callconvs/TestCallingConventions/**">
            <Issue>needs triage</Issue>
        </ExcludeList>
        <ExcludeList Include="$(XunitTestBinBase)/GC/API/GC/Collect1/**">
            <Issue>needs triage</Issue>
        </ExcludeList>
        <ExcludeList Include="$(XunitTestBinBase)/GC/API/GC/CollectionCountTest/**">
            <Issue>needs triage</Issue>
        </ExcludeList>
        <ExcludeList Include="$(XunitTestBinBase)/GC/API/GC/GetGCMemoryInfo/**">
            <Issue>https://github.com/dotnet/runtime/issues/37950</Issue>
        </ExcludeList>
        <ExcludeList Include="$(XunitTestBinBase)/GC/API/GC/GetGeneration/**">
            <Issue>needs triage</Issue>
        </ExcludeList>
        <ExcludeList Include="$(XunitTestBinBase)/GC/API/GC/GetGeneration_fail/**">
            <Issue>needs triage</Issue>
        </ExcludeList>
        <ExcludeList Include="$(XunitTestBinBase)/GC/API/GC/GetGenerationWR/**">
            <Issue>needs triage</Issue>
        </ExcludeList>
        <ExcludeList Include="$(XunitTestBinBase)/GC/API/GC/GetTotalAllocatedBytes/**">
            <Issue>needs triage</Issue>
        </ExcludeList>
        <ExcludeList Include="$(XunitTestBinBase)/GC/API/GC/MaxGeneration/**">
            <Issue>needs triage</Issue>
        </ExcludeList>
        <ExcludeList Include="$(XunitTestBinBase)/GC/API/GCSettings/InputValidation/**">
            <Issue>https://github.com/dotnet/runtime/issues/46666</Issue>
        </ExcludeList>
        <ExcludeList Include="$(XunitTestBinBase)GC/API/WeakReference/Finalize2/**">
            <Issue>needs triage</Issue>
        </ExcludeList>
        <ExcludeList Include="$(XunitTestBinBase)GC/API/WeakReference/Finalize2/**">
            <Issue>needs triage</Issue>
        </ExcludeList>
        <ExcludeList Include="$(XunitTestBinBase)/GC/Features/LOHCompaction/lohpin/**">
            <Issue>https://github.com/dotnet/runtime/issues/46666</Issue>
        </ExcludeList>
        <ExcludeList Include="$(XunitTestBinBase)/GC/Scenarios/ReflectObj/reflectobj/**">
            <Issue>needs triage</Issue>
        </ExcludeList>
        <ExcludeList Include="$(XunitTestBinBase)/GC/Scenarios/DoublinkList/doublinknoleak2/**">
            <Issue>PlatformDetection.IsPreciseGcSupported false on mono</Issue>
        </ExcludeList>
        <ExcludeList Include="$(XunitTestBinBase)/GC/Scenarios/FinalNStruct/nstructtun/**">
            <Issue>PlatformDetection.IsPreciseGcSupported false on mono</Issue>
        </ExcludeList>
        <ExcludeList Include="$(XunitTestBinBase)/GC/Scenarios/SingLinkList/singlinkgen/**">
            <Issue>needs triage</Issue>
        </ExcludeList>
        <ExcludeList Include="$(XunitTestBinBase)/Interop/ArrayMarshalling/ByValArray/MarshalArrayByValTest/**">
            <Issue>needs triage</Issue>
        </ExcludeList>
        <ExcludeList Include="$(XunitTestBinBase)/Interop/COM/Reflection/Reflection/**">
            <Issue>https://github.com/dotnet/runtime/issues/34371</Issue>
        </ExcludeList>
        <ExcludeList Include="$(XunitTestBinBase)/Interop/ICastable/Castable/**">
            <Issue>needs triage</Issue>
        </ExcludeList>
        <ExcludeList Include="$(XunitTestBinBase)/Interop/IDynamicInterfaceCastable/IDynamicInterfaceCastable/**">
            <Issue>needs triage</Issue>
        </ExcludeList>
        <ExcludeList Include="$(XunitTestBinBase)/Interop/ICustomMarshaler/ConflictingNames/MultipleALCs/**">
            <Issue>https://github.com/dotnet/runtime/issues/34072</Issue>
        </ExcludeList>
        <ExcludeList Include="$(XunitTestBinBase)/Interop/ICustomMarshaler/Primitives/ICustomMarshaler_TargetUnix/**">
            <Issue>https://github.com/dotnet/runtime/issues/34374</Issue>
        </ExcludeList>
        <ExcludeList Include="$(XunitTestBinBase)/Interop/LayoutClass/LayoutClassTest/**">
            <Issue>needs triage</Issue>
        </ExcludeList>
        <ExcludeList Include="$(XunitTestBinBase)/Interop/MarshalAPI/FunctionPointer/**">
            <Issue>needs triage</Issue>
        </ExcludeList>
        <ExcludeList Include="$(XunitTestBinBase)Interop/NativeLibrary/AssemblyLoadContext/ResolveUnmanagedDllTests/** ">
            <Issue>https://github.com/dotnet/runtime/issues/41180</Issue>
        </ExcludeList>
        <ExcludeList Include="$(XunitTestBinBase)/Interop/ObjectiveC/ObjectiveCMarshalAPI/**">
            <Issue>needs triage</Issue>
        </ExcludeList>
        <ExcludeList Include="$(XunitTestBinBase)/Interop/PInvoke/Array/MarshalArrayAsField/AsByValArray/AsByValArrayTest/**">
            <Issue>needs triage</Issue>
        </ExcludeList>
        <ExcludeList Include="$(XunitTestBinBase)/Interop/PInvoke/Array/MarshalArrayAsField/AsLPArray/AsLPArrayTest/**">
            <Issue>needs triage</Issue>
        </ExcludeList>
        <ExcludeList Include="$(XunitTestBinBase)/Interop/PInvoke/Array/MarshalArrayAsParam/AsDefault/AsDefaultTest/**">
            <Issue>needs triage</Issue>
        </ExcludeList>
        <ExcludeList Include="$(XunitTestBinBase)/Interop/PInvoke/Array/MarshalArrayAsParam/AsLPArray/AsLPArrayTest/**">
            <Issue>needs triage</Issue>
        </ExcludeList>
        <ExcludeList Include="$(XunitTestBinBase)/Interop/PInvoke/ArrayWithOffset/ArrayWithOffsetTest/**">
            <Issue>needs triage</Issue>
        </ExcludeList>
        <ExcludeList Include="$(XunitTestBinBase)/Interop/PInvoke/AsAny/AsAnyTest/**">
            <Issue>needs triage</Issue>
        </ExcludeList>
        <ExcludeList Include="$(XunitTestBinBase)/Interop/PInvoke/CriticalHandles/ArrayTest/**">
            <Issue>needs triage</Issue>
        </ExcludeList>
        <ExcludeList Include="$(XunitTestBinBase)/Interop/PInvoke/CriticalHandles/StructTest/StructTest/**">
            <Issue>needs triage</Issue>
        </ExcludeList>
        <ExcludeList Include="$(XunitTestBinBase)/Interop/PInvoke/CriticalHandles/**">
            <Issue>needs triage</Issue>
        </ExcludeList>
        <ExcludeList Include="$(XunitTestBinBase)/Interop/PInvoke/DateTime/DateTimeTest/**">
            <Issue>needs triage</Issue>
        </ExcludeList>
        <ExcludeList Include="$(XunitTestBinBase)/Interop/PInvoke/Decimal/DecimalTest/**">
            <Issue>needs triage</Issue>
        </ExcludeList>
        <ExcludeList Include="$(XunitTestBinBase)/Interop/PInvoke/Delegate/DelegateTest/**">
            <Issue>needs triage</Issue>
        </ExcludeList>
        <ExcludeList Include="$(XunitTestBinBase)/Interop/PInvoke/Generics/GenericsTest/GenericsTest/**">
            <Issue>needs triage</Issue>
        </ExcludeList>
        <ExcludeList Include="$(XunitTestBinBase)/Interop/PInvoke/SafeHandles/**">
            <Issue>https://github.com/dotnet/runtime/issues/48084</Issue>
        </ExcludeList>
        <ExcludeList Include="$(XunitTestBinBase)/Interop/PInvoke/SetLastError/**">
            <Issue>https://github.com/dotnet/runtime/issues/51600</Issue>
        </ExcludeList>
        <ExcludeList Include="$(XunitTestBinBase)/Interop/PInvoke/SizeParamIndex/PInvoke/Invalid/InvalidParamIndex/**">
            <Issue>needs triage</Issue>
        </ExcludeList>
        <ExcludeList Include="$(XunitTestBinBase)/Interop/PInvoke/SizeParamIndex/PInvoke/PassingByOut/PassingByOutTest/**">
            <Issue>needs triage</Issue>
        </ExcludeList>
        <ExcludeList Include="$(XunitTestBinBase)/Interop/PInvoke/SizeParamIndex/PInvoke/PassingByRef/PassingByRefTest/**">
            <Issue>needs triage</Issue>
        </ExcludeList>
        <ExcludeList Include="$(XunitTestBinBase)/Interop/PInvoke/SizeParamIndex/ReversePInvoke/PassingByOut/PassingByOutTest/**">
            <Issue>https://github.com/dotnet/runtime/issues/34196</Issue>
        </ExcludeList>
        <ExcludeList Include="$(XunitTestBinBase)/Interop/PInvoke/SizeParamIndex/ReversePInvoke/PassingByRef/PassingByRefTest/**">
            <Issue>https://github.com/dotnet/runtime/issues/34196</Issue>
        </ExcludeList>
        <ExcludeList Include="$(XunitTestBinBase)/Interop/StringMarshalling/LPSTR/LPSTRTest/**">
            <Issue>needs triage</Issue>
        </ExcludeList>
        <ExcludeList Include="$(XunitTestBinBase)/Interop/StructMarshalling/PInvoke/MarshalStructAsLayoutSeq/**">
            <Issue>needs triage</Issue>
        </ExcludeList>
        <ExcludeList Include="$(XunitTestBinBase)/Interop/StructMarshalling/ReversePInvoke/MarshalSeqStruct/ReversePInvoke/ReversePInvokeTest/**">
            <Issue>https://github.com/dotnet/runtime/issues/34196</Issue>
        </ExcludeList>
        <ExcludeList Include="$(XunitTestBinBase)/Interop/StructPacking/StructPacking/**">
            <Issue>needs triage</Issue>
        </ExcludeList>
        <ExcludeList Include="$(XunitTestBinBase)/JIT/Directed/Convert/ldind_conv/**">
            <Issue>needs triage</Issue>
        </ExcludeList>
        <ExcludeList Include="$(XunitTestBinBase)/JIT/Directed/Convert/signed_overflow_conversions_are_not_treated_as_unsigned/**">
            <Issue>https://github.com/dotnet/runtime/issues/51323</Issue>
        </ExcludeList>
        <ExcludeList Include="$(XunitTestBinBase)/JIT/Directed/coverage/compiler/FilterToHandler/**">
            <Issue>needs triage</Issue>
        </ExcludeList>
        <ExcludeList Include="$(XunitTestBinBase)/JIT/Directed/coverage/importer/Desktop/badldsfld_il_d/**">
            <Issue>needs triage</Issue>
        </ExcludeList>
        <ExcludeList Include="$(XunitTestBinBase)/JIT/Directed/coverage/importer/Desktop/badldsfld_il_r/**">
            <Issue>needs triage</Issue>
        </ExcludeList>
        <ExcludeList Include="$(XunitTestBinBase)/JIT/Directed/tailcall/more_tailcalls/**">
            <Issue>needs triage</Issue>
        </ExcludeList>
        <ExcludeList Include="$(XunitTestBinBase)/JIT/Directed/newarr/newarr/**">
            <Issue>needs triage</Issue>
        </ExcludeList>
        <ExcludeList Include="$(XunitTestBinBase)/JIT/HardwareIntrinsics/General/Vector128_1/Vector128_1_r/**">
            <Issue>needs triage</Issue>
        </ExcludeList>
        <ExcludeList Include="$(XunitTestBinBase)/JIT/HardwareIntrinsics/General/Vector128_1/Vector128_1_ro/**">
            <Issue>needs triage</Issue>
        </ExcludeList>
        <ExcludeList Include="$(XunitTestBinBase)/JIT/HardwareIntrinsics/General/Vector256/Vector256_r/**">
            <Issue>needs triage</Issue>
        </ExcludeList>
        <ExcludeList Include="$(XunitTestBinBase)/JIT/HardwareIntrinsics/General/Vector256/Vector256_ro/**">
            <Issue>needs triage</Issue>
        </ExcludeList>
        <ExcludeList Include="$(XunitTestBinBase)/JIT/HardwareIntrinsics/General/Vector256_1/Vector256_1_r/**">
            <Issue>needs triage</Issue>
        </ExcludeList>
        <ExcludeList Include="$(XunitTestBinBase)/JIT/HardwareIntrinsics/General/Vector256_1/Vector256_1_ro/**">
            <Issue>needs triage</Issue>
        </ExcludeList>
        <ExcludeList Include="$(XunitTestBinBase)/JIT/HardwareIntrinsics/X86/General/IsSupported_r/**">
            <Issue>needs triage</Issue>
        </ExcludeList>
        <ExcludeList Include="$(XunitTestBinBase)/JIT/HardwareIntrinsics/X86/General/IsSupported_ro/**">
            <Issue>needs triage</Issue>
        </ExcludeList>
        <ExcludeList Include="$(XunitTestBinBase)/JIT/HardwareIntrinsics/X86/Lzcnt.X64/Lzcnt.X64_r/**">
            <Issue>needs triage</Issue>
        </ExcludeList>
        <ExcludeList Include="$(XunitTestBinBase)/JIT/HardwareIntrinsics/X86/Lzcnt.X64/**">
            <Issue>needs triage</Issue>
        </ExcludeList>
        <ExcludeList Include="$(XunitTestBinBase)/JIT/HardwareIntrinsics/X86/Lzcnt/Lzcnt_r/**">
            <Issue>needs triage</Issue>
        </ExcludeList>
        <ExcludeList Include="$(XunitTestBinBase)/JIT/HardwareIntrinsics/X86/Lzcnt/Lzcnt_ro/**">
            <Issue>needs triage</Issue>
        </ExcludeList>
        <ExcludeList Include="$(XunitTestBinBase)/JIT/HardwareIntrinsics/X86/Popcnt.X64/**">
            <Issue>needs triage</Issue>
        </ExcludeList>
        <ExcludeList Include="$(XunitTestBinBase)/JIT/HardwareIntrinsics/X86/Popcnt.X64/**">
            <Issue>needs triage</Issue>
        </ExcludeList>
        <ExcludeList Include="$(XunitTestBinBase)/JIT/HardwareIntrinsics/X86/Popcnt/Popcnt_r/**">
            <Issue>needs triage</Issue>
        </ExcludeList>
        <ExcludeList Include="$(XunitTestBinBase)/JIT/HardwareIntrinsics/X86/Popcnt/Popcnt_ro/**">
            <Issue>needs triage</Issue>
        </ExcludeList>
        <ExcludeList Include="$(XunitTestBinBase)/JIT/HardwareIntrinsics/X86/Regression/GitHub_17957/GitHub_17957_r/**">
            <Issue>needs triage</Issue>
        </ExcludeList>
        <ExcludeList Include="$(XunitTestBinBase)/JIT/HardwareIntrinsics/X86/Regression/GitHub_17957/GitHub_17957_ro/**">
            <Issue>needs triage</Issue>
        </ExcludeList>
        <ExcludeList Include="$(XunitTestBinBase)/JIT/IL_Conformance/Old/Conformance_Base/conv_ovf_r8_i4/**">
            <Issue>needs triage</Issue>
        </ExcludeList>
        <ExcludeList Include="$(XunitTestBinBase)/JIT/IL_Conformance/Old/Conformance_Base/conv_ovf_r8_i8/**">
            <Issue>needs triage</Issue>
        </ExcludeList>
        <ExcludeList Include="$(XunitTestBinBase)/JIT/Intrinsics/TypeIntrinsics_il/**">
            <Issue>needs triage</Issue>
        </ExcludeList>
        <ExcludeList Include="$(XunitTestBinBase)/JIT/Intrinsics/TypeIntrinsics_r/**">
            <Issue>needs triage</Issue>
        </ExcludeList>
        <ExcludeList Include="$(XunitTestBinBase)/JIT/Intrinsics/TypeIntrinsics_ro/**">
            <Issue>needs triage</Issue>
        </ExcludeList>
        <ExcludeList Include="$(XunitTestBinBase)/JIT/jit64/localloc/call/call05_dynamic/**">
            <Issue>https://github.com/dotnet/runtime/issues/34376</Issue>
        </ExcludeList>
        <ExcludeList Include="$(XunitTestBinBase)/JIT/jit64/localloc/call/call05_large/**">
            <Issue>needs triage</Issue>
        </ExcludeList>
        <ExcludeList Include="$(XunitTestBinBase)/JIT/jit64/localloc/call/call05_small/**">
            <Issue>needs triage</Issue>
        </ExcludeList>
        <ExcludeList Include="$(XunitTestBinBase)/JIT/jit64/localloc/ehverify/eh05_dynamic/**">
            <Issue>needs triage</Issue>
        </ExcludeList>
        <ExcludeList Include="$(XunitTestBinBase)/JIT/jit64/localloc/ehverify/eh05_large/**">
            <Issue>needs triage</Issue>
        </ExcludeList>
        <ExcludeList Include="$(XunitTestBinBase)/JIT/jit64/localloc/ehverify/eh05_small/**">
            <Issue>needs triage</Issue>
        </ExcludeList>
        <ExcludeList Include="$(XunitTestBinBase)/JIT/jit64/localloc/ehverify/eh06_dynamic/**">
            <Issue>needs triage</Issue>
        </ExcludeList>
        <ExcludeList Include="$(XunitTestBinBase)/JIT/jit64/localloc/ehverify/eh06_large/**">
            <Issue>needs triage</Issue>
        </ExcludeList>
        <ExcludeList Include="$(XunitTestBinBase)/JIT/jit64/localloc/ehverify/eh06_small/**">
            <Issue>needs triage</Issue>
        </ExcludeList>
        <ExcludeList Include="$(XunitTestBinBase)/JIT/jit64/localloc/ehverify/eh07_dynamic/**">
            <Issue>needs triage</Issue>
        </ExcludeList>
        <ExcludeList Include="$(XunitTestBinBase)/JIT/jit64/localloc/ehverify/eh07_small/**">
            <Issue>needs triage</Issue>
        </ExcludeList>
        <ExcludeList Include="$(XunitTestBinBase)/JIT/jit64/localloc/ehverify/eh08_dynamic/**">
            <Issue>needs triage</Issue>
        </ExcludeList>
        <ExcludeList Include="$(XunitTestBinBase)/JIT/jit64/localloc/ehverify/eh08_large/**">
            <Issue>needs triage</Issue>
        </ExcludeList>
        <ExcludeList Include="$(XunitTestBinBase)/JIT/jit64/localloc/ehverify/eh08_small/**">
            <Issue>needs triage</Issue>
        </ExcludeList>
        <ExcludeList Include="$(XunitTestBinBase)/JIT/Methodical/Boxing/morph/sin3double/**">
            <Issue>https://github.com/dotnet/runtime/issues/34196</Issue>
        </ExcludeList>
        <ExcludeList Include="$(XunitTestBinBase)/JIT/Methodical/doublearray/dblarray2_cs_d/**">
            <Issue>needs triage</Issue>
        </ExcludeList>
        <ExcludeList Include="$(XunitTestBinBase)/JIT/Methodical/doublearray/dblarray2_cs_do/**">
            <Issue>needs triage</Issue>
        </ExcludeList>
        <ExcludeList Include="$(XunitTestBinBase)/JIT/Methodical/doublearray/dblarray2_cs_r/**">
            <Issue>needs triage</Issue>
        </ExcludeList>
        <ExcludeList Include="$(XunitTestBinBase)/JIT/Methodical/doublearray/dblarray2_cs_ro/**">
            <Issue>needs triage</Issue>
        </ExcludeList>
        <ExcludeList Include="$(XunitTestBinBase)/JIT/Methodical/doublearray/dblarray3_cs_do/**">
            <Issue>needs triage</Issue>
        </ExcludeList>
        <ExcludeList Include="$(XunitTestBinBase)/JIT/Methodical/refany/_il_rellcs/**">
            <Issue>https://github.com/dotnet/runtime/issues/34196</Issue>
        </ExcludeList>
        <ExcludeList Include="$(XunitTestBinBase)JIT/Methodical/tailcall_v4/hijacking/**">
            <Issue>needs triage</Issue>
        </ExcludeList>
        <ExcludeList Include="$(XunitTestBinBase)/JIT/opt/ObjectStackAllocation/ObjectStackAllocationTests/**">
            <Issue>needs triage</Issue>
        </ExcludeList>
        <ExcludeList Include="$(XunitTestBinBase)/JIT/Performance/CodeQuality/BilinearInterpol/BilinearInterpol/**">
            <Issue>needs triage</Issue>
        </ExcludeList>
        <ExcludeList Include="$(XunitTestBinBase)/JIT/Regression/CLR-x86-JIT/V1-M12-Beta2/b31283/b31283/**">
            <Issue>needs triage</Issue>
        </ExcludeList>
        <ExcludeList Include="$(XunitTestBinBase)/JIT/Regression/CLR-x86-JIT/V2.0-Beta2/b091942/b091942/**">
            <Issue>needs triage</Issue>
        </ExcludeList>
        <ExcludeList Include="$(XunitTestBinBase)/JIT/Regression/CLR-x86-JIT/V2.0-Beta2/b441487/b441487/**">
            <Issue>https://github.com/dotnet/runtime/issues/34383</Issue>
        </ExcludeList>
        <ExcludeList Include="$(XunitTestBinBase)/JIT/Regression/CLR-x86-JIT/v2.1/DDB/B168384/LdfldaHack/**">
            <Issue>needs triage</Issue>
        </ExcludeList>
        <ExcludeList Include="$(XunitTestBinBase)/JIT/Regression/Dev11/Dev11_468598/Test_HndIndex_10_Plain/**">
            <Issue>needs triage</Issue>
        </ExcludeList>
        <ExcludeList Include="$(XunitTestBinBase)/JIT/Regression/Dev11/Dev11_468598/Test_HndIndex_10_Reordered/**">
            <Issue>needs triage</Issue>
        </ExcludeList>
        <ExcludeList Include="$(XunitTestBinBase)/JIT/Regression/JitBlue/DevDiv_545500/**">
            <Issue>https://github.com/dotnet/runtime/issues/34084</Issue>
        </ExcludeList>
        <ExcludeList Include="$(XunitTestBinBase)/JIT/Regression/JitBlue/devdiv_902271/DevDiv_902271/**">
            <Issue>needs triage</Issue>
        </ExcludeList>
        <ExcludeList Include="$(XunitTestBinBase)/JIT/Regression/JitBlue/GitHub_18144/**">
            <Issue>needs triage</Issue>
        </ExcludeList>
        <ExcludeList Include="$(XunitTestBinBase)/JIT/Regression/JitBlue/GitHub_18295/**">
            <Issue>https://github.com/dotnet/runtime/issues/34196</Issue>
        </ExcludeList>
        <ExcludeList Include="$(XunitTestBinBase)/JIT/Regression/JitBlue/GitHub_23411/**">
            <Issue>https://github.com/dotnet/runtime/issues/34196</Issue>
        </ExcludeList>
        <ExcludeList Include="$(XunitTestBinBase)/JIT/Regression/JitBlue/GitHub_23791/**">
            <Issue>https://github.com/dotnet/runtime/issues/34385</Issue>
        </ExcludeList>
        <ExcludeList Include="$(XunitTestBinBase)/JIT/Regression/JitBlue/GitHub_27169/**">
            <Issue>needs triage</Issue>
        </ExcludeList>
        <ExcludeList Include="$(XunitTestBinBase)/JIT/Regression/JitBlue/GitHub_27551/**">
            <Issue>needs triage</Issue>
        </ExcludeList>
        <ExcludeList Include="$(XunitTestBinBase)/JIT/Regression/JitBlue/GitHub_27678/**">
            <Issue>needs triage</Issue>
        </ExcludeList>
        <ExcludeList Include="$(XunitTestBinBase)/JIT/Regression/JitBlue/GitHub_35384/GitHub_35384/**">
            <Issue>needs triage</Issue>
        </ExcludeList>
        <ExcludeList Include="$(XunitTestBinBase)/JIT/Regression/JitBlue/GitHub_4044/**">
            <Issue>needs triage</Issue>
        </ExcludeList>
        <ExcludeList Include="$(XunitTestBinBase)/JIT/Regression/JitBlue/Runtime_34587/**">
            <Issue>needs triage</Issue>
        </ExcludeList>
        <ExcludeList Include="$(XunitTestBinBase)/JIT/Regression/VS-ia64-JIT/V1.2-M02/b10828/**">
            <Issue>needs triage</Issue>
        </ExcludeList>
        <ExcludeList Include="$(XunitTestBinBase)/JIT/superpmi/superpmicollect/**">
            <Issue>needs triage</Issue>
        </ExcludeList>
        <ExcludeList Include="$(XunitTestBinBase)/Loader/AssemblyDependencyResolver/AssemblyDependencyResolverTests/AssemblyDependencyResolverTests/**">
            <Issue>needs triage</Issue>
        </ExcludeList>
        <ExcludeList Include="$(XunitTestBinBase)/Loader/binding/tracing/BinderTracingTest/**">
            <Issue>needs triage</Issue>
        </ExcludeList>
        <ExcludeList Include="$(XunitTestBinBase)/Loader/binding/tracing/BinderTracingTest.ResolutionFlow/**">
            <Issue>needs triage</Issue>
        </ExcludeList>
        <ExcludeList Include="$(XunitTestBinBase)/Loader/binding/tracing/BinderTracingTest.Basic/**">
            <Issue>needs triage</Issue>
        </ExcludeList>
        <ExcludeList Include="$(XunitTestBinBase)/Loader/classloader/DefaultInterfaceMethods/reabstraction/**">
            <Issue>needs triage</Issue>
        </ExcludeList>
        <ExcludeList Include="$(XunitTestBinBase)/Loader/classloader/explicitlayout/objrefandnonobjrefoverlap/case1/**">
            <Issue>needs triage</Issue>
        </ExcludeList>
        <ExcludeList Include="$(XunitTestBinBase)/Loader/classloader/explicitlayout/objrefandnonobjrefoverlap/case11/**">
            <Issue>needs triage</Issue>
        </ExcludeList>
        <ExcludeList Include="$(XunitTestBinBase)/Loader/classloader/explicitlayout/objrefandnonobjrefoverlap/case12/**">
            <Issue>needs triage</Issue>
        </ExcludeList>
        <ExcludeList Include="$(XunitTestBinBase)/Loader/classloader/explicitlayout/objrefandnonobjrefoverlap/case14/**">
            <Issue>needs triage</Issue>
        </ExcludeList>
        <ExcludeList Include="$(XunitTestBinBase)/Loader/classloader/explicitlayout/objrefandnonobjrefoverlap/case15/**">
            <Issue>needs triage</Issue>
        </ExcludeList>
        <ExcludeList Include="$(XunitTestBinBase)/Loader/classloader/explicitlayout/objrefandnonobjrefoverlap/case2/**">
            <Issue>https://github.com/dotnet/runtime/issues/34388</Issue>
        </ExcludeList>
        <ExcludeList Include="$(XunitTestBinBase)/Loader/classloader/explicitlayout/objrefandnonobjrefoverlap/case3/**">
            <Issue>needs triage</Issue>
        </ExcludeList>
        <ExcludeList Include="$(XunitTestBinBase)/Loader/classloader/explicitlayout/objrefandnonobjrefoverlap/case4/**">
            <Issue>needs triage</Issue>
        </ExcludeList>
        <ExcludeList Include="$(XunitTestBinBase)/Loader/classloader/explicitlayout/objrefandnonobjrefoverlap/case5/**">
            <Issue>needs triage</Issue>
        </ExcludeList>
        <ExcludeList Include="$(XunitTestBinBase)/Loader/classloader/explicitlayout/objrefandnonobjrefoverlap/case6/**">
            <Issue>needs triage</Issue>
        </ExcludeList>
        <ExcludeList Include="$(XunitTestBinBase)/Loader/classloader/explicitlayout/objrefandnonobjrefoverlap/case7/**">
            <Issue>needs triage</Issue>
        </ExcludeList>
        <ExcludeList Include="$(XunitTestBinBase)/Loader/classloader/explicitlayout/objrefandnonobjrefoverlap/case8/**">
            <Issue>needs triage</Issue>
        </ExcludeList>
        <ExcludeList Include="$(XunitTestBinBase)/Loader/classloader/explicitlayout/objrefandnonobjrefoverlap/case9/**">
            <Issue>needs triage</Issue>
        </ExcludeList>
        <ExcludeList Include="$(XunitTestBinBase)/Loader/classloader/explicitlayout/Regressions/ASURT/ASURT150271/test3/**">
            <Issue>needs triage</Issue>
        </ExcludeList>
        <ExcludeList Include="$(XunitTestBinBase)/Loader/classloader/generics/Instantiation/Negative/abstract01/**">
            <Issue>needs triage</Issue>
        </ExcludeList>
        <ExcludeList Include="$(XunitTestBinBase)/Loader/classloader/generics/regressions/dev10_531793/**">
            <Issue>needs triage</Issue>
        </ExcludeList>
        <ExcludeList Include="$(XunitTestBinBase)/Loader/classloader/MethodImpl/CovariantReturns/Interfaces/**">
          <Issue>https://github.com/dotnet/runtime/issues/37509</Issue>
        </ExcludeList>
        <ExcludeList Include="$(XunitTestBinBase)/Loader/classloader/regressions/347422/b347422/**">
            <Issue>needs triage</Issue>
        </ExcludeList>
        <ExcludeList Include="$(XunitTestBinBase)/Loader/classloader/regressions/529206/vsw529206ModuleCctor/**">
            <Issue>needs triage</Issue>
        </ExcludeList>
        <ExcludeList Include="$(XunitTestBinBase)/Loader/classloader/regressions/asurt150271/test3/**">
            <Issue>needs triage</Issue>
        </ExcludeList>
        <ExcludeList Include="$(XunitTestBinBase)/Loader/classloader/regressions/GitHub_11371/Negative_ByRefLikeType/**">
            <Issue>needs triage</Issue>
        </ExcludeList>
        <ExcludeList Include="$(XunitTestBinBase)/Loader/classloader/regressions/vsw529206/vsw529206ModuleCctor/**">
            <Issue>needs triage</Issue>
        </ExcludeList>
        <ExcludeList Include="$(XunitTestBinBase)/Loader/classloader/rmv/il/RMV-2-15-12b/**">
            <Issue>needs triage</Issue>
        </ExcludeList>
        <ExcludeList Include="$(XunitTestBinBase)/Loader/classloader/TSAmbiguities/CollapsedInterfaces/HelloWorld/**">
        </ExcludeList>
        <ExcludeList Include="$(XunitTestBinBase)/Loader/classloader/TSAmbiguities/SameMethodImpl/Override/HelloWorld/**">
            <Issue>needs triage</Issue>
        </ExcludeList>
        <ExcludeList Include="$(XunitTestBinBase)/Loader/classloader/TypeInitialization/CctorsWithSideEffects/CctorThrowLDFTNStaticMethod/**">
            <Issue>needs triage</Issue>
        </ExcludeList>
        <ExcludeList Include="$(XunitTestBinBase)/Loader/classloader/TypeInitialization/CctorsWithSideEffects/CctorThrowStaticFieldBFI/**">
            <Issue>needs triage</Issue>
        </ExcludeList>
        <ExcludeList Include="$(XunitTestBinBase)/Loader/classloader/TypeInitialization/CctorsWithSideEffects/TypeLoadInitExcepBFI/**">
            <Issue>needs triage</Issue>
        </ExcludeList>
        <ExcludeList Include="$(XunitTestBinBase)/Loader/classloader/TypeInitialization/CoreCLR/CctorThrowStaticFieldBFI/**">
            <Issue>needs triage</Issue>
        </ExcludeList>
        <ExcludeList Include="$(XunitTestBinBase)/Loader/ContextualReflection/ContextualReflection/**">
            <Issue>https://github.com/dotnet/runtime/issues/34072</Issue>
        </ExcludeList>
        <ExcludeList Include="$(XunitTestBinBase)/profiler/**">
            <Issue>needs triage</Issue>
        </ExcludeList>
        <ExcludeList Include="$(XunitTestBinBase)/profiler/elt/slowpatheltenter/*">
            <Issue>needs triage</Issue>
        </ExcludeList>
        <ExcludeList Include="$(XunitTestBinBase)/profiler/elt/slowpatheltleave/*">
            <Issue>needs triage</Issue>
        </ExcludeList>
        <ExcludeList Include="$(XunitTestBinBase)/profiler/unittest/metadatagetdispenser/**">
            <Issue>needs triage</Issue>
        </ExcludeList>
        <ExcludeList Include="$(XunitTestBinBase)/profiler/rejit/rejit/rejit.sh">
            <Issue>needs triage</Issue>
        </ExcludeList>
        <ExcludeList Include="$(XunitTestBinBase)/readytorun/r2rdump/FrameworkTests/R2RDumpTests/*">
            <Issue>These tests are not supposed to be run with mono.</Issue>
        </ExcludeList>
        <ExcludeList Include="$(XunitTestBinBase)/readytorun/crossgen2/crossgen2smoke/**">
            <Issue>needs triage</Issue>
        </ExcludeList>
        <ExcludeList Include="$(XunitTestBinBase)/readytorun/crossgen2/crossgen2smoke_donotalwaysusecrossgen2/**">
            <Issue>needs triage</Issue>
        </ExcludeList>
        <ExcludeList Include="$(XunitTestBinBase)/readytorun/tests/mainv1/**">
            <Issue>needs triage</Issue>
        </ExcludeList>
        <ExcludeList Include="$(XunitTestBinBase)/readytorun/tests/mainv2/**">
            <Issue>needs triage</Issue>
        </ExcludeList>
        <ExcludeList Include="$(XunitTestBinBase)/reflection/DefaultInterfaceMethods/Emit/**">
            <Issue>needs triage</Issue>
        </ExcludeList>
        <ExcludeList Include="$(XunitTestBinBase)/reflection/DefaultInterfaceMethods/GetInterfaceMapConsumer/**">
            <Issue>https://github.com/dotnet/runtime/issues/34389</Issue>
        </ExcludeList>
        <ExcludeList Include="$(XunitTestBinBase)/reflection/DefaultInterfaceMethods/InvokeConsumer/**">
            <Issue>needs triage</Issue>
        </ExcludeList>
        <ExcludeList Include="$(XunitTestBinBase)/reflection/Modifiers/modifiers/**">
            <Issue>needs triage</Issue>
        </ExcludeList>
        <ExcludeList Include="$(XunitTestBinBase)/reflection/SetValue/TrySetReadonlyStaticField/**">
            <Issue>needs triage</Issue>
        </ExcludeList>
        <ExcludeList Include="$(XunitTestBinBase)/reflection/SetValue/TrySetReadonlyStaticField2/**">
            <Issue>https://github.com/dotnet/runtime/issues/37899</Issue>
        </ExcludeList>
        <ExcludeList Include="$(XunitTestBinBase)/Regressions/coreclr/15241/genericcontext/**">
            <Issue>needs triage</Issue>
        </ExcludeList>
        <ExcludeList Include="$(XunitTestBinBase)/Regressions/coreclr/15647/interfacestatics/**">
            <Issue>https://github.com/dotnet/runtime/issues/34390</Issue>
        </ExcludeList>
        <ExcludeList Include="$(XunitTestBinBase)/Regressions/coreclr/16123/ambiguousconstraint/**">
            <Issue>needs triage</Issue>
        </ExcludeList>
        <ExcludeList Include="$(XunitTestBinBase)/Regressions/coreclr/16355/variance/**">
            <Issue>needs triage</Issue>
        </ExcludeList>
        <ExcludeList Include="$(XunitTestBinBase)/Regressions/coreclr/20616/UnicodeBug/**">
            <Issue>needs triage</Issue>
        </ExcludeList>
        <ExcludeList Include="$(XunitTestBinBase)/Regressions/coreclr/22021/consumer/**">
            <Issue>needs triage</Issue>
        </ExcludeList>
        <ExcludeList Include="$(XunitTestBinBase)/tracing/tracevalidation/jittingstarted/JittingStarted/**">
            <Issue>needs triage</Issue>
        </ExcludeList>
        <ExcludeList Include="$(XunitTestBinBase)/tracing/tracevalidation/rundown/rundown/**">
            <Issue>needs triage</Issue>
        </ExcludeList>
        <ExcludeList Include="$(XunitTestBinBase)/tracing/tracevalidation/tracelogging/tracelogging/**">
            <Issue>needs triage</Issue>
        </ExcludeList>
        <ExcludeList Include="$(XunitTestBinBase)/tracing/eventpipe/gcdump/gcdump/**">
            <Issue>needs triage</Issue>
        </ExcludeList>
        <ExcludeList Include="$(XunitTestBinBase)/readytorun/coreroot_determinism/coreroot_determinism/**">
            <Issue>needs triage</Issue>
        </ExcludeList>
        <ExcludeList Include="$(XunitTestBinBase)/Interop/DllImportAttribute/DllImportPath/**">
            <Issue>needs triage</Issue>
        </ExcludeList>
        <ExcludeList Include="$(XunitTestBinBase)/Interop/PInvoke/Generics/GenericsTest/**">
            <Issue>needs triage</Issue>
        </ExcludeList>
        <ExcludeList Include = "$(XunitTestBinBase)/Interop/DllImportAttribute/ExactSpelling/ExactSpellingTest/**">
            <Issue>needs triage</Issue>
        </ExcludeList>
        <ExcludeList Include = "$(XunitTestBinBase)/JIT/HardwareIntrinsics/X86/Aes/Aes_r/**">
            <Issue>needs triage</Issue>
        </ExcludeList>
        <ExcludeList Include = "$(XunitTestBinBase)/JIT/HardwareIntrinsics/X86/Aes/Aes_ro/**">
            <Issue>needs triage</Issue>
        </ExcludeList>
        <ExcludeList Include = "$(XunitTestBinBase)/JIT/HardwareIntrinsics/X86/Avx/Avx_r/**">
            <Issue>needs triage</Issue>
        </ExcludeList>
        <ExcludeList Include = "$(XunitTestBinBase)/JIT/HardwareIntrinsics/X86/Avx/Avx_ro/**">
            <Issue>needs triage</Issue>
        </ExcludeList>
        <ExcludeList Include = "$(XunitTestBinBase)/JIT/HardwareIntrinsics/X86/Avx/ConvertToVector_r/**">
            <Issue>needs triage</Issue>
        </ExcludeList>
        <ExcludeList Include = "$(XunitTestBinBase)/JIT/HardwareIntrinsics/X86/Avx/ConvertToVector_ro/**">
            <Issue>needs triage</Issue>
        </ExcludeList>
        <ExcludeList Include = "$(XunitTestBinBase)/JIT/HardwareIntrinsics/X86/Avx2/Avx2_r/**">
            <Issue>needs triage</Issue>
        </ExcludeList>
        <ExcludeList Include = "$(XunitTestBinBase)/JIT/HardwareIntrinsics/X86/Avx2/Avx2_ro/**">
            <Issue>needs triage</Issue>
        </ExcludeList>
        <ExcludeList Include = "$(XunitTestBinBase)/JIT/HardwareIntrinsics/X86/Avx2/ConvertToVector256_r/**">
            <Issue>needs triage</Issue>
        </ExcludeList>
        <ExcludeList Include = "$(XunitTestBinBase)/JIT/HardwareIntrinsics/X86/Avx2/ConvertToVector256_ro/**">
            <Issue>needs triage</Issue>
        </ExcludeList>
        <ExcludeList Include = "$(XunitTestBinBase)/JIT/HardwareIntrinsics/X86/Avx2_Vector128/Avx2_r/**">
            <Issue>needs triage</Issue>
        </ExcludeList>
        <ExcludeList Include = "$(XunitTestBinBase)/JIT/HardwareIntrinsics/X86/Avx2_Vector128/Avx2_ro/**">
            <Issue>needs triage</Issue>
        </ExcludeList>
        <ExcludeList Include = "$(XunitTestBinBase)/JIT/HardwareIntrinsics/X86/Avx_Vector128/Avx_r/**">
            <Issue>needs triage</Issue>
        </ExcludeList>
        <ExcludeList Include = "$(XunitTestBinBase)/JIT/HardwareIntrinsics/X86/Avx_Vector128/Avx_ro/**">
            <Issue>needs triage</Issue>
        </ExcludeList>
        <ExcludeList Include = "$(XunitTestBinBase)/JIT/HardwareIntrinsics/X86/Bmi1.X64/Bmi1.X64_r/**">
            <Issue>needs triage</Issue>
        </ExcludeList>
        <ExcludeList Include = "$(XunitTestBinBase)/JIT/HardwareIntrinsics/X86/Bmi1.X64/Bmi1.X64_ro/**">
            <Issue>needs triage</Issue>
        </ExcludeList>
        <ExcludeList Include = "$(XunitTestBinBase)/JIT/HardwareIntrinsics/X86/Bmi1/Bmi1_r/**">
            <Issue>needs triage</Issue>
        </ExcludeList>
        <ExcludeList Include = "$(XunitTestBinBase)/JIT/HardwareIntrinsics/X86/Bmi1/Bmi1_ro/**">
            <Issue>needs triage</Issue>
        </ExcludeList>
        <ExcludeList Include = "$(XunitTestBinBase)/JIT/HardwareIntrinsics/X86/Bmi2.X64/Bmi2.X64_r/**">
            <Issue>needs triage</Issue>
        </ExcludeList>
        <ExcludeList Include = "$(XunitTestBinBase)/JIT/HardwareIntrinsics/X86/Bmi2.X64/Bmi2.X64_ro/**">
            <Issue>needs triage</Issue>
        </ExcludeList>
        <ExcludeList Include = "$(XunitTestBinBase)/JIT/HardwareIntrinsics/X86/Bmi2/Bmi2_r/**">
            <Issue>needs triage</Issue>
        </ExcludeList>
        <ExcludeList Include = "$(XunitTestBinBase)/JIT/HardwareIntrinsics/X86/Bmi2/Bmi2_ro/**">
            <Issue>needs triage</Issue>
        </ExcludeList>
        <ExcludeList Include = "$(XunitTestBinBase)/JIT/HardwareIntrinsics/X86/Fma_Vector128/Fma_r/**">
            <Issue>needs triage</Issue>
        </ExcludeList>
        <ExcludeList Include = "$(XunitTestBinBase)/JIT/HardwareIntrinsics/X86/Fma_Vector128/Fma_ro/**">
            <Issue>needs triage</Issue>
        </ExcludeList>
        <ExcludeList Include = "$(XunitTestBinBase)/JIT/HardwareIntrinsics/X86/Fma_Vector256/Fma_r/**">
            <Issue>needs triage</Issue>
        </ExcludeList>
        <ExcludeList Include = "$(XunitTestBinBase)/JIT/HardwareIntrinsics/X86/Fma_Vector256/Fma_ro/**">
            <Issue>needs triage</Issue>
        </ExcludeList>
        <ExcludeList Include = "$(XunitTestBinBase)/JIT/HardwareIntrinsics/X86/Pclmulqdq/Pclmulqdq_r/**">
            <Issue>needs triage</Issue>
        </ExcludeList>
        <ExcludeList Include = "$(XunitTestBinBase)/JIT/HardwareIntrinsics/X86/Pclmulqdq/Pclmulqdq_ro/**">
            <Issue>needs triage</Issue>
        </ExcludeList>
        <ExcludeList Include = "$(XunitTestBinBase)/JIT/HardwareIntrinsics/X86/Sse.X64/Sse.X64_r/**">
            <Issue>needs triage</Issue>
        </ExcludeList>
        <ExcludeList Include = "$(XunitTestBinBase)/JIT/HardwareIntrinsics/X86/Sse.X64/Sse.X64_ro/**">
            <Issue>needs triage</Issue>
        </ExcludeList>
        <ExcludeList Include = "$(XunitTestBinBase)/JIT/HardwareIntrinsics/X86/Sse/Sse_r/**">
            <Issue>needs triage</Issue>
        </ExcludeList>
        <ExcludeList Include = "$(XunitTestBinBase)/JIT/HardwareIntrinsics/X86/Sse/Sse_ro/**">
            <Issue>needs triage</Issue>
        </ExcludeList>
        <ExcludeList Include = "$(XunitTestBinBase)/JIT/HardwareIntrinsics/X86/Sse2.X64/Sse2.X64_r/**">
            <Issue>needs triage</Issue>
        </ExcludeList>
        <ExcludeList Include = "$(XunitTestBinBase)/JIT/HardwareIntrinsics/X86/Sse2.X64/Sse2.X64_ro/**">
            <Issue>needs triage</Issue>
        </ExcludeList>
        <ExcludeList Include = "$(XunitTestBinBase)/JIT/HardwareIntrinsics/X86/Sse2.X64/StoreNonTemporal_r/**">
            <Issue>needs triage</Issue>
        </ExcludeList>
        <ExcludeList Include = "$(XunitTestBinBase)/JIT/HardwareIntrinsics/X86/Sse2.X64/StoreNonTemporal_ro/**">
            <Issue>needs triage</Issue>
        </ExcludeList>
        <ExcludeList Include = "$(XunitTestBinBase)/JIT/HardwareIntrinsics/X86/Sse2/Sse2_r/**">
            <Issue>needs triage</Issue>
        </ExcludeList>
        <ExcludeList Include = "$(XunitTestBinBase)/JIT/HardwareIntrinsics/X86/Sse2/Sse2_ro/**">
            <Issue>needs triage</Issue>
        </ExcludeList>
        <ExcludeList Include = "$(XunitTestBinBase)/JIT/HardwareIntrinsics/X86/Sse3/Sse3_r/**">
            <Issue>needs triage</Issue>
        </ExcludeList>
        <ExcludeList Include = "$(XunitTestBinBase)/JIT/HardwareIntrinsics/X86/Sse3/Sse3_ro/**">
            <Issue>needs triage</Issue>
        </ExcludeList>
        <ExcludeList Include = "$(XunitTestBinBase)/JIT/HardwareIntrinsics/X86/Sse41.X64/Sse41.X64_r/**">
            <Issue>needs triage</Issue>
        </ExcludeList>
        <ExcludeList Include = "$(XunitTestBinBase)/JIT/HardwareIntrinsics/X86/Sse41.X64/Sse41.X64_ro/**">
            <Issue>needs triage</Issue>
        </ExcludeList>
        <ExcludeList Include = "$(XunitTestBinBase)/JIT/HardwareIntrinsics/X86/Sse41/ConvertToVector128_r/**">
            <Issue>needs triage</Issue>
        </ExcludeList>
        <ExcludeList Include = "$(XunitTestBinBase)/JIT/HardwareIntrinsics/X86/Sse41/ConvertToVector128_ro/**">
            <Issue>needs triage</Issue>
        </ExcludeList>
        <ExcludeList Include = "$(XunitTestBinBase)/JIT/HardwareIntrinsics/X86/Sse41/MinHorizontal_r/**">
            <Issue>needs triage</Issue>
        </ExcludeList>
        <ExcludeList Include = "$(XunitTestBinBase)/JIT/HardwareIntrinsics/X86/Sse41/MinHorizontal_ro/**">
            <Issue>needs triage</Issue>
        </ExcludeList>
        <ExcludeList Include = "$(XunitTestBinBase)/JIT/HardwareIntrinsics/X86/Sse41/MultipleSumAbsoluteDifferences_r/**">
            <Issue>needs triage</Issue>
        </ExcludeList>
        <ExcludeList Include = "$(XunitTestBinBase)/JIT/HardwareIntrinsics/X86/Sse41/MultipleSumAbsoluteDifferences_ro/**">
            <Issue>needs triage</Issue>
        </ExcludeList>
        <ExcludeList Include = "$(XunitTestBinBase)/JIT/HardwareIntrinsics/X86/Sse41/Sse41_r/**">
            <Issue>needs triage</Issue>
        </ExcludeList>
        <ExcludeList Include = "$(XunitTestBinBase)/JIT/HardwareIntrinsics/X86/Sse41/Sse41_ro/**">
            <Issue>needs triage</Issue>
        </ExcludeList>
        <ExcludeList Include = "$(XunitTestBinBase)/JIT/HardwareIntrinsics/X86/Sse41_Overloaded/Sse41_Overloaded_r/**">
            <Issue>needs triage</Issue>
        </ExcludeList>
        <ExcludeList Include = "$(XunitTestBinBase)/JIT/HardwareIntrinsics/X86/Sse41_Overloaded/Sse41_Overloaded_ro/**">
            <Issue>needs triage</Issue>
        </ExcludeList>
        <ExcludeList Include = "$(XunitTestBinBase)/JIT/HardwareIntrinsics/X86/Sse42.X64/Crc32_r/**">
            <Issue>needs triage</Issue>
        </ExcludeList>
        <ExcludeList Include = "$(XunitTestBinBase)/JIT/HardwareIntrinsics/X86/Sse42.X64/Crc32_ro/**">
            <Issue>needs triage</Issue>
        </ExcludeList>
        <ExcludeList Include = "$(XunitTestBinBase)/JIT/HardwareIntrinsics/X86/Sse42/Sse42_r/**">
            <Issue>needs triage</Issue>
        </ExcludeList>
        <ExcludeList Include = "$(XunitTestBinBase)/JIT/HardwareIntrinsics/X86/Sse42/Sse42_ro/**">
            <Issue>needs triage</Issue>
        </ExcludeList>
        <ExcludeList Include = "$(XunitTestBinBase)/JIT/HardwareIntrinsics/X86/Ssse3/Ssse3_r/**">
            <Issue>needs triage</Issue>
        </ExcludeList>
        <ExcludeList Include = "$(XunitTestBinBase)/JIT/HardwareIntrinsics/X86/Ssse3/Ssse3_ro/**">
            <Issue>needs triage</Issue>
        </ExcludeList>
        <ExcludeList Include = "$(XunitTestBinBase)/JIT/Stress/ABI/pinvokes_d/**">
            <Issue>needs triage</Issue>
        </ExcludeList>
        <ExcludeList Include = "$(XunitTestBinBase)/JIT/Stress/ABI/pinvokes_do/**">
            <Issue>needs triage</Issue>
        </ExcludeList>
        <ExcludeList Include = "$(XunitTestBinBase)/JIT/Stress/ABI/stubs_do/**">
            <Issue>needs triage</Issue>
        </ExcludeList>
        <ExcludeList Include = "$(XunitTestBinBase)/JIT/Stress/ABI/tailcalls_d/**">
            <Issue>needs triage</Issue>
        </ExcludeList>
        <ExcludeList Include = "$(XunitTestBinBase)/JIT/Stress/ABI/tailcalls_do/**">
            <Issue>needs triage</Issue>
        </ExcludeList>
        <ExcludeList Include = "$(XunitTestBinBase)/tracing/eventpipe/providervalidation/providervalidation/**">
            <Issue>needs triage</Issue>
        </ExcludeList>
        <ExcludeList Include = "$(XunitTestBinBase)/tracing/eventpipe/reverse/reverse/**">
            <Issue>needs triage</Issue>
        </ExcludeList>
        <ExcludeList Include = "$(XunitTestBinBase)/tracing/eventpipe/eventsourceerror/eventsourceerror/**">
            <Issue>needs triage</Issue>
        </ExcludeList>
        <ExcludeList Include = "$(XunitTestBinBase)tracing/eventsource/eventsourcetrace/eventsourcetrace/**">
            <Issue>needs triage</Issue>
        </ExcludeList>
    </ItemGroup>

    <!-- Known failures for mono runtime on *all* architectures/operating systems in interpreter runtime mode -->
    <ItemGroup Condition="'$(RuntimeFlavor)' == 'mono' and '$(RuntimeVariant)' == 'monointerpreter' ">
	    <ExcludeList Include = "$(XunitTestBinBase)/JIT/jit64/opt/cse/HugeArray1/**">
            <Issue>https://github.com/dotnet/runtime/issues/46622</Issue>
        </ExcludeList>
        <ExcludeList Include = "$(XunitTestBinBase)/JIT/Regression/JitBlue/GitHub_21990/**">
            <Issue>https://github.com/dotnet/runtime/issues/46622</Issue>
        </ExcludeList>
        <ExcludeList Include = "$(XunitTestBinBase)/JIT/Directed/zeroinit/tail/**">
            <Issue>https://github.com/dotnet/runtime/issues/37955</Issue>
        </ExcludeList>
        <ExcludeList Include = "$(XunitTestBinBase)/JIT/jit64/rtchecks/overflow/overflow04_div/**">
            <Issue>needs triage</Issue>
        </ExcludeList>
        <ExcludeList Include = "$(XunitTestBinBase)/JIT/Methodical/ELEMENT_TYPE_IU/_il_relu_fld/**">
            <Issue>needs triage</Issue>
        </ExcludeList>
        <ExcludeList Include = "$(XunitTestBinBase)/JIT/Methodical/ELEMENT_TYPE_IU/_il_dbgu_fld/**">
            <Issue>needs triage</Issue>
        </ExcludeList>
        <ExcludeList Include = "$(XunitTestBinBase)/JIT/jit64/localloc/ehverify/eh07_large/**">
            <Issue>needs triage</Issue>
        </ExcludeList>
        <ExcludeList Include = "$(XunitTestBinBase)/GC/Scenarios/LeakWheel/leakwheel/**">
            <Issue>needs triage</Issue>
        </ExcludeList>
        <ExcludeList Include = "$(XunitTestBinBase)/JIT/jit64/verif/sniff/fg/ver_fg_13/**">
            <Issue>needs triage</Issue>
        </ExcludeList>
        <ExcludeList Include = "$(XunitTestBinBase)/JIT/Methodical/VT/callconv/_il_reljumper3/**">
            <Issue>needs triage</Issue>
        </ExcludeList>
        <ExcludeList Include = "$(XunitTestBinBase)/JIT/Methodical/NaN/r4nanconv_il_d/**">
            <Issue>needs triage</Issue>
        </ExcludeList>
        <ExcludeList Include = "$(XunitTestBinBase)/Loader/classloader/Statics/Misc/LiteralStatic/**">
            <Issue>needs triage</Issue>
        </ExcludeList>
        <ExcludeList Include = "$(XunitTestBinBase)/JIT/Regression/CLR-x86-JIT/V1-M12-Beta2/b59952/b59952/**">
            <Issue>needs triage</Issue>
        </ExcludeList>
        <ExcludeList Include = "$(XunitTestBinBase)/JIT/Regression/CLR-x86-JIT/V1-M09.5-PDC/b16499/b16499b/**">
            <Issue>needs triage</Issue>
        </ExcludeList>
        <ExcludeList Include = "$(XunitTestBinBase)/JIT/Regression/CLR-x86-JIT/V1-M12-Beta2/b31547/b31547/**">
            <Issue>needs triage</Issue>
        </ExcludeList>
        <ExcludeList Include = "$(XunitTestBinBase)/JIT/Regression/CLR-x86-JIT/V1-M11-Beta1/b45541/b45541/**">
            <Issue>needs triage</Issue>
        </ExcludeList>
        <ExcludeList Include = "$(XunitTestBinBase)/JIT/Regression/CLR-x86-JIT/V1-M12-Beta2/b65176/b65176/**">
            <Issue>needs triage</Issue>
        </ExcludeList>
        <ExcludeList Include = "$(XunitTestBinBase)/JIT/Regression/CLR-x86-JIT/V1-M09.5-PDC/b27883/b27883/**">
            <Issue>needs triage</Issue>
        </ExcludeList>
        <ExcludeList Include = "$(XunitTestBinBase)/JIT/Regression/CLR-x86-JIT/V1-M12-Beta2/b34953/b34953/**">
            <Issue>needs triage</Issue>
        </ExcludeList>
        <ExcludeList Include = "$(XunitTestBinBase)/JIT/Regression/CLR-x86-JIT/V1-M09.5-PDC/b30862/b30862/**">
            <Issue>needs triage</Issue>
        </ExcludeList>
        <ExcludeList Include = "$(XunitTestBinBase)/JIT/Directed/coverage/importer/Desktop/badendfinally_il_d/**">
            <Issue>needs triage</Issue>
        </ExcludeList>
        <ExcludeList Include = "$(XunitTestBinBase)/JIT/Regression/CLR-x86-JIT/V1-M09.5-PDC/b30869/b30869/**">
            <Issue>needs triage</Issue>
        </ExcludeList>
        <ExcludeList Include = "$(XunitTestBinBase)/JIT/Regression/CLR-x86-JIT/V1-M12-Beta2/b70964/b70964/**">
            <Issue>needs triage</Issue>
        </ExcludeList>
        <ExcludeList Include = "$(XunitTestBinBase)/JIT/Regression/CLR-x86-JIT/V1-M12-Beta2/b63726/b63726/**">
            <Issue>needs triage</Issue>
        </ExcludeList>
        <ExcludeList Include = "$(XunitTestBinBase)/JIT/Directed/coverage/importer/Desktop/volatilstind_il_r/**">
            <Issue>needs triage</Issue>
        </ExcludeList>
        <ExcludeList Include = "$(XunitTestBinBase)/JIT/Regression/CLR-x86-JIT/V1-M12-Beta2/b60142/b60142/**">
            <Issue>needs triage</Issue>
        </ExcludeList>
        <ExcludeList Include = "$(XunitTestBinBase)/JIT/Regression/CLR-x86-JIT/V1-M12-Beta2/b53980/b53980/**">
            <Issue>needs triage</Issue>
        </ExcludeList>
        <ExcludeList Include = "$(XunitTestBinBase)/JIT/Regression/CLR-x86-JIT/V1-M11-Beta1/b47093/b47093/**">
            <Issue>needs triage</Issue>
        </ExcludeList>
        <ExcludeList Include = "$(XunitTestBinBase)/JIT/Directed/coverage/importer/Desktop/ceeillegal_il_d/**">
            <Issue>needs triage</Issue>
        </ExcludeList>
        <ExcludeList Include = "$(XunitTestBinBase)/JIT/Methodical/NaN/r4nanconv_il_r/**">
            <Issue>needs triage</Issue>
        </ExcludeList>
        <ExcludeList Include = "$(XunitTestBinBase)/JIT/Regression/CLR-x86-JIT/V1-M11-Beta1/b45956/b45956/**">
            <Issue>needs triage</Issue>
        </ExcludeList>
        <ExcludeList Include = "$(XunitTestBinBase)/JIT/Regression/CLR-x86-JIT/V1-M09.5-PDC/b25701/b25701/**">
            <Issue>needs triage</Issue>
        </ExcludeList>
        <ExcludeList Include = "$(XunitTestBinBase)/JIT/Directed/coverage/importer/Desktop/volatilstind_il_d/**">
            <Issue>needs triage</Issue>
        </ExcludeList>
        <ExcludeList Include = "$(XunitTestBinBase)/JIT/Directed/coverage/importer/ceeillegal/**">
            <Issue>needs triage</Issue>
        </ExcludeList>
        <ExcludeList Include = "$(XunitTestBinBase)/JIT/Regression/CLR-x86-JIT/V1-M09.5-PDC/b30892/b30892/**">
            <Issue>needs triage</Issue>
        </ExcludeList>
        <ExcludeList Include = "$(XunitTestBinBase)/JIT/Directed/coverage/importer/volatilstind/**">
            <Issue>needs triage</Issue>
        </ExcludeList>
        <ExcludeList Include = "$(XunitTestBinBase)/JIT/Regression/CLR-x86-JIT/V1-M11-Beta1/b44879/b44879/**">
            <Issue>needs triage</Issue>
        </ExcludeList>
        <ExcludeList Include = "$(XunitTestBinBase)/JIT/Regression/CLR-x86-JIT/V1-M11-Beta1/b27873/b27873/**">
            <Issue>needs triage</Issue>
        </ExcludeList>
        <ExcludeList Include = "$(XunitTestBinBase)/JIT/Directed/coverage/importer/Desktop/badendfinally_il_r/**">
            <Issue>needs triage</Issue>
        </ExcludeList>
        <ExcludeList Include = "$(XunitTestBinBase)/JIT/Regression/CLR-x86-JIT/V1-M12-Beta2/b71179/b71179/**">
            <Issue>needs triage</Issue>
        </ExcludeList>
        <ExcludeList Include = "$(XunitTestBinBase)/JIT/Regression/CLR-x86-JIT/V1-M12-Beta2/b37578/b37578/**">
            <Issue>needs triage</Issue>
        </ExcludeList>
        <ExcludeList Include = "$(XunitTestBinBase)/JIT/Directed/coverage/importer/badendfinally/**">
            <Issue>needs triage</Issue>
        </ExcludeList>
        <ExcludeList Include = "$(XunitTestBinBase)/JIT/Directed/coverage/importer/Desktop/ceeillegal_il_r/**">
            <Issue>needs triage</Issue>
        </ExcludeList>
        <ExcludeList Include = "$(XunitTestBinBase)/JIT/Regression/CLR-x86-JIT/V1-M09.5-PDC/b28597/b28597/**">
            <Issue>needs triage</Issue>
        </ExcludeList>
        <ExcludeList Include = "$(XunitTestBinBase)/JIT/Regression/CLR-x86-JIT/V1-M12-Beta2/b71120/b71120/**">
            <Issue>needs triage</Issue>
        </ExcludeList>
        <ExcludeList Include = "$(XunitTestBinBase)/JIT/Methodical/refany/_il_dbgindcall/**">
            <Issue>needs triage</Issue>
        </ExcludeList>
        <ExcludeList Include = "$(XunitTestBinBase)/JIT/Regression/CLR-x86-JIT/V1-M12-Beta2/b32614/b32614/**">
            <Issue>needs triage</Issue>
        </ExcludeList>
        <ExcludeList Include = "$(XunitTestBinBase)/JIT/Regression/CLR-x86-JIT/V1-M12-Beta2/b50027/b50027/**">
            <Issue>needs triage</Issue>
        </ExcludeList>
        <ExcludeList Include = "$(XunitTestBinBase)/Regressions/coreclr/22386/debug3/**">
            <Issue>needs triage</Issue>
        </ExcludeList>
        <ExcludeList Include = "$(XunitTestBinBase)/JIT/Regression/CLR-x86-JIT/V1-M12-Beta2/b35354/b35354/**">
            <Issue>needs triage</Issue>
        </ExcludeList>
        <ExcludeList Include = "$(XunitTestBinBase)/JIT/Regression/JitBlue/DevDiv_605447/DevDiv_605447/**">
            <Issue>needs triage</Issue>
        </ExcludeList>
        <ExcludeList Include = "$(XunitTestBinBase)/JIT/Regression/VS-ia64-JIT/V1.2-M02/b102844/b102844/**">
            <Issue>needs triage</Issue>
        </ExcludeList>
        <ExcludeList Include = "$(XunitTestBinBase)/JIT/Methodical/ELEMENT_TYPE_IU/_il_relu_conv/**">
            <Issue>needs triage</Issue>
        </ExcludeList>
        <ExcludeList Include = "$(XunitTestBinBase)/JIT/Methodical/casts/coverage/_il_dbgcastclass_calli/**">
            <Issue>needs triage</Issue>
        </ExcludeList>
        <ExcludeList Include = "$(XunitTestBinBase)/JIT/Regression/JitBlue/DevDiv_362706/DevDiv_362706/**">
            <Issue>needs triage</Issue>
        </ExcludeList>
        <ExcludeList Include = "$(XunitTestBinBase)/JIT/Regression/VS-ia64-JIT/V2.0-Beta2/b309576/b309576/**">
            <Issue>needs triage</Issue>
        </ExcludeList>
        <ExcludeList Include = "$(XunitTestBinBase)/JIT/Regression/JitBlue/DevDiv_578214/DevDiv_578214/**">
            <Issue>needs triage</Issue>
        </ExcludeList>
        <ExcludeList Include = "$(XunitTestBinBase)/JIT/Methodical/ELEMENT_TYPE_IU/_il_dbgptr/**">
            <Issue>needs triage</Issue>
        </ExcludeList>
        <ExcludeList Include = "$(XunitTestBinBase)/JIT/Methodical/Invoke/SEH/_il_relcatchfinally_ind/**">
            <Issue>needs triage</Issue>
        </ExcludeList>
        <ExcludeList Include = "$(XunitTestBinBase)/JIT/Methodical/eh/deadcode/deadoponerrorinfunclet_r/**">
            <Issue>needs triage</Issue>
        </ExcludeList>
        <ExcludeList Include = "$(XunitTestBinBase)/JIT/Methodical/casts/coverage/_il_relcastclass_calli/**">
            <Issue>needs triage</Issue>
        </ExcludeList>
        <ExcludeList Include = "$(XunitTestBinBase)/JIT/Methodical/Invoke/fptr/_il_dbginstftn_t/**">
            <Issue>needs triage</Issue>
        </ExcludeList>
        <ExcludeList Include = "$(XunitTestBinBase)/JIT/Methodical/eh/deadcode/deadoponerrorinfunclet_d/**">
            <Issue>needs triage</Issue>
        </ExcludeList>
        <ExcludeList Include = "$(XunitTestBinBase)/JIT/Methodical/Invoke/fptr/_il_relvalftn_t/**">
            <Issue>needs triage</Issue>
        </ExcludeList>
        <ExcludeList Include = "$(XunitTestBinBase)/JIT/Regression/JitBlue/DevDiv_710234/DevDiv_710234/**">
            <Issue>needs triage</Issue>
        </ExcludeList>
        <ExcludeList Include = "$(XunitTestBinBase)/JIT/Methodical/Invoke/SEH/_il_dbgcatchfinally_ind/**">
            <Issue>needs triage</Issue>
        </ExcludeList>
        <ExcludeList Include = "$(XunitTestBinBase)/JIT/Regression/CLR-x86-JIT/V2.0-RTM/b530694/b530694/**">
            <Issue>needs triage</Issue>
        </ExcludeList>
        <ExcludeList Include = "$(XunitTestBinBase)/JIT/Methodical/Invoke/deep/_il_dbgdeep1/**">
            <Issue>needs triage</Issue>
        </ExcludeList>
        <ExcludeList Include = "$(XunitTestBinBase)/JIT/Methodical/Invoke/fptr/_il_dbgvalftn_t/**">
            <Issue>needs triage</Issue>
        </ExcludeList>
        <ExcludeList Include = "$(XunitTestBinBase)/JIT/Methodical/Invoke/deep/_il_reldeep1/**">
            <Issue>needs triage</Issue>
        </ExcludeList>
        <ExcludeList Include = "$(XunitTestBinBase)/JIT/Methodical/Invoke/fptr/_il_relinstftn_t/**">
            <Issue>needs triage</Issue>
        </ExcludeList>
        <ExcludeList Include = "$(XunitTestBinBase)/JIT/Methodical/flowgraph/dev10_bug679955/volatileLocal2/**">
            <Issue>needs triage</Issue>
        </ExcludeList>
        <ExcludeList Include = "$(XunitTestBinBase)/JIT/Methodical/Invoke/fptr/_il_dbgvirtftn_t/**">
            <Issue>needs triage</Issue>
        </ExcludeList>
        <ExcludeList Include = "$(XunitTestBinBase)/JIT/Methodical/Invoke/fptr/_il_relvirtftn_t/**">
            <Issue>needs triage</Issue>
        </ExcludeList>
        <ExcludeList Include = "$(XunitTestBinBase)/JIT/Methodical/Invoke/fptr/_il_dbgftn_t/**">
            <Issue>needs triage</Issue>
        </ExcludeList>
        <ExcludeList Include = "$(XunitTestBinBase)/JIT/Methodical/ELEMENT_TYPE_IU/_il_relptr/**">
            <Issue>needs triage</Issue>
        </ExcludeList>
        <ExcludeList Include = "$(XunitTestBinBase)/JIT/Methodical/Invoke/fptr/_il_relftn_t/**">
            <Issue>needs triage</Issue>
        </ExcludeList>
        <ExcludeList Include = "$(XunitTestBinBase)/JIT/Regression/JitBlue/DevDiv_461649/DevDiv_461649/**">
            <Issue>needs triage</Issue>
        </ExcludeList>
        <ExcludeList Include = "$(XunitTestBinBase)/JIT/jit64/rtchecks/overflow/overflow02_div/**">
            <Issue>needs triage</Issue>
        </ExcludeList>
        <ExcludeList Include = "$(XunitTestBinBase)/GC/Scenarios/Dynamo/dynamo/**">
            <Issue>needs triage</Issue>
        </ExcludeList>
        <ExcludeList Include = "$(XunitTestBinBase)/JIT/Regression/JitBlue/GitHub_24846/GitHub_24846/**">
            <Issue>needs triage</Issue>
        </ExcludeList>
        <ExcludeList Include = "$(XunitTestBinBase)/JIT/Methodical/Boxing/boxunbox/_il_dbghuge_filter/**">
            <Issue>needs triage</Issue>
        </ExcludeList>
        <ExcludeList Include = "$(XunitTestBinBase)/JIT/Regression/VS-ia64-JIT/M00/b108366/b108366/**">
            <Issue>needs triage</Issue>
        </ExcludeList>
        <ExcludeList Include = "$(XunitTestBinBase)/JIT/Methodical/Boxing/boxunbox/_il_relhuge_filter/**">
            <Issue>needs triage</Issue>
        </ExcludeList>
        <ExcludeList Include = "$(XunitTestBinBase)/JIT/jit64/rtchecks/overflow/overflow03_div/**">
            <Issue>needs triage</Issue>
        </ExcludeList>
        <ExcludeList Include = "$(XunitTestBinBase)/JIT/Methodical/eh/finallyexec/catchrettoinnertry_cs_ro/**">
            <Issue>needs triage</Issue>
        </ExcludeList>
        <ExcludeList Include = "$(XunitTestBinBase)/JIT/Regression/CLR-x86-JIT/V1.2-M01/b00722/b00722/**">
            <Issue>needs triage</Issue>
        </ExcludeList>
        <ExcludeList Include = "$(XunitTestBinBase)/JIT/Methodical/Boxing/boxunbox/_il_reltailcall/**">
            <Issue>needs triage</Issue>
        </ExcludeList>
        <ExcludeList Include = "$(XunitTestBinBase)/JIT/Methodical/Coverage/b39946/**">
            <Issue>needs triage</Issue>
        </ExcludeList>
        <ExcludeList Include = "$(XunitTestBinBase)/JIT/Regression/JitBlue/DevDiv_487699/DevDiv_487699/**">
            <Issue>needs triage</Issue>
        </ExcludeList>
        <ExcludeList Include = "$(XunitTestBinBase)/JIT/Methodical/Boxing/boxunbox/_il_dbgtailcall/**">
            <Issue>needs triage</Issue>
        </ExcludeList>
        <ExcludeList Include = "$(XunitTestBinBase)/JIT/Methodical/eh/finallyexec/loopinfinally_r/**">
            <Issue>needs triage</Issue>
        </ExcludeList>
        <ExcludeList Include = "$(XunitTestBinBase)/JIT/Methodical/eh/basics/throwinclassconstructor_r/**">
            <Issue>needs triage</Issue>
        </ExcludeList>
        <ExcludeList Include = "$(XunitTestBinBase)/JIT/SIMD/VectorMatrix_ro/**">
            <Issue>needs triage</Issue>
        </ExcludeList>
        <ExcludeList Include = "$(XunitTestBinBase)/JIT/Methodical/eh/interactions/strswitchfinal_d/**">
            <Issue>needs triage</Issue>
        </ExcludeList>
        <ExcludeList Include = "$(XunitTestBinBase)/JIT/Regression/JitBlue/DevDiv_405852/DevDiv_405852/**">
            <Issue>needs triage</Issue>
        </ExcludeList>
        <ExcludeList Include = "$(XunitTestBinBase)/JIT/Regression/JitBlue/DevDiv_544983/DevDiv_544983/**">
            <Issue>needs triage</Issue>
        </ExcludeList>
        <ExcludeList Include = "$(XunitTestBinBase)/JIT/CodeGenBringUpTests/Localloc_do/**">
            <Issue>needs triage</Issue>
        </ExcludeList>
        <ExcludeList Include = "$(XunitTestBinBase)/JIT/Directed/Misc/function_pointer/MutualThdRecur-fptr/**">
            <Issue>needs triage</Issue>
        </ExcludeList>
        <ExcludeList Include = "$(XunitTestBinBase)/JIT/Methodical/eh/basics/throwinclassconstructor_d/**">
            <Issue>needs triage</Issue>
        </ExcludeList>
        <ExcludeList Include = "$(XunitTestBinBase)/JIT/Methodical/eh/finallyexec/loopinfinally_ro/**">
            <Issue>needs triage</Issue>
        </ExcludeList>
        <ExcludeList Include = "$(XunitTestBinBase)/JIT/Methodical/localloc/verify/verify01_small/**">
            <Issue>needs triage</Issue>
        </ExcludeList>
        <ExcludeList Include = "$(XunitTestBinBase)/JIT/Regression/CLR-x86-JIT/V1.2-M01/b13452/b13452/**">
            <Issue>needs triage</Issue>
        </ExcludeList>
        <ExcludeList Include = "$(XunitTestBinBase)/JIT/Methodical/eh/finallyexec/catchrettoinnertry_cs_d/**">
            <Issue>needs triage</Issue>
        </ExcludeList>
        <ExcludeList Include = "$(XunitTestBinBase)/JIT/IL_Conformance/Old/Conformance_Base/div_r8/**">
            <Issue>needs triage</Issue>
        </ExcludeList>
        <ExcludeList Include = "$(XunitTestBinBase)/JIT/Directed/tailcall/tailcall/**">
            <Issue>needs triage</Issue>
        </ExcludeList>
        <ExcludeList Include = "$(XunitTestBinBase)/JIT/Methodical/Invoke/deep/_il_reldeep1/**">
            <Issue>needs triage</Issue>
        </ExcludeList>
        <ExcludeList Include = "$(XunitTestBinBase)/JIT/Methodical/Invoke/fptr/_il_relinstftn_t/**">
            <Issue>needs triage</Issue>
        </ExcludeList>
        <ExcludeList Include = "$(XunitTestBinBase)/JIT/Methodical/flowgraph/dev10_bug679955/volatileLocal2/**">
            <Issue>needs triage</Issue>
        </ExcludeList>
        <ExcludeList Include = "$(XunitTestBinBase)/JIT/Methodical/Invoke/fptr/_il_dbgvirtftn_t/**">
            <Issue>needs triage</Issue>
        </ExcludeList>
        <ExcludeList Include = "$(XunitTestBinBase)/JIT/Methodical/Invoke/fptr/_il_relvirtftn_t/**">
            <Issue>needs triage</Issue>
        </ExcludeList>
        <ExcludeList Include = "$(XunitTestBinBase)/JIT/Methodical/Invoke/fptr/_il_dbgftn_t/**">
            <Issue>needs triage</Issue>
        </ExcludeList>
        <ExcludeList Include = "$(XunitTestBinBase)/JIT/Methodical/ELEMENT_TYPE_IU/_il_relptr/**">
            <Issue>needs triage</Issue>
        </ExcludeList>
        <ExcludeList Include = "$(XunitTestBinBase)/JIT/Methodical/Invoke/fptr/_il_relftn_t/**">
            <Issue>needs triage</Issue>
        </ExcludeList>
        <ExcludeList Include = "$(XunitTestBinBase)/JIT/Regression/JitBlue/DevDiv_461649/DevDiv_461649/**">
            <Issue>needs triage</Issue>
        </ExcludeList>
        <ExcludeList Include = "$(XunitTestBinBase)/JIT/jit64/rtchecks/overflow/overflow02_div/**">
            <Issue>needs triage</Issue>
        </ExcludeList>
        <ExcludeList Include = "$(XunitTestBinBase)/GC/Scenarios/Dynamo/dynamo/**">
            <Issue>needs triage</Issue>
        </ExcludeList>
        <ExcludeList Include = "$(XunitTestBinBase)/JIT/Regression/JitBlue/GitHub_24846/GitHub_24846/**">
            <Issue>needs triage</Issue>
        </ExcludeList>
        <ExcludeList Include = "$(XunitTestBinBase)/JIT/Methodical/Boxing/boxunbox/_il_dbghuge_filter/**">
            <Issue>needs triage</Issue>
        </ExcludeList>
        <ExcludeList Include = "$(XunitTestBinBase)/JIT/Regression/VS-ia64-JIT/M00/b108366/b108366/**">
            <Issue>needs triage</Issue>
        </ExcludeList>
        <ExcludeList Include = "$(XunitTestBinBase)/JIT/Methodical/Boxing/boxunbox/_il_relhuge_filter/**">
            <Issue>needs triage</Issue>
        </ExcludeList>
        <ExcludeList Include = "$(XunitTestBinBase)/JIT/jit64/rtchecks/overflow/overflow03_div/**">
            <Issue>needs triage</Issue>
        </ExcludeList>
        <ExcludeList Include = "$(XunitTestBinBase)/JIT/Methodical/eh/finallyexec/catchrettoinnertry_cs_ro/**">
            <Issue>needs triage</Issue>
        </ExcludeList>
        <ExcludeList Include = "$(XunitTestBinBase)/JIT/Regression/CLR-x86-JIT/V1.2-M01/b00722/b00722/**">
            <Issue>needs triage</Issue>
        </ExcludeList>
        <ExcludeList Include = "$(XunitTestBinBase)/JIT/Methodical/Boxing/boxunbox/_il_reltailcall/**">
            <Issue>needs triage</Issue>
        </ExcludeList>
        <ExcludeList Include = "$(XunitTestBinBase)/JIT/Methodical/Coverage/b39946/**">
            <Issue>needs triage</Issue>
        </ExcludeList>
        <ExcludeList Include = "$(XunitTestBinBase)/JIT/Regression/JitBlue/DevDiv_487699/DevDiv_487699/**">
            <Issue>needs triage</Issue>
        </ExcludeList>
        <ExcludeList Include = "$(XunitTestBinBase)/JIT/Methodical/Boxing/boxunbox/_il_dbgtailcall/**">
            <Issue>needs triage</Issue>
        </ExcludeList>
        <ExcludeList Include = "$(XunitTestBinBase)/JIT/Methodical/eh/finallyexec/loopinfinally_r/**">
            <Issue>needs triage</Issue>
        </ExcludeList>
        <ExcludeList Include = "$(XunitTestBinBase)/JIT/Methodical/eh/basics/throwinclassconstructor_ro/**">
            <Issue>needs triage</Issue>
        </ExcludeList>
        <ExcludeList Include = "$(XunitTestBinBase)/JIT/Methodical/eh/finallyexec/loopinfinally_d/**">
            <Issue>needs triage</Issue>
        </ExcludeList>
        <ExcludeList Include = "$(XunitTestBinBase)/JIT/Methodical/eh/finallyexec/catchrettoinnertry_cs_r/**">
            <Issue>needs triage</Issue>
        </ExcludeList>
        <ExcludeList Include = "$(XunitTestBinBase)/JIT/Methodical/eh/finallyexec/catchrettoinnertry_cs_do/**">
            <Issue>needs triage</Issue>
        </ExcludeList>
        <ExcludeList Include = "$(XunitTestBinBase)/JIT/Methodical/eh/finallyexec/loopinfinally_do/**">
            <Issue>needs triage</Issue>
        </ExcludeList>
        <ExcludeList Include = "$(XunitTestBinBase)/JIT/Methodical/eh/interactions/strswitchfinal_ro/**">
            <Issue>needs triage</Issue>
        </ExcludeList>
        <ExcludeList Include = "$(XunitTestBinBase)/JIT/Methodical/localloc/verify/verify01_large/**">
            <Issue>needs triage</Issue>
        </ExcludeList>
        <ExcludeList Include = "$(XunitTestBinBase)/GC/Scenarios/FinalNStruct/nstructresur/**">
            <Issue>needs triage</Issue>
        </ExcludeList>
        <ExcludeList Include = "$(XunitTestBinBase)/GC/Scenarios/FinalNStruct/finalnstruct/**">
            <Issue>needs triage</Issue>
        </ExcludeList>
        <ExcludeList Include = "$(XunitTestBinBase)/JIT/Methodical/eh/interactions/strswitchfinal_do/**">
            <Issue>needs triage</Issue>
        </ExcludeList>
        <ExcludeList Include = "$(XunitTestBinBase)/JIT/Methodical/eh/interactions/strswitchfinal_r/**">
            <Issue>needs triage</Issue>
        </ExcludeList>
        <ExcludeList Include = "$(XunitTestBinBase)/GC/Features/Finalizer/finalizeother/finalizearray/**">
            <Issue>needs triage</Issue>
        </ExcludeList>
        <ExcludeList Include = "$(XunitTestBinBase)/JIT/jit64/rtchecks/overflow/overflow01_div/**">
            <Issue>needs triage</Issue>
        </ExcludeList>
        <ExcludeList Include = "$(XunitTestBinBase)/JIT/Regression/CLR-x86-JIT/V2.0-Beta2/b353858/b353858/**">
            <Issue>needs triage</Issue>
        </ExcludeList>
        <ExcludeList Include = "$(XunitTestBinBase)/JIT/Methodical/eh/basics/throwinclassconstructor_r/**">
            <Issue>needs triage</Issue>
        </ExcludeList>
        <ExcludeList Include = "$(XunitTestBinBase)/JIT/SIMD/VectorMatrix_ro/**">
            <Issue>needs triage</Issue>
        </ExcludeList>
        <ExcludeList Include = "$(XunitTestBinBase)/JIT/Methodical/eh/interactions/strswitchfinal_d/**">
            <Issue>needs triage</Issue>
        </ExcludeList>
        <ExcludeList Include = "$(XunitTestBinBase)/JIT/Regression/JitBlue/DevDiv_405852/DevDiv_405852/**">
            <Issue>needs triage</Issue>
        </ExcludeList>
        <ExcludeList Include = "$(XunitTestBinBase)/JIT/Regression/JitBlue/DevDiv_544983/DevDiv_544983/**">
            <Issue>needs triage</Issue>
        </ExcludeList>
        <ExcludeList Include = "$(XunitTestBinBase)/JIT/CodeGenBringUpTests/Localloc_do/**">
            <Issue>needs triage</Issue>
        </ExcludeList>
        <ExcludeList Include = "$(XunitTestBinBase)/JIT/Directed/Misc/function_pointer/MutualThdRecur-fptr/**">
            <Issue>needs triage</Issue>
        </ExcludeList>
        <ExcludeList Include = "$(XunitTestBinBase)/JIT/Methodical/eh/basics/throwinclassconstructor_d/**">
            <Issue>needs triage</Issue>
        </ExcludeList>
        <ExcludeList Include = "$(XunitTestBinBase)/JIT/Methodical/eh/finallyexec/loopinfinally_ro/**">
            <Issue>needs triage</Issue>
        </ExcludeList>
        <ExcludeList Include = "$(XunitTestBinBase)/JIT/Methodical/localloc/verify/verify01_small/**">
            <Issue>needs triage</Issue>
        </ExcludeList>
        <ExcludeList Include = "$(XunitTestBinBase)/JIT/Regression/CLR-x86-JIT/V1.2-M01/b13452/b13452/**">
            <Issue>needs triage</Issue>
        </ExcludeList>
        <ExcludeList Include = "$(XunitTestBinBase)/JIT/Methodical/eh/finallyexec/catchrettoinnertry_cs_d/**">
            <Issue>needs triage</Issue>
        </ExcludeList>
        <ExcludeList Include = "$(XunitTestBinBase)/JIT/IL_Conformance/Old/Conformance_Base/div_r8/**">
            <Issue>needs triage</Issue>
        </ExcludeList>
        <ExcludeList Include = "$(XunitTestBinBase)/JIT/Directed/tailcall/tailcall/**">
            <Issue>needs triage</Issue>
        </ExcludeList>
        <ExcludeList Include = "$(XunitTestBinBase)/Loader/classloader/DefaultInterfaceMethods/diamondshape/diamondshape_r/**">
            <Issue>needs triage</Issue>
        </ExcludeList>
        <ExcludeList Include = "$(XunitTestBinBase)/JIT/Methodical/localloc/verify/verify01_dynamic/**">
            <Issue>needs triage</Issue>
        </ExcludeList>
        <ExcludeList Include = "$(XunitTestBinBase)/JIT/CodeGenBringUpTests/Localloc_r/**">
            <Issue>needs triage</Issue>
        </ExcludeList>
        <ExcludeList Include = "$(XunitTestBinBase)/JIT/CodeGenBringUpTests/Localloc_ro/**">
            <Issue>needs triage</Issue>
        </ExcludeList>
        <ExcludeList Include = "$(XunitTestBinBase)/JIT/IL_Conformance/Old/Conformance_Base/neg_r4/**">
            <Issue>needs triage</Issue>
        </ExcludeList>
        <ExcludeList Include = "$(XunitTestBinBase)/JIT/CodeGenBringUpTests/Localloc_d/**">
            <Issue>needs triage</Issue>
        </ExcludeList>
        <ExcludeList Include = "$(XunitTestBinBase)/JIT/Regression/CLR-x86-JIT/V1-M09.5-PDC/b25459/b25459/**">
            <Issue>needs triage</Issue>
        </ExcludeList>
        <ExcludeList Include = "$(XunitTestBinBase)/JIT/Directed/zeroinit/init_struct/**">
            <Issue>needs triage</Issue>
        </ExcludeList>
        <ExcludeList Include = "$(XunitTestBinBase)/JIT/Methodical/eh/basics/throwinclassconstructor_do/**">
            <Issue>needs triage</Issue>
        </ExcludeList>
        <ExcludeList Include = "$(XunitTestBinBase)/JIT/Directed/pinvoke/tail/**">
            <Issue>needs triage</Issue>
        </ExcludeList>
        <ExcludeList Include = "$(XunitTestBinBase)/JIT/Regression/CLR-x86-JIT/V1-M11-Beta1/b39946/b39946/**">
            <Issue>needs triage</Issue>
        </ExcludeList>
        <ExcludeList Include = "$(XunitTestBinBase)/baseservices/varargs/varargsupport/**">
            <Issue>needs triage</Issue>
        </ExcludeList>
        <ExcludeList Include = "$(XunitTestBinBase)/baseservices/varargs/varargsupport_r/**">
            <Issue>needs triage</Issue>
        </ExcludeList>
        <ExcludeList Include = "$(XunitTestBinBase)/JIT/Regression/VS-ia64-JIT/M00/b109878/b109878/**">
            <Issue>needs triage</Issue>
        </ExcludeList>
        <ExcludeList Include = "$(XunitTestBinBase)/JIT/IL_Conformance/Old/Conformance_Base/add_r4/**">
            <Issue>needs triage</Issue>
        </ExcludeList>
        <ExcludeList Include = "$(XunitTestBinBase)/JIT/Regression/VS-ia64-JIT/M00/b92726/b92726/**">
            <Issue>needs triage</Issue>
        </ExcludeList>
        <ExcludeList Include = "$(XunitTestBinBase)/Loader/classloader/DefaultInterfaceMethods/diamondshape/diamondshape_d/**">
            <Issue>needs triage</Issue>
        </ExcludeList>
        <ExcludeList Include = "$(XunitTestBinBase)/JIT/Directed/coverage/importer/Desktop/volatilldind_il_d/**">
            <Issue>needs triage</Issue>
        </ExcludeList>
        <ExcludeList Include = "$(XunitTestBinBase)/JIT/IL_Conformance/Old/Conformance_Base/mul_r4/**">
            <Issue>needs triage</Issue>
        </ExcludeList>
        <ExcludeList Include = "$(XunitTestBinBase)/JIT/Regression/CLR-x86-JIT/V1-M12-Beta2/b84909/b84909/**">
            <Issue>needs triage</Issue>
        </ExcludeList>
        <ExcludeList Include = "$(XunitTestBinBase)/JIT/Directed/coverage/importer/Desktop/volatilldind_il_r/**">
            <Issue>needs triage</Issue>
        </ExcludeList>
        <ExcludeList Include = "$(XunitTestBinBase)/JIT/IL_Conformance/Old/Conformance_Base/rem_r4/**">
            <Issue>needs triage</Issue>
        </ExcludeList>
        <ExcludeList Include = "$(XunitTestBinBase)/JIT/IL_Conformance/Old/Conformance_Base/rem_r4/**">
            <Issue>needs triage</Issue>
        </ExcludeList>
        <ExcludeList Include = "$(XunitTestBinBase)/JIT/IL_Conformance/Old/Conformance_Base/ckfinite_r4/**">
            <Issue>needs triage</Issue>
        </ExcludeList>
        <ExcludeList Include = "$(XunitTestBinBase)/JIT/IL_Conformance/Old/Conformance_Base/div_r4/**">
            <Issue>needs triage</Issue>
        </ExcludeList>
        <ExcludeList Include = "$(XunitTestBinBase)/JIT/IL_Conformance/Old/Conformance_Base/sub_r4/**">
            <Issue>needs triage</Issue>
        </ExcludeList>
        <ExcludeList Include = "$(XunitTestBinBase)/JIT/IL_Conformance/Old/Conformance_Base/ldc_ckfinite_r4/**">
            <Issue>needs triage</Issue>
        </ExcludeList>
        <ExcludeList Include = "$(XunitTestBinBase)/JIT/Directed/coverage/importer/volatilldind/**">
            <Issue>needs triage</Issue>
        </ExcludeList>
        <ExcludeList Include = "$(XunitTestBinBase)/JIT/jit64/opt/rngchk/RngchkStress3/**">
            <Issue>needs triage</Issue>
        </ExcludeList>
        <ExcludeList Include = "$(XunitTestBinBase)/JIT/Performance/CodeQuality/Burgers/Burgers/**">
            <Issue>needs triage</Issue>
        </ExcludeList>
        <ExcludeList Include = "$(XunitTestBinBase)/Interop/StructMarshalling/ReversePInvoke/MarshalSeqStruct/DelegatePInvoke/DelegatePInvokeTest/**">
            <Issue>needs triage</Issue>
        </ExcludeList>
        <ExcludeList Include = "$(XunitTestBinBase)/JIT/Methodical/eh/basics/throwinfilter_d/**">
            <Issue>needs triage</Issue>
        </ExcludeList>
        <ExcludeList Include = "$(XunitTestBinBase)/JIT/Methodical/eh/basics/throwinfilter_r/**">
            <Issue>needs triage</Issue>
        </ExcludeList>
        <ExcludeList Include = "$(XunitTestBinBase)JIT/IL_Conformance/Old/Base/ckfinite/**">
            <Issue>needs triage</Issue>
        </ExcludeList>
        <!-- End interpreter issues -->
    </ItemGroup>

    <ItemGroup Condition="'$(RuntimeFlavor)' == 'mono' and '$(RuntimeVariant)' == 'llvmaot' ">
        <ExcludeList Include = "$(XunitTestBinBase)JIT/Methodical/ELEMENT_TYPE_IU/_il_relu_conv/**">
            <Issue>needs triage</Issue>
        </ExcludeList>
        <ExcludeList Include = "$(XunitTestBinBase)/JIT/Methodical/eh/deadcode/deadoponerrorinfunclet_r/**">
            <Issue>needs triage</Issue>
        </ExcludeList>
        <ExcludeList Include = "$(XunitTestBinBase)/JIT/Methodical/eh/deadcode/deadoponerrorinfunclet_d/**">
            <Issue>needs triage</Issue>
        </ExcludeList>
        <ExcludeList Include = "$(XunitTestBinBase)/JIT/Methodical/eh/deadcode/deadoponerrorinfunclet_d/**">
            <Issue>needs triage</Issue>
        </ExcludeList>
        <ExcludeList Include = "$(XunitTestBinBase)/JIT/Directed/nullabletypes/isinstvaluetype_do/**">
            <Issue> needs triage </Issue>
        </ExcludeList>
        <ExcludeList Include = "$(XunitTestBinBase)/JIT/Generics/Instantiation/Structs/struct01/**">
            <Issue> needs triage </Issue>
        </ExcludeList>
        <ExcludeList Include = "$(XunitTestBinBase)/JIT/jit64/opt/cse/HugeArray1/**">
            <Issue> needs triage </Issue>
        </ExcludeList>
        <ExcludeList Include = "$(XunitTestBinBase)/GC/Scenarios/Dynamo/dynamo/**">
            <Issue> needs triage </Issue>
        </ExcludeList>
    </ItemGroup>

    <ItemGroup Condition=" '$(RuntimeFlavor)' == 'mono' and '$(TargetArchitecture)' == 'arm64' and '$(TargetsWindows)' != 'true' " >
        <ExcludeList Include="$(XunitTestBinBase)/baseservices/typeequivalence/simple/Simple/**">
            <Issue>Doesn't compile with LLVM AOT.</Issue>
        </ExcludeList>
        <ExcludeList Include="$(XunitTestBinBase)/Loader/classloader/generics/Variance/IL/Unbox002/**">
            <Issue>Doesn't compile with LLVM AOT.</Issue>
        </ExcludeList>
        <ExcludeList Include="$(XunitTestBinBase)/Loader/classloader/generics/Variance/IL/Unbox003/**">
            <Issue>Doesn't compile with LLVM AOT.</Issue>
        </ExcludeList>
        <ExcludeList Include="$(XunitTestBinBase)/Loader/classloader/generics/Variance/IL/vsw543506/**">
            <Issue>Doesn't compile with LLVM AOT.</Issue>
        </ExcludeList>
        <ExcludeList Include="$(XunitTestBinBase)/JIT/Regression/CLR-x86-JIT/V1.1-M1-Beta1/b143840/b143840/*">
            <Issue>https://github.com/dotnet/runtime/issues/48914</Issue>
        </ExcludeList>

        <ExcludeList Include = "$(XunitTestBinBase)/GC/Features/Finalizer/finalizeother/finalizearray/**">
            <Issue>needs triage</Issue>
        </ExcludeList>
        <ExcludeList Include = "$(XunitTestBinBase)/JIT/Methodical/eh/finallyexec/loopinfinally_ro/**">
            <Issue>needs triage</Issue>
        </ExcludeList>
        <ExcludeList Include = "$(XunitTestBinBase)/JIT/Methodical/eh/finallyexec/loopinfinally_do/**">
            <Issue>needs triage</Issue>
        </ExcludeList>
        <ExcludeList Include = "$(XunitTestBinBase)/JIT/Regression/CLR-x86-JIT/V1-M11-Beta1/b44657/b44657/**">
            <Issue>needs triage</Issue>
        </ExcludeList>
        <ExcludeList Include = "$(XunitTestBinBase)/JIT/Regression/CLR-x86-JIT/V1-M12-Beta2/b63726/b63726/**">
            <Issue>needs triage</Issue>
        </ExcludeList>
        <ExcludeList Include = "$(XunitTestBinBase)/JIT/Regression/CLR-x86-JIT/V1-M12-Beta2/b60142/b60142/**">
            <Issue>needs triage</Issue>
        </ExcludeList>
        <ExcludeList Include = "$(XunitTestBinBase)/JIT/Regression/JitBlue/DevDiv_487699/DevDiv_487699/**">
            <Issue>needs triage</Issue>
        </ExcludeList>
        <ExcludeList Include = "$(XunitTestBinBase)/JIT/Methodical/NaN/r8nanconv_il_d/**">
            <Issue>needs triage</Issue>
        </ExcludeList>
        <ExcludeList Include = "$(XunitTestBinBase)/JIT/Methodical/flowgraph/dev10_bug679955/volatileLocal2/**">
            <Issue>needs triage</Issue>
        </ExcludeList>
        <ExcludeList Include = "$(XunitTestBinBase)/JIT/Methodical/NaN/r8nanconv_il_r/**">
            <Issue>needs triage</Issue>
        </ExcludeList>
        <ExcludeList Include = "$(XunitTestBinBase)/JIT/Regression/CLR-x86-JIT/V1-M12-Beta2/b36302/b36302/**">
            <Issue>needs triage</Issue>
        </ExcludeList>
        <ExcludeList Include = "$(XunitTestBinBase)/JIT/Methodical/NaN/r4nanconv_il_d/**">
            <Issue>needs triage</Issue>
        </ExcludeList>
        <ExcludeList Include = "$(XunitTestBinBase)/JIT/Methodical/NaN/r4nanconv_il_r/**">
            <Issue>needs triage</Issue>
        </ExcludeList>
        <ExcludeList Include = "$(XunitTestBinBase)/JIT/Regression/CLR-x86-JIT/V1-M12-Beta2/b53980/b53980/**">
            <Issue>needs triage</Issue>
        </ExcludeList>
        <ExcludeList Include = "$(XunitTestBinBase)/JIT/Methodical/tailcall/_il_reltest_mutual_rec/**">
            <Issue>needs triage</Issue>
        </ExcludeList>
        <ExcludeList Include = "$(XunitTestBinBase)/JIT/Regression/CLR-x86-JIT/V1-M11-Beta1/b27873/b27873/**">
            <Issue>needs triage</Issue>
        </ExcludeList>
        <ExcludeList Include = "$(XunitTestBinBase)/JIT/Regression/CLR-x86-JIT/V1-M12-Beta2/b53994/b53994/**">
            <Issue>needs triage</Issue>
        </ExcludeList>
        <ExcludeList Include = "$(XunitTestBinBase)/JIT/Regression/JitBlue/DevDiv_406156/DevDiv_406156/**">
            <Issue>needs triage</Issue>
        </ExcludeList>
        <ExcludeList Include = "$(XunitTestBinBase)/JIT/Regression/JitBlue/DevDiv_370233/DevDiv_370233/**">
            <Issue>needs triage</Issue>
        </ExcludeList>
        <ExcludeList Include = "$(XunitTestBinBase)/JIT/Regression/CLR-x86-JIT/V1-M12-Beta2/b73207/b73207/**">
            <Issue>needs triage</Issue>
        </ExcludeList>
        <ExcludeList Include = "$(XunitTestBinBase)/JIT/Methodical/tailcall/_il_dbgtest_switch/**">
            <Issue>needs triage</Issue>
        </ExcludeList>
        <ExcludeList Include = "$(XunitTestBinBase)/JIT/Regression/CLR-x86-JIT/V1-M09.5-PDC/b25701/b25701/**">
            <Issue>needs triage</Issue>
        </ExcludeList>
        <ExcludeList Include = "$(XunitTestBinBase)/JIT/Regression/CLR-x86-JIT/V1-M12-Beta2/b50027/b50027/**">
            <Issue>needs triage</Issue>
        </ExcludeList>
        <ExcludeList Include = "$(XunitTestBinBase)/JIT/Regression/CLR-x86-JIT/V1-M12-Beta2/b34953/b34953/**">
            <Issue>needs triage</Issue>
        </ExcludeList>
        <ExcludeList Include = "$(XunitTestBinBase)/JIT/Regression/CLR-x86-JIT/V1-M09.5-PDC/b30892/b30892/**">
            <Issue>needs triage</Issue>
        </ExcludeList>
        <ExcludeList Include = "$(XunitTestBinBase)/JIT/Methodical/tailcall/_il_reltest_switch/**">
            <Issue>needs triage</Issue>
        </ExcludeList>
        <ExcludeList Include = "$(XunitTestBinBase)/JIT/Regression/CLR-x86-JIT/V1-M12-Beta2/b32614/b32614/**">
            <Issue>needs triage</Issue>
        </ExcludeList>
        <ExcludeList Include = "$(XunitTestBinBase)/JIT/Regression/CLR-x86-JIT/V1-M12-Beta2/b82247/b82247/**">
            <Issue>needs triage</Issue>
        </ExcludeList>
        <ExcludeList Include = "$(XunitTestBinBase)/JIT/Regression/CLR-x86-JIT/V1-M12-Beta2/b59952/b59952/**">
            <Issue>needs triage</Issue>
        </ExcludeList>
        <ExcludeList Include = "$(XunitTestBinBase)/JIT/Regression/CLR-x86-JIT/V1-M12-Beta2/b49435/b49435/**">
            <Issue>needs triage</Issue>
        </ExcludeList>
        <ExcludeList Include = "$(XunitTestBinBase)/JIT/Methodical/tailcall/_il_dbgtest_mutual_rec/**">
            <Issue>needs triage</Issue>
        </ExcludeList>
        <ExcludeList Include = "$(XunitTestBinBase)/JIT/Regression/CLR-x86-JIT/V1-M09.5-PDC/b30862/b30862/**">
            <Issue>needs triage</Issue>
        </ExcludeList>
        <ExcludeList Include = "$(XunitTestBinBase)/JIT/Regression/CLR-x86-JIT/V1-M11-Beta1/b45541/b45541/**">
            <Issue>needs triage</Issue>
        </ExcludeList>
        <ExcludeList Include = "$(XunitTestBinBase)/JIT/Regression/CLR-x86-JIT/V1-M12-Beta2/b71003/b71003/**">
            <Issue>needs triage</Issue>
        </ExcludeList>
        <ExcludeList Include = "$(XunitTestBinBase)/JIT/Regression/CLR-x86-JIT/V1-M12-Beta2/b31547/b31547/**">
            <Issue>needs triage</Issue>
        </ExcludeList>
        <ExcludeList Include = "$(XunitTestBinBase)/JIT/Regression/CLR-x86-JIT/V1-M11-Beta1/b45956/b45956/**">
            <Issue>needs triage</Issue>
        </ExcludeList>
        <ExcludeList Include = "$(XunitTestBinBase)/JIT/IL_Conformance/Old/Conformance_Base/div_r8/**">
            <Issue>needs triage</Issue>
        </ExcludeList>
        <ExcludeList Include = "$(XunitTestBinBase)/JIT/jit64/rtchecks/overflow/overflow02_div/**">
            <Issue>needs triage</Issue>
        </ExcludeList>
        <ExcludeList Include = "$(XunitTestBinBase)/JIT/IL_Conformance/Old/Base/ckfinite/**">
            <Issue>needs triage</Issue>
        </ExcludeList>
        <ExcludeList Include = "$(XunitTestBinBase)/JIT/HardwareIntrinsics/Arm/ArmBase/ArmBase_r/**">
            <Issue>needs triage</Issue>
        </ExcludeList>
        <ExcludeList Include = "$(XunitTestBinBase)/JIT/HardwareIntrinsics/Arm/Aes/Aes_r/**">
            <Issue>needs triage</Issue>
        </ExcludeList>
        <ExcludeList Include = "$(XunitTestBinBase)/JIT/IL_Conformance/Old/Conformance_Base/div_r4/**">
            <Issue>needs triage</Issue>
        </ExcludeList>
        <ExcludeList Include = "$(XunitTestBinBase)/JIT/jit64/rtchecks/overflow/overflow01_div/**">
            <Issue>needs triage</Issue>
        </ExcludeList>
        <ExcludeList Include = "$(XunitTestBinBase)/JIT/Directed/StructABI/StructABI/**">
            <Issue>needs triage</Issue>
        </ExcludeList>
        <ExcludeList Include = "$(XunitTestBinBase)/JIT/Regression/VS-ia64-JIT/M00/b108366/b108366/**">
            <Issue>needs triage</Issue>
        </ExcludeList>
    </ItemGroup>

     <!-- These are known failures on mono-arm64 in the interpreter runtime variant -->
    <ItemGroup Condition=" '$(RuntimeFlavor)' == 'mono' and ('$(TargetArchitecture)' == 'arm64') and '$(TargetsWindows)' != 'true' and '$(RuntimeVariant)' == 'monointerpreter' " >
        <!-- The following issues only effect the Mono interpreter; there is currently no way to exclude based on that scenario -->
        <ExcludeList Include = "$(XunitTestBinBase)JIT/IL_Conformance/Old/Base/ckfinite/**">
            <Issue>needs triage</Issue>
        </ExcludeList>
    </ItemGroup>


    <ItemGroup Condition=" '$(TargetArchitecture)' == 'wasm' " >
        <ExcludeList Include = "$(XunitTestBinBase)/JIT/opt/ThrowHelper/NonVoidThrowHelper/**">
            <Issue>https://github.com/dotnet/runtime/issues/48819</Issue>
        </ExcludeList>
        <ExcludeList Include = "$(XunitTestBinBase)/baseservices/threading/paramthreadstart/ThreadStartBool/**">
            <Issue>https://github.com/dotnet/runtime/issues/41193</Issue>
        </ExcludeList>
        <ExcludeList Include = "$(XunitTestBinBase)/baseservices/threading/DeadThreads/DeadThreads/**">
            <Issue>https://github.com/dotnet/runtime/issues/41472</Issue>
        </ExcludeList>
        <ExcludeList Include = "$(XunitTestBinBase)/baseservices/threading/coverage/OSThreadId/osthreadid/**">
            <Issue>https://github.com/dotnet/runtime/issues/41472</Issue>
        </ExcludeList>
        <ExcludeList Include = "$(XunitTestBinBase)/baseservices/threading/paramthreadstart/ThreadStartBool_1/**">
            <Issue>https://github.com/dotnet/runtime/issues/41193</Issue>
        </ExcludeList>
        <ExcludeList Include = "$(XunitTestBinBase)/Interop/NativeLibrary/Callback/CallbackStressTest_TargetUnix/**">
            <Issue>https://github.com/dotnet/runtime/issues/41519</Issue>
        </ExcludeList>
        <ExcludeList Include = "$(XunitTestBinBase)/Interop/NativeLibrary/API/NativeLibraryTests/**">
            <Issue>https://github.com/dotnet/runtime/issues/41519</Issue>
        </ExcludeList>
        <ExcludeList Include = "$(XunitTestBinBase)/Interop/NativeLibrary/Callback/CallbackTests/**">
            <Issue>https://github.com/dotnet/runtime/issues/41519</Issue>
        </ExcludeList>
        <ExcludeList Include = "$(XunitTestBinBase)/Interop/ICustomMarshaler/ConflictingNames/SameNameDifferentAssembly/**">
            <Issue>https://github.com/dotnet/runtime/issues/41519</Issue>
        </ExcludeList>
        <ExcludeList Include = "$(XunitTestBinBase)/Interop/PInvoke/Miscellaneous/HandleRef/HandleRefTest/**">
            <Issue>https://github.com/dotnet/runtime/issues/41519</Issue>
        </ExcludeList>
        <ExcludeList Include = "$(XunitTestBinBase)/Interop/PInvoke/Miscellaneous/MultipleAssembliesWithSamePInvoke/MAWSPITest/**">
            <Issue>https://github.com/dotnet/runtime/issues/41519</Issue>
        </ExcludeList>
        <ExcludeList Include = "$(XunitTestBinBase)/Interop/PInvoke/Primitives/Pointer/NonBlittablePointer/**">
            <Issue>https://github.com/dotnet/runtime/issues/41519</Issue>
        </ExcludeList>
        <ExcludeList Include = "$(XunitTestBinBase)/Interop/PInvoke/Vector2_3_4/Vector2_3_4/**">
            <Issue>https://github.com/dotnet/runtime/issues/41519</Issue>
        </ExcludeList>
        <ExcludeList Include = "$(XunitTestBinBase)/Interop/PInvoke/Primitives/RuntimeHandles/RuntimeHandlesTest/**">
            <Issue>https://github.com/dotnet/runtime/issues/41519</Issue>
        </ExcludeList>
        <ExcludeList Include = "$(XunitTestBinBase)/Interop/PInvoke/Primitives/Int/PInvokeIntTest/**">
            <Issue>https://github.com/dotnet/runtime/issues/41519</Issue>
        </ExcludeList>
        <ExcludeList Include = "$(XunitTestBinBase)/Interop/SuppressGCTransition/SuppressGCTransitionTest/**">
            <Issue>https://github.com/dotnet/runtime/issues/41519</Issue>
        </ExcludeList>
        <ExcludeList Include = "$(XunitTestBinBase)/Interop/UnmanagedCallConv/UnmanagedCallConvTest/**">
            <Issue>https://github.com/dotnet/runtime/issues/41519</Issue>
        </ExcludeList>
        <ExcludeList Include = "$(XunitTestBinBase)/Interop/UnmanagedCallersOnly/UnmanagedCallersOnlyTest/**">
            <Issue>https://github.com/dotnet/runtime/issues/41519</Issue>
        </ExcludeList>
        <ExcludeList Include = "$(XunitTestBinBase)/JIT/CodeGenBringUpTests/LocallocLarge_d/**">
            <Issue>https://github.com/dotnet/runtime/issues/41472</Issue>
        </ExcludeList>
        <ExcludeList Include = "$(XunitTestBinBase)/JIT/CodeGenBringUpTests/LocallocLarge_do/**">
            <Issue>https://github.com/dotnet/runtime/issues/41472</Issue>
        </ExcludeList>
        <ExcludeList Include = "$(XunitTestBinBase)/JIT/CodeGenBringUpTests/LocallocLarge_ro/**">
            <Issue>https://github.com/dotnet/runtime/issues/41472</Issue>
        </ExcludeList>
        <ExcludeList Include = "$(XunitTestBinBase)/JIT/CodeGenBringUpTests/LocallocLarge_r/**">
            <Issue>https://github.com/dotnet/runtime/issues/41472</Issue>
        </ExcludeList>
        <ExcludeList Include="$(XUnitTestBinBase)/JIT/Directed/callconv/ThisCall/ThisCallTest/*">
            <Issue>https://github.com/dotnet/runtime/issues/41519</Issue>
        </ExcludeList>
        <ExcludeList Include="$(XUnitTestBinBase)/JIT/Directed/callconv/StdCallMemberFunction/StdCallMemberFunctionTest/*">
            <Issue>https://github.com/dotnet/runtime/issues/41519</Issue>
        </ExcludeList>
        <ExcludeList Include="$(XUnitTestBinBase)/JIT/Directed/callconv/PlatformDefaultMemberFunction/PlatformDefaultMemberFunctionTest/*">
            <Issue>https://github.com/dotnet/runtime/issues/41519</Issue>
        </ExcludeList>
        <ExcludeList Include="$(XUnitTestBinBase)/JIT/Directed/callconv/CdeclMemberFunction/CdeclMemberFunctionTest/*">
            <Issue>https://github.com/dotnet/runtime/issues/41519</Issue>
        </ExcludeList>
        <ExcludeList Include = "$(XunitTestBinBase)/Loader/classloader/TypeInitialization/CircularCctors/CircularCctorFourThreadsBFI/**">
            <Issue>https://github.com/dotnet/runtime/issues/41472</Issue>
        </ExcludeList>
        <ExcludeList Include = "$(XunitTestBinBase)/Loader/classloader/TypeInitialization/CoreCLR/CircularCctorThreeThreads03/**">
            <Issue>https://github.com/dotnet/runtime/issues/41472</Issue>
        </ExcludeList>
        <ExcludeList Include = "$(XunitTestBinBase)/Loader/classloader/regressions/523654/test532654_b/**">
            <Issue>https://github.com/dotnet/runtime/issues/41472</Issue>
        </ExcludeList>
        <ExcludeList Include = "$(XunitTestBinBase)/JIT/jit64/opt/rngchk/ArrayWithThread_o/**">
            <Issue>https://github.com/dotnet/runtime/issues/41472</Issue>
        </ExcludeList>
        <ExcludeList Include = "$(XunitTestBinBase)/JIT/jit64/opt/cse/VolatileTest_op_mul/**">
            <Issue>https://github.com/dotnet/runtime/issues/41472</Issue>
        </ExcludeList>
        <ExcludeList Include = "$(XunitTestBinBase)/JIT/IL_Conformance/Old/Conformance_Base/conv_ovf_r8_i/**">
            <Issue>needs triage</Issue>
        </ExcludeList>
        <ExcludeList Include = "$(XunitTestBinBase)/JIT/IL_Conformance/Old/Conformance_Base/ldc_conv_ovf_r8_i/**">
            <Issue>needs triage</Issue>
        </ExcludeList>
        <ExcludeList Include = "$(XunitTestBinBase)/JIT/Methodical/eh/interactions/switchinfinally_d/**">
            <Issue>needs triage</Issue>
        </ExcludeList>
        <ExcludeList Include = "$(XunitTestBinBase)/JIT/Methodical/eh/interactions/switchinfinally_ro/**">
            <Issue>needs triage</Issue>
        </ExcludeList>
        <ExcludeList Include = "$(XunitTestBinBase)/JIT/Methodical/eh/interactions/switchinfinally_do/**">
            <Issue>needs triage</Issue>
        </ExcludeList>
        <ExcludeList Include = "$(XunitTestBinBase)/JIT/Methodical/eh/interactions/switchinfinally_r/**">
            <Issue>needs triage</Issue>
        </ExcludeList>
        <ExcludeList Include = "$(XunitTestBinBase)/JIT/Methodical/cctor/misc/threads1_cs_do/**">
            <Issue>https://github.com/dotnet/runtime/issues/41472</Issue>
        </ExcludeList>
        <ExcludeList Include = "$(XunitTestBinBase)/JIT/Regression/CLR-x86-JIT/V1-M13-RTM/b99969/b99969/**">
            <Issue>https://github.com/dotnet/runtime/issues/41472</Issue>
        </ExcludeList>
        <ExcludeList Include = "$(XunitTestBinBase)/JIT/Methodical/VT/callconv/_il_reljumps4/**">
            <Issue>needs triage</Issue>
        </ExcludeList>
        <ExcludeList Include = "$(XunitTestBinBase)/JIT/Methodical/VT/callconv/_il_dbgjumps4/**">
            <Issue>needs triage</Issue>
        </ExcludeList>
        <ExcludeList Include = "$(XunitTestBinBase)/JIT/Methodical/NaN/r8nanconv_il_d/**">
            <Issue>needs triage</Issue>
        </ExcludeList>
        <ExcludeList Include = "$(XunitTestBinBase)/JIT/Methodical/NaN/r8nanconv_il_r/**">
            <Issue>needs triage</Issue>
        </ExcludeList>
        <ExcludeList Include = "$(XunitTestBinBase)/JIT/Methodical/gc_poll/InsertGCPoll/**">
            <Issue>needs triage</Issue>
        </ExcludeList>
        <ExcludeList Include = "$(XunitTestBinBase)/JIT/HardwareIntrinsics/Arm/AdvSimd/AdvSimd_Part11_ro/**">
            <Issue>https://github.com/dotnet/runtime/issues/41758</Issue>
        </ExcludeList>
        <ExcludeList Include = "$(XunitTestBinBase)/JIT/HardwareIntrinsics/Arm/AdvSimd.Arm64/AdvSimd.Arm64_Part1_ro/**">
            <Issue>https://github.com/dotnet/runtime/issues/41758</Issue>
        </ExcludeList>
        <ExcludeList Include = "$(XunitTestBinBase)/JIT/HardwareIntrinsics/General/Vector64_1/Vector64_1_r/**">
            <Issue>https://github.com/dotnet/runtime/issues/41758</Issue>
        </ExcludeList>
        <ExcludeList Include = "$(XunitTestBinBase)/JIT/HardwareIntrinsics/Arm/Aes/Aes_r/**">
            <Issue>https://github.com/dotnet/runtime/issues/41758</Issue>
        </ExcludeList>
        <ExcludeList Include = "$(XunitTestBinBase)/JIT/HardwareIntrinsics/Arm/AdvSimd/AdvSimd_Part13_r/**">
            <Issue>https://github.com/dotnet/runtime/issues/41758</Issue>
        </ExcludeList>
        <ExcludeList Include = "$(XunitTestBinBase)/JIT/HardwareIntrinsics/Arm/AdvSimd/AdvSimd_Part0_ro/**">
            <Issue>https://github.com/dotnet/runtime/issues/41758</Issue>
        </ExcludeList>
        <ExcludeList Include = "$(XunitTestBinBase)/JIT/HardwareIntrinsics/Arm/AdvSimd/AdvSimd_Part9_ro/**">
            <Issue>https://github.com/dotnet/runtime/issues/41758</Issue>
        </ExcludeList>
        <ExcludeList Include = "$(XunitTestBinBase)/JIT/HardwareIntrinsics/Arm/AdvSimd.Arm64/AdvSimd.Arm64_Part5_r/**">
            <Issue>https://github.com/dotnet/runtime/issues/41758</Issue>
        </ExcludeList>
        <ExcludeList Include = "$(XunitTestBinBase)/JIT/HardwareIntrinsics/Arm/AdvSimd/AdvSimd_Part6_ro/**">
            <Issue>https://github.com/dotnet/runtime/issues/41758</Issue>
        </ExcludeList>
        <ExcludeList Include = "$(XunitTestBinBase)/JIT/HardwareIntrinsics/Arm/AdvSimd/AdvSimd_Part14_r/**">
            <Issue>https://github.com/dotnet/runtime/issues/41758</Issue>
        </ExcludeList>
        <ExcludeList Include = "$(XunitTestBinBase)/JIT/HardwareIntrinsics/Arm/AdvSimd/AdvSimd_Part16_r/**">
            <Issue>https://github.com/dotnet/runtime/issues/41758</Issue>
        </ExcludeList>
        <ExcludeList Include = "$(XunitTestBinBase)/JIT/HardwareIntrinsics/Arm/AdvSimd.Arm64/AdvSimd.Arm64_Part3_r/**">
            <Issue>https://github.com/dotnet/runtime/issues/41758</Issue>
        </ExcludeList>
        <ExcludeList Include = "$(XunitTestBinBase)/JIT/HardwareIntrinsics/Arm/Crc32/Crc32_ro/**">
            <Issue>https://github.com/dotnet/runtime/issues/41758</Issue>
        </ExcludeList>
        <ExcludeList Include = "$(XunitTestBinBase)/JIT/HardwareIntrinsics/Arm/AdvSimd/AdvSimd_Part15_ro/**">
            <Issue>https://github.com/dotnet/runtime/issues/41758</Issue>
        </ExcludeList>
        <ExcludeList Include = "$(XunitTestBinBase)/JIT/HardwareIntrinsics/Arm/Aes/Aes_ro/**">
            <Issue>https://github.com/dotnet/runtime/issues/41758</Issue>
        </ExcludeList>
        <ExcludeList Include = "$(XunitTestBinBase)/JIT/HardwareIntrinsics/Arm/Rdm.Arm64/Rdm.Arm64_r/**">
            <Issue>https://github.com/dotnet/runtime/issues/41758</Issue>
        </ExcludeList>
        <ExcludeList Include = "$(XunitTestBinBase)/JIT/HardwareIntrinsics/Arm/Sha1/Sha1_ro/**">
            <Issue>https://github.com/dotnet/runtime/issues/41758</Issue>
        </ExcludeList>
        <ExcludeList Include = "$(XunitTestBinBase)/JIT/HardwareIntrinsics/Arm/AdvSimd/AdvSimd_Part13_ro/**">
            <Issue>https://github.com/dotnet/runtime/issues/41758</Issue>
        </ExcludeList>
        <ExcludeList Include = "$(XunitTestBinBase)/JIT/HardwareIntrinsics/General/Vector64/Vector64_r/**">
            <Issue>https://github.com/dotnet/runtime/issues/41758</Issue>
        </ExcludeList>
        <ExcludeList Include = "$(XunitTestBinBase)/JIT/HardwareIntrinsics/Arm/Rdm.Arm64/Rdm.Arm64_ro/**">
            <Issue>https://github.com/dotnet/runtime/issues/41758</Issue>
        </ExcludeList>
        <ExcludeList Include = "$(XunitTestBinBase)/JIT/HardwareIntrinsics/Arm/ArmBase.Arm64/ArmBase.Arm64_r/**">
            <Issue>https://github.com/dotnet/runtime/issues/41758</Issue>
        </ExcludeList>
        <ExcludeList Include = "$(XunitTestBinBase)/JIT/HardwareIntrinsics/Arm/AdvSimd.Arm64/AdvSimd.Arm64_Part3_ro/**">
            <Issue>https://github.com/dotnet/runtime/issues/41758</Issue>
        </ExcludeList>
        <ExcludeList Include = "$(XunitTestBinBase)/JIT/HardwareIntrinsics/Arm/AdvSimd/AdvSimd_Part4_ro/**">
            <Issue>https://github.com/dotnet/runtime/issues/41758</Issue>
        </ExcludeList>
        <ExcludeList Include = "$(XunitTestBinBase)/JIT/HardwareIntrinsics/Arm/Sha256/Sha256_ro/**">
            <Issue>https://github.com/dotnet/runtime/issues/41758</Issue>
        </ExcludeList>
        <ExcludeList Include = "$(XunitTestBinBase)/JIT/HardwareIntrinsics/Arm/AdvSimd/AdvSimd_Part15_r/**">
            <Issue>https://github.com/dotnet/runtime/issues/41758</Issue>
        </ExcludeList>
        <ExcludeList Include = "$(XunitTestBinBase)/JIT/HardwareIntrinsics/Arm/Dp/Dp_ro/**">
            <Issue>https://github.com/dotnet/runtime/issues/41758</Issue>
        </ExcludeList>
        <ExcludeList Include = "$(XunitTestBinBase)/JIT/HardwareIntrinsics/Arm/Crc32/Crc32_r/**">
            <Issue>https://github.com/dotnet/runtime/issues/41758</Issue>
        </ExcludeList>
        <ExcludeList Include = "$(XunitTestBinBase)/JIT/HardwareIntrinsics/Arm/AdvSimd/AdvSimd_Part3_r/**">
            <Issue>https://github.com/dotnet/runtime/issues/41758</Issue>
        </ExcludeList>
        <ExcludeList Include = "$(XunitTestBinBase)/JIT/HardwareIntrinsics/Arm/Sha256/Sha256_r/**">
            <Issue>https://github.com/dotnet/runtime/issues/41758</Issue>
        </ExcludeList>
        <ExcludeList Include = "$(XunitTestBinBase)/JIT/HardwareIntrinsics/Arm/AdvSimd/AdvSimd_Part14_ro/**">
            <Issue>https://github.com/dotnet/runtime/issues/41758</Issue>
        </ExcludeList>
        <ExcludeList Include = "$(XunitTestBinBase)/JIT/HardwareIntrinsics/Arm/Sha1/Sha1_r/**">
            <Issue>https://github.com/dotnet/runtime/issues/41758</Issue>
        </ExcludeList>
        <ExcludeList Include = "$(XunitTestBinBase)/JIT/HardwareIntrinsics/Arm/AdvSimd/AdvSimd_Part8_ro/**">
            <Issue>https://github.com/dotnet/runtime/issues/41758</Issue>
        </ExcludeList>
        <ExcludeList Include = "$(XunitTestBinBase)/JIT/HardwareIntrinsics/Arm/AdvSimd/AdvSimd_Part5_ro/**">
            <Issue>https://github.com/dotnet/runtime/issues/41758</Issue>
        </ExcludeList>
        <ExcludeList Include = "$(XunitTestBinBase)/JIT/HardwareIntrinsics/Arm/AdvSimd.Arm64/AdvSimd.Arm64_Part5_ro/**">
            <Issue>https://github.com/dotnet/runtime/issues/41758</Issue>
        </ExcludeList>
        <ExcludeList Include = "$(XunitTestBinBase)/JIT/HardwareIntrinsics/Arm/AdvSimd/AdvSimd_Part3_ro/**">
            <Issue>https://github.com/dotnet/runtime/issues/41758</Issue>
        </ExcludeList>
        <ExcludeList Include = "$(XunitTestBinBase)/JIT/HardwareIntrinsics/Arm/ArmBase/ArmBase_ro/**">
            <Issue>https://github.com/dotnet/runtime/issues/41758</Issue>
        </ExcludeList>
        <ExcludeList Include = "$(XunitTestBinBase)/JIT/HardwareIntrinsics/Arm/AdvSimd/AdvSimd_Part10_ro/**">
            <Issue>https://github.com/dotnet/runtime/issues/41758</Issue>
        </ExcludeList>
        <ExcludeList Include = "$(XunitTestBinBase)/JIT/HardwareIntrinsics/General/Vector64_1/Vector64_1_ro/**">
            <Issue>https://github.com/dotnet/runtime/issues/41758</Issue>
        </ExcludeList>
        <ExcludeList Include = "$(XunitTestBinBase)/JIT/HardwareIntrinsics/Arm/AdvSimd/AdvSimd_Part2_ro/**">
            <Issue>https://github.com/dotnet/runtime/issues/41758</Issue>
        </ExcludeList>
        <ExcludeList Include = "$(XunitTestBinBase)/JIT/HardwareIntrinsics/Arm/ArmBase/ArmBase_r/**">
            <Issue>https://github.com/dotnet/runtime/issues/41758</Issue>
        </ExcludeList>
        <ExcludeList Include = "$(XunitTestBinBase)/JIT/HardwareIntrinsics/Arm/AdvSimd/AdvSimd_Part1_ro/**">
            <Issue>https://github.com/dotnet/runtime/issues/41758</Issue>
        </ExcludeList>
        <ExcludeList Include = "$(XunitTestBinBase)/JIT/HardwareIntrinsics/Arm/AdvSimd.Arm64/AdvSimd.Arm64_Part1_r/**">
            <Issue>https://github.com/dotnet/runtime/issues/41758</Issue>
        </ExcludeList>
        <ExcludeList Include = "$(XunitTestBinBase)/JIT/HardwareIntrinsics/Arm/AdvSimd/AdvSimd_Part10_r/**">
            <Issue>https://github.com/dotnet/runtime/issues/41758</Issue>
        </ExcludeList>
        <ExcludeList Include = "$(XunitTestBinBase)/JIT/HardwareIntrinsics/Arm/AdvSimd/AdvSimd_Part6_r/**">
            <Issue>https://github.com/dotnet/runtime/issues/41758</Issue>
        </ExcludeList>
        <ExcludeList Include = "$(XunitTestBinBase)/JIT/HardwareIntrinsics/Arm/Crc32.Arm64/Crc32.Arm64_r/**">
            <Issue>https://github.com/dotnet/runtime/issues/41758</Issue>
        </ExcludeList>
        <ExcludeList Include = "$(XunitTestBinBase)/JIT/HardwareIntrinsics/General/Vector64/Vector64_ro/**">
            <Issue>https://github.com/dotnet/runtime/issues/41758</Issue>
        </ExcludeList>
        <ExcludeList Include = "$(XunitTestBinBase)/JIT/HardwareIntrinsics/Arm/Dp/Dp_r/**">
            <Issue>https://github.com/dotnet/runtime/issues/41758</Issue>
        </ExcludeList>
        <ExcludeList Include = "$(XunitTestBinBase)/JIT/HardwareIntrinsics/Arm/AdvSimd/AdvSimd_Part1_r/**">
            <Issue>https://github.com/dotnet/runtime/issues/41758</Issue>
        </ExcludeList>
        <ExcludeList Include = "$(XunitTestBinBase)/JIT/HardwareIntrinsics/Arm/AdvSimd/AdvSimd_Part9_r/**">
            <Issue>https://github.com/dotnet/runtime/issues/41758</Issue>
        </ExcludeList>
        <ExcludeList Include = "$(XunitTestBinBase)/JIT/HardwareIntrinsics/Arm/AdvSimd.Arm64/AdvSimd.Arm64_Part4_r/**">
            <Issue>https://github.com/dotnet/runtime/issues/41758</Issue>
        </ExcludeList>
        <ExcludeList Include = "$(XunitTestBinBase)/JIT/HardwareIntrinsics/Arm/Rdm/Rdm_ro/**">
            <Issue>https://github.com/dotnet/runtime/issues/41758</Issue>
        </ExcludeList>
        <ExcludeList Include = "$(XunitTestBinBase)/JIT/HardwareIntrinsics/Arm/AdvSimd/AdvSimd_Part12_ro/**">
            <Issue>https://github.com/dotnet/runtime/issues/41758</Issue>
        </ExcludeList>
        <ExcludeList Include = "$(XunitTestBinBase)/JIT/HardwareIntrinsics/Arm/AdvSimd.Arm64/AdvSimd.Arm64_Part2_r/**">
            <Issue>https://github.com/dotnet/runtime/issues/41758</Issue>
        </ExcludeList>
        <ExcludeList Include = "$(XunitTestBinBase)/JIT/HardwareIntrinsics/Arm/AdvSimd.Arm64/AdvSimd.Arm64_Part0_r/**">
            <Issue>https://github.com/dotnet/runtime/issues/41758</Issue>
        </ExcludeList>
        <ExcludeList Include = "$(XunitTestBinBase)/JIT/HardwareIntrinsics/Arm/AdvSimd/AdvSimd_Part0_r/**">
            <Issue>https://github.com/dotnet/runtime/issues/41758</Issue>
        </ExcludeList>
        <ExcludeList Include = "$(XunitTestBinBase)/JIT/HardwareIntrinsics/Arm/AdvSimd/AdvSimd_Part7_ro/**">
            <Issue>https://github.com/dotnet/runtime/issues/41758</Issue>
        </ExcludeList>
        <ExcludeList Include = "$(XunitTestBinBase)/JIT/HardwareIntrinsics/Arm/AdvSimd/AdvSimd_Part8_r/**">
            <Issue>https://github.com/dotnet/runtime/issues/41758</Issue>
        </ExcludeList>
        <ExcludeList Include = "$(XunitTestBinBase)/JIT/HardwareIntrinsics/Arm/AdvSimd/AdvSimd_Part2_r/**">
            <Issue>https://github.com/dotnet/runtime/issues/41758</Issue>
        </ExcludeList>
        <ExcludeList Include = "$(XunitTestBinBase)/JIT/HardwareIntrinsics/Arm/Crc32.Arm64/Crc32.Arm64_ro/**">
            <Issue>https://github.com/dotnet/runtime/issues/41758</Issue>
        </ExcludeList>
        <ExcludeList Include = "$(XunitTestBinBase)/JIT/HardwareIntrinsics/Arm/AdvSimd/AdvSimd_Part16_ro/**">
            <Issue>https://github.com/dotnet/runtime/issues/41758</Issue>
        </ExcludeList>
        <ExcludeList Include = "$(XunitTestBinBase)/JIT/HardwareIntrinsics/General/NotSupported/NotSupported_r/**">
            <Issue>https://github.com/dotnet/runtime/issues/41758</Issue>
        </ExcludeList>
        <ExcludeList Include = "$(XunitTestBinBase)/JIT/HardwareIntrinsics/Arm/AdvSimd/AdvSimd_Part5_r/**">
            <Issue>https://github.com/dotnet/runtime/issues/41758</Issue>
        </ExcludeList>
        <ExcludeList Include = "$(XunitTestBinBase)/JIT/HardwareIntrinsics/Arm/AdvSimd/AdvSimd_Part11_r/**">
            <Issue>https://github.com/dotnet/runtime/issues/41758</Issue>
        </ExcludeList>
        <ExcludeList Include = "$(XunitTestBinBase)/JIT/HardwareIntrinsics/Arm/ArmBase.Arm64/ArmBase.Arm64_ro/**">
            <Issue>https://github.com/dotnet/runtime/issues/41758</Issue>
        </ExcludeList>
        <ExcludeList Include = "$(XunitTestBinBase)/JIT/HardwareIntrinsics/Arm/AdvSimd/AdvSimd_Part12_r/**">
            <Issue>https://github.com/dotnet/runtime/issues/41758</Issue>
        </ExcludeList>
        <ExcludeList Include = "$(XunitTestBinBase)/JIT/HardwareIntrinsics/General/NotSupported/NotSupported_ro/**">
            <Issue>https://github.com/dotnet/runtime/issues/41758</Issue>
        </ExcludeList>
        <ExcludeList Include = "$(XunitTestBinBase)/JIT/HardwareIntrinsics/Arm/AdvSimd.Arm64/AdvSimd.Arm64_Part2_ro/**">
            <Issue>https://github.com/dotnet/runtime/issues/41758</Issue>
        </ExcludeList>
        <ExcludeList Include = "$(XunitTestBinBase)/JIT/HardwareIntrinsics/Arm/AdvSimd/AdvSimd_Part4_r/**">
            <Issue>https://github.com/dotnet/runtime/issues/41758</Issue>
        </ExcludeList>
        <ExcludeList Include = "$(XunitTestBinBase)/JIT/HardwareIntrinsics/Arm/AdvSimd.Arm64/AdvSimd.Arm64_Part4_ro/**">
            <Issue>https://github.com/dotnet/runtime/issues/41758</Issue>
        </ExcludeList>
        <ExcludeList Include = "$(XunitTestBinBase)/JIT/HardwareIntrinsics/Arm/Rdm/Rdm_r/**">
            <Issue>https://github.com/dotnet/runtime/issues/41758</Issue>
        </ExcludeList>
        <ExcludeList Include = "$(XunitTestBinBase)/JIT/HardwareIntrinsics/Arm/AdvSimd/AdvSimd_Part7_r/**">
            <Issue>https://github.com/dotnet/runtime/issues/41758</Issue>
        </ExcludeList>
        <ExcludeList Include = "$(XunitTestBinBase)/JIT/HardwareIntrinsics/Arm/AdvSimd.Arm64/AdvSimd.Arm64_Part0_ro/**">
            <Issue>https://github.com/dotnet/runtime/issues/41758</Issue>
        </ExcludeList>
        <ExcludeList Include = "$(XunitTestBinBase)/JIT/Regression/JitBlue/Runtime_40444/Runtime_40444/**">
            <Issue>https://github.com/dotnet/runtime/issues/41472</Issue>
        </ExcludeList>
        <ExcludeList Include = "$(XunitTestBinBase)/JIT/Regression/CLR-x86-JIT/V2.0-Beta2/b426654/b426654/**">
            <Issue>https://github.com/dotnet/runtime/issues/41472</Issue>
        </ExcludeList>
        <ExcludeList Include = "$(XunitTestBinBase)/JIT/Regression/VS-ia64-JIT/V1.2-M01/b10827/b10827/**">
            <Issue>https://github.com/dotnet/runtime/issues/41472</Issue>
        </ExcludeList>
        <ExcludeList Include = "$(XunitTestBinBase)/JIT/Regression/CLR-x86-JIT/V2.0-Beta2/b425314/b425314/**">
            <Issue>https://github.com/dotnet/runtime/issues/41472</Issue>
        </ExcludeList>
        <ExcludeList Include = "$(XunitTestBinBase)/JIT/Regression/JitBlue/GitHub_27924/GitHub_27924/**">
            <Issue>https://github.com/dotnet/runtime/issues/41472</Issue>
        </ExcludeList>
        <ExcludeList Include = "$(XunitTestBinBase)/GC/Regressions/v2.0-beta2/452950/452950/**">
            <Issue>needs triage</Issue>
        </ExcludeList>
        <ExcludeList Include = "$(XunitTestBinBase)/GC/Stress/Framework/ReliabilityFramework/**">
            <Issue>needs triage</Issue>
        </ExcludeList>
        <ExcludeList Include = "$(XunitTestBinBase)/GC/Features/HeapExpansion/plug/**">
            <Issue>needs triage</Issue>
        </ExcludeList>
        <ExcludeList Include = "$(XunitTestBinBase)/GC/Features/HeapExpansion/bestfit-finalize/**">
            <Issue>needs triage</Issue>
        </ExcludeList>
        <ExcludeList Include = "$(XunitTestBinBase)/GC/Features/HeapExpansion/bestfit-threaded/**">
            <Issue>needs triage</Issue>
        </ExcludeList>
        <ExcludeList Include = "$(XunitTestBinBase)/GC/Features/LOHCompaction/lohcompactapi/**">
            <Issue>needs triage</Issue>
        </ExcludeList>
        <ExcludeList Include = "$(XunitTestBinBase)/GC/Features/HeapExpansion/bestfit/**">
            <Issue>needs triage</Issue>
        </ExcludeList>
        <ExcludeList Include = "$(XunitTestBinBase)/GC/Features/HeapExpansion/bestfit_1/**">
            <Issue>needs triage</Issue>
        </ExcludeList>
        <ExcludeList Include = "$(XunitTestBinBase)/GC/Scenarios/DoublinkList/dlstack/**">
            <Issue>needs triage</Issue>
        </ExcludeList>
        <ExcludeList Include = "$(XunitTestBinBase)/GC/Scenarios/THDChaos/thdchaos/**">
            <Issue>needs triage</Issue>
        </ExcludeList>
        <ExcludeList Include = "$(XunitTestBinBase)/GC/Scenarios/DoublinkList/doublinkstay/**">
            <Issue>needs triage</Issue>
        </ExcludeList>
        <ExcludeList Include = "$(XunitTestBinBase)/GC/Scenarios/FinalNStruct/nstructtun/**">
            <Issue>needs triage</Issue>
        </ExcludeList>
        <ExcludeList Include = "$(XunitTestBinBase)/GC/Scenarios/BinTree/thdtreegrowingobj/**">
            <Issue>needs triage</Issue>
        </ExcludeList>
        <ExcludeList Include = "$(XunitTestBinBase)/GC/Scenarios/DoublinkList/doublinknoleak2/**">
            <Issue>needs triage</Issue>
        </ExcludeList>
        <ExcludeList Include = "$(XunitTestBinBase)/GC/Scenarios/ServerModel/servermodel/**">
            <Issue>needs triage</Issue>
        </ExcludeList>
        <ExcludeList Include = "$(XunitTestBinBase)/GC/Scenarios/THDList/thdlist/**">
            <Issue>needs triage</Issue>
        </ExcludeList>
        <ExcludeList Include = "$(XunitTestBinBase)/GC/Scenarios/BinTree/thdtreelivingobj/**">
            <Issue>needs triage</Issue>
        </ExcludeList>
        <ExcludeList Include = "$(XunitTestBinBase)/GC/Scenarios/NDPin/ndpinfinal/**">
            <Issue>needs triage</Issue>
        </ExcludeList>
        <ExcludeList Include = "$(XunitTestBinBase)/GC/Scenarios/Resurrection/continue/**">
            <Issue>needs triage</Issue>
        </ExcludeList>
        <ExcludeList Include = "$(XunitTestBinBase)/GC/Scenarios/BinTree/thdtree/**">
            <Issue>needs triage</Issue>
        </ExcludeList>
        <ExcludeList Include = "$(XunitTestBinBase)/GC/Scenarios/FinalizeTimeout/FinalizeTimeout/**">
            <Issue>needs triage</Issue>
        </ExcludeList>
        <ExcludeList Include = "$(XunitTestBinBase)/GC/API/GC/Collect_Optimized_2/**">
            <Issue>needs triage</Issue>
        </ExcludeList>
        <ExcludeList Include = "$(XunitTestBinBase)/GC/API/NoGCRegion/NoGC/**">
            <Issue>needs triage</Issue>
        </ExcludeList>
        <ExcludeList Include = "$(XunitTestBinBase)/GC/API/GC/Collect_Optimized_3/**">
            <Issue>needs triage</Issue>
        </ExcludeList>
        <ExcludeList Include = "$(XunitTestBinBase)/GC/API/WeakReference/multipleWRs_1/**">
            <Issue>needs triage</Issue>
        </ExcludeList>
        <ExcludeList Include = "$(XunitTestBinBase)/GC/API/WeakReference/multipleWRs/**">
            <Issue>needs triage</Issue>
        </ExcludeList>
        <ExcludeList Include = "$(XunitTestBinBase)/GC/LargeMemory/API/gc/gettotalmemory/**">
            <Issue>needs triage</Issue>
        </ExcludeList>
        <ExcludeList Include = "$(XunitTestBinBase)/GC/Coverage/LargeObjectAlloc/**">
            <Issue>needs triage</Issue>
        </ExcludeList>
        <ExcludeList Include = "$(XunitTestBinBase)/GC/Coverage/LargeObjectAlloc2/**">
            <Issue>needs triage</Issue>
        </ExcludeList>
        <ExcludeList Include = "$(XunitTestBinBase)/readytorun/tests/fileversionpreservation/fileversionpreservation/**">
            <Issue>needs triage</Issue>
        </ExcludeList>
        <ExcludeList Include = "$(XunitTestBinBase)/tracing/eventactivityidcontrol/eventactivityidcontrol/**">
            <Issue>needs triage</Issue>
        </ExcludeList>
        <ExcludeList Include = "$(XunitTestBinBase)/Exceptions/ForeignThread/ForeignThreadExceptions/**">
            <Issue>needs triage</Issue>
        </ExcludeList>
        <ExcludeList Include = "$(XunitTestBinBase)/ilasm/PortablePdb/IlasmPortablePdbTests/**">
            <Issue>needs triage</Issue>
        </ExcludeList>
        <ExcludeList Include = "$(XunitTestBinBase)/ilasm/System/Runtime/CompilerServices/MethodImplOptionsTests/**">
            <Issue>needs triage</Issue>
        </ExcludeList>
        <ExcludeList Include = "$(XunitTestBinBase)/JIT/opt/Devirtualization/box2/**">
            <Issue>https://github.com/dotnet/runtime/issues/41472</Issue>
        </ExcludeList>
        <ExcludeList Include = "$(XunitTestBinBase)/JIT/Performance/CodeQuality/BenchmarksGame/reverse-complement/reverse-complement-6/**">
            <Issue>https://github.com/dotnet/runtime/issues/41472</Issue>
        </ExcludeList>
        <ExcludeList Include = "$(XunitTestBinBase)/JIT/Performance/CodeQuality/SIMD/ConsoleMandel/ConsoleMandel/**">
            <Issue>needs triage</Issue>
        </ExcludeList>
        <ExcludeList Include = "$(XunitTestBinBase)/JIT/Performance/CodeQuality/BenchmarksGame/fasta/fasta-1/**">
            <Issue>https://github.com/dotnet/runtime/issues/41471</Issue>
        </ExcludeList>
        <ExcludeList Include = "$(XunitTestBinBase)/JIT/Performance/CodeQuality/BenchmarksGame/reverse-complement/reverse-complement-1/**">
            <Issue>needs triage</Issue>
        </ExcludeList>
        <ExcludeList Include = "$(XunitTestBinBase)/JIT/Performance/RunBenchmarks/RunBenchmarks/**">
            <Issue>needs triage</Issue>
        </ExcludeList>
        <ExcludeList Include = "$(XunitTestBinBase)/JIT/Performance/CodeQuality/Roslyn/CscBench/**">
            <Issue>needs triage</Issue>
        </ExcludeList>
        <ExcludeList Include = "$(XunitTestBinBase)/JIT/Performance/CodeQuality/Span/Indexer/**">
            <Issue>needs triage</Issue>
        </ExcludeList>
        <ExcludeList Include = "$(XunitTestBinBase)/JIT/Performance/CodeQuality/Bytemark/Bytemark/**">
            <Issue>needs triage</Issue>
        </ExcludeList>
        <ExcludeList Include = "$(XunitTestBinBase)/JIT/Performance/CodeQuality/BenchmarksGame/spectralnorm/spectralnorm-3/**">
            <Issue>https://github.com/dotnet/runtime/issues/41471</Issue>
        </ExcludeList>
        <ExcludeList Include = "$(XunitTestBinBase)/JIT/Performance/CodeQuality/BenchmarksGame/mandelbrot/mandelbrot-7/**">
            <Issue>https://github.com/dotnet/runtime/issues/41471</Issue>
        </ExcludeList>
        <ExcludeList Include = "$(XunitTestBinBase)/JIT/Performance/CodeQuality/BenchmarksGame/mandelbrot/mandelbrot-2/**">
            <Issue>https://github.com/dotnet/runtime/issues/41471</Issue>
        </ExcludeList>
        <ExcludeList Include = "$(XunitTestBinBase)/JIT/Performance/CodeQuality/BenchmarksGame/k-nucleotide/k-nucleotide-9/**">
            <Issue>https://github.com/dotnet/runtime/issues/41472</Issue>
        </ExcludeList>
        <ExcludeList Include = "$(XunitTestBinBase)/JIT/Performance/CodeQuality/BenchmarksGame/binarytrees/binarytrees-5/**">
            <Issue>https://github.com/dotnet/runtime/issues/41471</Issue>
        </ExcludeList>
        <ExcludeList Include = "$(XunitTestBinBase)/JIT/Performance/CodeQuality/BenchmarksGame/fannkuch-redux/fannkuch-redux-2/**">
            <Issue>needs triage</Issue>
        </ExcludeList>
        <ExcludeList Include = "$(XunitTestBinBase)/JIT/Performance/CodeQuality/BenchmarksGame/regex-redux/regex-redux-5/**">
            <Issue>https://github.com/dotnet/runtime/issues/41472</Issue>
        </ExcludeList>
        <ExcludeList Include = "$(XunitTestBinBase)/JIT/Performance/CodeQuality/SIMD/RayTracer/RayTracer/**">
            <Issue>needs triage</Issue>
        </ExcludeList>
        <ExcludeList Include = "$(XunitTestBinBase)/GC/Scenarios/DoublinkList/dlbigleakthd/*">
            <Issue>https://github.com/dotnet/runtime/issues/41471</Issue>
        </ExcludeList>
        <ExcludeList Include = "$(XunitTestBinBase)/GC/Scenarios/DoublinkList/dlcollect/*">
            <Issue>https://github.com/dotnet/runtime/issues/41471</Issue>
        </ExcludeList>
        <ExcludeList Include = "$(XunitTestBinBase)/GC/Scenarios/DoublinkList/doublinkgen/*">
            <Issue>https://github.com/dotnet/runtime/issues/41471</Issue>
        </ExcludeList>
        <ExcludeList Include = "$(XunitTestBinBase)/JIT/CheckProjects/CheckProjects/*">
            <Issue>https://github.com/dotnet/runtime/issues/41471</Issue>
        </ExcludeList>
    </ItemGroup>

    <ItemGroup Condition=" $(TargetOS) == 'Android' " >
        <ExcludeList Include = "$(XunitTestBinBase)/baseservices/TieredCompilation/**">
            <Issue>No crossgen folder under Core_Root</Issue>
        </ExcludeList>
        <ExcludeList Include = "$(XunitTestBinBase)/baseservices/threading/paramthreadstart/ThreadStartBool/**">
            <Issue>needs triage</Issue>
        </ExcludeList>
        <ExcludeList Include = "$(XunitTestBinBase)/Exceptions/ForeignThread/ForeignThreadExceptions/**">
            <Issue>needs triage</Issue>
        </ExcludeList>
        <ExcludeList Include = "$(XunitTestBinBase)/GC/API/GC/Collect_Optimized_3/**">
            <Issue>needs triage</Issue>
        </ExcludeList>
        <ExcludeList Include = "$(XunitTestBinBase)/GC/API/GC/Collect_Optimized_2/**">
            <Issue>needs triage</Issue>
        </ExcludeList>
        <ExcludeList Include = "$(XunitTestBinBase)/GC/API/WeakReference/multipleWRs/**">
            <Issue>needs triage</Issue>
        </ExcludeList>
        <ExcludeList Include = "$(XunitTestBinBase)/GC/API/WeakReference/multipleWRs_1/**">
            <Issue>needs triage</Issue>
        </ExcludeList>
        <ExcludeList Include = "$(XunitTestBinBase)/GC/LargeMemory/API/gc/gettotalmemory/**">
            <Issue>https://github.com/dotnet/runtime/issues/44648</Issue>
        </ExcludeList>
        <ExcludeList Include = "$(XunitTestBinBase)/ilasm/PortablePdb/IlasmPortablePdbTests/**">
            <Issue>https://github.com/dotnet/runtime/issues/44648</Issue>
        </ExcludeList>
        <ExcludeList Include = "$(XunitTestBinBase)/ilasm/System/Runtime/CompilerServices/MethodImplOptionsTests/**">
            <Issue>needs triage</Issue>
        </ExcludeList>
        <ExcludeList Include = "$(XunitTestBinBase)/Interop/ICustomMarshaler/ConflictingNames/SameNameDifferentAssembly/**">
            <Issue>needs triage</Issue>
        </ExcludeList>
        <ExcludeList Include = "$(XunitTestBinBase)/Interop/NativeLibrary/Callback/CallbackTests/**">
            <Issue>needs triage</Issue>
        </ExcludeList>
        <ExcludeList Include = "$(XunitTestBinBase)/Interop/NativeLibrary/API/NativeLibraryTests/**">
            <Issue>https://github.com/dotnet/runtime/issues/44648</Issue>
        </ExcludeList>
        <ExcludeList Include = "$(XunitTestBinBase)/Interop/NativeLibrary/Callback/CallbackStressTest_TargetUnix/**">
            <Issue>https://github.com/dotnet/runtime/issues/44648</Issue>
        </ExcludeList>
        <ExcludeList Include = "$(XunitTestBinBase)/Interop/PInvoke/Vector2_3_4/Vector2_3_4/**">
            <Issue>needs triage</Issue>
        </ExcludeList>
        <ExcludeList Include = "$(XunitTestBinBase)/Interop/PInvoke/Miscellaneous/MultipleAssembliesWithSamePInvoke/MAWSPITest/**">
            <Issue>needs triage</Issue>
        </ExcludeList>
        <ExcludeList Include = "$(XunitTestBinBase)/Interop/PInvoke/Primitives/Int/PInvokeIntTest/**">
            <Issue>needs triage</Issue>
        </ExcludeList>
        <ExcludeList Include = "$(XunitTestBinBase)/Interop/PInvoke/Primitives/Pointer/NonBlittablePointer/**">
            <Issue>needs triage</Issue>
        </ExcludeList>
        <ExcludeList Include = "$(XunitTestBinBase)/Interop/SuppressGCTransition/SuppressGCTransitionTest/**">
            <Issue>needs triage</Issue>
        </ExcludeList>
        <ExcludeList Include = "$(XunitTestBinBase)/Interop/PInvoke/Primitives/RuntimeHandles/RuntimeHandlesTest/**">
            <Issue>needs triage</Issue>
        </ExcludeList>
        <ExcludeList Include = "$(XunitTestBinBase)/Interop/PInvoke/Miscellaneous/HandleRef/HandleRefTest/**">
            <Issue>needs triage</Issue>
        </ExcludeList>
        <ExcludeList Include = "$(XunitTestBinBase)/Interop/UnmanagedCallersOnly/UnmanagedCallersOnlyTest/**">
            <Issue>needs triage</Issue>
        </ExcludeList>
        <ExcludeList Include = "$(XunitTestBinBase)/JIT/CheckProjects/CheckProjects/**">
            <Issue>needs triage</Issue>
        </ExcludeList>
        <ExcludeList Include="$(XUnitTestBinBase)/JIT/Directed/callconv/ThisCall/ThisCallTest/*">
            <Issue>needs triage</Issue>
        </ExcludeList>
        <ExcludeList Include="$(XUnitTestBinBase)/JIT/Directed/callconv/StdCallMemberFunction/StdCallMemberFunctionTest/*">
            <Issue>https://github.com/dotnet/runtime/issues/50440</Issue>
        </ExcludeList>
        <ExcludeList Include="$(XUnitTestBinBase)/JIT/Directed/callconv/PlatformDefaultMemberFunction/PlatformDefaultMemberFunctionTest/*">
            <Issue>https://github.com/dotnet/runtime/issues/50440</Issue>
        </ExcludeList>
        <ExcludeList Include="$(XUnitTestBinBase)/JIT/Directed/callconv/CdeclMemberFunction/CdeclMemberFunctionTest/*">
            <Issue>https://github.com/dotnet/runtime/issues/50440</Issue>
        </ExcludeList>
        <ExcludeList Include = "$(XunitTestBinBase)/JIT/HardwareIntrinsics/Arm/Aes/Aes_r/**">
            <Issue>https://github.com/dotnet/runtime/issues/44648</Issue>
        </ExcludeList>
        <ExcludeList Include = "$(XunitTestBinBase)/JIT/HardwareIntrinsics/Arm/Aes/Aes_ro/**">
            <Issue>https://github.com/dotnet/runtime/issues/44648</Issue>
        </ExcludeList>
        <ExcludeList Include = "$(XunitTestBinBase)/JIT/jit64/eh/basics/throwinfinallyintryfilter2/**">
            <Issue>https://github.com/dotnet/runtime/issues/44648</Issue>
        </ExcludeList>
        <ExcludeList Include = "$(XunitTestBinBase)/JIT/jit64/hfa/main/testC/hfa_nd1C_r/**">
            <Issue>https://github.com/dotnet/runtime/issues/44648</Issue>
        </ExcludeList>
        <ExcludeList Include = "$(XunitTestBinBase)/JIT/Methodical/gc_poll/InsertGCPoll/**">
            <Issue>needs triage</Issue>
        </ExcludeList>
        <ExcludeList Include = "$(XunitTestBinBase)/JIT/Methodical/switch/switch5/**">
            <Issue>https://github.com/dotnet/runtime/issues/44648</Issue>
        </ExcludeList>
        <ExcludeList Include = "$(XunitTestBinBase)/JIT/Methodical/tailcall/_il_reltest_void/**">
            <Issue>https://github.com/dotnet/runtime/issues/44648</Issue>
        </ExcludeList>
        <ExcludeList Include = "$(XunitTestBinBase)/JIT/Methodical/tailcall/_il_dbgrecurse_ep_void/**">
            <Issue>https://github.com/dotnet/runtime/issues/44648</Issue>
        </ExcludeList>
        <ExcludeList Include = "$(XunitTestBinBase)/JIT/Methodical/tailcall/_il_relrecurse_ep_void/**">
            <Issue>https://github.com/dotnet/runtime/issues/44648</Issue>
        </ExcludeList>
        <ExcludeList Include = "$(XunitTestBinBase)/JIT/Methodical/switch/switch6/**">
            <Issue>https://github.com/dotnet/runtime/issues/44648</Issue>
        </ExcludeList>
        <ExcludeList Include = "$(XunitTestBinBase)/JIT/Methodical/tailcall/_il_dbgtest_void/**">
            <Issue>https://github.com/dotnet/runtime/issues/44648</Issue>
        </ExcludeList>
        <ExcludeList Include = "$(XunitTestBinBase)/JIT/Performance/CodeQuality/BenchmarksGame/reverse-complement/reverse-complement-6/**">
            <Issue>https://github.com/dotnet/runtime/issues/44648</Issue>
        </ExcludeList>
        <ExcludeList Include = "$(XunitTestBinBase)/JIT/Performance/CodeQuality/BenchmarksGame/mandelbrot/mandelbrot-2/**">
            <Issue>https://github.com/dotnet/runtime/issues/44648</Issue>
        </ExcludeList>
        <ExcludeList Include = "$(XunitTestBinBase)/JIT/Performance/CodeQuality/Serialization/Deserialize/**">
            <Issue>https://github.com/dotnet/runtime/issues/44648</Issue>
        </ExcludeList>
        <ExcludeList Include = "$(XunitTestBinBase)/JIT/Performance/CodeQuality/Span/SpanBench/**">
            <Issue>https://github.com/dotnet/runtime/issues/44648</Issue>
        </ExcludeList>
        <ExcludeList Include = "$(XunitTestBinBase)/JIT/Performance/CodeQuality/Span/Indexer/**">
            <Issue>https://github.com/dotnet/runtime/issues/44648</Issue>
        </ExcludeList>
        <ExcludeList Include = "$(XunitTestBinBase)/JIT/Performance/CodeQuality/BenchmarksGame/reverse-complement/reverse-complement-1/**">
            <Issue>https://github.com/dotnet/runtime/issues/44648</Issue>
        </ExcludeList>
        <ExcludeList Include = "$(XunitTestBinBase)/JIT/Performance/CodeQuality/BenchmarksGame/mandelbrot/mandelbrot-7/**">
            <Issue>https://github.com/dotnet/runtime/issues/44648</Issue>
        </ExcludeList>
        <ExcludeList Include = "$(XunitTestBinBase)/JIT/Performance/CodeQuality/SIMD/SeekUnroll/SeekUnroll/**">
            <Issue>https://github.com/dotnet/runtime/issues/44648</Issue>
        </ExcludeList>
        <ExcludeList Include = "$(XunitTestBinBase)/JIT/Performance/CodeQuality/Roslyn/CscBench/**">
            <Issue>https://github.com/dotnet/runtime/issues/44648</Issue>
        </ExcludeList>
        <ExcludeList Include = "$(XunitTestBinBase)/JIT/Performance/CodeQuality/Serialization/Serialize/**">
            <Issue>https://github.com/dotnet/runtime/issues/44648</Issue>
        </ExcludeList>
        <ExcludeList Include = "$(XunitTestBinBase)/JIT/Regression/JitBlue/GitHub_25468/GitHub_25468/**">
            <Issue>needs triage</Issue>
        </ExcludeList>
        <ExcludeList Include = "$(XunitTestBinBase)/JIT/Regression/JitBlue/GitHub_36614/GitHub_36614/**">
            <Issue>needs triage</Issue>
        </ExcludeList>
        <ExcludeList Include = "$(XunitTestBinBase)/readytorun/determinism/crossgen2determinism/**">
            <Issue>Need crossgen folder under Core_Root</Issue>
        </ExcludeList>
        <ExcludeList Include = "$(XunitTestBinBase)/readytorun/multifolder/multifolder/**">
            <Issue>needs triage</Issue>
        </ExcludeList>
        <ExcludeList Include = "$(XunitTestBinBase)/readytorun/tests/fileversionpreservation/fileversionpreservation/**">
            <Issue>needs triage</Issue>
        </ExcludeList>
        <ExcludeList Include = "$(XunitTestBinBase)/GC/Features/HeapExpansion/bestfit-finalize/*">
            <Issue>https://github.com/dotnet/runtime/issues/44643</Issue>
        </ExcludeList>
        <ExcludeList Include = "$(XunitTestBinBase)/GC/Regressions/v2.0-rtm/494226/494226/*">
            <Issue>https://github.com/dotnet/runtime/issues/44643</Issue>
        </ExcludeList>
        <ExcludeList Include = "$(XunitTestBinBase)/GC/Scenarios/ServerModel/servermodel/*">
            <Issue>https://github.com/dotnet/runtime/issues/44643</Issue>
        </ExcludeList>
        <ExcludeList Include = "$(XunitTestBinBase)/JIT/Performance/CodeQuality/V8/Crypto/Crypto/**">
            <Issue>https://github.com/dotnet/runtime/issues/51513</Issue>
        </ExcludeList>
        <ExcludeList Include = "$(XunitTestBinBase)/JIT/Performance/CodeQuality/BenchmarksGame/fasta/fasta-1/**">
            <Issue>https://github.com/dotnet/runtime/issues/51513</Issue>
        </ExcludeList>
        <ExcludeList Include = "$(XunitTestBinBase)/JIT/Performance/CodeQuality/BenchmarksGame/k-nucleotide/k-nucleotide-9/**">
            <Issue>https://github.com/dotnet/runtime/issues/51513</Issue>
        </ExcludeList>
        <ExcludeList Include = "$(XunitTestBinBase)/JIT/Performance/CodeQuality/BenchmarksGame/regex-redux/regex-redux-5/**">
            <Issue>https://github.com/dotnet/runtime/issues/51513</Issue>
        </ExcludeList>
        <ExcludeList Include = "$(XunitTestBinBase)/JIT/Performance/CodeQuality/SIMD/RayTracer/RayTracer/**">
            <Issue>https://github.com/dotnet/runtime/issues/51513</Issue>
        </ExcludeList>
        <ExcludeList Include = "$(XunitTestBinBase)/tracing/eventpipe/complus_config/name_config_with_pid/**">
            <Issue>https://github.com/dotnet/runtime/issues/51513</Issue>
        </ExcludeList>
        <ExcludeList Include = "$(XunitTestBinBase)/tracing/eventactivityidcontrol/eventactivityidcontrol/**">
            <Issue>https://github.com/dotnet/runtime/issues/52763</Issue>
        </ExcludeList>
        <ExcludeList Include = "$(XunitTestBinBase)/Interop/UnmanagedCallConv/UnmanagedCallConvTest/**">
            <Issue>https://github.com/dotnet/runtime/issues/53077</Issue>
        </ExcludeList>
<<<<<<< HEAD
=======
        <ExcludeList Include = "$(XunitTestBinBase)/GC/Scenarios/Dynamo/dynamo/**">
            <Issue>https://github.com/dotnet/runtime/issues/53350</Issue>
        </ExcludeList>
        <ExcludeList Include = "$(XunitTestBinBase)/Interop/StructMarshalling/ReversePInvoke/MarshalSeqStruct/DelegatePInvoke/DelegatePInvokeTest/**">
            <Issue>https://github.com/dotnet/runtime/issues/53351</Issue>
        </ExcludeList>
        <ExcludeList Include = "$(XunitTestBinBase)/JIT/Regression/JitBlue/DevDiv_461649/DevDiv_461649/**">
            <Issue>https://github.com/dotnet/runtime/issues/53353</Issue>
        </ExcludeList>
        <ExcludeList Include = "$(XunitTestBinBase)/GC/Scenarios/LeakWheel/leakwheel/**">
            <Issue>long running test https://github.com/dotnet/runtime/issues/53386</Issue>
        </ExcludeList>
>>>>>>> 93cf5df6
    </ItemGroup>

    <ItemGroup Condition=" $(TargetOS) == 'Android' And '$(TargetArchitecture)' == 'arm64' " >
        <ExcludeList Include = "$(XunitTestBinBase)/JIT/HardwareIntrinsics/**">
            <Issue>https://github.com/dotnet/runtime/issues/45568 (workitem JIT.HardwareIntrinsics)</Issue>
        </ExcludeList>
        <ExcludeList Include = "$(XunitTestBinBase)/JIT/Methodical/**">
            <Issue>https://github.com/dotnet/runtime/issues/45568 (workitem JIT.Methodical*)</Issue>
        </ExcludeList>
        <ExcludeList Include = "$(XunitTestBinBase)/JIT/IL_Conformance/**">
            <Issue>https://github.com/dotnet/runtime/issues/45568 (workitem JIT.IL_Conformance)</Issue>
        </ExcludeList>
        <ExcludeList Include = "$(XunitTestBinBase)/JIT/SIMD/**">
            <Issue>https://github.com/dotnet/runtime/issues/45568 (workitem JIT)</Issue>
        </ExcludeList>
        <ExcludeList Include = "$(XunitTestBinBase)/JIT/opt/**">
            <Issue>https://github.com/dotnet/runtime/issues/45568 (workitem JIT)</Issue>
        </ExcludeList>
        <ExcludeList Include = "$(XunitTestBinBase)/JIT/Regression/**">
            <Issue>https://github.com/dotnet/runtime/issues/45568 (workitem JIT.Regression.CLR-x86-JIT.V1-M12-M13)</Issue>
        </ExcludeList>
        <ExcludeList Include = "$(XunitTestBinBase)/GC/Scenarios/**">
            <Issue>https://github.com/dotnet/runtime/issues/45568 (workitem PayloadGroup0)</Issue>
        </ExcludeList>
    </ItemGroup>
</Project><|MERGE_RESOLUTION|>--- conflicted
+++ resolved
@@ -3433,8 +3433,6 @@
         <ExcludeList Include = "$(XunitTestBinBase)/Interop/UnmanagedCallConv/UnmanagedCallConvTest/**">
             <Issue>https://github.com/dotnet/runtime/issues/53077</Issue>
         </ExcludeList>
-<<<<<<< HEAD
-=======
         <ExcludeList Include = "$(XunitTestBinBase)/GC/Scenarios/Dynamo/dynamo/**">
             <Issue>https://github.com/dotnet/runtime/issues/53350</Issue>
         </ExcludeList>
@@ -3447,7 +3445,6 @@
         <ExcludeList Include = "$(XunitTestBinBase)/GC/Scenarios/LeakWheel/leakwheel/**">
             <Issue>long running test https://github.com/dotnet/runtime/issues/53386</Issue>
         </ExcludeList>
->>>>>>> 93cf5df6
     </ItemGroup>
 
     <ItemGroup Condition=" $(TargetOS) == 'Android' And '$(TargetArchitecture)' == 'arm64' " >
