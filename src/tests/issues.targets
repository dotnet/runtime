--- conflicted
+++ resolved
@@ -3039,10 +3039,6 @@
             <Issue>https://github.com/dotnet/runtime/issues/64179</Issue>
         </ExcludeList>
 
-<<<<<<< HEAD
-        <ExcludeList Include = "$(XunitTestBinBase)/JIT/Performance/CodeQuality/BenchmarksGame/k-nucleotide/k-nucleotide-9/**">
-            <Issue>https://github.com/dotnet/runtime/issues/67675</Issue>
-=======
         <ExcludeList Include="$(XunitTestBinBase)/JIT/Performance/RunBenchmarks/RunBenchmarks/**">
             <Issue>https://github.com/dotnet/runtime/issues/52977</Issue>
         </ExcludeList>
@@ -3052,9 +3048,8 @@
         <ExcludeList Include="$(XunitTestBinBase)/JIT/CheckProjects/CheckProjects/**">
             <Issue>https://github.com/dotnet/runtime/issues/52977</Issue>
         </ExcludeList>
-        <ExcludeList Include="$(XunitTestBinBase)/ JIT/Performance/CodeQuality/BenchmarksGame/k-nucleotide/k-nucleotide-9/**">
+        <ExcludeList Include="$(XunitTestBinBase)/JIT/Performance/CodeQuality/BenchmarksGame/k-nucleotide/k-nucleotide-9/**">
             <Issue>https://github.com/dotnet/runtime/issues/52977</Issue>
->>>>>>> 9b3eabcb
         </ExcludeList>
     </ItemGroup>
 
