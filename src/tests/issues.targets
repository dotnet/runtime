<?xml version="1.0" ?>
<Project DefaultTargets = "GetListOfTestCmds" xmlns="http://schemas.microsoft.com/developer/msbuild/2003">
    <!-- All OS/Arch/Runtime excludes -->
    <ItemGroup Condition="'$(XunitTestBinBase)' != ''">
        <ExcludeList Include="$(XunitTestBinBase)/readytorun/DynamicMethodGCStress/DynamicMethodGCStress/*">
            <Issue>timeout</Issue>
        </ExcludeList>
        <ExcludeList Include="$(XunitTestBinBase)/Regressions/coreclr/GitHub_22888/test22888/*">
            <Issue>https://github.com/dotnet/runtime/issues/13703</Issue>
        </ExcludeList>
        <ExcludeList Include="$(XunitTestBinBase)/Interop/PInvoke/Int128/Int128Test/*">
            <Issue>https://github.com/dotnet/runtime/issues/74209</Issue>
        </ExcludeList>
        <ExcludeList Include="$(XunitTestBinBase)/baseservices/finalization/CriticalFinalizer/*">
            <Issue>https://github.com/dotnet/runtime/issues/76041</Issue>
        </ExcludeList>
    </ItemGroup>

    <!-- All OS/Arch CoreCLR excludes -->
    <ItemGroup Condition="'$(XunitTestBinBase)' != '' and '$(RuntimeFlavor)' == 'coreclr' ">
        <ExcludeList Include="$(XunitTestBinBase)/baseservices/exceptions/StackTracePreserve/StackTracePreserveTests/*">
            <Issue>https://github.com/dotnet/runtime/issues/11213</Issue>
        </ExcludeList>
        <ExcludeList Include="$(XunitTestBinBase)/baseservices/mono/runningmono/*">
            <Issue>This test is to verify we are running mono, and therefore only makes sense on mono.</Issue>
        </ExcludeList>
        <ExcludeList Include="$(XunitTestBinBase)/GC/Coverage/271010/**">
            <Issue>https://github.com/dotnet/runtime/issues/5933</Issue>
        </ExcludeList>
        <ExcludeList Include="$(XunitTestBinBase)/GC/Coverage/smalloom/*">
            <Issue>https://github.com/dotnet/runtime/issues/5933</Issue>
        </ExcludeList>
        <ExcludeList Include="$(XunitTestBinBase)/GC/Features/BackgroundGC/foregroundgc/*">
            <Issue>https://github.com/dotnet/runtime/issues/5933</Issue>
        </ExcludeList>
        <ExcludeList Include="$(XunitTestBinBase)/GC/Features/LOHFragmentation/lohfragmentation/*">
            <Issue>https://github.com/dotnet/runtime/issues/5933</Issue>
        </ExcludeList>
        <ExcludeList Include="$(XunitTestBinBase)/GC/LargeMemory/Allocation/finalizertest/*">
            <Issue>https://github.com/dotnet/runtime/issues/5933</Issue>
        </ExcludeList>
        <ExcludeList Include="$(XunitTestBinBase)/GC/LargeMemory/API/gc/collect/*">
            <Issue>https://github.com/dotnet/runtime/issues/5933</Issue>
        </ExcludeList>
        <ExcludeList Include="$(XunitTestBinBase)/GC/LargeMemory/API/gc/getgeneration/*">
            <Issue>https://github.com/dotnet/runtime/issues/5933</Issue>
        </ExcludeList>
        <ExcludeList Include="$(XunitTestBinBase)/GC/LargeMemory/API/gc/reregisterforfinalize/*">
            <Issue>https://github.com/dotnet/runtime/issues/5933</Issue>
        </ExcludeList>
        <ExcludeList Include="$(XunitTestBinBase)/GC/Regressions/dev10bugs/536168/536168/*">
            <Issue>https://github.com/dotnet/runtime/issues/5933</Issue>
        </ExcludeList>
        <ExcludeList Include="$(XunitTestBinBase)/readytorun/r2rdump/BasicTests/R2RDumpTest/*">
            <Issue>https://github.com/dotnet/runtime/issues/10888 https://github.com/dotnet/runtime/issues/11823 </Issue>
        </ExcludeList>
        <ExcludeList Include="$(XunitTestBinBase)/JIT/Directed/rvastatics/RVAOrderingTest/*">
            <Issue>https://github.com/dotnet/runtime/issues/55966</Issue>
        </ExcludeList>
        <ExcludeList Include="$(XunitTestBinBase)/Loader/binding/tracing/BinderTracingTest.Basic/*">
            <Issue>https://github.com/dotnet/runtime/issues/57786</Issue>
        </ExcludeList>
        <ExcludeList Include="$(XunitTestBinBase)/Interop/MonoAPI/**">
            <Issue>CoreCLR does not implement the mono embedding API</Issue>
        </ExcludeList>
    </ItemGroup>

    <!-- All Unix targets on all runtimes -->
    <ItemGroup Condition="'$(XunitTestBinBase)' != '' and '$(TargetsWindows)' != 'true'">
         <ExcludeList Include="$(XunitTestBinBase)/JIT/Directed/arglist/vararg_TargetUnix/*">
            <Issue>https://github.com/dotnet/runtime/issues/10478 </Issue>
        </ExcludeList>
        <ExcludeList Include="$(XunitTestBinBase)/JIT/Regression/JitBlue/Runtime_57606/Runtime_57606/*">
            <Issue>https://github.com/dotnet/runtime/issues/10478</Issue>
        </ExcludeList>
    </ItemGroup>

    <!-- All Unix targets  on CoreCLR Runtime -->
    <ItemGroup Condition="'$(XunitTestBinBase)' != '' and '$(TargetsWindows)' != 'true' and '$(RuntimeFlavor)' == 'coreclr' ">
        <ExcludeList Include="$(XunitTestBinBase)/baseservices/exceptions/stackoverflow/stackoverflowtester/*">
            <Issue>https://github.com/dotnet/runtime/issues/46175</Issue>
        </ExcludeList>
    </ItemGroup>

    <!-- Arm32 All OS -->
    <ItemGroup Condition="'$(XunitTestBinBase)' != '' and ('$(TargetArchitecture)' == 'arm' or '$(AltJitArch)' == 'arm') and '$(RuntimeFlavor)' == 'coreclr' ">
        <ExcludeList Include="$(XunitTestBinBase)/CoreMangLib/cti/system/reflection/emit/DynMethodJumpStubTests/DynMethodJumpStubTests/*">
            <Issue>needs triage</Issue>
        </ExcludeList>
        <ExcludeList Include="$(XunitTestBinBase)/JIT/jit64/opt/cse/HugeArray1/*">
            <Issue>needs triage</Issue>
        </ExcludeList>
        <ExcludeList Include="$(XunitTestBinBase)/JIT/jit64/opt/cse/hugeSimpleExpr1/*">
            <Issue>needs triage</Issue>
        </ExcludeList>
        <ExcludeList Include="$(XunitTestBinBase)/GC/Features/HeapExpansion/pluggaps/*">
            <Issue>needs triage</Issue>
        </ExcludeList>
        <ExcludeList Include="$(XunitTestBinBase)/GC/Regressions/v2.0-beta2/460373/460373/*">
            <Issue>needs triage</Issue>
        </ExcludeList>
        <ExcludeList Include="$(XunitTestBinBase)/GC/Regressions/v2.0-beta1/149926/149926/*">
            <Issue>needs triage</Issue>
        </ExcludeList>
        <ExcludeList Include="$(XunitTestBinBase)/GC/Regressions/v2.0-rtm/494226/494226/*">
            <Issue>needs triage</Issue>
        </ExcludeList>
        <ExcludeList Include="$(XunitTestBinBase)/GC/Regressions/dev10bugs/536168/536168/*">
            <Issue>needs triage</Issue>
        </ExcludeList>
        <ExcludeList Include="$(XunitTestBinBase)/GC/API/GC/GetAllocatedBytesForCurrentThread/*">
            <Issue>https://github.com/dotnet/runtime/issues/</Issue>
        </ExcludeList>
        <ExcludeList Include="$(XunitTestBinBase)/GC/Features/HeapExpansion/bestfit-finalize/*">
            <Issue>times out</Issue>
        </ExcludeList>
        <ExcludeList Include="$(XunitTestBinBase)/GC/Regressions/v2.0-rtm/494226/494226/*">
            <Issue>needs triage</Issue>
        </ExcludeList>
        <ExcludeList Include="$(XunitTestBinBase)/GC/Regressions/dev10bugs/536168/536168/*">
            <Issue>needs triage</Issue>
        </ExcludeList>
        <ExcludeList Include="$(XunitTestBinBase)/GC/API/NoGCRegion/NoGC/*">
            <Issue>needs triage</Issue>
        </ExcludeList>
        <ExcludeList Include="$(XunitTestBinBase)/GC/Scenarios/LeakWheel/leakwheel/*">
            <Issue>times out</Issue>
        </ExcludeList>
        <ExcludeList Include="$(XunitTestBinBase)/CoreMangLib/system/span/SlowTailCallArgs/*">
            <Issue>times out</Issue>
        </ExcludeList>
        <ExcludeList Include="$(XunitTestBinBase)/JIT/jit64/opt/rngchk/RngchkStress3/*">
            <Issue>needs triage</Issue>
        </ExcludeList>
        <ExcludeList Include="$(XunitTestBinBase)/GC/Scenarios/ServerModel/servermodel/*">
            <Issue>times out</Issue>
        </ExcludeList>
        <ExcludeList Include="$(XunitTestBinBase)/JIT/jit64/eh/FinallyExec/nonlocalexitinhandler/*">
            <Issue>times out</Issue>
        </ExcludeList>
        <ExcludeList Include="$(XunitTestBinBase)/JIT/jit64/eh/FinallyExec/nonlocalexitintry/*">
            <Issue>times out</Issue>
        </ExcludeList>
        <ExcludeList Include="$(XunitTestBinBase)/JIT/jit64/eh/FinallyExec/nonlocalexitincatch/*">
            <Issue>needs triage</Issue>
        </ExcludeList>
        <ExcludeList Include="$(XunitTestBinBase)/JIT/jit64/opt/rngchk/ArrayWithThread_o/*">
            <Issue>times out</Issue>
        </ExcludeList>
        <ExcludeList Include="$(XunitTestBinBase)/JIT/jit64/eh/FinallyExec/nonlocalexitinfinally/*">
            <Issue>times out</Issue>
        </ExcludeList>
        <ExcludeList Include="$(XunitTestBinBase)/JIT/jit64/eh/FinallyExec/nonlocalexitinroot/*">
            <Issue>times out</Issue>
        </ExcludeList>
        <ExcludeList Include="$(XunitTestBinBase)/JIT/Directed/arglist/vararg*/*">
            <Issue>Needs triage</Issue>
        </ExcludeList>
        <ExcludeList Include="$(XunitTestBinBase)/baseservices/exceptions/WindowsEventLog/WindowsEventLog_TargetUnix/*">
            <Issue>Needs triage</Issue>
        </ExcludeList>
        <ExcludeList Include="$(XunitTestBinBase)/JIT/jit64/mcc/interop/mcc_i53/*">
            <Issue>Needs Triage</Issue>
        </ExcludeList>
        <ExcludeList Include="$(XunitTestBinBase)/JIT/jit64/mcc/interop/mcc_i13/*">
            <Issue>Needs Triage</Issue>
        </ExcludeList>
        <ExcludeList Include="$(XunitTestBinBase)/JIT/jit64/mcc/interop/mcc_i03/*">
            <Issue>Needs Triage</Issue>
        </ExcludeList>
        <ExcludeList Include="$(XunitTestBinBase)/JIT/jit64/mcc/interop/mcc_i33/*">
            <Issue>Needs Triage</Issue>
        </ExcludeList>
        <ExcludeList Include="$(XunitTestBinBase)/JIT/jit64/mcc/interop/mcc_i63/*">
            <Issue>Needs Triage</Issue>
        </ExcludeList>
        <ExcludeList Include="$(XunitTestBinBase)/JIT/jit64/mcc/interop/mcc_i73/*">
            <Issue>Needs Triage</Issue>
        </ExcludeList>
        <ExcludeList Include="$(XunitTestBinBase)/JIT/jit64/mcc/interop/mcc_i83/*">
            <Issue>Needs Triage</Issue>
        </ExcludeList>
        <ExcludeList Include="$(XunitTestBinBase)/profiler/eventpipe/eventpipe/*">
            <Issue>TraceEvent can't parse unaligned floats on arm32</Issue>
        </ExcludeList>
        <ExcludeList Include="$(XunitTestBinBase)/profiler/eventpipe/eventpipe_readevents/*">
            <Issue>TraceEvent can't parse unaligned floats on arm32</Issue>
        </ExcludeList>
        <ExcludeList Include="$(XunitTestBinBase)/JIT/jit64/regress/vsw/373472/**">
            <Issue>Allocates large contiguous array that is not consistently available on 32-bit platforms</Issue>
        </ExcludeList>
    </ItemGroup>

    <!-- Arm64 All OS -->
    <ItemGroup Condition="'$(XunitTestBinBase)' != '' and ('$(TargetArchitecture)' == 'arm64' or '$(AltJitArch)' == 'arm64') and '$(RuntimeFlavor)' == 'coreclr'">
        <ExcludeList Include="$(XunitTestBinBase)/JIT/jit64/opt/cse/hugeexpr1/hugeexpr1/*">
            <Issue>needs triage</Issue>
        </ExcludeList>
        <ExcludeList Include="$(XunitTestBinBase)/JIT/jit64/opt/cse/HugeArray/*">
            <Issue>needs triage</Issue>
        </ExcludeList>
        <ExcludeList Include="$(XunitTestBinBase)/JIT/jit64/opt/cse/HugeArray1/*">
            <Issue>needs triage</Issue>
        </ExcludeList>
        <ExcludeList Include="$(XunitTestBinBase)/JIT/jit64/opt/cse/HugeField1/*">
            <Issue>needs triage</Issue>
        </ExcludeList>
        <ExcludeList Include="$(XunitTestBinBase)/JIT/jit64/opt/cse/HugeField2/*">
            <Issue>needs triage</Issue>
        </ExcludeList>
        <ExcludeList Include="$(XunitTestBinBase)/CoreMangLib/cti/system/string/StringFormat1/*">
            <Issue>needs triage</Issue>
        </ExcludeList>
        <ExcludeList Include="$(XunitTestBinBase)/CoreMangLib/cti/system/string/StringFormat2/*">
            <Issue>needs triage</Issue>
        </ExcludeList>
        <ExcludeList Include="$(XunitTestBinBase)/JIT/Regression/JitBlue/DevDiv_590772/DevDiv_590772/*">
            <Issue>needs triage</Issue>
        </ExcludeList>
        <ExcludeList Include="$(XunitTestBinBase)/JIT/Regression/JitBlue/DevDiv_605447/DevDiv_605447/*">
            <Issue>needs triage</Issue>
        </ExcludeList>
        <ExcludeList Include="$(XunitTestBinBase)/JIT/Regression/JitBlue/DevDiv_590771/DevDiv_590771/*">
            <Issue>needs triage</Issue>
        </ExcludeList>
        <ExcludeList Include="$(XunitTestBinBase)/JIT/Regression/JitBlue/Runtime_56953/Runtime_56953/*">
            <Issue>https://github.com/dotnet/runtime/issues/67870</Issue>
        </ExcludeList>
        <ExcludeList Include="$(XunitTestBinBase)/Exceptions/UnwindFpBleedTest/UnwindFpBleedTest/*">
          <Issue>Windows's unwinder in ARM64v8 queue doesn't contain FP unwind fix</Issue>
        </ExcludeList>
    </ItemGroup>

    <!-- Windows all architecture excludes -->
    <ItemGroup Condition="'$(XunitTestBinBase)' != '' and '$(TargetsWindows)' == 'true' and '$(RuntimeFlavor)' == 'coreclr'">
    </ItemGroup>

    <!-- Windows x64 specific excludes -->
    <ItemGroup Condition="'$(XunitTestBinBase)' != '' and '$(TargetArchitecture)' == 'x64' and '$(TargetsWindows)' == 'true' and '$(RuntimeFlavor)' == 'coreclr'">
        <ExcludeList Include="$(XunitTestBinBase)/baseservices/varargs/varargsupport/*">
            <Issue>Varargs supported on this platform</Issue>
        </ExcludeList>
        <ExcludeList Include="$(XunitTestBinBase)/baseservices/varargs/varargsupport_r/*">
            <Issue>Varargs supported on this platform</Issue>
        </ExcludeList>
        <ExcludeList Include="$(XunitTestBinBase)/Regressions/coreclr/GitHub_34094/Test34094/*">
            <Issue>https://github.com/dotnet/runtime/issues/57458</Issue>
        </ExcludeList>
    </ItemGroup>

    <!-- Windows x86 specific excludes -->
    <ItemGroup Condition="'$(XunitTestBinBase)' != '' and '$(TargetArchitecture)' == 'x86' and '$(TargetsWindows)' == 'true' and '$(RuntimeFlavor)' == 'coreclr'">
        <ExcludeList Include="$(XunitTestBinBase)/GC/LargeMemory/Allocation/largeexceptiontest/*">
            <Issue>https://github.com/dotnet/runtime/issues/5200 Test is useful to have because it can be run manually when making changes to the GC that can have effects in OOM scenarios, but not appropriate to run on our current test infrastructure.</Issue>
        </ExcludeList>
        <ExcludeList Include="$(XunitTestBinBase)/GC/LargeMemory/API/gc/gettotalmemory/*">
            <Issue>https://github.com/dotnet/runtime/issues/5200 Test is useful to have because it can be run manually when making changes to the GC that can have effects in OOM scenarios, but not appropriate to run on our current test infrastructure.</Issue>
        </ExcludeList>
        <ExcludeList Include="$(XunitTestBinBase)/GC/LargeMemory/API/gc/keepalive/*">
            <Issue>https://github.com/dotnet/runtime/issues/5200 Test is useful to have because it can be run manually when making changes to the GC that can have effects in OOM scenarios, but not appropriate to run on our current test infrastructure.</Issue>
        </ExcludeList>
        <ExcludeList Include="$(XunitTestBinBase)/GC/LargeMemory/API/gc/suppressfinalize/*">
            <Issue>https://github.com/dotnet/runtime/issues/5200 Test is useful to have because it can be run manually when making changes to the GC that can have effects in OOM scenarios, but not appropriate to run on our current test infrastructure.</Issue>
        </ExcludeList>
        <ExcludeList Include="$(XunitTestBinBase)/JIT/opt/Tailcall/TailcallVerifyWithPrefix/*">
            <Issue>Depends on implicit tailcalls to be performed</Issue>
        </ExcludeList>
        <ExcludeList Include="$(XunitTestBinBase)/JIT/Regression/JitBlue/DevDiv_255294/DevDiv_255294/*">
            <Issue>https://github.com/dotnet/runtime/issues/8034 The test causes OutOfMemory exception in crossgen mode.</Issue>
        </ExcludeList>
        <ExcludeList Include="$(XunitTestBinBase)/baseservices/varargs/varargsupport/*">
            <Issue>Varargs supported on this platform</Issue>
        </ExcludeList>
        <ExcludeList Include="$(XunitTestBinBase)/baseservices/varargs/varargsupport_r/*">
            <Issue>Varargs supported on this platform</Issue>
        </ExcludeList>
        <ExcludeList Include="$(XunitTestBinBase)/JIT/jit64/regress/vsw/373472/**">
            <Issue>Allocates large contiguous array that is not consistently available on 32-bit platforms</Issue>
        </ExcludeList>
        <ExcludeList Include="$(XunitTestBinBase)/Regressions/coreclr/GitHub_34094/Test34094/*">
            <Issue>https://github.com/dotnet/runtime/issues/57458</Issue>
        </ExcludeList>
    </ItemGroup>

    <!-- Windows arm32 specific excludes -->
    <ItemGroup Condition="'$(XunitTestBinBase)' != '' and ('$(TargetArchitecture)' == 'arm' or '$(AltJitArch)' == 'arm') and '$(TargetsWindows)' == 'true' and '$(RuntimeFlavor)' == 'coreclr'">
        <ExcludeList Include="$(XunitTestBinBase)/JIT/Directed/Convert/out_of_range_fp_to_int_conversions/*">
            <Issue>https://github.com/dotnet/runtime/issues/49184</Issue>
        </ExcludeList>
        <ExcludeList Include="$(XunitTestBinBase)/Interop/COM/NETClients/Primitives/NETClientPrimitives/*">
            <Issue>https://github.com/dotnet/runtime/issues/11360</Issue>
        </ExcludeList>
        <ExcludeList Include="$(XunitTestBinBase)/Interop/COM/NETClients/Primitives/NETClientPrimitivesInALC/*">
            <Issue>https://github.com/dotnet/runtime/issues/11360</Issue>
        </ExcludeList>
        <ExcludeList Include="$(XunitTestBinBase)/Interop/COM/NativeClients/Primitives/*">
            <Issue>https://github.com/dotnet/runtime/issues/11360</Issue>
        </ExcludeList>
        <ExcludeList Include="$(XunitTestBinBase)/Interop/COM/NativeClients/Dispatch/*">
            <Issue>https://github.com/dotnet/runtime/issues/11360</Issue>
        </ExcludeList>
        <ExcludeList Include="$(XunitTestBinBase)/Interop/COM/NETClients/Lifetime/*">
            <Issue>https://github.com/dotnet/runtime/issues/11360</Issue>
        </ExcludeList>
        <ExcludeList Include="$(XunitTestBinBase)/Interop/COM/NativeClients/Licensing/*">
            <Issue>https://github.com/dotnet/runtime/issues/11360</Issue>
        </ExcludeList>
        <ExcludeList Include="$(XunitTestBinBase)/Interop/COM/NativeClients/DefaultInterfaces/*">
            <Issue>https://github.com/dotnet/runtime/issues/11360</Issue>
        </ExcludeList>
        <ExcludeList Include="$(XunitTestBinBase)/Interop/COM/NETClients/IDispatch/NETClientIDispatch/*">
            <Issue>https://github.com/dotnet/runtime/issues/11360</Issue>
        </ExcludeList>
        <ExcludeList Include="$(XunitTestBinBase)/Interop/COM/NETClients/Aggregation/NETClientAggregation/*">
            <Issue>https://github.com/dotnet/runtime/issues/11360</Issue>
        </ExcludeList>
        <ExcludeList Include="$(XunitTestBinBase)/Interop/COM/NETClients/Licensing/NETClientLicense/*">
            <Issue>https://github.com/dotnet/runtime/issues/11360</Issue>
        </ExcludeList>
        <ExcludeList Include="$(XunitTestBinBase)/Interop/COM/NETClients/ConsumeNETServer/ConsumeNETServer/*">
            <Issue>https://github.com/dotnet/runtime/issues/11360</Issue>
        </ExcludeList>
        <ExcludeList Include="$(XUnitTestBinBase)/JIT/Directed/callconv/ThisCall/ThisCallTest/*">
            <Issue>Native member function calling conventions not supported on Windows ARM32.</Issue>
        </ExcludeList>
        <ExcludeList Include="$(XUnitTestBinBase)/JIT/Directed/callconv/StdCallMemberFunction/StdCallMemberFunctionTest/*">
            <Issue>Native member function calling conventions not supported on Windows ARM32.</Issue>
        </ExcludeList>
        <ExcludeList Include="$(XUnitTestBinBase)/JIT/Directed/callconv/PlatformDefaultMemberFunction/PlatformDefaultMemberFunctionTest/*">
            <Issue>Native member function calling conventions not supported on Windows ARM32.</Issue>
        </ExcludeList>
        <ExcludeList Include="$(XUnitTestBinBase)/JIT/Directed/callconv/CdeclMemberFunction/CdeclMemberFunctionTest/*">
            <Issue>Native member function calling conventions not supported on Windows ARM32.</Issue>
        </ExcludeList>
        <ExcludeList Include="$(XunitTestBinBase)/JIT/Regression/CLR-x86-JIT/V1-M13-RTM/b88793/b88793/*">
            <Issue>https://github.com/dotnet/runtime/issues/12979</Issue>
        </ExcludeList>
        <ExcludeList Include="$(XunitTestBinBase)/JIT/Regression/CLR-x86-JIT/V1-M12-Beta2/b37646/b37646/*">
            <Issue>https://github.com/dotnet/runtime/issues/12979</Issue>
        </ExcludeList>
        <ExcludeList Include="$(XunitTestBinBase)/JIT/Directed/PREFIX/unaligned/1/arglist_Target_ARM/*">
            <Issue>https://github.com/dotnet/runtime/issues/12979</Issue>
        </ExcludeList>
        <ExcludeList Include="$(XunitTestBinBase)/JIT/Regression/CLR-x86-JIT/V1-M11-Beta1/b41391/b41391/*">
            <Issue>https://github.com/dotnet/runtime/issues/12979</Issue>
        </ExcludeList>
        <ExcludeList Include="$(XunitTestBinBase)/JIT/jit64/mcc/interop/mcc_i00/*">
            <Issue>https://github.com/dotnet/runtime/issues/12979</Issue>
        </ExcludeList>
        <ExcludeList Include="$(XunitTestBinBase)/JIT/jit64/mcc/interop/mcc_i70/*">
            <Issue>https://github.com/dotnet/runtime/issues/12979</Issue>
        </ExcludeList>
        <ExcludeList Include="$(XunitTestBinBase)/JIT/jit64/mcc/interop/mcc_i32/*">
            <Issue>https://github.com/dotnet/runtime/issues/12979</Issue>
        </ExcludeList>
        <ExcludeList Include="$(XunitTestBinBase)/JIT/jit64/mcc/interop/mcc_i51/*">
            <Issue>https://github.com/dotnet/runtime/issues/12979</Issue>
        </ExcludeList>
        <ExcludeList Include="$(XunitTestBinBase)/JIT/Regression/CLR-x86-JIT/V1-M09.5-PDC/b32374/b32374/*">
            <Issue>https://github.com/dotnet/runtime/issues/12979</Issue>
        </ExcludeList>
        <ExcludeList Include="$(XunitTestBinBase)/Interop/PInvoke/Varargs/VarargsTest/*">
            <Issue>https://github.com/dotnet/runtime/issues/12979</Issue>
        </ExcludeList>
        <ExcludeList Include="$(XunitTestBinBase)/JIT/Directed/PREFIX/volatile/1/arglist_Target_ARM/*">
            <Issue>https://github.com/dotnet/runtime/issues/12979</Issue>
        </ExcludeList>
        <ExcludeList Include="$(XunitTestBinBase)/JIT/Regression/CLR-x86-JIT/V1-M09.5-PDC/b28901/b28901/*">
            <Issue>https://github.com/dotnet/runtime/issues/12979</Issue>
        </ExcludeList>
        <ExcludeList Include="$(XunitTestBinBase)/JIT/jit64/mcc/interop/mcc_i82/*">
            <Issue>https://github.com/dotnet/runtime/issues/12979</Issue>
        </ExcludeList>
        <ExcludeList Include="$(XunitTestBinBase)/JIT/jit64/mcc/interop/mcc_i80/*">
            <Issue>https://github.com/dotnet/runtime/issues/12979</Issue>
        </ExcludeList>
        <ExcludeList Include="$(XunitTestBinBase)/JIT/jit64/gc/misc/funclet/*">
            <Issue>https://github.com/dotnet/runtime/issues/12979</Issue>
        </ExcludeList>
        <ExcludeList Include="$(XunitTestBinBase)/JIT/Regression/CLR-x86-JIT/V1-M09.5-PDC/b30864/b30864/*">
            <Issue>https://github.com/dotnet/runtime/issues/12979</Issue>
        </ExcludeList>
        <ExcludeList Include="$(XunitTestBinBase)/JIT/Regression/CLR-x86-JIT/V1-M09.5-PDC/b30838/b30838/*">
            <Issue>https://github.com/dotnet/runtime/issues/12979</Issue>
        </ExcludeList>
        <ExcludeList Include="$(XunitTestBinBase)/JIT/Methodical/refany/seq_il_r/*">
            <Issue>https://github.com/dotnet/runtime/issues/12979</Issue>
        </ExcludeList>
        <ExcludeList Include="$(XunitTestBinBase)/JIT/jit64/mcc/interop/mcc_i61/*">
            <Issue>https://github.com/dotnet/runtime/issues/12979</Issue>
        </ExcludeList>
        <ExcludeList Include="$(XunitTestBinBase)/JIT/jit64/mcc/interop/mcc_i60/*">
            <Issue>https://github.com/dotnet/runtime/issues/12979</Issue>
        </ExcludeList>
        <ExcludeList Include="$(XunitTestBinBase)/JIT/jit64/mcc/interop/mcc_i31/*">
            <Issue>https://github.com/dotnet/runtime/issues/12979</Issue>
        </ExcludeList>
        <ExcludeList Include="$(XunitTestBinBase)/JIT/Regression/CLR-x86-EJIT/V1-M12-Beta2/b26323/b26323/*">
            <Issue>https://github.com/dotnet/runtime/issues/12979</Issue>
        </ExcludeList>
        <ExcludeList Include="$(XunitTestBinBase)/JIT/Regression/CLR-x86-JIT/V1-M09.5-PDC/b26324/b26324a/*">
            <Issue>https://github.com/dotnet/runtime/issues/12979</Issue>
        </ExcludeList>
        <ExcludeList Include="$(XunitTestBinBase)/JIT/Regression/CLR-x86-JIT/V1-M09.5-PDC/b26324/b26324b/*">
            <Issue>https://github.com/dotnet/runtime/issues/12979</Issue>
        </ExcludeList>
        <ExcludeList Include="$(XunitTestBinBase)/JIT/jit64/mcc/interop/mcc_i50/*">
            <Issue>https://github.com/dotnet/runtime/issues/12979</Issue>
        </ExcludeList>
        <ExcludeList Include="$(XunitTestBinBase)/JIT/jit64/mcc/interop/mcc_i62/*">
            <Issue>https://github.com/dotnet/runtime/issues/12979</Issue>
        </ExcludeList>
        <ExcludeList Include="$(XunitTestBinBase)/JIT/Regression/CLR-x86-JIT/V1-M11-Beta1/b36472/b36472/*">
            <Issue>https://github.com/dotnet/runtime/issues/12979</Issue>
        </ExcludeList>
        <ExcludeList Include="$(XunitTestBinBase)/JIT/jit64/mcc/interop/mcc_i72/*">
            <Issue>https://github.com/dotnet/runtime/issues/12979</Issue>
        </ExcludeList>
        <ExcludeList Include="$(XunitTestBinBase)/JIT/Regression/CLR-x86-JIT/V1-M11-Beta1/b37598/b37598/*">
            <Issue>https://github.com/dotnet/runtime/issues/12979</Issue>
        </ExcludeList>
        <ExcludeList Include="$(XunitTestBinBase)/JIT/Regression/CLR-x86-JIT/V1-M11-Beta1/b46867/b46867/*">
            <Issue>https://github.com/dotnet/runtime/issues/12979</Issue>
        </ExcludeList>
        <ExcludeList Include="$(XunitTestBinBase)/JIT/Regression/CLR-x86-JIT/V2.0-Beta2/b409748/b409748/*">
            <Issue>https://github.com/dotnet/runtime/issues/12979</Issue>
        </ExcludeList>
        <ExcludeList Include="$(XunitTestBinBase)/JIT/jit64/mcc/interop/mcc_i30/*">
            <Issue>https://github.com/dotnet/runtime/issues/12979</Issue>
        </ExcludeList>
        <ExcludeList Include="$(XunitTestBinBase)/JIT/Regression/CLR-x86-JIT/V1-M09.5-PDC/b16423/b16423/*">
            <Issue>https://github.com/dotnet/runtime/issues/12979</Issue>
        </ExcludeList>
        <ExcludeList Include="$(XunitTestBinBase)/JIT/Directed/PREFIX/unaligned/2/arglist_Target_ARM/*">
            <Issue>https://github.com/dotnet/runtime/issues/12979</Issue>
        </ExcludeList>
        <ExcludeList Include="$(XunitTestBinBase)/JIT/Methodical/refany/seq_il_d/*">
            <Issue>https://github.com/dotnet/runtime/issues/12979</Issue>
        </ExcludeList>
        <ExcludeList Include="$(XunitTestBinBase)/JIT/Methodical/Coverage/arglist_pos/*">
            <Issue>https://github.com/dotnet/runtime/issues/12979</Issue>
        </ExcludeList>
        <ExcludeList Include="$(XunitTestBinBase)/JIT/Regression/CLR-x86-JIT/V1-M11-Beta1/b35784/b35784/*">
            <Issue>https://github.com/dotnet/runtime/issues/12979</Issue>
        </ExcludeList>
        <ExcludeList Include="$(XunitTestBinBase)/JIT/Regression/CLR-x86-JIT/V1-M12-Beta2/b31746/b31746/*">
            <Issue>https://github.com/dotnet/runtime/issues/12979</Issue>
        </ExcludeList>
        <ExcludeList Include="$(XunitTestBinBase)/JIT/jit64/mcc/interop/mcc_i12/*">
            <Issue>https://github.com/dotnet/runtime/issues/12979</Issue>
        </ExcludeList>
        <ExcludeList Include="$(XunitTestBinBase)/JIT/jit64/mcc/interop/mcc_i52/*">
            <Issue>https://github.com/dotnet/runtime/issues/12979</Issue>
        </ExcludeList>
        <ExcludeList Include="$(XunitTestBinBase)/JIT/jit64/mcc/interop/mcc_i81/*">
            <Issue>https://github.com/dotnet/runtime/issues/12979</Issue>
        </ExcludeList>
        <ExcludeList Include="$(XunitTestBinBase)/JIT/jit64/mcc/interop/mcc_i11/*">
            <Issue>https://github.com/dotnet/runtime/issues/12979</Issue>
        </ExcludeList>
        <ExcludeList Include="$(XunitTestBinBase)/JIT/Regression/CLR-x86-JIT/V1-M12-Beta2/b41852/b41852/*">
            <Issue>https://github.com/dotnet/runtime/issues/12979</Issue>
        </ExcludeList>
        <ExcludeList Include="$(XunitTestBinBase)/JIT/jit64/mcc/interop/mcc_i02/*">
            <Issue>https://github.com/dotnet/runtime/issues/12979</Issue>
        </ExcludeList>
        <ExcludeList Include="$(XunitTestBinBase)/JIT/jit64/mcc/interop/mcc_i01/*">
            <Issue>https://github.com/dotnet/runtime/issues/12979</Issue>
        </ExcludeList>
        <ExcludeList Include="$(XunitTestBinBase)/JIT/jit64/mcc/interop/mcc_i71/*">
            <Issue>https://github.com/dotnet/runtime/issues/12979</Issue>
        </ExcludeList>
        <ExcludeList Include="$(XunitTestBinBase)/JIT/Regression/CLR-x86-JIT/V1-M12-Beta2/b31745/b31745/*">
            <Issue>https://github.com/dotnet/runtime/issues/12979</Issue>
        </ExcludeList>
        <ExcludeList Include="$(XunitTestBinBase)/JIT/Regression/CLR-x86-JIT/V1-M13-RTM/b91248/b91248/*">
            <Issue>https://github.com/dotnet/runtime/issues/12979</Issue>
        </ExcludeList>
        <ExcludeList Include="$(XunitTestBinBase)/JIT/Regression/JitBlue/Runtime_56953/Runtime_56953/*">
            <Issue>https://github.com/dotnet/runtime/issues/67870</Issue>
        </ExcludeList>
        <ExcludeList Include="$(XunitTestBinBase)/JIT/Regression/JitBlue/Runtime_57606/Runtime_57606/*">
            <Issue>https://github.com/dotnet/runtime/issues/12979</Issue>
        </ExcludeList>
        <ExcludeList Include="$(XunitTestBinBase)/JIT/Directed/PREFIX/unaligned/4/arglist_Target_ARM/*">
            <Issue>https://github.com/dotnet/runtime/issues/12979</Issue>
        </ExcludeList>
        <ExcludeList Include="$(XunitTestBinBase)/JIT/jit64/mcc/interop/mcc_i10/*">
            <Issue>https://github.com/dotnet/runtime/issues/12979</Issue>
        </ExcludeList>
        <ExcludeList Include="$(XunitTestBinBase)/JIT/jit64/regress/vsw/373472/**">
            <Issue>Allocates large contiguous array that is not consistently available on 32-bit platforms</Issue>
        </ExcludeList>
        <ExcludeList Include="$(XunitTestBinBase)/Regressions/coreclr/GitHub_45929/test45929/*">
            <Issue>https://github.com/dotnet/runtime/issues/60152</Issue>
        </ExcludeList>
        <ExcludeList Include="$(XunitTestBinBase)/JIT/Stress/ABI/pinvokes_d/**">
            <Issue>https://github.com/dotnet/runtime/issues/66745</Issue>
        </ExcludeList>
        <ExcludeList Include="$(XunitTestBinBase)/JIT/Stress/ABI/pinvokes_do/**">
            <Issue>https://github.com/dotnet/runtime/issues/66745</Issue>
        </ExcludeList>
    </ItemGroup>

    <!-- Windows arm64 specific excludes -->
    <ItemGroup Condition="'$(XunitTestBinBase)' != '' and ('$(TargetArchitecture)' == 'arm64' or '$(AltJitArch)' == 'arm64') and '$(TargetsWindows)' == 'true' and '$(RuntimeFlavor)' == 'coreclr'">
        <ExcludeList Include="$(XunitTestBinBase)/JIT/opt/Tailcall/TailcallVerifyWithPrefix/*">
            <Issue>Condition17::Test1 checks that we tail call via helper when security cookie is needed; on arm64 we fast tail call in this case.</Issue>
        </ExcludeList>
        <ExcludeList Include="$(XunitTestBinBase)/GC/Regressions/dev10bugs/536168/536168/*">
            <Issue>extremely memory/time intensive test</Issue>
        </ExcludeList>
        <ExcludeList Include="$(XunitTestBinBase)/GC/API/NoGCRegion/NoGC/*">
            <Issue>needs triage</Issue>
        </ExcludeList>
        <ExcludeList Include="$(XunitTestBinBase)/baseservices/varargs/varargsupport_r/*">
            <Issue>Varargs supported on this platform</Issue>
        </ExcludeList>
        <ExcludeList Include="$(XunitTestBinBase)/baseservices/varargs/varargsupport/*">
            <Issue>Varargs supported on this platform</Issue>
        </ExcludeList>
        <ExcludeList Include="$(XunitTestBinBase)/JIT/jit64/opt/rngchk/RngchkStress3/*">
            <Issue>Needs Triage</Issue>
        </ExcludeList>
        <ExcludeList Include="$(XunitTestBinBase)/Regressions/coreclr/GitHub_45929/test45929/*">
            <Issue>https://github.com/dotnet/runtime/issues/60152</Issue>
        </ExcludeList>
    </ItemGroup>

    <!-- The following are x64 Unix failures on CoreCLR. -->
    <ItemGroup Condition="'$(XunitTestBinBase)' != '' and '$(TargetArchitecture)' == 'x64' and '$(TargetsWindows)' != 'true' and '$(RuntimeFlavor)' == 'coreclr'">
        <ExcludeList Include="$(XunitTestBinBase)/baseservices/exceptions/simple/ParallelCrashWorkerThreads/*">
            <Issue>https://github.com/dotnet/runtime/issues/57621</Issue>
        </ExcludeList>
        <ExcludeList Include="$(XunitTestBinBase)/JIT/Methodical/refany/seq_il_d/*">
            <Issue>https://github.com/dotnet/runtime/issues/10478 </Issue>
        </ExcludeList>
        <ExcludeList Include="$(XunitTestBinBase)/JIT/Methodical/refany/seq_il_r/*">
            <Issue>https://github.com/dotnet/runtime/issues/10478 </Issue>
        </ExcludeList>
        <ExcludeList Include="$(XunitTestBinBase)/JIT/Methodical/refany/stress1_r/*">
            <Issue>https://github.com/dotnet/runtime/issues/10478 </Issue>
        </ExcludeList>
        <ExcludeList Include="$(XunitTestBinBase)/JIT/Methodical/refany/stress3_r/*">
            <Issue>https://github.com/dotnet/runtime/issues/10478 </Issue>
        </ExcludeList>
        <ExcludeList Include="$(XunitTestBinBase)/JIT/Methodical/refany/stress1_do/*">
            <Issue>https://github.com/dotnet/runtime/issues/10478 </Issue>
        </ExcludeList>
        <ExcludeList Include="$(XunitTestBinBase)/JIT/Methodical/refany/stress3_do/*">
            <Issue>https://github.com/dotnet/runtime/issues/10478 </Issue>
        </ExcludeList>
        <ExcludeList Include="$(XunitTestBinBase)/JIT/Methodical/refany/stress1_ro/*">
            <Issue>https://github.com/dotnet/runtime/issues/10478 </Issue>
        </ExcludeList>
        <ExcludeList Include="$(XunitTestBinBase)/JIT/Methodical/refany/stress3_ro/*">
            <Issue>https://github.com/dotnet/runtime/issues/10478 </Issue>
        </ExcludeList>
        <ExcludeList Include="$(XunitTestBinBase)/JIT/Regression/CLR-x86-JIT/V1-M11-Beta1/b41391/*">
            <Issue>https://github.com/dotnet/runtime/issues/10478 </Issue>
        </ExcludeList>
        <ExcludeList Include="$(XunitTestBinBase)/JIT/Regression/CLR-x86-JIT/V1-M12-Beta2/b37646/*">
            <Issue>https://github.com/dotnet/runtime/issues/10478 </Issue>
        </ExcludeList>
        <ExcludeList Include="$(XunitTestBinBase)/JIT/Directed/pinning/object-pin/*">
            <Issue>Issue building native components for the test.</Issue>
        </ExcludeList>
        <ExcludeList Include="$(XunitTestBinBase)/JIT/Regression/JitBlue/GitHub_18232/GitHub_18232/*">
            <Issue>Needs Triage</Issue>
        </ExcludeList>
        <ExcludeList Include="$(XunitTestBinBase)/JIT/Regression/JitBlue/GitHub_19022/GitHub_19022/*">
            <Issue>Needs Triage</Issue>
        </ExcludeList>
        <ExcludeList Include="$(XunitTestBinBase)/JIT/Regression/JitBlue/GitHub_19149/GitHub_19149/*">
            <Issue>Needs Triage</Issue>
        </ExcludeList>
        <ExcludeList Include="$(XunitTestBinBase)/JIT/jit64/opt/rngchk/RngchkStress3/*">
            <Issue>timeout</Issue>
        </ExcludeList>
        <ExcludeList Include="$(XunitTestBinBase)/JIT/Regression/JitBlue/GitHub_19601/Github_19601/*">
            <Issue>Needs Triage</Issue>
        </ExcludeList>
    </ItemGroup>

    <!-- Unix arm64 specific -->
    <ItemGroup Condition="'$(XunitTestBinBase)' != '' and ('$(TargetArchitecture)' == 'arm64' or '$(AltJitArch)' == 'arm64') and '$(TargetsWindows)' != 'true' and '$(RuntimeFlavor)' == 'coreclr'">
        <ExcludeList Include="$(XunitTestBinBase)/tracing/runtimeeventsource/nativeruntimeeventsource/*">
            <Issue>https://github.com/dotnet/runtime/issues/68690</Issue>
        </ExcludeList>
        <ExcludeList Include="$(XunitTestBinBase)/JIT/jit64/eh/FinallyExec/nonlocalexitinhandler/*">
            <Issue>Test times out</Issue>
        </ExcludeList>
        <ExcludeList Include="$(XunitTestBinBase)/JIT/jit64/eh/FinallyExec/nonlocalexitinfinally/*">
            <Issue>Test times out</Issue>
        </ExcludeList>
        <ExcludeList Include="$(XunitTestBinBase)/JIT/jit64/eh/FinallyExec/nonlocalexitintry/*">
            <Issue>Test times out</Issue>
        </ExcludeList>
        <ExcludeList Include="$(XunitTestBinBase)/JIT/jit64/eh/FinallyExec/nonlocalexitincatch/*">
            <Issue>Test times out</Issue>
        </ExcludeList>
        <ExcludeList Include="$(XunitTestBinBase)/JIT/jit64/eh/FinallyExec/nonlocalexitinroot/*">
            <Issue>Test times out</Issue>
        </ExcludeList>
        <ExcludeList Include="$(XunitTestBinBase)/GC/Scenarios/DoublinkList/dlstack/*">
            <Issue>Release only crash</Issue>
        </ExcludeList>
    </ItemGroup>

    <!-- Unix arm32 specific -->
    <ItemGroup Condition="'$(XunitTestBinBase)' != '' and ('$(TargetArchitecture)' == 'arm' or '$(AltJitArch)' == 'arm') and '$(TargetsWindows)' != 'true' and '$(RuntimeFlavor)' == 'coreclr'">
        <ExcludeList Include="$(XunitTestBinBase)/tracing/runtimeeventsource/nativeruntimeeventsource/*">
            <Issue>https://github.com/dotnet/runtime/issues/68690</Issue>
        </ExcludeList>
        <ExcludeList Include="$(XunitTestBinBase)/JIT/jit64/regress/vsw/373472/**">
            <Issue>Allocates large contiguous array that is not consistently available on 32-bit platforms</Issue>
        </ExcludeList>
        <ExcludeList Include="$(XunitTestBinBase)/JIT/Regression/JitBlue/Runtime_56953/Runtime_56953/*">
            <Issue>https://github.com/dotnet/runtime/issues/57856</Issue>
        </ExcludeList>
        <ExcludeList Include="$(XunitTestBinBase)/profiler/multiple/multiple/*">
            <Issue>https://github.com/dotnet/runtime/issues/57875</Issue>
        </ExcludeList>
    </ItemGroup>

    <!-- All OSX targets on CoreCLR Runtime -->
    <ItemGroup Condition="'$(XunitTestBinBase)' != '' and '$(TargetsOSX)' == 'true' and '$(RuntimeFlavor)' == 'coreclr' ">
        <ExcludeList Include="$(XunitTestBinBase)/profiler/eventpipe/eventpipe/*">
            <Issue>https://github.com/dotnet/runtime/issues/66174</Issue>
        </ExcludeList>
    </ItemGroup>

    <!-- OSX x64 on CoreCLR Runtime -->
    <ItemGroup Condition="'$(XunitTestBinBase)' != '' and '$(TargetsOSX)' == 'true' and '$(TargetArchitecture)' == 'x64' and '$(RuntimeFlavor)' == 'coreclr' ">
    </ItemGroup>

    <!-- OSX arm64 on CoreCLR Runtime -->
    <ItemGroup Condition="'$(XunitTestBinBase)' != '' and '$(TargetsOSX)' == 'true' and '$(TargetArchitecture)' == 'arm64' and '$(RuntimeFlavor)' == 'coreclr' ">
    </ItemGroup>

    <!-- Tests that need to be triaged for vararg usage as that is not supported -->
    <!-- Note these will only be excluded for unix platforms on all runtimes -->
    <ItemGroup Condition="'$(XunitTestBinBase)' != '' and '$(TargetsWindows)' != 'true' ">
        <ExcludeList Include="$(XunitTestBinBase)/JIT/Directed/PREFIX/unaligned/1/arglist*/*">
            <Issue>needs triage</Issue>
        </ExcludeList>
        <ExcludeList Include="$(XunitTestBinBase)/JIT/Directed/PREFIX/unaligned/2/arglist*/*">
            <Issue>needs triage</Issue>
        </ExcludeList>
        <ExcludeList Include="$(XunitTestBinBase)/JIT/Directed/PREFIX/unaligned/4/arglist*/*">
            <Issue>needs triage</Issue>
        </ExcludeList>
        <ExcludeList Include="$(XunitTestBinBase)/JIT/Directed/PREFIX/volatile/1/arglist*/*">
            <Issue>needs triage</Issue>
        </ExcludeList>
    </ItemGroup>

    <!-- Tests that need to be triaged for vararg usage as that is not supported -->
    <!-- Note these will only be excluded for unix platforms on CoreCLR only -->
    <ItemGroup Condition="'$(XunitTestBinBase)' != '' and '$(TargetsWindows)' != 'true' and '$(RuntimeFlavor)' == 'coreclr'">
        <ExcludeList Include="$(XunitTestBinBase)/JIT/jit64/gc/misc/funclet/*">
            <Issue>needs triage</Issue>
        </ExcludeList>
        <ExcludeList Include="$(XunitTestBinBase)/JIT/jit64/mcc/interop/mcc_i00/*">
            <Issue>needs triage</Issue>
        </ExcludeList>
        <ExcludeList Include="$(XunitTestBinBase)/JIT/jit64/mcc/interop/mcc_i01/*">
            <Issue>needs triage</Issue>
        </ExcludeList>
        <ExcludeList Include="$(XunitTestBinBase)/JIT/jit64/mcc/interop/mcc_i02/*">
            <Issue>needs triage</Issue>
        </ExcludeList>
        <ExcludeList Include="$(XunitTestBinBase)/JIT/jit64/mcc/interop/mcc_i03/*">
            <Issue>needs triage</Issue>
        </ExcludeList>
        <ExcludeList Include="$(XunitTestBinBase)/JIT/jit64/mcc/interop/mcc_i10/*">
            <Issue>needs triage</Issue>
        </ExcludeList>
        <ExcludeList Include="$(XunitTestBinBase)/JIT/jit64/mcc/interop/mcc_i11/*">
            <Issue>needs triage</Issue>
        </ExcludeList>
        <ExcludeList Include="$(XunitTestBinBase)/JIT/jit64/mcc/interop/mcc_i12/*">
            <Issue>needs triage</Issue>
        </ExcludeList>
        <ExcludeList Include="$(XunitTestBinBase)/JIT/jit64/mcc/interop/mcc_i13/*">
            <Issue>needs triage</Issue>
        </ExcludeList>
        <ExcludeList Include="$(XunitTestBinBase)/JIT/jit64/mcc/interop/mcc_i30/*">
            <Issue>needs triage</Issue>
        </ExcludeList>
        <ExcludeList Include="$(XunitTestBinBase)/JIT/jit64/mcc/interop/mcc_i31/*">
            <Issue>needs triage</Issue>
        </ExcludeList>
        <ExcludeList Include="$(XunitTestBinBase)/JIT/jit64/mcc/interop/mcc_i32/*">
            <Issue>needs triage</Issue>
        </ExcludeList>
        <ExcludeList Include="$(XunitTestBinBase)/JIT/jit64/mcc/interop/mcc_i33/*">
            <Issue>needs triage</Issue>
        </ExcludeList>
        <ExcludeList Include="$(XunitTestBinBase)/JIT/jit64/mcc/interop/mcc_i50/*">
            <Issue>needs triage</Issue>
        </ExcludeList>
        <ExcludeList Include="$(XunitTestBinBase)/JIT/jit64/mcc/interop/mcc_i51/*">
            <Issue>needs triage</Issue>
        </ExcludeList>
        <ExcludeList Include="$(XunitTestBinBase)/JIT/jit64/mcc/interop/mcc_i52/*">
            <Issue>needs triage</Issue>
        </ExcludeList>
        <ExcludeList Include="$(XunitTestBinBase)/JIT/jit64/mcc/interop/mcc_i53/*">
            <Issue>needs triage</Issue>
        </ExcludeList>
        <ExcludeList Include="$(XunitTestBinBase)/JIT/jit64/mcc/interop/mcc_i60/*">
            <Issue>needs triage</Issue>
        </ExcludeList>
        <ExcludeList Include="$(XunitTestBinBase)/JIT/jit64/mcc/interop/mcc_i61/*">
            <Issue>needs triage</Issue>
        </ExcludeList>
        <ExcludeList Include="$(XunitTestBinBase)/JIT/jit64/mcc/interop/mcc_i62/*">
            <Issue>needs triage</Issue>
        </ExcludeList>
        <ExcludeList Include="$(XunitTestBinBase)/JIT/jit64/mcc/interop/mcc_i63/*">
            <Issue>needs triage</Issue>
        </ExcludeList>
        <ExcludeList Include="$(XunitTestBinBase)/JIT/jit64/mcc/interop/mcc_i70/*">
            <Issue>needs triage</Issue>
        </ExcludeList>
        <ExcludeList Include="$(XunitTestBinBase)/JIT/jit64/mcc/interop/mcc_i71/*">
            <Issue>needs triage</Issue>
        </ExcludeList>
        <ExcludeList Include="$(XunitTestBinBase)/JIT/jit64/mcc/interop/mcc_i72/*">
            <Issue>needs triage</Issue>
        </ExcludeList>
        <ExcludeList Include="$(XunitTestBinBase)/JIT/jit64/mcc/interop/mcc_i73/*">
            <Issue>needs triage</Issue>
        </ExcludeList>
        <ExcludeList Include="$(XunitTestBinBase)/JIT/jit64/mcc/interop/mcc_i80/*">
            <Issue>needs triage</Issue>
        </ExcludeList>
        <ExcludeList Include="$(XunitTestBinBase)/JIT/jit64/mcc/interop/mcc_i81/*">
            <Issue>needs triage</Issue>
        </ExcludeList>
        <ExcludeList Include="$(XunitTestBinBase)/JIT/jit64/mcc/interop/mcc_i82/*">
            <Issue>needs triage</Issue>
        </ExcludeList>
        <ExcludeList Include="$(XunitTestBinBase)/JIT/jit64/mcc/interop/mcc_i83/*">
            <Issue>needs triage</Issue>
        </ExcludeList>
        <ExcludeList Include="$(XunitTestBinBase)/JIT/Methodical/Coverage/arglist_pos/*">
            <Issue>needs triage</Issue>
        </ExcludeList>
        <ExcludeList Include="$(XunitTestBinBase)/JIT/Methodical/refany/seq_il_d/*">
            <Issue>needs triage</Issue>
        </ExcludeList>
        <ExcludeList Include="$(XunitTestBinBase)/JIT/Methodical/refany/seq_il_r/*">
            <Issue>needs triage</Issue>
        </ExcludeList>
        <ExcludeList Include="$(XunitTestBinBase)/JIT/Regression/CLR-x86-EJIT/V1-M12-Beta2/b26323/b26323/*">
            <Issue>needs triage</Issue>
        </ExcludeList>
        <ExcludeList Include="$(XunitTestBinBase)/JIT/Regression/CLR-x86-JIT/V1-M09.5-PDC/b16423/b16423/*">
            <Issue>needs triage</Issue>
        </ExcludeList>
        <ExcludeList Include="$(XunitTestBinBase)/JIT/Regression/CLR-x86-JIT/V1-M09.5-PDC/b26324/b26324a/*">
            <Issue>needs triage</Issue>
        </ExcludeList>
        <ExcludeList Include="$(XunitTestBinBase)/JIT/Regression/CLR-x86-JIT/V1-M09.5-PDC/b26324/b26324b/*">
            <Issue>needs triage</Issue>
        </ExcludeList>
        <ExcludeList Include="$(XunitTestBinBase)/JIT/Regression/CLR-x86-JIT/V1-M09.5-PDC/b28901/b28901/*">
            <Issue>needs triage</Issue>
        </ExcludeList>
        <ExcludeList Include="$(XunitTestBinBase)/JIT/Regression/CLR-x86-JIT/V1-M09.5-PDC/b30838/b30838/*">
            <Issue>needs triage</Issue>
        </ExcludeList>
        <ExcludeList Include="$(XunitTestBinBase)/JIT/Regression/CLR-x86-JIT/V1-M09.5-PDC/b30864/b30864/*">
            <Issue>needs triage</Issue>
        </ExcludeList>
        <ExcludeList Include="$(XunitTestBinBase)/JIT/Regression/CLR-x86-JIT/V1-M09.5-PDC/b32374/b32374/*">
            <Issue>needs triage</Issue>
        </ExcludeList>
        <ExcludeList Include="$(XunitTestBinBase)/JIT/Regression/CLR-x86-JIT/V1-M11-Beta1/b35784/b35784/*">
            <Issue>needs triage</Issue>
        </ExcludeList>
        <ExcludeList Include="$(XunitTestBinBase)/JIT/Regression/CLR-x86-JIT/V1-M11-Beta1/b36472/b36472/*">
            <Issue>needs triage</Issue>
        </ExcludeList>
        <ExcludeList Include="$(XunitTestBinBase)/JIT/Regression/CLR-x86-JIT/V1-M11-Beta1/b37598/b37598/*">
            <Issue>needs triage</Issue>
        </ExcludeList>
        <ExcludeList Include="$(XunitTestBinBase)/JIT/Regression/CLR-x86-JIT/V1-M11-Beta1/b41391/b41391/*">
            <Issue>needs triage</Issue>
        </ExcludeList>
        <ExcludeList Include="$(XunitTestBinBase)/JIT/Regression/CLR-x86-JIT/V1-M11-Beta1/b46867/b46867/*">
            <Issue>needs triage</Issue>
        </ExcludeList>
        <ExcludeList Include="$(XunitTestBinBase)/JIT/Regression/CLR-x86-JIT/V1-M12-Beta2/b31745/b31745/*">
            <Issue>needs triage</Issue>
        </ExcludeList>
        <ExcludeList Include="$(XunitTestBinBase)/JIT/Regression/CLR-x86-JIT/V1-M12-Beta2/b31746/b31746/*">
            <Issue>needs triage</Issue>
        </ExcludeList>
        <ExcludeList Include="$(XunitTestBinBase)/JIT/Regression/CLR-x86-JIT/V1-M12-Beta2/b37646/b37646/*">
            <Issue>needs triage</Issue>
        </ExcludeList>
        <ExcludeList Include="$(XunitTestBinBase)/JIT/Regression/CLR-x86-JIT/V1-M12-Beta2/b41852/b41852/*">
            <Issue>needs triage</Issue>
        </ExcludeList>
        <ExcludeList Include="$(XunitTestBinBase)/JIT/Regression/CLR-x86-JIT/V1-M13-RTM/b88793/b88793/*">
            <Issue>needs triage</Issue>
        </ExcludeList>
        <ExcludeList Include="$(XunitTestBinBase)/JIT/Regression/CLR-x86-JIT/V1-M13-RTM/b91248/b91248/*">
            <Issue>needs triage</Issue>
        </ExcludeList>
        <ExcludeList Include="$(XunitTestBinBase)/JIT/Regression/CLR-x86-JIT/V2.0-Beta2/b409748/b409748/*">
            <Issue>needs triage</Issue>
        </ExcludeList>
    </ItemGroup>

    <!-- Failures while testing via ILLINK -->
    <ItemGroup Condition="'$(XunitTestBinBase)' != '' and '$(RunTestsViaIllink)' == 'true'">
        <ExcludeList Include="$(XunitTestBinBase)/JIT/superpmi/superpmicollect/*">
            <!-- Linker runs reset CORE_ROOT to the linked directory based on superpmicollect.exe.
                 The test runs other benchmarks to collect superpmi data.
                 These tests cannot run from the binaries generated wrt superpmicollect.exe -->
            <Issue>By Test Infrastructure design</Issue>
        </ExcludeList>
        <ExcludeList Include="$(XunitTestBinBase)/JIT/Directed/RVAInit/nested/*">
            <!-- Data referred from static field is dropped -->
            <Issue>Bug</Issue>
        </ExcludeList>
    </ItemGroup>

    <!-- Crossgen2 specific -->
    <ItemGroup Condition="'$(XunitTestBinBase)' != '' and ('$(TestBuildMode)' == 'crossgen2' or '$(TestBuildMode)' == 'crossgen') and '$(RuntimeFlavor)' == 'coreclr'">
        <ExcludeList Include="$(XunitTestBinBase)/Interop/IJW/NativeVarargs/NativeVarargsTest/*">
            <Issue>https://github.com/dotnet/runtime/issues/38096</Issue>
        </ExcludeList>
        <ExcludeList Include="$(XunitTestBinBase)/Interop/IJW/CopyConstructorMarshaler/CopyConstructorMarshaler/*">
            <Issue>https://github.com/dotnet/runtime/issues/38096</Issue>
        </ExcludeList>
        <ExcludeList Include="$(XunitTestBinBase)/Interop/IJW/ManagedCallingNative/ManagedCallingNative/*">
            <Issue>https://github.com/dotnet/runtime/issues/38096</Issue>
        </ExcludeList>
        <ExcludeList Include="$(XunitTestBinBase)/Interop/IJW/LoadIjwFromModuleHandle/LoadIjwFromModuleHandle/*">
            <Issue>https://github.com/dotnet/runtime/issues/38096</Issue>
        </ExcludeList>
        <ExcludeList Include="$(XunitTestBinBase)/Interop/IJW/NativeCallingManaged/NativeCallingManaged/*">
            <Issue>https://github.com/dotnet/runtime/issues/38096</Issue>
        </ExcludeList>
        <ExcludeList Include="$(XunitTestBinBase)/Interop/IJW/FixupCallsHostWhenLoaded/FixupCallsHostWhenLoaded/*">
            <Issue>https://github.com/dotnet/runtime/issues/38096</Issue>
        </ExcludeList>
        <ExcludeList Include="$(XunitTestBinBase)/JIT/Regression/CLR-x86-JIT/v2.1/DDB/B168384/LdfldaHack/*">
            <Issue>https://github.com/dotnet/runtime/issues/615</Issue>
        </ExcludeList>
        <ExcludeList Include="$(XunitTestBinBase)/JIT/superpmi/superpmicollect/*">
            <Issue>Not compatible with crossgen2</Issue>
        </ExcludeList>
        <ExcludeList Include="$(XunitTestBinBase)/Interop/StructMarshalling/PInvoke/MarshalStructAsLayoutExp/*">
            <Issue>https://github.com/dotnet/runtime/issues/43461</Issue>
        </ExcludeList>
        <ExcludeList Include="$(XunitTestBinBase)/Loader/classloader/regressions/dev10_715437/dev10_715437/*">
            <Issue>https://github.com/dotnet/runtime/issues/43498</Issue>
        </ExcludeList>
        <ExcludeList Include="$(XunitTestBinBase)/JIT/Directed/debugging/poisoning/poison/*">
            <Issue>https://github.com/dotnet/runtime/issues/56148</Issue>
        </ExcludeList>
    </ItemGroup>

    <!-- Crossgen2 arm32 specific excludes -->
    <ItemGroup Condition="'$(XunitTestBinBase)' != '' and ('$(TestBuildMode)' == 'crossgen2' or '$(TestBuildMode)' == 'crossgen') and '$(RuntimeFlavor)' == 'coreclr' and ('$(TargetArchitecture)' == 'arm' or '$(AltJitArch)' == 'arm')">
        <ExcludeList Include="$(XunitTestBinBase)/JIT/Regression/JitBlue/Runtime_34170/Runtime_34170/*">
            <Issue>https://github.com/dotnet/runtime/issues/53560</Issue>
        </ExcludeList>
    </ItemGroup>

    <!-- NativeAOT specific -->
    <ItemGroup Condition="'$(XunitTestBinBase)' != '' and '$(TestBuildMode)' == 'nativeaot' and '$(RuntimeFlavor)' == 'coreclr'">
        <ExcludeList Include="$(XunitTestBinBase)/Loader/classloader/StaticVirtualMethods/NegativeTestCases/**">
            <Issue>https://github.com/dotnet/runtimelab/issues/155: Compatible TypeLoadException for invalid inputs</Issue>
        </ExcludeList>
        <ExcludeList Include="$(XunitTestBinBase)/Loader/classloader/StaticVirtualMethods/DiamondShape/svm_diamondshape_d/*">
            <Issue>https://github.com/dotnet/runtime/issues/72589</Issue>
        </ExcludeList>
        <ExcludeList Include="$(XunitTestBinBase)/Loader/classloader/StaticVirtualMethods/DiamondShape/svm_diamondshape_r/*">
            <Issue>https://github.com/dotnet/runtime/issues/72589</Issue>
        </ExcludeList>
        <ExcludeList Include="$(XunitTestBinBase)/baseservices/RuntimeConfiguration/TestConfig/*">
            <Issue>Test expects being run with corerun</Issue>
        </ExcludeList>
        <ExcludeList Include="$(XunitTestBinBase)/JIT/Directed/debugging/debuginfo/tester/*">
            <Issue>Just-in-time compilation test</Issue>
        </ExcludeList>
        <ExcludeList Include="$(XunitTestBinBase)/JIT/HardwareIntrinsics/General/Vector128/Vector128_r/*">
            <Issue>Not compatible with multifile testing. Problem with detecting that a JIT intrinsic is reflection-used.</Issue>
        </ExcludeList>
        <ExcludeList Include="$(XunitTestBinBase)/JIT/HardwareIntrinsics/General/Vector128/Vector128_ro/*">
            <Issue>Not compatible with multifile testing. Problem with detecting that a JIT intrinsic is reflection-used.</Issue>
        </ExcludeList>
        <ExcludeList Include="$(XunitTestBinBase)/JIT/HardwareIntrinsics/General/Vector256/Vector256_r/*">
            <Issue>Not compatible with multifile testing. Problem with detecting that a JIT intrinsic is reflection-used.</Issue>
        </ExcludeList>
        <ExcludeList Include="$(XunitTestBinBase)/JIT/HardwareIntrinsics/General/Vector256/Vector256_ro/*">
            <Issue>Not compatible with multifile testing. Problem with detecting that a JIT intrinsic is reflection-used.</Issue>
        </ExcludeList>
        <ExcludeList Include="$(XunitTestBinBase)/JIT/Intrinsics/TypeIntrinsics_r/*">
            <Issue>Not compatible with multifile testing.</Issue>
        </ExcludeList>
        <ExcludeList Include="$(XunitTestBinBase)/JIT/Intrinsics/TypeIntrinsics_ro/*">
            <Issue>Not compatible with multifile testing.</Issue>
        </ExcludeList>
        <ExcludeList Include="$(XunitTestBinBase)/reflection/GenericAttribute/GenericAttributeTests/*">
            <Issue>https://github.com/dotnet/runtime/issues/58073</Issue>
        </ExcludeList>
        <ExcludeList Include="$(XunitTestBinBase)/baseservices/compilerservices/RuntimeWrappedException/RuntimeWrappedException/*">
            <Issue>https://github.com/dotnet/runtimelab/issues/155: Wrapping non-exception throws</Issue>
        </ExcludeList>
        <ExcludeList Include="$(XunitTestBinBase)/reflection/RefEmit/EmittingIgnoresAccessChecksToAttributeIsRespected/*">
            <Issue>https://github.com/dotnet/runtimelab/issues/155: Reflection.Emit</Issue>
        </ExcludeList>
        <ExcludeList Include="$(XunitTestBinBase)/JIT/Regression/JitBlue/GitHub_25468/GitHub_25468/*">
            <Issue>https://github.com/dotnet/runtimelab/issues/155: BinaryFormatter</Issue>
        </ExcludeList>
        <ExcludeList Include="$(XunitTestBinBase)/baseservices/exceptions/stackoverflow/stackoverflowtester/*">
            <Issue>Specific to CoreCLR</Issue>
        </ExcludeList>
        <ExcludeList Include="$(XunitTestBinBase)/baseservices/threading/coverage/OSThreadId/osthreadid/*">
            <Issue>Accessing a reflection blocked internal detail</Issue>
        </ExcludeList>
        <ExcludeList Include="$(XunitTestBinBase)/baseservices/TieredCompilation/**">
            <Issue>No crossgen folder under Core_Root</Issue>
        </ExcludeList>
        <ExcludeList Include="$(XunitTestBinBase)/baseservices/typeequivalence/simple/Simple/*">
            <Issue>https://github.com/dotnet/runtimelab/issues/155: Type equivalence</Issue>
        </ExcludeList>
        <ExcludeList Include="$(XunitTestBinBase)/GC/API/WeakReference/Finalize2/*">
            <Issue>Expectations about finalization order</Issue>
        </ExcludeList>
        <ExcludeList Include="$(XunitTestBinBase)/ilasm/PortablePdb/IlasmPortablePdbTests/*">
            <Issue>Specific to CoreCLR</Issue>
        </ExcludeList>
        <ExcludeList Include="$(XunitTestBinBase)/ilasm/System/Runtime/CompilerServices/MethodImplOptionsTests/*">
            <Issue>Specific to CoreCLR</Issue>
        </ExcludeList>
        <ExcludeList Include="$(XunitTestBinBase)/Interop/ArrayMarshalling/SafeArray/SafeArrayTest/*">
            <Issue>https://github.com/dotnet/runtimelab/issues/155: SAFEARRAY</Issue>
        </ExcludeList>
        <ExcludeList Include="$(XunitTestBinBase)/Interop/COM/ComWrappers/API/ComWrappersTests/*">
            <Issue>https://github.com/dotnet/runtime/issues/74620</Issue>
        </ExcludeList>
        <ExcludeList Include="$(XunitTestBinBase)/Interop/COM/ComWrappers/API/ComWrappersTestsBuiltInComDisabled/*">
            <Issue>https://github.com/dotnet/runtime/issues/74620</Issue>
        </ExcludeList>
        <ExcludeList Include="$(XunitTestBinBase)/Interop/COM/ComWrappers/WeakReference/WeakReferenceTest/*">
            <Issue>https://github.com/dotnet/runtime/issues/74620</Issue>
        </ExcludeList>
        <ExcludeList Include="$(XunitTestBinBase)/Interop/ICustomMarshaler/ConflictingNames/MultipleALCs/*">
            <Issue>https://github.com/dotnet/runtimelab/issues/155: AssemblyLoadContext.LoadFromAssemblyPath</Issue>
        </ExcludeList>
        <ExcludeList Include="$(XunitTestBinBase)/Interop/LayoutClass/LayoutClassTest/*">
            <Issue>https://github.com/dotnet/runtimelab/issues/163</Issue>
        </ExcludeList>
        <ExcludeList Include="$(XunitTestBinBase)/Interop/MarshalAPI/FunctionPointer/FunctionPtrTest/*">
            <Issue>https://github.com/dotnet/runtimelab/issues/164</Issue>
        </ExcludeList>
        <ExcludeList Include="$(XunitTestBinBase)/Interop/NativeLibrary/API/NativeLibraryTests/*">
            <Issue>https://github.com/dotnet/runtimelab/issues/165</Issue>
        </ExcludeList>
        <ExcludeList Include="$(XunitTestBinBase)/Interop/NativeLibrary/AssemblyLoadContext/ResolveUnmanagedDllTests/*">
            <Issue>https://github.com/dotnet/runtimelab/issues/165</Issue>
        </ExcludeList>
        <ExcludeList Include="$(XunitTestBinBase)/Interop/NativeLibrary/Callback/CallbackStressTest_TargetWindows/*">
            <Issue>https://github.com/dotnet/runtimelab/issues/166</Issue>
        </ExcludeList>
        <ExcludeList Include="$(XunitTestBinBase)/Interop/NativeLibrary/Callback/CallbackTests/*">
            <Issue>https://github.com/dotnet/runtimelab/issues/206</Issue>
        </ExcludeList>
        <ExcludeList Include="$(XunitTestBinBase)/Interop/PInvoke/Array/MarshalArrayAsParam/AsDefault/AsDefaultTest/*">
            <Issue>https://github.com/dotnet/runtimelab/issues/176: VARIANT marshalling</Issue>
        </ExcludeList>
        <ExcludeList Include="$(XunitTestBinBase)/Interop/PInvoke/ArrayWithOffset/ArrayWithOffsetTest/*">
            <Issue>https://github.com/dotnet/runtimelab/issues/170</Issue>
        </ExcludeList>
        <ExcludeList Include="$(XunitTestBinBase)/Interop/PInvoke/AsAny/AsAnyTest/*">
            <Issue>https://github.com/dotnet/runtimelab/issues/169</Issue>
        </ExcludeList>
        <ExcludeList Include="$(XunitTestBinBase)/Interop/PInvoke/Attributes/LCID/LCIDTest/*">
            <Issue>https://github.com/dotnet/runtimelab/issues/171</Issue>
        </ExcludeList>
        <ExcludeList Include="$(XunitTestBinBase)/Interop/SuppressGCTransition/SuppressGCTransitionTest/*">
            <Issue>https://github.com/dotnet/runtimelab/issues/165</Issue>
        </ExcludeList>
        <ExcludeList Include="$(XunitTestBinBase)/Interop/PInvoke/BestFitMapping/**/*">
            <Issue>https://github.com/dotnet/runtimelab/issues/172</Issue>
        </ExcludeList>
        <ExcludeList Include="$(XunitTestBinBase)/Interop/PInvoke/CriticalHandles/**/*">
            <Issue>https://github.com/dotnet/runtimelab/issues/173</Issue>
        </ExcludeList>
        <ExcludeList Include="$(XunitTestBinBase)/Interop/PInvoke/Decimal/DecimalTest/*">
            <Issue>https://github.com/dotnet/runtimelab/issues/175</Issue>
        </ExcludeList>
        <ExcludeList Include="$(XunitTestBinBase)/Interop/PInvoke/Delegate/DelegateTest/*">
            <Issue>https://github.com/dotnet/runtimelab/issues/176: IDispatch</Issue>
        </ExcludeList>
        <ExcludeList Include="$(XunitTestBinBase)/Interop/PInvoke/Generics/GenericsTest/*">
            <Issue>https://github.com/dotnet/runtimelab/issues/177</Issue>
        </ExcludeList>
        <ExcludeList Include="$(XunitTestBinBase)/Interop/PInvoke/IEnumerator/IEnumeratorTest/*">
            <Issue>https://github.com/dotnet/runtimelab/issues/155: COM</Issue>
        </ExcludeList>
        <ExcludeList Include="$(XunitTestBinBase)/Interop/PInvoke/Miscellaneous/CopyCtor/CopyCtorTest/*">
            <Issue>https://github.com/dotnet/runtimelab/issues/155: C++/CLI</Issue>
        </ExcludeList>
        <ExcludeList Include="$(XunitTestBinBase)/Interop/PInvoke/SafeHandles/SafeHandleTests/*">
            <Issue>https://github.com/dotnet/runtimelab/issues/168</Issue>
        </ExcludeList>
        <ExcludeList Include="$(XunitTestBinBase)/Interop/PInvoke/SizeParamIndex/ReversePInvoke/**/*">
            <Issue>https://github.com/dotnet/runtimelab/issues/167</Issue>
        </ExcludeList>
        <ExcludeList Include="$(XunitTestBinBase)/Interop/PInvoke/Varargs/VarargsTest/*">
            <Issue>https://github.com/dotnet/runtimelab/issues/155: Varargs</Issue>
        </ExcludeList>
        <ExcludeList Include="$(XunitTestBinBase)/Interop/PInvoke/Variant/VariantTest/*">
            <Issue>https://github.com/dotnet/runtimelab/issues/155: VARIANT marshalling</Issue>
        </ExcludeList>
        <ExcludeList Include="$(XunitTestBinBase)/Interop/StringMarshalling/VBByRefStr/VBByRefStrTest/*">
            <Issue>https://github.com/dotnet/runtimelab/issues/179</Issue>
        </ExcludeList>
        <ExcludeList Include="$(XunitTestBinBase)/Interop/StructMarshalling/PInvoke/MarshalStructAsLayoutSeq/*">
            <Issue>https://github.com/dotnet/runtimelab/issues/180</Issue>
        </ExcludeList>
        <ExcludeList Include="$(XunitTestBinBase)/Interop/StructMarshalling/ReversePInvoke/MarshalExpStruct/ReversePInvokeManaged/ReversePInvokeTest/*">
            <Issue>https://github.com/dotnet/runtimelab/issues/180</Issue>
        </ExcludeList>
        <ExcludeList Include="$(XunitTestBinBase)/Interop/StructMarshalling/ReversePInvoke/MarshalSeqStruct/DelegatePInvoke/DelegatePInvokeTest/*">
            <Issue>https://github.com/dotnet/runtimelab/issues/180</Issue>
        </ExcludeList>
        <ExcludeList Include="$(XunitTestBinBase)/Interop/StructMarshalling/ReversePInvoke/MarshalSeqStruct/ReversePInvoke/ReversePInvokeTest/*">
            <Issue>https://github.com/dotnet/runtimelab/issues/180</Issue>
        </ExcludeList>
        <ExcludeList Include="$(XunitTestBinBase)/Interop/StructPacking/StructPacking/*">
            <Issue>https://github.com/dotnet/runtimelab/issues/181</Issue>
        </ExcludeList>
        <ExcludeList Include="$(XunitTestBinBase)/Interop/WinRT/WinRT/*">
            <Issue>https://github.com/dotnet/runtimelab/issues/182</Issue>
        </ExcludeList>
        <ExcludeList Include="$(XunitTestBinBase)/JIT/Directed/arglist/vararg_TargetWindows/*">
            <Issue>https://github.com/dotnet/runtimelab/issues/155: Varargs</Issue>
        </ExcludeList>
        <ExcludeList Include="$(XunitTestBinBase)/JIT/Directed/forceinlining/NegativeCases/*">
            <Issue>https://github.com/dotnet/runtimelab/issues/183</Issue>
        </ExcludeList>
        <ExcludeList Include="$(XunitTestBinBase)/JIT/Directed/pinvoke/calli_excep/*">
            <Issue>https://github.com/dotnet/runtimelab/issues/166</Issue>
        </ExcludeList>
        <ExcludeList Include="$(XunitTestBinBase)/JIT/Directed/tailcall/more_tailcalls/*">
            <Issue>https://github.com/dotnet/runtimelab/issues/155: Tailcalls</Issue>
        </ExcludeList>
        <ExcludeList Include="$(XunitTestBinBase)/JIT/Directed/throwbox/fault/*">
            <Issue>https://github.com/dotnet/runtimelab/issues/155: Non-exception throws</Issue>
        </ExcludeList>
        <ExcludeList Include="$(XunitTestBinBase)/JIT/Directed/throwbox/filter/*">
            <Issue>https://github.com/dotnet/runtimelab/issues/155: Non-exception throws</Issue>
        </ExcludeList>
        <ExcludeList Include="$(XunitTestBinBase)/JIT/Directed/throwbox/finally/*">
            <Issue>https://github.com/dotnet/runtimelab/issues/155: Non-exception throws</Issue>
        </ExcludeList>
        <ExcludeList Include="$(XunitTestBinBase)/JIT/Directed/throwbox/rethrow/*">
            <Issue>https://github.com/dotnet/runtimelab/issues/155: Non-exception throws</Issue>
        </ExcludeList>
        <ExcludeList Include="$(XunitTestBinBase)/JIT/HardwareIntrinsics/General/Vector128_1/Vector128_1_r/*">
            <Issue>https://github.com/dotnet/runtimelab/issues/184</Issue>
        </ExcludeList>
        <ExcludeList Include="$(XunitTestBinBase)/JIT/HardwareIntrinsics/General/Vector128_1/Vector128_1_ro/*">
            <Issue>https://github.com/dotnet/runtimelab/issues/184</Issue>
        </ExcludeList>
        <ExcludeList Include="$(XunitTestBinBase)/JIT/HardwareIntrinsics/General/Vector64_1/Vector64_1_r/*">
            <Issue>https://github.com/dotnet/runtimelab/issues/184</Issue>
        </ExcludeList>
        <ExcludeList Include="$(XunitTestBinBase)/JIT/HardwareIntrinsics/General/Vector64_1/Vector64_1_ro/*">
            <Issue>https://github.com/dotnet/runtimelab/issues/184</Issue>
        </ExcludeList>
        <ExcludeList Include="$(XunitTestBinBase)/JIT/HardwareIntrinsics/General/Vector256_1/Vector256_1_r/*">
            <Issue>https://github.com/dotnet/runtimelab/issues/184</Issue>
        </ExcludeList>
        <ExcludeList Include="$(XunitTestBinBase)/JIT/HardwareIntrinsics/General/Vector256_1/Vector256_1_ro/*">
            <Issue>https://github.com/dotnet/runtimelab/issues/184</Issue>
        </ExcludeList>
        <ExcludeList Include="$(XunitTestBinBase)/JIT/jit64/opt/cse/hugeSimpleExpr1/*">
            <Issue>https://github.com/dotnet/runtimelab/issues/190</Issue>
        </ExcludeList>
        <ExcludeList Include="$(XunitTestBinBase)/JIT/jit64/opt/inl/caninline_d/*">
            <Issue>https://github.com/dotnet/runtimelab/issues/183</Issue>
        </ExcludeList>
        <ExcludeList Include="$(XunitTestBinBase)/JIT/jit64/opt/inl/caninline_do/*">
            <Issue>https://github.com/dotnet/runtimelab/issues/183</Issue>
        </ExcludeList>
        <ExcludeList Include="$(XunitTestBinBase)/JIT/jit64/opt/inl/caninline_r/*">
            <Issue>https://github.com/dotnet/runtimelab/issues/183</Issue>
        </ExcludeList>
        <ExcludeList Include="$(XunitTestBinBase)/JIT/jit64/opt/inl/caninline_ro/*">
            <Issue>https://github.com/dotnet/runtimelab/issues/183</Issue>
        </ExcludeList>
        <ExcludeList Include="$(XunitTestBinBase)/JIT/Methodical/Arrays/misc/initializearray_il_d/*">
            <Issue>https://github.com/dotnet/runtimelab/issues/155: RuntimeHelpers.InitializeArray</Issue>
        </ExcludeList>
        <ExcludeList Include="$(XunitTestBinBase)/JIT/Methodical/Arrays/misc/initializearray_il_r/*">
            <Issue>https://github.com/dotnet/runtimelab/issues/155: RuntimeHelpers.InitializeArray</Issue>
        </ExcludeList>
        <ExcludeList Include="$(XunitTestBinBase)/JIT/Methodical/eh/basics/throwinfilter_il_d/*">
            <Issue>https://github.com/dotnet/runtimelab/issues/188</Issue>
        </ExcludeList>
        <ExcludeList Include="$(XunitTestBinBase)/JIT/Methodical/eh/basics/throwinfilter_il_r/*">
            <Issue>https://github.com/dotnet/runtimelab/issues/188</Issue>
        </ExcludeList>
        <ExcludeList Include="$(XunitTestBinBase)/JIT/Methodical/eh/interactions/throw1dimarray_il_d/*">
            <Issue>https://github.com/dotnet/runtimelab/issues/155: Non-exception throw</Issue>
        </ExcludeList>
        <ExcludeList Include="$(XunitTestBinBase)/JIT/Methodical/eh/interactions/throw1dimarray_il_r/*">
            <Issue>https://github.com/dotnet/runtimelab/issues/155: Non-exception throw</Issue>
        </ExcludeList>
        <ExcludeList Include="$(XunitTestBinBase)/JIT/Methodical/eh/interactions/throw2dimarray_il_d/*">
            <Issue>https://github.com/dotnet/runtimelab/issues/155: Non-exception throw</Issue>
        </ExcludeList>
        <ExcludeList Include="$(XunitTestBinBase)/JIT/Methodical/eh/interactions/throw2dimarray_il_r/*">
            <Issue>https://github.com/dotnet/runtimelab/issues/155: Non-exception throw</Issue>
        </ExcludeList>
        <ExcludeList Include="$(XunitTestBinBase)/JIT/opt/ObjectStackAllocation/ObjectStackAllocationTests/*">
            <Issue>Need to pass flag to enable object stack allocation in RyuJIT</Issue>
        </ExcludeList>
        <ExcludeList Include="$(XunitTestBinBase)/JIT/opt/Devirtualization/Comparer_get_Default/*">
            <Issue>https://github.com/dotnet/runtimelab/issues/1136</Issue>
        </ExcludeList>
        <ExcludeList Include="$(XunitTestBinBase)/JIT/Performance/CodeQuality/BenchmarksGame/fasta/fasta-1/*">
            <Issue>Multimodule incompatible (GVM)</Issue>
        </ExcludeList>
        <ExcludeList Include="$(XunitTestBinBase)/JIT/Performance/CodeQuality/BenchmarksGame/k-nucleotide/k-nucleotide-9/*">
            <Issue>Needs triage</Issue>
        </ExcludeList>
        <ExcludeList Include="$(XunitTestBinBase)/JIT/Performance/CodeQuality/BenchmarksGame/regex-redux/regex-redux-1/*">
            <Issue>Needs triage</Issue>
        </ExcludeList>
        <ExcludeList Include="$(XunitTestBinBase)/JIT/Performance/CodeQuality/BenchmarksGame/regex-redux/regex-redux-5/*">
            <Issue>Needs triage</Issue>
        </ExcludeList>
        <ExcludeList Include="$(XunitTestBinBase)/JIT/Performance/CodeQuality/BenchmarksGame/reverse-complement/reverse-complement-1/*">
            <Issue>Needs triage</Issue>
        </ExcludeList>
        <ExcludeList Include="$(XunitTestBinBase)/JIT/Performance/CodeQuality/BenchmarksGame/reverse-complement/reverse-complement-6/*">
            <Issue>Needs triage</Issue>
        </ExcludeList>
        <ExcludeList Include="$(XunitTestBinBase)/JIT/Performance/CodeQuality/Burgers/Burgers/*">
            <Issue>Multimodule incompatible (GVM)</Issue>
        </ExcludeList>
        <ExcludeList Include="$(XunitTestBinBase)/JIT/Performance/CodeQuality/Serialization/Deserialize/*">
            <Issue>Needs xunit.performance</Issue>
        </ExcludeList>
        <ExcludeList Include="$(XunitTestBinBase)/JIT/Performance/CodeQuality/Serialization/Serialize/*">
            <Issue>Needs xunit.performance</Issue>
        </ExcludeList>
        <ExcludeList Include="$(XunitTestBinBase)/JIT/Regression/CLR-x86-JIT/V1-M12-Beta2/b68872/b68872/*">
            <Issue>https://github.com/dotnet/runtimelab/issues/188</Issue>
        </ExcludeList>
        <ExcludeList Include = "$(XunitTestBinBase)/JIT/Regression/CLR-x86-JIT/V1-M12-Beta2/b71120/b71120/**">
            <Issue>https://github.com/dotnet/runtimelab/issues/155: Varargs</Issue>
        </ExcludeList>
        <ExcludeList Include = "$(XunitTestBinBase)/JIT/Regression/CLR-x86-JIT/V2.0-Beta2/b353858/b353858/**">
            <Issue>https://github.com/dotnet/runtimelab/issues/155: Thorough checking of invalid inputs</Issue>
        </ExcludeList>
        <ExcludeList Include="$(XunitTestBinBase)/JIT/Regression/CLR-x86-JIT/v2.2/ddb/b429039/b429039/*">
            <Issue>https://github.com/dotnet/runtimelab/issues/155: RuntimeHelpers.InitializeArray</Issue>
        </ExcludeList>
        <ExcludeList Include="$(XunitTestBinBase)/JIT/Regression/JitBlue/DevDiv_461649/DevDiv_461649/*">
            <Issue>https://github.com/dotnet/runtimelab/issues/196</Issue>
        </ExcludeList>
        <ExcludeList Include="$(XunitTestBinBase)/JIT/Regression/JitBlue/GitHub_19444/GitHub_19444/*">
            <Issue>https://github.com/dotnet/runtimelab/issues/197</Issue>
        </ExcludeList>
        <ExcludeList Include="$(XunitTestBinBase)/JIT/Regression/JitBlue/GitHub_22583/GitHub_22583/*">
            <Issue>https://github.com/dotnet/runtimelab/issues/155: Type equivalence</Issue>
        </ExcludeList>
        <ExcludeList Include="$(XunitTestBinBase)/JIT/Regression/JitBlue/GitHub_25020/GitHub_25020/*">
            <Issue>https://github.com/dotnet/runtimelab/issues/154</Issue>
        </ExcludeList>
        <ExcludeList Include="$(XunitTestBinBase)/JIT/Regression/JitBlue/GitHub_25027/GitHub_25027/*">
            <Issue>https://github.com/dotnet/runtimelab/issues/155: Thorough checking of invalid inputs</Issue>
        </ExcludeList>
        <ExcludeList Include="$(XunitTestBinBase)/JIT/Regression/JitBlue/GitHub_35384/GitHub_35384/*">
            <Issue>https://github.com/dotnet/runtimelab/issues/198</Issue>
        </ExcludeList>
        <ExcludeList Include="$(XunitTestBinBase)/JIT/Regression/JitBlue/GitHub_4044/GitHub_4044/*">
            <Issue>https://github.com/dotnet/runtimelab/issues/188</Issue>
        </ExcludeList>
        <ExcludeList Include="$(XunitTestBinBase)/JIT/Regression/JitBlue/Runtime_71375/*">
            <Issue>https://github.com/dotnet/runtimelab/issues/155: Varargs</Issue>
        </ExcludeList>
        <ExcludeList Include="$(XunitTestBinBase)/JIT/superpmi/superpmicollect/**">
            <Issue>CoreCLR test</Issue>
        </ExcludeList>
        <ExcludeList Include="$(XunitTestBinBase)/Loader/AssemblyDependencyResolver/AssemblyDependencyResolverTests/AssemblyDependencyResolverTests/*">
            <Issue>https://github.com/dotnet/runtimelab/issues/165</Issue>
        </ExcludeList>
        <ExcludeList Include="$(XunitTestBinBase)/Loader/binding/tracing/BinderTracingTest.Basic/*">
            <Issue>AOT incompatible</Issue>
        </ExcludeList>
        <ExcludeList Include="$(XunitTestBinBase)/Loader/binding/tracing/BinderTracingTest.ResolutionFlow/*">
            <Issue>AOT incompatible</Issue>
        </ExcludeList>
        <ExcludeList Include="$(XunitTestBinBase)/Loader/classloader/DictionaryExpansion/DictionaryExpansion/*">
            <Issue>https://github.com/dotnet/runtimelab/issues/154</Issue>
        </ExcludeList>
        <ExcludeList Include="$(XunitTestBinBase)/Loader/classloader/explicitlayout/Regressions/ASURT/ASURT150271/test3/*">
            <Issue>Won't fix https://github.com/dotnet/corert/issues/2396</Issue>
        </ExcludeList>
        <ExcludeList Include="$(XunitTestBinBase)/Loader/classloader/generics/Instantiation/Negative/abstract01/*">
            <Issue>https://github.com/dotnet/runtimelab/issues/155: Thorough checking of invalid inputs</Issue>
        </ExcludeList>
        <ExcludeList Include="$(XunitTestBinBase)/Loader/classloader/MethodImpl/generics_override1/*">
            <Issue>https://github.com/dotnet/runtimelab/issues/207</Issue>
        </ExcludeList>
        <ExcludeList Include="$(XunitTestBinBase)/Loader/classloader/regressions/347422/b347422/*">
            <Issue>https://github.com/dotnet/runtimelab/issues/194</Issue>
        </ExcludeList>
        <ExcludeList Include="$(XunitTestBinBase)/Loader/classloader/regressions/vsw529206/vsw529206ModuleCctor/*">
            <Issue>https://github.com/dotnet/runtimelab/issues/155: compat for exceptions thrown from module cctor</Issue>
        </ExcludeList>
        <ExcludeList Include="$(XunitTestBinBase)/Loader/classloader/TSAmbiguities/CollapsedInterfaces/HelloWorld/*">
            <Issue>https://github.com/dotnet/runtimelab/issues/155: Thorough checking of invalid inputs</Issue>
        </ExcludeList>
        <ExcludeList Include="$(XunitTestBinBase)/Loader/classloader/TSAmbiguities/SameMethodImpl/Override/HelloWorld/*">
            <Issue>https://github.com/dotnet/runtimelab/issues/155: Thorough checking of invalid inputs</Issue>
        </ExcludeList>
        <ExcludeList Include="$(XunitTestBinBase)/Loader/CollectibleAssemblies/ByRefLocals/ByRefLocals/*">
            <Issue>https://github.com/dotnet/runtimelab/issues/155: Collectible assemblies</Issue>
        </ExcludeList>
        <ExcludeList Include="$(XunitTestBinBase)/Loader/CollectibleAssemblies/Statics/CollectibleStatics/*">
            <Issue>https://github.com/dotnet/runtimelab/issues/155: Collectible assemblies</Issue>
        </ExcludeList>
        <ExcludeList Include="$(XunitTestBinBase)/JIT/Regression/JitBlue/Runtime_64883/Runtime_64883/*">
            <Issue>https://github.com/dotnet/runtimelab/issues/155: Collectible assemblies</Issue>
        </ExcludeList>
        <ExcludeList Include="$(XunitTestBinBase)/JIT/Regression/JitBlue/Runtime_66624/Runtime_66624/*">
            <Issue>https://github.com/dotnet/runtimelab/issues/155: Collectible assemblies</Issue>
        </ExcludeList>
        <ExcludeList Include="$(XunitTestBinBase)/Loader/ContextualReflection/ContextualReflection/*">
            <Issue>https://github.com/dotnet/runtimelab/issues/165</Issue>
        </ExcludeList>
        <ExcludeList Include="$(XunitTestBinBase)/profiler/**/*">
            <Issue>CoreCLR test</Issue>
        </ExcludeList>
        <ExcludeList Include="$(XunitTestBinBase)/readytorun/**/*">
            <Issue>CoreCLR test</Issue>
        </ExcludeList>
        <ExcludeList Include="$(XunitTestBinBase)/reflection/Modifiers/modifiers/*">
            <Issue>https://github.com/dotnet/runtimelab/issues/201</Issue>
        </ExcludeList>
        <ExcludeList Include="$(XunitTestBinBase)/reflection/RefEmit/EmittingIgnoresAccessChecksToAttributeIsRespected\EmittingIgnoresAccessChecksToAttributeIsRespected/*">
            <Issue>https://github.com/dotnet/runtimelab/issues/155: Ref emit</Issue>
        </ExcludeList>
        <ExcludeList Include="$(XunitTestBinBase)/reflection/SetValue/TrySetReadonlyStaticField/*">
            <Issue>https://github.com/dotnet/runtimelab/issues/200</Issue>
        </ExcludeList>
        <ExcludeList Include="$(XunitTestBinBase)/tracing/**/*">
            <Issue>EventPipe</Issue>
        </ExcludeList>
        <ExcludeList Include="$(XunitTestBinBase)/JIT/Regression/CLR-x86-JIT/V2.0-Beta2/b426654/b426654/*">
            <Issue>https://github.com/dotnet/runtimelab/issues/208</Issue>
        </ExcludeList>
        <ExcludeList Include="$(XunitTestBinBase)/JIT/Regression/CLR-x86-JIT/v2.1/DDB/B168384/LdfldaHack/*">
            <Issue>https://github.com/dotnet/runtime/issues/615</Issue>
        </ExcludeList>
        <ExcludeList Include="$(XunitTestBinBase)/JIT/Regression/JitBlue/DevDiv_754566/DevDiv_754566/*">
            <Issue>https://github.com/dotnet/runtimelab/issues/155: Complext tail calls</Issue>
        </ExcludeList>
        <ExcludeList Include="$(XunitTestBinBase)/reflection\DefaultInterfaceMethods\Emit\*">
            <Issue>https://github.com/dotnet/runtimelab/issues/155: Reflection.Emit</Issue>
        </ExcludeList>
        <ExcludeList Include="$(XunitTestBinBase)/reflection\DefaultInterfaceMethods\GetInterfaceMapConsumer\*">
            <Issue>https://github.com/dotnet/runtimelab/issues/861</Issue>
        </ExcludeList>
        <ExcludeList Include="$(XunitTestBinBase)/Interop\IDynamicInterfaceCastable\IDynamicInterfaceCastable\*">
            <Issue>https://github.com/dotnet/runtimelab/issues/1442</Issue>
        </ExcludeList>
        <ExcludeList Include="$(XunitTestBinBase)\Interop\PInvoke\Variant\VariantTestBuiltInComDisabled\*">
            <Issue>https://github.com/dotnet/runtimelab/issues/306</Issue>
        </ExcludeList>
        <ExcludeList Include="$(XunitTestBinBase)\Interop\PInvoke\Variant\VariantTestComWrappers\*">
            <Issue>https://github.com/dotnet/runtimelab/issues/306</Issue>
        </ExcludeList>

        <!-- Complex constrained calls -->
        <!-- https://github.com/dotnet/runtimelab/issues/1431 -->
        <ExcludeList Include="$(XunitTestBinBase)/Regressions\coreclr\16354\notimplemented\*" />
        <ExcludeList Include="$(XunitTestBinBase)/Loader/classloader\DefaultInterfaceMethods\constrainedcall\constrainedcall\*" />
        <ExcludeList Include="$(XunitTestBinBase)/Loader/classloader\DefaultInterfaceMethods\constrainedcall\constrained2\*" />
        <ExcludeList Include="$(XunitTestBinBase)/Loader/classloader\DefaultInterfaceMethods\constrainedcall\constrained2_gm\*" />

        <!-- Arrays with non-zero lower bounds -->
        <!-- https://github.com/dotnet/runtimelab/issues/155 -->
        <ExcludeList Include="$(XunitTestBinBase)/JIT/Methodical\Arrays\huge\huge_b_il_r\*" />
        <ExcludeList Include="$(XunitTestBinBase)/JIT/Methodical\Arrays\huge\huge_i4_il_r\*" />
        <ExcludeList Include="$(XunitTestBinBase)/JIT/Methodical\Arrays\huge\huge_objref_il_r\*" />
        <ExcludeList Include="$(XunitTestBinBase)/JIT/Methodical\Arrays\huge\huge_r4_il_r\*" />
        <ExcludeList Include="$(XunitTestBinBase)/JIT/Methodical\Arrays\huge\huge_r8_il_r\*" />
        <ExcludeList Include="$(XunitTestBinBase)/JIT/Methodical\Arrays\huge\huge_struct_il_r\*" />
        <ExcludeList Include="$(XunitTestBinBase)/JIT/Methodical\Arrays\huge\huge_u8_il_r\*" />
        <ExcludeList Include="$(XunitTestBinBase)/JIT/Methodical\Arrays\misc\address_il_d\*" />
        <ExcludeList Include="$(XunitTestBinBase)/JIT/Methodical\Arrays\misc\ldelem_get_il_d\*" />
        <ExcludeList Include="$(XunitTestBinBase)/JIT/Methodical\Arrays\misc\address_il_r\*" />
        <ExcludeList Include="$(XunitTestBinBase)/JIT/Methodical\Arrays\misc\gcarr_il_r\*" />
        <ExcludeList Include="$(XunitTestBinBase)/JIT/Methodical\Arrays\misc\ldelem_get_il_r\*" />
        <ExcludeList Include="$(XunitTestBinBase)/JIT/Methodical\Arrays\range\float64_range1_il_d\*" />
        <ExcludeList Include="$(XunitTestBinBase)/JIT/Methodical\Arrays\range\float64_range2_il_d\*" />
        <ExcludeList Include="$(XunitTestBinBase)/JIT/Methodical\Arrays\range\int32_1_il_d\*" />
        <ExcludeList Include="$(XunitTestBinBase)/JIT/Methodical\Arrays\range\int32_m1_il_d\*" />
        <ExcludeList Include="$(XunitTestBinBase)/JIT/Methodical\Arrays\range\int32_neg_range_il_d\*" />
        <ExcludeList Include="$(XunitTestBinBase)/JIT/Methodical\Arrays\range\int32_range1_il_d\*" />
        <ExcludeList Include="$(XunitTestBinBase)/JIT/Methodical\Arrays\range\int32_range2_il_d\*" />
        <ExcludeList Include="$(XunitTestBinBase)/JIT/Methodical\Arrays\range\float64_range1_il_r\*" />
        <ExcludeList Include="$(XunitTestBinBase)/JIT/Methodical\Arrays\range\float64_range2_il_r\*" />
        <ExcludeList Include="$(XunitTestBinBase)/JIT/Methodical\Arrays\range\int32_1_il_r\*" />
        <ExcludeList Include="$(XunitTestBinBase)/JIT/Methodical\Arrays\range\int32_m1_il_r\*" />
        <ExcludeList Include="$(XunitTestBinBase)/JIT/Methodical\Arrays\range\int32_neg_range_il_r\*" />
        <ExcludeList Include="$(XunitTestBinBase)/JIT/Methodical\Arrays\range\int32_range1_il_r\*" />
        <ExcludeList Include="$(XunitTestBinBase)/JIT/Methodical\Arrays\range\int32_range2_il_r\*" />
        <ExcludeList Include="$(XunitTestBinBase)/JIT/Methodical\int64\arrays\hugedim_il_r\*" />
        <ExcludeList Include="$(XunitTestBinBase)/JIT/Methodical\refany\array2_il_d\*" />
        <ExcludeList Include="$(XunitTestBinBase)/JIT/Methodical\refany\array3_il_d\*" />
        <ExcludeList Include="$(XunitTestBinBase)/JIT/Methodical\refany\array3_il_r\*" />
        <ExcludeList Include="$(XunitTestBinBase)/JIT/Methodical\tailcall\deep_array_nz_il_d\*" />
        <ExcludeList Include="$(XunitTestBinBase)/JIT/Methodical\tailcall\deep_array_nz_il_r\*" />
        <ExcludeList Include="$(XunitTestBinBase)/JIT/Methodical\VT\port\huge_gcref_il_d\*" />
        <ExcludeList Include="$(XunitTestBinBase)/JIT/Methodical\VT\port\huge_gcref_il_r\*" />
        <ExcludeList Include="$(XunitTestBinBase)/JIT/Performance/CodeQuality/Benchstones/MDBenchI/MDGeneralArray/MDGeneralArray/*" />

        <!-- Covariant returns -->
        <!-- https://github.com/dotnet/runtimelab/issues/205 -->
        <ExcludeList Include="$(XunitTestBinBase)/Loader\classloader\MethodImpl\CovariantReturns\Interfaces\UnitTest\*" />
        <ExcludeList Include="$(XunitTestBinBase)/Loader\classloader\MethodImpl\CovariantReturns\Interfaces\UnsupportedScenario1\*" />
        <ExcludeList Include="$(XunitTestBinBase)/Loader\classloader\MethodImpl\CovariantReturns\Interfaces\UnsupportedScenario2\*" />
        <ExcludeList Include="$(XunitTestBinBase)/Loader\classloader\MethodImpl\CovariantReturns\Interfaces\UnsupportedScenario3\*" />
        <ExcludeList Include="$(XunitTestBinBase)/Loader\classloader\MethodImpl\CovariantReturns\ReturnTypeValidation\ImplicitOverrideSameSigAsDecl\*" />
        <ExcludeList Include="$(XunitTestBinBase)/Loader\classloader\MethodImpl\CovariantReturns\ReturnTypeValidation\OverrideSameSigAsDecl\*" />
        <ExcludeList Include="$(XunitTestBinBase)/Loader\classloader\MethodImpl\CovariantReturns\Structs\IncompatibleOverride\*" />
        <ExcludeList Include="$(XunitTestBinBase)/Loader\classloader\MethodImpl\CovariantReturns\UnitTest\AttributeTesting\*" />
        <ExcludeList Include="$(XunitTestBinBase)/Loader\classloader\MethodImpl\CovariantReturns\UnitTest\CompatibleWithTest\*" />
        <ExcludeList Include="$(XunitTestBinBase)/Loader\classloader\MethodImpl\CovariantReturns\UnitTest\UnitTest\*" />
        <ExcludeList Include="$(XunitTestBinBase)/Loader\classloader\MethodImpl\CovariantReturns\UnitTest\UnitTest_GVM\*" />
        <ExcludeList Include="$(XunitTestBinBase)/Loader\classloader\MethodImpl\CovariantReturns\UnitTest\UnitTestDelegates\*" />
        <ExcludeList Include="$(XunitTestBinBase)/Loader\classloader\MethodImpl\CovariantReturns\UnitTest\OverrideMoreDerivedReturn\*" />
    </ItemGroup>

    <!-- run.proj finds all the *.cmd/*.sh scripts in a test folder and creates corresponding test methods.
         Exclude these scripts to avoid creating such methods for the superpmicollect dependent test projects
         and running them separately from superpmicollect test. These should be excluded regardless of RuntimeFlavor/os/arch-->

    <ItemGroup Condition="'$(XunitTestBinBase)' != ''">
        <ExcludeList Include="$(XunitTestBinBase)/JIT/superpmi/superpmicollect/*" Exclude="$(XunitTestBinBase)/JIT/superpmi/superpmicollect/superpmicollect.*">
            <Issue>Do not run these scripts separately from superpmicollect test</Issue>
        </ExcludeList>
    </ItemGroup>

    <!-- Known failures for mono runtime on *all* architectures/operating systems in *all* runtime modes -->
    <ItemGroup Condition="'$(RuntimeFlavor)' == 'mono'" >
        <ExcludeList Include="$(XunitTestBinBase)/Interop/PInvoke/Int128/Int128TestFieldLayout/*">
            <Issue>https://github.com/dotnet/runtime/issues/74223</Issue>
        </ExcludeList>
        <ExcludeList Include = "$(XUnitTestBinBase)/JIT/Directed/Arrays/nintindexoutofrange/**">
            <Issue>https://github.com/dotnet/runtime/issues/71656</Issue>
        </ExcludeList>
        <ExcludeList Include = "$(XunitTestBinBase)/reflection/GenericAttribute/**">
            <Issue>https://github.com/dotnet/runtime/issues/56887</Issue>
        </ExcludeList>
        <ExcludeList Include="$(XunitTestBinBase)/JIT/Directed/Convert/out_of_range_fp_to_int_conversions/*">
            <Issue>Mono does not define out of range fp to int conversions</Issue>
        </ExcludeList>
        <ExcludeList Include="$(XunitTestBinBase)/JIT/Directed/DynamicPgo/**">
            <Issue>Mono doesn't have a dynamic pgo or tiered compilation infrastructure</Issue>
        </ExcludeList>
        <ExcludeList Include="$(XunitTestBinBase)/JIT/SIMD/Vector3Interop_r/*">
            <Issue>https://github.com/dotnet/runtime/issues/46174</Issue>
        </ExcludeList>
        <ExcludeList Include="$(XunitTestBinBase)/JIT/SIMD/Vector3Interop_ro/*">
            <Issue>https://github.com/dotnet/runtime/issues/46174</Issue>
        </ExcludeList>
        <ExcludeList Include="$(XunitTestBinBase)/JIT/SIMD/ShiftOperations/*">
          <Issue>There is a known undefined behavior with shifts and 0xFFFFFFFF overflows, so skip the test for mono.</Issue>
        </ExcludeList>

        <ExcludeList Include="$(XunitTestBinBase)/baseservices/TieredCompilation/BasicTestWithMcj/*">
            <Issue>Tests features specific to coreclr</Issue>
        </ExcludeList>
        <ExcludeList Include="$(XunitTestBinBase)/baseservices/RuntimeConfiguration/*">
            <Issue>Tests features specific to coreclr</Issue>
        </ExcludeList>
        <ExcludeList Include="$(XunitTestBinBase)/Loader/CollectibleAssemblies/ByRefLocals/**">
            <Issue>https://github.com/dotnet/runtime/issues/40394</Issue>
        </ExcludeList>
        <ExcludeList Include="$(XunitTestBinBase)/Loader/CollectibleAssemblies/Statics/**">
            <Issue>https://github.com/dotnet/runtime/issues/40394</Issue>
        </ExcludeList>
        <ExcludeList Include="$(XunitTestBinBase)/Interop/PInvoke/Miscellaneous/CopyCtor/**">
            <Issue>Handling for Copy constructors isn't present in mono interop</Issue>
        </ExcludeList>
        <ExcludeList Include="$(XunitTestBinBase)/Interop/StringMarshalling/AnsiBSTR/AnsiBStrTest/**">
            <Issue>Crashes during LLVM AOT compilation.</Issue>
        </ExcludeList>
        <ExcludeList Include="$(XunitTestBinBase)/Interop/StringMarshalling/BSTR/BSTRTest/**">
            <Issue>Crashes during LLVM AOT compilation.</Issue>
        </ExcludeList>

        <ExcludeList Include="$(XunitTestBinBase)/Loader/classloader/MethodImpl/CovariantReturns/Structs/IncompatibleOverride/**">
            <Issue>Crashes during LLVM AOT compilation.</Issue>
        </ExcludeList>
        <ExcludeList Include="$(XunitTestBinBase)/Loader/classloader/StaticVirtualMethods/RegressionTests/GitHub_71319/**">
            <Issue>https://github.com/dotnet/runtime/issues/71910</Issue>
        </ExcludeList>

        <ExcludeList Include="$(XunitTestBinBase)/JIT/opt/InstructionCombining/DivToMul/**">
            <Issue>Doesn't pass after LLVM AOT compilation.</Issue>
        </ExcludeList>
        <ExcludeList Include="$(XunitTestBinBase)/JIT/Directed/StructABI/StructABI/**">
            <Issue>Doesn't pass after LLVM AOT compilation.</Issue>
        </ExcludeList>
        <ExcludeList Include="$(XunitTestBinBase)/JIT/Regression/JitBlue/GitHub_15949/GitHub_15949/**">
            <Issue>Doesn't pass after LLVM AOT compilation.</Issue>
        </ExcludeList>
        <ExcludeList Include="$(XunitTestBinBase)/JIT/Regression/JitBlue/GitHub_15291/GitHub_15291/**">
            <Issue>Doesn't pass after LLVM AOT compilation.</Issue>
        </ExcludeList>
        <ExcludeList Include="$(XunitTestBinBase)/JIT/Regression/CLR-x86-JIT/V1-M09.5-PDC/b16928/b16928/**">
            <Issue>Doesn't pass after LLVM AOT compilation.</Issue>
        </ExcludeList>
        <ExcludeList Include="$(XunitTestBinBase)/JIT/jit64/opt/osr/osr015/**">
            <Issue>Doesn't pass after LLVM AOT compilation.</Issue>
        </ExcludeList>
        <ExcludeList Include="$(XunitTestBinBase)/JIT/jit64/opt/rngchk/ArrayBound_o/**">
            <Issue>Doesn't pass after LLVM AOT compilation.</Issue>
        </ExcludeList>
        <ExcludeList Include="$(XunitTestBinBase)/Loader/classloader/TypeInitialization/CctorsWithSideEffects/CctorThrowInlinedStatic/**">
            <Issue>Doesn't pass after LLVM AOT compilation.</Issue>
        </ExcludeList>
        <ExcludeList Include="$(XunitTestBinBase)/Loader/classloader/MethodImpl/CovariantReturns/UnitTest/CompatibleWithTest/**">
            <Issue>Doesn't pass after LLVM AOT compilation.</Issue>
        </ExcludeList>
        <ExcludeList Include="$(XunitTestBinBase)/Loader/classloader/TypeInitialization/CctorsWithSideEffects/CctorThrowMethodAccess/**">
            <Issue>Doesn't pass after LLVM AOT compilation.</Issue>
        </ExcludeList>
        <ExcludeList Include="$(XunitTestBinBase)/Loader/classloader/MethodImpl/CovariantReturns/UnitTest/CompatibleWithTest/**">
            <Issue>Doesn't pass after LLVM AOT compilation.</Issue>
        </ExcludeList>
        <ExcludeList Include="$(XunitTestBinBase)/Loader/classloader/StaticVirtualMethods/InterfaceVariance/**">
            <Issue>Static virtual methods are not yet implemented in the Mono runtime.</Issue>
        </ExcludeList>
        <ExcludeList Include="$(XunitTestBinBase)/Loader/classloader/StaticVirtualMethods/NegativeTestCases/**">
            <Issue>Static virtual methods are not yet implemented in the Mono runtime.</Issue>
        </ExcludeList>

        <ExcludeList Include="$(XunitTestBinBase)/baseservices/exceptions/stackoverflow/stackoverflowtester/**">
            <Issue>needs triage</Issue>
        </ExcludeList>
        <ExcludeList Include="$(XunitTestBinBase)/baseservices/callconvs/TestCallingConventions/**">
            <Issue>needs triage</Issue>
        </ExcludeList>
        <ExcludeList Include="$(XunitTestBinBase)/GC/API/GC/Collect1/**">
            <Issue>needs triage</Issue>
        </ExcludeList>
        <ExcludeList Include="$(XunitTestBinBase)/GC/API/GC/CollectionCountTest/**">
            <Issue>needs triage</Issue>
        </ExcludeList>
        <ExcludeList Include="$(XunitTestBinBase)/GC/API/GC/GetGCMemoryInfo/**">
            <Issue>https://github.com/dotnet/runtime/issues/37950</Issue>
        </ExcludeList>
        <ExcludeList Include="$(XunitTestBinBase)/GC/API/GC/GetGeneration/**">
            <Issue>needs triage</Issue>
        </ExcludeList>
        <ExcludeList Include="$(XunitTestBinBase)/GC/API/GC/GetGeneration_fail/**">
            <Issue>needs triage</Issue>
        </ExcludeList>
        <ExcludeList Include="$(XunitTestBinBase)/GC/API/GC/GetGenerationWR/**">
            <Issue>needs triage</Issue>
        </ExcludeList>
        <ExcludeList Include="$(XunitTestBinBase)/GC/API/GC/GetTotalAllocatedBytes/**">
            <Issue>needs triage</Issue>
        </ExcludeList>
        <ExcludeList Include="$(XunitTestBinBase)/GC/API/GC/MaxGeneration/**">
            <Issue>needs triage</Issue>
        </ExcludeList>
        <ExcludeList Include="$(XunitTestBinBase)/GC/API/GCSettings/InputValidation/**">
            <Issue>https://github.com/dotnet/runtime/issues/46666</Issue>
        </ExcludeList>
        <ExcludeList Include="$(XunitTestBinBase)GC/API/WeakReference/Finalize2/**">
            <Issue>needs triage</Issue>
        </ExcludeList>
        <ExcludeList Include="$(XunitTestBinBase)GC/API/WeakReference/Finalize2/**">
            <Issue>needs triage</Issue>
        </ExcludeList>
        <ExcludeList Include="$(XunitTestBinBase)/GC/Features/LOHCompaction/lohpin/**">
            <Issue>https://github.com/dotnet/runtime/issues/46666</Issue>
        </ExcludeList>
        <ExcludeList Include="$(XunitTestBinBase)/GC/Scenarios/ReflectObj/reflectobj/**">
            <Issue>needs triage</Issue>
        </ExcludeList>

        <ExcludeList Include="$(XunitTestBinBase)/GC/API/WeakReference/NullHandle/**">
            <Issue>PlatformDetection.IsPreciseGcSupported false on mono</Issue>
        </ExcludeList>
        <ExcludeList Include="$(XunitTestBinBase)/GC/Features/Finalizer/finalizeother/finalizeexcep/**">
            <Issue>PlatformDetection.IsPreciseGcSupported false on mono</Issue>
        </ExcludeList>
        <ExcludeList Include="$(XunitTestBinBase)/GC/Features/Finalizer/finalizeother/finalizenested/**">
            <Issue>PlatformDetection.IsPreciseGcSupported false on mono</Issue>
        </ExcludeList>
        <ExcludeList Include="$(XunitTestBinBase)/GC/Features/Finalizer/finalizeother/finalizearray/**">
            <Issue>PlatformDetection.IsPreciseGcSupported false on mono</Issue>
        </ExcludeList>
        <ExcludeList Include="$(XunitTestBinBase)/GC/Features/Finalizer/finalizeother/finalizedest/**">
            <Issue>PlatformDetection.IsPreciseGcSupported false on mono</Issue>
        </ExcludeList>
        <ExcludeList Include="$(XunitTestBinBase)/GC/Features/Finalizer/finalizeother/finalizearraysleep/**">
            <Issue>PlatformDetection.IsPreciseGcSupported false on mono</Issue>
        </ExcludeList>
        <ExcludeList Include="$(XunitTestBinBase)/GC/Features/Finalizer/finalizeother/finalizeinherit/**">
            <Issue>PlatformDetection.IsPreciseGcSupported false on mono</Issue>
        </ExcludeList>
        <ExcludeList Include="$(XunitTestBinBase)/GC/Features/Finalizer/finalizeio/finalizeio/**">
            <Issue>PlatformDetection.IsPreciseGcSupported false on mono</Issue>
        </ExcludeList>
        <ExcludeList Include="$(XunitTestBinBase)/GC/Scenarios/BaseFinal/basefinal/**">
            <Issue>PlatformDetection.IsPreciseGcSupported false on mono</Issue>
        </ExcludeList>
        <ExcludeList Include="$(XunitTestBinBase)/GC/Scenarios/NDPin/ndpinfinal/**">
            <Issue>PlatformDetection.IsPreciseGcSupported false on mono</Issue>
        </ExcludeList>
        <ExcludeList Include="$(XunitTestBinBase)/GC/Scenarios/DoublinkList/dlbigleak/**">
            <Issue>PlatformDetection.IsPreciseGcSupported false on mono</Issue>
        </ExcludeList>
        <ExcludeList Include="$(XunitTestBinBase)/GC/Scenarios/DoublinkList/doublinknoleak/**">
            <Issue>PlatformDetection.IsPreciseGcSupported false on mono</Issue>
        </ExcludeList>
        <ExcludeList Include="$(XunitTestBinBase)/GC/Scenarios/DoublinkList/doublinknoleak2/**">
            <Issue>PlatformDetection.IsPreciseGcSupported false on mono</Issue>
        </ExcludeList>
        <ExcludeList Include="$(XunitTestBinBase)/GC/Scenarios/DoublinkList/doublinkstay/**">
            <Issue>PlatformDetection.IsPreciseGcSupported false on mono</Issue>
        </ExcludeList>
        <ExcludeList Include="$(XunitTestBinBase)/GC/Scenarios/DoublinkList/doublinkgen/**">
            <Issue>PlatformDetection.IsPreciseGcSupported false on mono</Issue>
        </ExcludeList>
        <ExcludeList Include="$(XunitTestBinBase)/GC/Scenarios/DoublinkList/dlbigleakthd/**">
            <Issue>PlatformDetection.IsPreciseGcSupported false on mono</Issue>
        </ExcludeList>
        <ExcludeList Include="$(XunitTestBinBase)/GC/Scenarios/DoublinkList/dlstack/**">
            <Issue>PlatformDetection.IsPreciseGcSupported false on mono</Issue>
        </ExcludeList>
        <ExcludeList Include="$(XunitTestBinBase)/GC/Scenarios/DoublinkList/dlcollect/**">
            <Issue>PlatformDetection.IsPreciseGcSupported false on mono</Issue>
        </ExcludeList>
        <ExcludeList Include="$(XunitTestBinBase)/GC/Scenarios/FinalNStruct/nstructtun/**">
            <Issue>PlatformDetection.IsPreciseGcSupported false on mono</Issue>
        </ExcludeList>
        <ExcludeList Include="$(XunitTestBinBase)/GC/Scenarios/FinalNStruct/finalnstruct/**">
            <Issue>PlatformDetection.IsPreciseGcSupported false on mono</Issue>
        </ExcludeList>
        <ExcludeList Include="$(XunitTestBinBase)/GC/Scenarios/FinalNStruct/nstructresur/**">
            <Issue>PlatformDetection.IsPreciseGcSupported false on mono</Issue>
        </ExcludeList>
        <ExcludeList Include="$(XunitTestBinBase)/GC/Scenarios/WeakReference/weakreffinal/**">
            <Issue>PlatformDetection.IsPreciseGcSupported false on mono</Issue>
        </ExcludeList>
        <ExcludeList Include="$(XunitTestBinBase)/GC/Scenarios/Resurrection/continue/**">
            <Issue>PlatformDetection.IsPreciseGcSupported false on mono</Issue>
        </ExcludeList>
        <ExcludeList Include="$(XunitTestBinBase)/GC/Scenarios/Rootmem/rootmem/**">
            <Issue>PlatformDetection.IsPreciseGcSupported false on mono</Issue>
        </ExcludeList>
        <ExcludeList Include="$(XunitTestBinBase)/GC/Scenarios/SingLinkList/singlinkgen/**">
            <Issue>PlatformDetection.IsPreciseGcSupported false on mono</Issue>
        </ExcludeList>
        <ExcludeList Include="$(XunitTestBinBase)/GC/Scenarios/LeakWheel/leakwheel/**">
            <Issue>PlatformDetection.IsPreciseGcSupported false on mono</Issue>
        </ExcludeList>
        <ExcludeList Include="$(XunitTestBinBase)/GC/Scenarios/ReflectObj/reflectobj/**">
            <Issue>PlatformDetection.IsPreciseGcSupported false on mono</Issue>
        </ExcludeList>
        <ExcludeList Include="$(XunitTestBinBase)/GC/Scenarios/FragMan/fragman/**">
            <Issue>PlatformDetection.IsPreciseGcSupported false on mono</Issue>
        </ExcludeList>
        <ExcludeList Include="$(XunitTestBinBase)/GC/Scenarios/LeakGen/leakgen/**">
            <Issue>PlatformDetection.IsPreciseGcSupported false on mono</Issue>
        </ExcludeList>

        <ExcludeList Include="$(XunitTestBinBase)/GC/Scenarios/SingLinkList/singlinkgen/**">
            <Issue>needs triage</Issue>
        </ExcludeList>
        <ExcludeList Include="$(XunitTestBinBase)/Interop/ArrayMarshalling/ByValArray/MarshalArrayByValTest/**">
            <Issue>needs triage</Issue>
        </ExcludeList>
        <ExcludeList Include="$(XunitTestBinBase)/Interop/COM/Reflection/Reflection/**">
            <Issue>https://github.com/dotnet/runtime/issues/34371</Issue>
        </ExcludeList>
        <ExcludeList Include="$(XunitTestBinBase)/Interop/COM/ComWrappers/**">
            <Issue>Not supported on Mono</Issue>
        </ExcludeList>
        <ExcludeList Include="$(XunitTestBinBase)/Interop/ICastable/Castable/**">
            <Issue>needs triage</Issue>
        </ExcludeList>
        <ExcludeList Include="$(XunitTestBinBase)/Interop/IDynamicInterfaceCastable/IDynamicInterfaceCastable/**">
            <Issue>needs triage</Issue>
        </ExcludeList>
        <ExcludeList Include="$(XunitTestBinBase)/Interop/ICustomMarshaler/ConflictingNames/MultipleALCs/**">
            <Issue>https://github.com/dotnet/runtime/issues/34072</Issue>
        </ExcludeList>
        <ExcludeList Include="$(XunitTestBinBase)/Interop/ICustomMarshaler/Primitives/ICustomMarshaler_TargetUnix/**">
            <Issue>https://github.com/dotnet/runtime/issues/34374</Issue>
        </ExcludeList>
        <ExcludeList Include="$(XunitTestBinBase)/Interop/LayoutClass/LayoutClassTest/**">
            <Issue>needs triage</Issue>
        </ExcludeList>
        <ExcludeList Include="$(XunitTestBinBase)/Interop/MarshalAPI/FunctionPointer/**">
            <Issue>needs triage</Issue>
        </ExcludeList>
        <ExcludeList Include="$(XunitTestBinBase)/Interop/NativeLibrary/AssemblyLoadContext/ResolveUnmanagedDllTests/**">
            <Issue>https://github.com/dotnet/runtime/issues/41180</Issue>
        </ExcludeList>
        <ExcludeList Include="$(XunitTestBinBase)/Interop/ObjectiveC/ObjectiveCMarshalAPI/**">
            <Issue>needs triage</Issue>
        </ExcludeList>
        <ExcludeList Include="$(XunitTestBinBase)/Interop/PInvoke/Array/MarshalArrayAsField/AsByValArray/AsByValArrayTest/**">
            <Issue>needs triage</Issue>
        </ExcludeList>
        <ExcludeList Include="$(XunitTestBinBase)/Interop/PInvoke/Array/MarshalArrayAsField/AsLPArray/AsLPArrayTest/**">
            <Issue>needs triage</Issue>
        </ExcludeList>
        <ExcludeList Include="$(XunitTestBinBase)/Interop/PInvoke/Array/MarshalArrayAsParam/AsDefault/AsDefaultTest/**">
            <Issue>needs triage</Issue>
        </ExcludeList>
        <ExcludeList Include="$(XunitTestBinBase)/Interop/PInvoke/Array/MarshalArrayAsParam/AsLPArray/AsLPArrayTest/**">
            <Issue>needs triage</Issue>
        </ExcludeList>
        <ExcludeList Include="$(XunitTestBinBase)/Interop/PInvoke/ArrayWithOffset/ArrayWithOffsetTest/**">
            <Issue>needs triage</Issue>
        </ExcludeList>
        <ExcludeList Include="$(XunitTestBinBase)/Interop/PInvoke/AsAny/AsAnyTest/**">
            <Issue>needs triage</Issue>
        </ExcludeList>
        <ExcludeList Include="$(XunitTestBinBase)/Interop/PInvoke/CriticalHandles/ArrayTest/**">
            <Issue>needs triage</Issue>
        </ExcludeList>
        <ExcludeList Include="$(XunitTestBinBase)/Interop/PInvoke/CriticalHandles/StructTest/StructTest/**">
            <Issue>needs triage</Issue>
        </ExcludeList>
        <ExcludeList Include="$(XunitTestBinBase)/Interop/PInvoke/CriticalHandles/**">
            <Issue>needs triage</Issue>
        </ExcludeList>
        <ExcludeList Include="$(XunitTestBinBase)/Interop/PInvoke/DateTime/DateTimeTest/**">
            <Issue>needs triage</Issue>
        </ExcludeList>
        <ExcludeList Include="$(XunitTestBinBase)/Interop/PInvoke/Decimal/DecimalTest/**">
            <Issue>needs triage</Issue>
        </ExcludeList>
        <ExcludeList Include="$(XunitTestBinBase)/Interop/PInvoke/Delegate/DelegateTest/**">
            <Issue>needs triage</Issue>
        </ExcludeList>
        <ExcludeList Include="$(XunitTestBinBase)/Interop/PInvoke/Generics/GenericsTest/GenericsTest/**">
            <Issue>needs triage</Issue>
        </ExcludeList>
        <ExcludeList Include="$(XunitTestBinBase)/Interop/PInvoke/Int128/Int128Test/**">
            <Issue>https://github.com/dotnet/runtime/issues/69531</Issue>
        </ExcludeList>
        <ExcludeList Include="$(XunitTestBinBase)/Interop/PInvoke/SafeHandles/**">
            <Issue>https://github.com/dotnet/runtime/issues/48084</Issue>
        </ExcludeList>
        <ExcludeList Include="$(XunitTestBinBase)/Interop/PInvoke/SizeParamIndex/PInvoke/Invalid/InvalidParamIndex/**">
            <Issue>needs triage</Issue>
        </ExcludeList>
        <ExcludeList Include="$(XunitTestBinBase)/Interop/PInvoke/SizeParamIndex/PInvoke/PassingByOut/PassingByOutTest/**">
            <Issue>needs triage</Issue>
        </ExcludeList>
        <ExcludeList Include="$(XunitTestBinBase)/Interop/PInvoke/SizeParamIndex/PInvoke/PassingByRef/PassingByRefTest/**">
            <Issue>needs triage</Issue>
        </ExcludeList>
        <ExcludeList Include="$(XunitTestBinBase)/Interop/PInvoke/SizeParamIndex/ReversePInvoke/PassingByOut/PassingByOutTest/**">
            <Issue>https://github.com/dotnet/runtime/issues/34196</Issue>
        </ExcludeList>
        <ExcludeList Include="$(XunitTestBinBase)/Interop/PInvoke/SizeParamIndex/ReversePInvoke/PassingByRef/PassingByRefTest/**">
            <Issue>https://github.com/dotnet/runtime/issues/34196</Issue>
        </ExcludeList>
        <ExcludeList Include="$(XunitTestBinBase)/Interop/StringMarshalling/LPSTR/LPSTRTest/**">
            <Issue>needs triage</Issue>
        </ExcludeList>
        <ExcludeList Include="$(XunitTestBinBase)/Interop/StructMarshalling/PInvoke/MarshalStructAsLayoutSeq/**">
            <Issue>needs triage</Issue>
        </ExcludeList>
        <ExcludeList Include="$(XunitTestBinBase)/Interop/StructMarshalling/ReversePInvoke/MarshalSeqStruct/ReversePInvoke/ReversePInvokeTest/**">
            <Issue>https://github.com/dotnet/runtime/issues/34196</Issue>
        </ExcludeList>
        <ExcludeList Include="$(XunitTestBinBase)/Interop/StructPacking/StructPacking/**">
            <Issue>needs triage</Issue>
        </ExcludeList>
        <ExcludeList Include="$(XunitTestBinBase)/JIT/Directed/Convert/ldind_conv/**">
            <Issue>needs triage</Issue>
        </ExcludeList>
        <ExcludeList Include="$(XunitTestBinBase)/JIT/Directed/coverage/compiler/FilterToHandler/**">
            <Issue>needs triage</Issue>
        </ExcludeList>
        <ExcludeList Include="$(XunitTestBinBase)/JIT/Directed/coverage/importer/Desktop/badldsfld_il_d/**">
            <Issue>needs triage</Issue>
        </ExcludeList>
        <ExcludeList Include="$(XunitTestBinBase)/JIT/Directed/coverage/importer/Desktop/badldsfld_il_r/**">
            <Issue>needs triage</Issue>
        </ExcludeList>
        <ExcludeList Include="$(XunitTestBinBase)/JIT/Directed/tailcall/more_tailcalls/**">
            <Issue>needs triage</Issue>
        </ExcludeList>
        <ExcludeList Include="$(XunitTestBinBase)/JIT/Directed/tailcall/mutual_recursion/**">
            <Issue>FSharp Test</Issue>
        </ExcludeList>
        <ExcludeList Include="$(XunitTestBinBase)/JIT/Directed/newarr/newarr/**">
            <Issue>needs triage</Issue>
        </ExcludeList>
        <ExcludeList Include="$(XunitTestBinBase)/JIT/Intrinsics/TypeIntrinsics_il/**">
            <Issue>https://github.com/dotnet/runtime/issues/54867</Issue>
        </ExcludeList>
        <ExcludeList Include="$(XunitTestBinBase)/JIT/jit64/localloc/call/call05_large/**">
            <Issue>needs triage</Issue>
        </ExcludeList>
        <ExcludeList Include="$(XunitTestBinBase)/JIT/jit64/localloc/call/call05_small/**">
            <Issue>needs triage</Issue>
        </ExcludeList>
        <ExcludeList Include="$(XunitTestBinBase)/JIT/jit64/localloc/ehverify/eh05_dynamic/**">
            <Issue>needs triage</Issue>
        </ExcludeList>
        <ExcludeList Include="$(XunitTestBinBase)/JIT/jit64/localloc/ehverify/eh05_large/**">
            <Issue>needs triage</Issue>
        </ExcludeList>
        <ExcludeList Include="$(XunitTestBinBase)/JIT/jit64/localloc/ehverify/eh05_small/**">
            <Issue>needs triage</Issue>
        </ExcludeList>
        <ExcludeList Include="$(XunitTestBinBase)/JIT/jit64/localloc/ehverify/eh06_dynamic/**">
            <Issue>needs triage</Issue>
        </ExcludeList>
        <ExcludeList Include="$(XunitTestBinBase)/JIT/jit64/localloc/ehverify/eh06_large/**">
            <Issue>needs triage</Issue>
        </ExcludeList>
        <ExcludeList Include="$(XunitTestBinBase)/JIT/jit64/localloc/ehverify/eh06_small/**">
            <Issue>needs triage</Issue>
        </ExcludeList>
        <ExcludeList Include="$(XunitTestBinBase)/JIT/jit64/localloc/ehverify/eh07_dynamic/**">
            <Issue>needs triage</Issue>
        </ExcludeList>
        <ExcludeList Include="$(XunitTestBinBase)/JIT/jit64/localloc/ehverify/eh07_small/**">
            <Issue>needs triage</Issue>
        </ExcludeList>
        <ExcludeList Include="$(XunitTestBinBase)/JIT/jit64/localloc/ehverify/eh08_dynamic/**">
            <Issue>needs triage</Issue>
        </ExcludeList>
        <ExcludeList Include="$(XunitTestBinBase)/JIT/jit64/localloc/ehverify/eh08_large/**">
            <Issue>needs triage</Issue>
        </ExcludeList>
        <ExcludeList Include="$(XunitTestBinBase)/JIT/jit64/localloc/ehverify/eh08_small/**">
            <Issue>needs triage</Issue>
        </ExcludeList>
        <ExcludeList Include="$(XunitTestBinBase)/JIT/Methodical/Boxing/morph/sin3double/**">
            <Issue>https://github.com/dotnet/runtime/issues/34196</Issue>
        </ExcludeList>
        <ExcludeList Include="$(XunitTestBinBase)/JIT/Methodical/Boxing/boxunbox/KeepAliveBoxOpt/**">
            <Issue>Relies on precise finalization and thus precise GC</Issue>
        </ExcludeList>
        <ExcludeList Include="$(XunitTestBinBase)/JIT/Methodical/doublearray/dblarray2_cs_d/**">
            <Issue>needs triage</Issue>
        </ExcludeList>
        <ExcludeList Include="$(XunitTestBinBase)/JIT/Methodical/doublearray/dblarray2_cs_do/**">
            <Issue>needs triage</Issue>
        </ExcludeList>
        <ExcludeList Include="$(XunitTestBinBase)/JIT/Methodical/doublearray/dblarray2_cs_r/**">
            <Issue>needs triage</Issue>
        </ExcludeList>
        <ExcludeList Include="$(XunitTestBinBase)/JIT/Methodical/doublearray/dblarray2_cs_ro/**">
            <Issue>needs triage</Issue>
        </ExcludeList>
        <ExcludeList Include="$(XunitTestBinBase)/JIT/Methodical/doublearray/dblarray3_cs_do/**">
            <Issue>needs triage</Issue>
        </ExcludeList>
        <ExcludeList Include="$(XunitTestBinBase)/JIT/Methodical/refany/lcs_il_r/**">
            <Issue>https://github.com/dotnet/runtime/issues/34196</Issue>
        </ExcludeList>
        <ExcludeList Include = "$(XunitTestBinBase)/JIT/Methodical/tailcall/compat_i4_u_il_d/**">
            <Issue>https://github.com/dotnet/runtime/issues/67756</Issue>
        </ExcludeList>
        <ExcludeList Include = "$(XunitTestBinBase)/JIT/Methodical/tailcall/compat_i4_u_il_r/**">
            <Issue>https://github.com/dotnet/runtime/issues/67756</Issue>
        </ExcludeList>
        <ExcludeList Include="$(XunitTestBinBase)JIT/Methodical/tailcall_v4/hijacking/**">
            <Issue>needs triage</Issue>
        </ExcludeList>
        <ExcludeList Include = "$(XunitTestBinBase)/JIT/Methodical/Coverage/copy_prop_byref_to_native_int/**">
            <Issue>https://github.com/dotnet/runtime/issues/69832</Issue>
        </ExcludeList>
        <ExcludeList Include="$(XunitTestBinBase)/JIT/opt/ObjectStackAllocation/ObjectStackAllocationTests/**">
            <Issue>needs triage</Issue>
        </ExcludeList>
        <ExcludeList Include="$(XunitTestBinBase)/JIT/Performance/CodeQuality/BilinearInterpol/BilinearInterpol/**">
            <Issue>needs triage</Issue>
        </ExcludeList>
        <ExcludeList Include="$(XunitTestBinBase)/JIT/Regression/CLR-x86-JIT/V1-M12-Beta2/b31283/b31283/**">
            <Issue>needs triage</Issue>
        </ExcludeList>
        <ExcludeList Include="$(XunitTestBinBase)/JIT/Regression/CLR-x86-JIT/V2.0-Beta2/b091942/b091942/**">
            <Issue>needs triage</Issue>
        </ExcludeList>
        <ExcludeList Include="$(XunitTestBinBase)/JIT/Regression/CLR-x86-JIT/V2.0-Beta2/b441487/b441487/**">
            <Issue>https://github.com/dotnet/runtime/issues/34383</Issue>
        </ExcludeList>
        <ExcludeList Include="$(XunitTestBinBase)/JIT/Regression/CLR-x86-JIT/v2.1/DDB/B168384/LdfldaHack/**">
            <Issue>needs triage</Issue>
        </ExcludeList>
        <ExcludeList Include="$(XunitTestBinBase)/JIT/Regression/Dev11/Dev11_468598/Test_HndIndex_10_Plain/**">
            <Issue>needs triage</Issue>
        </ExcludeList>
        <ExcludeList Include="$(XunitTestBinBase)/JIT/Regression/Dev11/Dev11_468598/Test_HndIndex_10_Reordered/**">
            <Issue>needs triage</Issue>
        </ExcludeList>
        <ExcludeList Include="$(XunitTestBinBase)/JIT/Regression/JitBlue/DevDiv_545500/**">
            <Issue>https://github.com/dotnet/runtime/issues/34084</Issue>
        </ExcludeList>
        <ExcludeList Include="$(XunitTestBinBase)/JIT/Regression/JitBlue/devdiv_902271/DevDiv_902271/**">
            <Issue>needs triage</Issue>
        </ExcludeList>
        <ExcludeList Include="$(XunitTestBinBase)/JIT/Regression/JitBlue/GitHub_18144/**">
            <Issue>needs triage</Issue>
        </ExcludeList>
        <ExcludeList Include="$(XunitTestBinBase)/JIT/Regression/JitBlue/GitHub_18295/**">
            <Issue>https://github.com/dotnet/runtime/issues/34196</Issue>
        </ExcludeList>
        <ExcludeList Include="$(XunitTestBinBase)/JIT/Regression/JitBlue/GitHub_23411/**">
            <Issue>https://github.com/dotnet/runtime/issues/34196</Issue>
        </ExcludeList>
        <ExcludeList Include="$(XunitTestBinBase)/JIT/Regression/JitBlue/GitHub_23791/**">
            <Issue>https://github.com/dotnet/runtime/issues/34385</Issue>
        </ExcludeList>
        <ExcludeList Include="$(XunitTestBinBase)/JIT/Regression/JitBlue/GitHub_27169/**">
            <Issue>needs triage</Issue>
        </ExcludeList>
        <ExcludeList Include="$(XunitTestBinBase)/JIT/Regression/JitBlue/GitHub_27551/**">
            <Issue>needs triage</Issue>
        </ExcludeList>
        <ExcludeList Include="$(XunitTestBinBase)/JIT/Regression/JitBlue/GitHub_27678/**">
            <Issue>needs triage</Issue>
        </ExcludeList>
        <ExcludeList Include="$(XunitTestBinBase)/JIT/Regression/JitBlue/GitHub_35384/GitHub_35384/**">
            <Issue>needs triage</Issue>
        </ExcludeList>
        <ExcludeList Include="$(XunitTestBinBase)/JIT/Regression/JitBlue/GitHub_4044/**">
            <Issue>needs triage</Issue>
        </ExcludeList>
        <ExcludeList Include="$(XunitTestBinBase)/JIT/Regression/JitBlue/Runtime_34587/**">
            <Issue>needs triage</Issue>
        </ExcludeList>
        <ExcludeList Include="$(XunitTestBinBase)/JIT/Regression/JitBlue/Runtime_72265/**">
            <Issue>https://github.com/dotnet/runtime/issues/72016</Issue>
        </ExcludeList>
        <ExcludeList Include="$(XunitTestBinBase)/JIT/Regression/JitBlue/Runtime_72845/**">
            <Issue>FSharp Test</Issue>
        </ExcludeList>
        <ExcludeList Include="$(XunitTestBinBase)/JIT/Regression/VS-ia64-JIT/V1.2-M02/b10828/**">
            <Issue>needs triage</Issue>
        </ExcludeList>
        <ExcludeList Include="$(XunitTestBinBase)/JIT/superpmi/superpmicollect/**">
            <Issue>needs triage</Issue>
        </ExcludeList>
        <ExcludeList Include="$(XunitTestBinBase)/Loader/AssemblyDependencyResolver/AssemblyDependencyResolverTests/AssemblyDependencyResolverTests/**">
            <Issue>needs triage</Issue>
        </ExcludeList>
        <ExcludeList Include="$(XunitTestBinBase)/Loader/binding/tracing/BinderTracingTest/**">
            <Issue>needs triage</Issue>
        </ExcludeList>
        <ExcludeList Include="$(XunitTestBinBase)/Loader/binding/tracing/BinderTracingTest.ResolutionFlow/**">
            <Issue>needs triage</Issue>
        </ExcludeList>
        <ExcludeList Include="$(XunitTestBinBase)/Loader/binding/tracing/BinderTracingTest.Basic/**">
            <Issue>needs triage</Issue>
        </ExcludeList>
        <ExcludeList Include="$(XunitTestBinBase)/Loader/classloader/DefaultInterfaceMethods/reabstraction/**">
            <Issue>needs triage</Issue>
        </ExcludeList>
        <ExcludeList Include="$(XunitTestBinBase)/Loader/classloader/explicitlayout/Regressions/ASURT/ASURT150271/test3/**">
            <Issue>needs triage</Issue>
        </ExcludeList>
        <ExcludeList Include="$(XunitTestBinBase)/Loader/classloader/generics/Instantiation/Negative/abstract01/**">
            <Issue>needs triage</Issue>
        </ExcludeList>
        <ExcludeList Include="$(XunitTestBinBase)/Loader/classloader/generics/regressions/dev10_531793/**">
            <Issue>needs triage</Issue>
        </ExcludeList>
        <ExcludeList Include="$(XunitTestBinBase)/Loader/classloader/MethodImpl/CovariantReturns/Interfaces/**">
          <Issue>https://github.com/dotnet/runtime/issues/37509</Issue>
        </ExcludeList>
        <ExcludeList Include="$(XunitTestBinBase)/Loader/classloader/regressions/347422/b347422/**">
            <Issue>needs triage</Issue>
        </ExcludeList>
        <ExcludeList Include="$(XunitTestBinBase)/Loader/classloader/regressions/GitHub_11371/Negative_ByRefLikeType/**">
            <Issue>needs triage</Issue>
        </ExcludeList>
        <ExcludeList Include="$(XunitTestBinBase)/Loader/classloader/regressions/vsw529206/vsw529206ModuleCctor/**">
            <Issue>needs triage</Issue>
        </ExcludeList>
        <ExcludeList Include="$(XunitTestBinBase)/Loader/classloader/rmv/il/RMV-2-15-12b/**">
            <Issue>needs triage</Issue>
        </ExcludeList>
        <ExcludeList Include="$(XunitTestBinBase)/Loader/classloader/TSAmbiguities/CollapsedInterfaces/HelloWorld/**">
        </ExcludeList>
        <ExcludeList Include="$(XunitTestBinBase)/Loader/classloader/TSAmbiguities/SameMethodImpl/Override/HelloWorld/**">
            <Issue>needs triage</Issue>
        </ExcludeList>
        <ExcludeList Include="$(XunitTestBinBase)/Loader/classloader/TypeInitialization/CctorsWithSideEffects/CctorThrowLDFTNStaticMethod/**">
            <Issue>needs triage</Issue>
        </ExcludeList>
        <ExcludeList Include="$(XunitTestBinBase)/Loader/classloader/TypeInitialization/CctorsWithSideEffects/CctorThrowStaticFieldBFI/**">
            <Issue>needs triage</Issue>
        </ExcludeList>
        <ExcludeList Include="$(XunitTestBinBase)/Loader/classloader/TypeInitialization/CctorsWithSideEffects/TypeLoadInitExcepBFI/**">
            <Issue>needs triage</Issue>
        </ExcludeList>
        <ExcludeList Include="$(XunitTestBinBase)/Loader/classloader/TypeInitialization/CoreCLR/CctorThrowStaticFieldBFI/**">
            <Issue>needs triage</Issue>
        </ExcludeList>
        <ExcludeList Include="$(XunitTestBinBase)/Loader/ContextualReflection/ContextualReflection/**">
            <Issue>https://github.com/dotnet/runtime/issues/34072</Issue>
        </ExcludeList>
        <ExcludeList Include="$(XunitTestBinBase)/profiler/**">
            <Issue>needs triage</Issue>
        </ExcludeList>
        <ExcludeList Include="$(XunitTestBinBase)/profiler/elt/slowpatheltenter/*">
            <Issue>needs triage</Issue>
        </ExcludeList>
        <ExcludeList Include="$(XunitTestBinBase)/profiler/elt/slowpatheltleave/*">
            <Issue>needs triage</Issue>
        </ExcludeList>
        <ExcludeList Include="$(XunitTestBinBase)/profiler/unittest/metadatagetdispenser/**">
            <Issue>needs triage</Issue>
        </ExcludeList>
        <ExcludeList Include="$(XunitTestBinBase)/profiler/rejit/rejit/rejit.sh">
            <Issue>needs triage</Issue>
        </ExcludeList>
        <ExcludeList Include="$(XunitTestBinBase)/readytorun/**">
            <Issue>These tests are not supposed to be run with mono.</Issue>
        </ExcludeList>
        <ExcludeList Include="$(XunitTestBinBase)/reflection/DefaultInterfaceMethods/Emit/**">
            <Issue>https://github.com/dotnet/runtime/issues/36113</Issue>
        </ExcludeList>
        <ExcludeList Include="$(XunitTestBinBase)/reflection/DefaultInterfaceMethods/InvokeConsumer/**">
            <Issue>https://github.com/dotnet/runtime/issues/36113</Issue>
        </ExcludeList>
        <ExcludeList Include="$(XunitTestBinBase)/reflection/Modifiers/modifiers/**">
            <Issue>needs triage</Issue>
        </ExcludeList>
        <ExcludeList Include="$(XunitTestBinBase)/reflection/SetValue/TrySetReadonlyStaticField/**">
            <Issue>needs triage</Issue>
        </ExcludeList>
        <ExcludeList Include="$(XunitTestBinBase)/reflection/SetValue/TrySetReadonlyStaticField2/**">
            <Issue>https://github.com/dotnet/runtime/issues/37903</Issue>
        </ExcludeList>
        <ExcludeList Include="$(XunitTestBinBase)/Regressions/coreclr/15241/genericcontext/**">
            <Issue>needs triage</Issue>
        </ExcludeList>
        <ExcludeList Include="$(XunitTestBinBase)/Regressions/coreclr/15647/interfacestatics/**">
            <Issue>https://github.com/dotnet/runtime/issues/34390</Issue>
        </ExcludeList>
        <ExcludeList Include="$(XunitTestBinBase)/Regressions/coreclr/16123/ambiguousconstraint/**">
            <Issue>needs triage</Issue>
        </ExcludeList>
        <ExcludeList Include="$(XunitTestBinBase)/Regressions/coreclr/16355/variance/**">
            <Issue>needs triage</Issue>
        </ExcludeList>
        <ExcludeList Include="$(XunitTestBinBase)/Regressions/coreclr/20616/UnicodeBug/**">
            <Issue>needs triage</Issue>
        </ExcludeList>
        <ExcludeList Include="$(XunitTestBinBase)/Regressions/coreclr/22021/consumer/**">
            <Issue>needs triage</Issue>
        </ExcludeList>
        <ExcludeList Include="$(XunitTestBinBase)/tracing/eventpipe/gcdump/gcdump/**">
            <Issue>needs triage</Issue>
        </ExcludeList>
        <ExcludeList Include="$(XunitTestBinBase)/Interop/DllImportAttribute/DllImportPath/**">
            <Issue>needs triage</Issue>
        </ExcludeList>
        <ExcludeList Include="$(XunitTestBinBase)/Interop/PInvoke/Generics/GenericsTest/**">
            <Issue>needs triage</Issue>
        </ExcludeList>
        <ExcludeList Include = "$(XunitTestBinBase)/Interop/DllImportAttribute/ExactSpelling/ExactSpellingTest/**">
            <Issue>needs triage</Issue>
        </ExcludeList>
        <ExcludeList Include = "$(XunitTestBinBase)/JIT/Stress/ABI/pinvokes_d/**">
            <Issue>needs triage</Issue>
        </ExcludeList>
        <ExcludeList Include = "$(XunitTestBinBase)/JIT/Stress/ABI/pinvokes_do/**">
            <Issue>needs triage</Issue>
        </ExcludeList>
        <ExcludeList Include = "$(XunitTestBinBase)/JIT/Stress/ABI/stubs_do/**">
            <Issue>needs triage</Issue>
        </ExcludeList>
        <ExcludeList Include = "$(XunitTestBinBase)/JIT/Stress/ABI/tailcalls_d/**">
            <Issue>needs triage</Issue>
        </ExcludeList>
        <ExcludeList Include = "$(XunitTestBinBase)/JIT/Stress/ABI/tailcalls_do/**">
            <Issue>needs triage</Issue>
        </ExcludeList>
        <ExcludeList Include = "$(XunitTestBinBase)/JIT/Directed/debugging/poisoning/poison/**">
            <Issue>Tests coreclr JIT's debug poisoning of address taken variables</Issue>
        </ExcludeList>
        <ExcludeList Include = "$(XunitTestBinBase)/JIT/Directed/debugging/debuginfo/**">
            <Issue>Tests coreclr JIT's debug info generation</Issue>
        </ExcludeList>
        <ExcludeList Include = "$(XunitTestBinBase)/Interop/DisabledRuntimeMarshalling/**">
            <Issue>https://github.com/dotnet/runtime/issues/64127</Issue>
        </ExcludeList>
        <ExcludeList Include = "$(XunitTestBinBase)/Interop/IJW/FixupCallsHostWhenLoaded/FixupCallsHostWhenLoaded/*">
            <Issue>C++/CLI, IJW not supported on Mono</Issue>
        </ExcludeList>
        <ExcludeList Include = "$(XunitTestBinBase)/Interop/IJW/CopyConstructorMarshaler/CopyConstructorMarshaler/*">
            <Issue>C++/CLI, IJW not supported on Mono</Issue>
        </ExcludeList>
        <ExcludeList Include = "$(XunitTestBinBase)/Interop/IJW/ManagedCallingNative/ManagedCallingNative/*">
            <Issue>C++/CLI, IJW not supported on Mono</Issue>
        </ExcludeList>
        <ExcludeList Include = "$(XunitTestBinBase)/Interop/IJW/NativeCallingManaged/NativeCallingManaged/*">
            <Issue>C++/CLI, IJW not supported on Mono</Issue>
        </ExcludeList>
        <ExcludeList Include = "$(XunitTestBinBase)/Interop/IJW/NativeVarargs/NativeVarargsTest/*">
            <Issue>C++/CLI, IJW not supported on Mono</Issue>
        </ExcludeList>
        <ExcludeList Include="$(XunitTestBinBase)/baseservices/typeequivalence/simple/Simple/*">
            <Issue>Mono doesn't support type equivalence on types implemented in different assemblies</Issue>
        </ExcludeList>
        <ExcludeList Include="$(XunitTestBinBase)/Interop/ArrayMarshalling/SafeArray/SafeArrayTest/*">
            <Issue>Requires COM support, disabled on all Mono platforms.</Issue>
        </ExcludeList>
        <ExcludeList Include="$(XunitTestBinBase)/Interop/ExecInDefAppDom/ExecInDefAppDom/*">
            <Issue>CLR Runtime Host API not supported on Mono</Issue>
        </ExcludeList>
        <ExcludeList Include="$(XunitTestBinBase)/Interop/MarshalAPI/IUnknown/IUnknownTest/*">
            <Issue>Requires COM support, disabled on all Mono platforms</Issue>
        </ExcludeList>
        <ExcludeList Include="$(XunitTestBinBase)/Interop/MarshalAPI/IUnknown/IUnknownTestInALC/*">
            <Issue>Requires COM support, disabled on all Mono platforms</Issue>
        </ExcludeList>
        <ExcludeList Include="$(XunitTestBinBase)/Interop/PInvoke/Varargs/VarargsTest/*">
            <Issue>PInvoke Varargs/ArgIterator marshalling not supported on Mono</Issue>
        </ExcludeList>
        <ExcludeList Include="$(XunitTestBinBase)/Interop/PInvoke/Attributes/LCID/LCIDTest/*">
            <Issue>PInvoke LCIDConversionAttribute not supported on Mono</Issue>
        </ExcludeList>
        <ExcludeList Include="$(XunitTestBinBase)/Interop/PInvoke/NativeCallManagedComVisible/Default/DefaultTest/*">
            <Issue>Requires COM support, disabled on all Mono platforms</Issue>
        </ExcludeList>
        <ExcludeList Include="$(XunitTestBinBase)/Interop/PInvoke/NativeCallManagedComVisible/Default/DefaultTestInALC/*">
            <Issue>PInvoke object marshalling not supported on Mono</Issue>
        </ExcludeList>
        <ExcludeList Include="$(XunitTestBinBase)/Interop/PInvoke/NativeCallManagedComVisible/AssemblyWithoutComVisible/AssemblyWithoutComVisibleTest/*">
            <Issue>PInvoke object marshalling not supported on Mono</Issue>
        </ExcludeList>
        <ExcludeList Include="$(XunitTestBinBase)/Interop/PInvoke/NativeCallManagedComVisible/AssemblyTrue/AssemblyTrueTest/*">
            <Issue>PInvoke object marshalling not supported on Mono</Issue>
        </ExcludeList>
        <ExcludeList Include="$(XunitTestBinBase)/Interop/PInvoke/Variant/VariantTest/*">
            <Issue>PInvoke object marshalling not supported on Mono</Issue>
        </ExcludeList>
        <ExcludeList Include="$(XunitTestBinBase)/Interop/PInvoke/Variant/VariantTestBuiltInComDisabled/*">
            <Issue>PInvoke object marshalling not supported on Mono</Issue>
        </ExcludeList>
        <ExcludeList Include="$(XunitTestBinBase)/Interop/PInvoke/Variant/VariantTestComWrappers/*">
            <Issue>Requires COM support, disabled on all Mono platforms</Issue>
        </ExcludeList>
        <ExcludeList Include="$(XunitTestBinBase)/Interop/PInvoke/IEnumerator/IEnumeratorTest/*">
            <Issue>PInvoke IEnumerator/IEnumarable marshalling not supported on Mono</Issue>
        </ExcludeList>
        <ExcludeList Include="$(XunitTestBinBase)/Interop/StructMarshalling/ReversePInvoke/MarshalExpStruct/DelegatePInvoke/DelegatePInvokeTest/*">
            <Issue>https://github.com/dotnet/runtime/issues/65695</Issue>
        </ExcludeList>
        <ExcludeList Include="$(XunitTestBinBase)/Interop/StructMarshalling/ReversePInvoke/MarshalExpStruct/ReversePInvokeManaged/ReversePInvokeTest/*">
            <Issue>https://github.com/dotnet/runtime/issues/65695</Issue>
        </ExcludeList>
        <ExcludeList Include="$(XunitTestBinBase)/Interop/WinRT/WinRT/*">
            <Issue>WinRT not supported on Mono</Issue>
        </ExcludeList>
        <ExcludeList Include="$(XunitTestBinBase)/JIT/Regression/JitBlue/GitHub_22583/GitHub_22583/*">
            <Issue>Mono doesn't support type equivalence on types implemented in different assemblies</Issue>
        </ExcludeList>
        <ExcludeList Include="$(XunitTestBinBase)/Interop/PInvoke/CustomMarshalers/CustomMarshalersTest/*">
            <Issue>Requires COM support, disabled on all Mono platforms</Issue>
        </ExcludeList>
        <ExcludeList Include="$(XunitTestBinBase)/JIT/opt/Tailcall/TailcallVerifyWithPrefix/*">
            <Issue>Fails on Windows Mono, test doesn't execute on none Windows platforms</Issue>
        </ExcludeList>
        <ExcludeList Include="$(XunitTestBinBase)/Interop/PInvoke/BestFitMapping/Assembly_False_True/Assembly_False_True/*">
            <Issue>Mono doesn't support interop BestFitMapping and ThrowOnUnmappableChar attributes</Issue>
        </ExcludeList>
        <ExcludeList Include="$(XunitTestBinBase)/Interop/PInvoke/BestFitMapping/Assembly_True_True/Assembly_True_True/*">
            <Issue>Mono doesn't support interop BestFitMapping and ThrowOnUnmappableChar attributes</Issue>
        </ExcludeList>
        <ExcludeList Include="$(XunitTestBinBase)/Interop/PInvoke/BestFitMapping/Assembly_Default/Assembly_Default/*">
            <Issue>Mono doesn't support interop BestFitMapping and ThrowOnUnmappableChar attributes</Issue>
        </ExcludeList>
        <ExcludeList Include="$(XunitTestBinBase)/Interop/PInvoke/BestFitMapping/Assembly_False_False/Assembly_False_False/*">
            <Issue>Mono doesn't support interop BestFitMapping and ThrowOnUnmappableChar attributes</Issue>
        </ExcludeList>
        <ExcludeList Include="$(XunitTestBinBase)/Interop/PInvoke/BestFitMapping/Assembly_True_False/Assembly_True_False/*">
            <Issue>Mono doesn't support interop BestFitMapping and ThrowOnUnmappableChar attributes</Issue>
        </ExcludeList>
        <ExcludeList Include="$(XunitTestBinBase)/JIT/Regression/JitBlue/Runtime_70259/Runtime_70259/*">
            <Issue>https://github.com/dotnet/runtime/issues/70279</Issue>
        </ExcludeList>
        <ExcludeList Include="$(XunitTestBinBase)/JIT/Regression/JitBlue/Runtime_68568/Runtime_68568/*">
            <Issue>Tests coreclr's handling of switches on natively sized integers</Issue>
        </ExcludeList>
    </ItemGroup>

    <!-- Known failures for mono runtime on Windows -->
    <ItemGroup Condition="'$(RuntimeFlavor)' == 'mono' and '$(TargetsWindows)' == 'true'" >
        <ExcludeList Include = "$(XunitTestBinBase)/GC/Scenarios/Dynamo/dynamo/*">
            <Issue>needs triage</Issue>
        </ExcludeList>
        <ExcludeList Include="$(XunitTestBinBase)/Interop/StringMarshalling/VBByRefStr/VBByRefStrTest/*">
            <Issue>https://github.com/dotnet/runtime/issues/65698</Issue>
        </ExcludeList>
        <ExcludeList Include="$(XunitTestBinBase)/JIT/Directed/callconv/PlatformDefaultMemberFunction/PlatformDefaultMemberFunctionTest/*">
            <Issue>https://github.com/dotnet/runtime/issues/50440</Issue>
        </ExcludeList>
        <ExcludeList Include="$(XUnitTestBinBase)/JIT/Directed/callconv/CdeclMemberFunction/CdeclMemberFunctionTest/*">
            <Issue>https://github.com/dotnet/runtime/issues/50440</Issue>
        </ExcludeList>
        <ExcludeList Include="$(XUnitTestBinBase)/JIT/Directed/callconv/StdCallMemberFunction/StdCallMemberFunctionTest/*">
            <Issue>https://github.com/dotnet/runtime/issues/50440</Issue>
        </ExcludeList>
        <ExcludeList Include="$(XUnitTestBinBase)/JIT/Directed/callconv/ThisCall/ThisCallTest/*">
            <Issue>https://github.com/dotnet/runtime/issues/50440</Issue>
        </ExcludeList>
        <ExcludeList Include="$(XunitTestBinBase)/JIT/Directed/arglist/vararg_TargetWindows/*">
            <Issue>https://github.com/dotnet/runtime/issues/10478</Issue>
        </ExcludeList>
        <ExcludeList Include="$(XunitTestBinBase)/JIT/Directed/pinvoke/calli_excep/*">
            <Issue>Mono doesn't support SEH exceptions in Mono Windows runtime exception handler (AddVectoredExceptionHandler)</Issue>
        </ExcludeList>
        <ExcludeList Include="$(XunitTestBinBase)/JIT/jit64/mcc/interop/mcc_i37/*">
            <Issue>https://github.com/dotnet/runtime/issues/65702</Issue>
        </ExcludeList>
        <ExcludeList Include="$(XunitTestBinBase)/JIT/jit64/mcc/interop/mcc_i57/*">
            <Issue>https://github.com/dotnet/runtime/issues/65702</Issue>
        </ExcludeList>
        <ExcludeList Include="$(XunitTestBinBase)/JIT/jit64/mcc/interop/mcc_i67/*">
            <Issue>https://github.com/dotnet/runtime/issues/65702</Issue>
        </ExcludeList>
        <ExcludeList Include="$(XunitTestBinBase)/JIT/jit64/mcc/interop/mcc_i77/*">
            <Issue>https://github.com/dotnet/runtime/issues/65702</Issue>
        </ExcludeList>
        <ExcludeList Include="$(XunitTestBinBase)/JIT/jit64/mcc/interop/mcc_i87/*">
            <Issue>https://github.com/dotnet/runtime/issues/65702</Issue>
        </ExcludeList>
        <ExcludeList Include="$(XunitTestBinBase)/JIT/Methodical/eh/finallyexec/loopinfinally_do/*">
            <Issue>https://github.com/dotnet/runtime/issues/65704</Issue>
        </ExcludeList>
        <ExcludeList Include="$(XunitTestBinBase)/JIT/Methodical/eh/finallyexec/loopinfinally_ro/*">
            <Issue>https://github.com/dotnet/runtime/issues/65704</Issue>
        </ExcludeList>
        <ExcludeList Include="$(XunitTestBinBase)/GC/Regressions/v2.0-beta1/149926/149926/*">
            <Issue>Triggers OOM issue on CI, pass on local test run</Issue>
        </ExcludeList>
        <ExcludeList Include = "$(XunitTestBinBase)/baseservices/TieredCompilation/BasicTest_DefaultMode_R2r/*">
          <Issue>missing assembly</Issue>
        </ExcludeList>
        <ExcludeList Include = "$(XunitTestBinBase)/baseservices/TieredCompilation/BasicTest_QuickJitForLoopsOff_R2r/*">
          <Issue>missing assembly</Issue>
        </ExcludeList>
        <ExcludeList Include = "$(XunitTestBinBase)/baseservices/TieredCompilation/BasicTest_QuickJitForLoopsOn_R2r/*">
          <Issue>missing assembly</Issue>
        </ExcludeList>
        <ExcludeList Include = "$(XunitTestBinBase)/baseservices/TieredCompilation/BasicTest_QuickJitOff_R2r/*">
          <Issue>missing assembly</Issue>
        </ExcludeList>
        <ExcludeList Include = "$(XunitTestBinBase)/baseservices/TieredCompilation/BasicTest_QuickJitOn_R2r/*">
          <Issue>missing assembly</Issue>
        </ExcludeList>
        <ExcludeList Include = "$(XunitTestBinBase)Interop/MonoAPI/MonoMono/PInvokeDetach/*">
          <Issue>https://github.com/dotnet/runtime/issues/67047</Issue>
        </ExcludeList>
        <ExcludeList Include = "$(XunitTestBinBase)Interop/MonoAPI/MonoMono/Thunks/*">
          <Issue>https://github.com/dotnet/runtime/issues/67047</Issue>
        </ExcludeList>
        <ExcludeList Include = "$(XunitTestBinBase)Interop/MonoAPI/MonoMono/InstallEHCallback/*">
          <Issue>https://github.com/dotnet/runtime/issues/67047</Issue>
        </ExcludeList>
    </ItemGroup>

    <!-- Known failures for mono runtime on *all* architectures/operating systems in interpreter runtime mode -->
    <ItemGroup Condition="'$(RuntimeFlavor)' == 'mono' and '$(RuntimeVariant)' == 'monointerpreter' ">
        <ExcludeList Include = "$(XunitTestBinBase)/JIT/jit64/opt/cse/HugeArray1/**">
            <Issue>https://github.com/dotnet/runtime/issues/46622</Issue>
        </ExcludeList>
        <ExcludeList Include="$(XunitTestBinBase)/JIT/Intrinsics/TypeIntrinsics_r/**">
            <Issue>https://github.com/dotnet/runtime/issues/54867</Issue>
        </ExcludeList>
        <ExcludeList Include="$(XunitTestBinBase)/JIT/Intrinsics/TypeIntrinsics_ro/**">
            <Issue>https://github.com/dotnet/runtime/issues/54867</Issue>
        </ExcludeList>
        <ExcludeList Include = "$(XunitTestBinBase)/JIT/Regression/JitBlue/GitHub_21990/**">
            <Issue>https://github.com/dotnet/runtime/issues/46622</Issue>
        </ExcludeList>
        <ExcludeList Include = "$(XunitTestBinBase)/JIT/Directed/zeroinit/tail/**">
            <Issue>https://github.com/dotnet/runtime/issues/37955</Issue>
        </ExcludeList>
        <ExcludeList Include = "$(XunitTestBinBase)/JIT/jit64/rtchecks/overflow/overflow04_div/**">
            <Issue>needs triage</Issue>
        </ExcludeList>
        <ExcludeList Include = "$(XunitTestBinBase)/JIT/Methodical/ELEMENT_TYPE_IU/u_fld_il_r/**">
            <Issue>needs triage</Issue>
        </ExcludeList>
        <ExcludeList Include = "$(XunitTestBinBase)/JIT/Methodical/ELEMENT_TYPE_IU/u_fld_il_d/**">
            <Issue>needs triage</Issue>
        </ExcludeList>
        <ExcludeList Include = "$(XunitTestBinBase)/JIT/jit64/localloc/ehverify/eh07_large/**">
            <Issue>https://github.com/dotnet/runtime/issues/54395</Issue>
        </ExcludeList>
        <ExcludeList Include = "$(XunitTestBinBase)/JIT/jit64/verif/sniff/fg/ver_fg_13/**">
            <Issue>https://github.com/dotnet/runtime/issues/54396</Issue>
        </ExcludeList>
        <ExcludeList Include = "$(XunitTestBinBase)/Loader/classloader/Statics/Misc/LiteralStatic/**">
            <Issue>https://github.com/dotnet/runtime/issues/54560</Issue>
        </ExcludeList>
        <ExcludeList Include = "$(XunitTestBinBase)/JIT/Regression/CLR-x86-JIT/V1-M12-Beta2/b59952/b59952/**">
            <Issue>needs triage</Issue>
        </ExcludeList>
        <ExcludeList Include = "$(XunitTestBinBase)/JIT/Regression/CLR-x86-JIT/V1-M09.5-PDC/b16499/b16499b/**">
            <Issue>needs triage</Issue>
        </ExcludeList>
        <ExcludeList Include = "$(XunitTestBinBase)/JIT/Regression/CLR-x86-JIT/V1-M12-Beta2/b31547/b31547/**">
            <Issue>needs triage</Issue>
        </ExcludeList>
        <ExcludeList Include = "$(XunitTestBinBase)/JIT/Regression/CLR-x86-JIT/V1-M11-Beta1/b45541/b45541/**">
            <Issue>needs triage</Issue>
        </ExcludeList>
        <ExcludeList Include = "$(XunitTestBinBase)/JIT/Regression/CLR-x86-JIT/V1-M12-Beta2/b65176/b65176/**">
            <Issue>needs triage</Issue>
        </ExcludeList>
        <ExcludeList Include = "$(XunitTestBinBase)/JIT/Regression/CLR-x86-JIT/V1-M12-Beta2/b34953/b34953/**">
            <Issue>needs triage</Issue>
        </ExcludeList>
        <ExcludeList Include = "$(XunitTestBinBase)/JIT/Regression/CLR-x86-JIT/V1-M09.5-PDC/b30862/b30862/**">
            <Issue>needs triage</Issue>
        </ExcludeList>
        <ExcludeList Include = "$(XunitTestBinBase)/JIT/Regression/CLR-x86-JIT/V1-M09.5-PDC/b30869/b30869/**">
            <Issue>needs triage</Issue>
        </ExcludeList>
        <ExcludeList Include = "$(XunitTestBinBase)/JIT/Directed/coverage/importer/Desktop/volatilstind_il_r/**">
            <Issue>needs triage</Issue>
        </ExcludeList>
        <ExcludeList Include = "$(XunitTestBinBase)/JIT/Regression/CLR-x86-JIT/V1-M12-Beta2/b60142/b60142/**">
            <Issue>needs triage</Issue>
        </ExcludeList>
        <ExcludeList Include = "$(XunitTestBinBase)/JIT/Regression/CLR-x86-JIT/V1-M12-Beta2/b53980/b53980/**">
            <Issue>needs triage</Issue>
        </ExcludeList>
        <ExcludeList Include = "$(XunitTestBinBase)/JIT/Regression/CLR-x86-JIT/V1-M11-Beta1/b45956/b45956/**">
            <Issue>needs triage</Issue>
        </ExcludeList>
        <ExcludeList Include = "$(XunitTestBinBase)/JIT/Regression/CLR-x86-JIT/V1-M09.5-PDC/b25701/b25701/**">
            <Issue>needs triage</Issue>
        </ExcludeList>
        <ExcludeList Include = "$(XunitTestBinBase)/JIT/Directed/coverage/importer/Desktop/volatilstind_il_d/**">
            <Issue>needs triage</Issue>
        </ExcludeList>
        <ExcludeList Include = "$(XunitTestBinBase)/JIT/Regression/CLR-x86-JIT/V1-M09.5-PDC/b30892/b30892/**">
            <Issue>needs triage</Issue>
        </ExcludeList>
        <ExcludeList Include = "$(XunitTestBinBase)/JIT/Directed/coverage/importer/volatilstind/**">
            <Issue>needs triage</Issue>
        </ExcludeList>
        <ExcludeList Include = "$(XunitTestBinBase)/JIT/Regression/CLR-x86-JIT/V1-M09.5-PDC/b28597/b28597/**">
            <Issue>needs triage</Issue>
        </ExcludeList>
        <ExcludeList Include = "$(XunitTestBinBase)/JIT/Regression/CLR-x86-JIT/V1-M12-Beta2/b71120/b71120/**">
            <Issue>needs triage</Issue>
        </ExcludeList>
        <ExcludeList Include = "$(XunitTestBinBase)/JIT/Methodical/refany/indcall_il_d/**">
            <Issue>needs triage</Issue>
        </ExcludeList>
        <ExcludeList Include = "$(XunitTestBinBase)/JIT/Regression/CLR-x86-JIT/V1-M12-Beta2/b50027/b50027/**">
            <Issue>needs triage</Issue>
        </ExcludeList>
        <ExcludeList Include = "$(XunitTestBinBase)/JIT/Regression/JitBlue/DevDiv_605447/DevDiv_605447/**">
            <Issue>https://github.com/dotnet/runtime/issues/54391</Issue>
        </ExcludeList>
        <ExcludeList Include = "$(XunitTestBinBase)/JIT/Regression/VS-ia64-JIT/V1.2-M02/b102844/b102844/**">
            <Issue>needs triage</Issue>
        </ExcludeList>
        <ExcludeList Include = "$(XunitTestBinBase)/JIT/Methodical/ELEMENT_TYPE_IU/u_conv_il_r/**">
            <Issue>needs triage</Issue>
        </ExcludeList>
        <ExcludeList Include = "$(XunitTestBinBase)/JIT/Methodical/casts/coverage/castclass_calli_il_d/**">
            <Issue>needs triage</Issue>
        </ExcludeList>
        <ExcludeList Include = "$(XunitTestBinBase)/JIT/Regression/JitBlue/DevDiv_362706/DevDiv_362706/**">
            <Issue>https://github.com/dotnet/runtime/issues/54391</Issue>
        </ExcludeList>
        <ExcludeList Include = "$(XunitTestBinBase)/JIT/Regression/VS-ia64-JIT/V2.0-Beta2/b309576/b309576/**">
            <Issue>https://github.com/dotnet/runtime/issues/54391</Issue>
        </ExcludeList>
        <ExcludeList Include = "$(XunitTestBinBase)/JIT/Regression/JitBlue/DevDiv_578214/DevDiv_578214/**">
            <Issue>needs triage</Issue>
        </ExcludeList>
        <ExcludeList Include = "$(XunitTestBinBase)/JIT/Methodical/ELEMENT_TYPE_IU/ptr_il_d/**">
            <Issue>needs triage</Issue>
        </ExcludeList>
        <ExcludeList Include = "$(XunitTestBinBase)/JIT/Methodical/Invoke/SEH/catchfinally_ind_il_r/**">
            <Issue>needs triage</Issue>
        </ExcludeList>
        <ExcludeList Include = "$(XunitTestBinBase)/JIT/Methodical/eh/deadcode/deadoponerrorinfunclet_il_r/**">
            <Issue>needs triage</Issue>
        </ExcludeList>
        <ExcludeList Include = "$(XunitTestBinBase)/JIT/Methodical/casts/coverage/castclass_calli_il_r/**">
            <Issue>needs triage</Issue>
        </ExcludeList>
        <ExcludeList Include = "$(XunitTestBinBase)/JIT/Methodical/Invoke/fptr/instftn_t_il_d/**">
            <Issue>needs triage</Issue>
        </ExcludeList>
        <ExcludeList Include = "$(XunitTestBinBase)/JIT/Methodical/eh/deadcode/deadoponerrorinfunclet_il_d/**">
            <Issue>needs triage</Issue>
        </ExcludeList>
        <ExcludeList Include = "$(XunitTestBinBase)/JIT/Methodical/Invoke/fptr/valftn_t_il_r/**">
            <Issue>needs triage</Issue>
        </ExcludeList>
        <ExcludeList Include = "$(XunitTestBinBase)/JIT/Methodical/Invoke/SEH/catchfinally_ind_il_d/**">
            <Issue>needs triage</Issue>
        </ExcludeList>
        <ExcludeList Include = "$(XunitTestBinBase)/JIT/Regression/CLR-x86-JIT/V2.0-RTM/b530694/b530694/**">
            <Issue>needs triage</Issue>
        </ExcludeList>
        <ExcludeList Include = "$(XunitTestBinBase)/JIT/Methodical/Invoke/deep/deep1_il_d/**">
            <Issue>needs triage</Issue>
        </ExcludeList>
        <ExcludeList Include = "$(XunitTestBinBase)/JIT/Methodical/Invoke/fptr/valftn_t_il_d/**">
            <Issue>needs triage</Issue>
        </ExcludeList>
        <ExcludeList Include = "$(XunitTestBinBase)/JIT/Methodical/Invoke/deep/deep1_il_r/**">
            <Issue>needs triage</Issue>
        </ExcludeList>
        <ExcludeList Include = "$(XunitTestBinBase)/JIT/Methodical/Invoke/fptr/instftn_t_il_r/**">
            <Issue>needs triage</Issue>
        </ExcludeList>
        <ExcludeList Include = "$(XunitTestBinBase)/JIT/Methodical/flowgraph/dev10_bug679955/volatileLocal2/**">
            <Issue>needs triage</Issue>
        </ExcludeList>
        <ExcludeList Include = "$(XunitTestBinBase)/JIT/Methodical/Invoke/fptr/virtftn_t_il_d/**">
            <Issue>needs triage</Issue>
        </ExcludeList>
        <ExcludeList Include = "$(XunitTestBinBase)/JIT/Methodical/Invoke/fptr/virtftn_t_il_r/**">
            <Issue>needs triage</Issue>
        </ExcludeList>
        <ExcludeList Include = "$(XunitTestBinBase)/JIT/Methodical/Invoke/fptr/ftn_t_il_d/**">
            <Issue>needs triage</Issue>
        </ExcludeList>
        <ExcludeList Include = "$(XunitTestBinBase)/JIT/Methodical/ELEMENT_TYPE_IU/ptr_il_r/**">
            <Issue>needs triage</Issue>
        </ExcludeList>
        <ExcludeList Include = "$(XunitTestBinBase)/JIT/Methodical/Invoke/fptr/ftn_t_il_r/**">
            <Issue>needs triage</Issue>
        </ExcludeList>
        <ExcludeList Include = "$(XunitTestBinBase)/JIT/Regression/JitBlue/DevDiv_461649/DevDiv_461649/**">
            <Issue>needs triage</Issue>
        </ExcludeList>
        <ExcludeList Include = "$(XunitTestBinBase)/JIT/jit64/rtchecks/overflow/overflow02_div/**">
            <Issue>needs triage</Issue>
        </ExcludeList>
        <ExcludeList Include = "$(XunitTestBinBase)/GC/Scenarios/Dynamo/dynamo/**">
            <Issue>needs triage</Issue>
        </ExcludeList>
        <ExcludeList Include = "$(XunitTestBinBase)/JIT/Regression/JitBlue/GitHub_24846/GitHub_24846/**">
            <Issue>https://github.com/dotnet/runtime/issues/54392</Issue>
        </ExcludeList>
        <ExcludeList Include = "$(XunitTestBinBase)/JIT/Methodical/Boxing/boxunbox/huge_filter_il_d/**">
            <Issue>https://github.com/dotnet/runtime/issues/54388</Issue>
        </ExcludeList>
        <ExcludeList Include = "$(XunitTestBinBase)/JIT/Regression/VS-ia64-JIT/M00/b108366/b108366/**">
            <Issue>https://github.com/dotnet/runtime/issues/54393</Issue>
        </ExcludeList>
        <ExcludeList Include = "$(XunitTestBinBase)/JIT/Methodical/Boxing/boxunbox/huge_filter_il_r/**">
            <Issue>needs triage</Issue>
        </ExcludeList>
        <ExcludeList Include = "$(XunitTestBinBase)/JIT/jit64/rtchecks/overflow/overflow03_div/**">
            <Issue>needs triage</Issue>
        </ExcludeList>
        <ExcludeList Include = "$(XunitTestBinBase)/JIT/Methodical/eh/finallyexec/catchrettoinnertry_cs_ro/**">
            <Issue>needs triage</Issue>
        </ExcludeList>
        <ExcludeList Include = "$(XunitTestBinBase)/JIT/Regression/CLR-x86-JIT/V1.2-M01/b00722/b00722/**">
            <Issue>https://github.com/dotnet/runtime/issues/54393</Issue>
        </ExcludeList>
        <ExcludeList Include = "$(XunitTestBinBase)/JIT/Methodical/Boxing/boxunbox/tailcall_il_r/**">
            <Issue>needs triage</Issue>
        </ExcludeList>
        <ExcludeList Include = "$(XunitTestBinBase)/JIT/Methodical/Coverage/b39946/**">
            <Issue>needs triage</Issue>
        </ExcludeList>
        <ExcludeList Include = "$(XunitTestBinBase)/JIT/Regression/JitBlue/DevDiv_487699/DevDiv_487699/**">
            <Issue>https://github.com/dotnet/runtime/issues/54393</Issue>
        </ExcludeList>
        <ExcludeList Include = "$(XunitTestBinBase)/JIT/Methodical/Boxing/boxunbox/tailcall_il_d/**">
            <Issue>https://github.com/dotnet/runtime/issues/54388</Issue>
        </ExcludeList>
        <ExcludeList Include = "$(XunitTestBinBase)/JIT/Methodical/eh/finallyexec/loopinfinally_r/**">
            <Issue>needs triage</Issue>
        </ExcludeList>
        <ExcludeList Include = "$(XunitTestBinBase)/JIT/Methodical/eh/basics/throwinclassconstructor_r/**">
            <Issue>needs triage</Issue>
        </ExcludeList>
        <ExcludeList Include = "$(XunitTestBinBase)/JIT/SIMD/VectorMatrix_ro/**">
            <Issue>needs triage</Issue>
        </ExcludeList>
        <ExcludeList Include = "$(XunitTestBinBase)/JIT/Methodical/eh/interactions/strswitchfinal_d/**">
            <Issue>needs triage</Issue>
        </ExcludeList>
        <ExcludeList Include = "$(XunitTestBinBase)/JIT/Regression/JitBlue/DevDiv_405852/DevDiv_405852/**">
            <Issue>https://github.com/dotnet/runtime/issues/54392</Issue>
        </ExcludeList>
        <ExcludeList Include = "$(XunitTestBinBase)/JIT/Regression/JitBlue/DevDiv_544983/DevDiv_544983/**">
            <Issue>https://github.com/dotnet/runtime/issues/54393</Issue>
        </ExcludeList>
        <ExcludeList Include = "$(XunitTestBinBase)/JIT/Directed/Misc/function_pointer/MutualThdRecur-fptr/**">
            <Issue>needs triage</Issue>
        </ExcludeList>
        <ExcludeList Include = "$(XunitTestBinBase)/JIT/Methodical/eh/basics/throwinclassconstructor_d/**">
            <Issue>needs triage</Issue>
        </ExcludeList>
        <ExcludeList Include = "$(XunitTestBinBase)/JIT/Methodical/eh/finallyexec/loopinfinally_ro/**">
            <Issue>needs triage</Issue>
        </ExcludeList>
        <ExcludeList Include = "$(XunitTestBinBase)/JIT/Regression/CLR-x86-JIT/V1.2-M01/b13452/b13452/**">
            <Issue>https://github.com/dotnet/runtime/issues/54392</Issue>
        </ExcludeList>
        <ExcludeList Include = "$(XunitTestBinBase)/JIT/Methodical/eh/finallyexec/catchrettoinnertry_cs_d/**">
            <Issue>needs triage</Issue>
        </ExcludeList>
        <ExcludeList Include = "$(XunitTestBinBase)/JIT/Methodical/Invoke/deep/deep1_il_r/**">
            <Issue>needs triage</Issue>
        </ExcludeList>
        <ExcludeList Include = "$(XunitTestBinBase)/JIT/Methodical/Invoke/fptr/instftn_t_il_r/**">
            <Issue>needs triage</Issue>
        </ExcludeList>
        <ExcludeList Include = "$(XunitTestBinBase)/JIT/Methodical/flowgraph/dev10_bug679955/volatileLocal2/**">
            <Issue>needs triage</Issue>
        </ExcludeList>
        <ExcludeList Include = "$(XunitTestBinBase)/JIT/Methodical/Invoke/fptr/virtftn_t_il_d/**">
            <Issue>needs triage</Issue>
        </ExcludeList>
        <ExcludeList Include = "$(XunitTestBinBase)/JIT/Methodical/Invoke/fptr/virtftn_t_il_r/**">
            <Issue>needs triage</Issue>
        </ExcludeList>
        <ExcludeList Include = "$(XunitTestBinBase)/JIT/Methodical/Invoke/fptr/ftn_t_il_d/**">
            <Issue>needs triage</Issue>
        </ExcludeList>
        <ExcludeList Include = "$(XunitTestBinBase)/JIT/Methodical/ELEMENT_TYPE_IU/ptr_il_r/**">
            <Issue>needs triage</Issue>
        </ExcludeList>
        <ExcludeList Include = "$(XunitTestBinBase)/JIT/Methodical/Invoke/fptr/ftn_t_il_r/**">
            <Issue>needs triage</Issue>
        </ExcludeList>
        <ExcludeList Include = "$(XunitTestBinBase)/JIT/Regression/JitBlue/DevDiv_461649/DevDiv_461649/**">
            <Issue>needs triage</Issue>
        </ExcludeList>
        <ExcludeList Include = "$(XunitTestBinBase)/JIT/jit64/rtchecks/overflow/overflow02_div/**">
            <Issue>needs triage</Issue>
        </ExcludeList>
        <ExcludeList Include = "$(XunitTestBinBase)/GC/Scenarios/Dynamo/dynamo/**">
            <Issue>needs triage</Issue>
        </ExcludeList>
        <ExcludeList Include = "$(XunitTestBinBase)/JIT/Methodical/Boxing/boxunbox/huge_filter_il_d/**">
            <Issue>needs triage</Issue>
        </ExcludeList>
        <ExcludeList Include = "$(XunitTestBinBase)/JIT/Methodical/Boxing/boxunbox/huge_filter_il_r/**">
            <Issue>https://github.com/dotnet/runtime/issues/54388</Issue>
        </ExcludeList>
        <ExcludeList Include = "$(XunitTestBinBase)/JIT/jit64/rtchecks/overflow/overflow03_div/**">
            <Issue>needs triage</Issue>
        </ExcludeList>
        <ExcludeList Include = "$(XunitTestBinBase)/JIT/Methodical/eh/finallyexec/catchrettoinnertry_cs_ro/**">
            <Issue>needs triage</Issue>
        </ExcludeList>
        <ExcludeList Include = "$(XunitTestBinBase)/JIT/Methodical/Boxing/boxunbox/tailcall_boxunbox_il_r/**">
            <Issue>https://github.com/dotnet/runtime/issues/54388</Issue>
        </ExcludeList>
        <ExcludeList Include = "$(XunitTestBinBase)/JIT/Methodical/Coverage/b39946/**">
            <Issue>https://github.com/dotnet/runtime/issues/54388</Issue>
        </ExcludeList>
        <ExcludeList Include = "$(XunitTestBinBase)/JIT/Methodical/Boxing/boxunbox/tailcall_boxunbox_il_d/**">
            <Issue>needs triage</Issue>
        </ExcludeList>
        <ExcludeList Include = "$(XunitTestBinBase)/JIT/Methodical/eh/finallyexec/loopinfinally_r/**">
            <Issue>needs triage</Issue>
        </ExcludeList>
        <ExcludeList Include = "$(XunitTestBinBase)/JIT/Methodical/eh/basics/throwinclassconstructor_ro/**">
            <Issue>needs triage</Issue>
        </ExcludeList>
        <ExcludeList Include = "$(XunitTestBinBase)/JIT/Methodical/eh/finallyexec/loopinfinally_d/**">
            <Issue>needs triage</Issue>
        </ExcludeList>
        <ExcludeList Include = "$(XunitTestBinBase)/JIT/Methodical/eh/finallyexec/catchrettoinnertry_cs_r/**">
            <Issue>needs triage</Issue>
        </ExcludeList>
        <ExcludeList Include = "$(XunitTestBinBase)/JIT/Methodical/eh/finallyexec/catchrettoinnertry_cs_do/**">
            <Issue>needs triage</Issue>
        </ExcludeList>
        <ExcludeList Include = "$(XunitTestBinBase)/JIT/Methodical/eh/finallyexec/loopinfinally_do/**">
            <Issue>needs triage</Issue>
        </ExcludeList>
        <ExcludeList Include = "$(XunitTestBinBase)/JIT/Methodical/eh/interactions/strswitchfinal_ro/**">
            <Issue>needs triage</Issue>
        </ExcludeList>
        <ExcludeList Include = "$(XunitTestBinBase)/GC/Scenarios/FinalNStruct/nstructresur/**">
            <Issue>needs triage</Issue>
        </ExcludeList>
        <ExcludeList Include = "$(XunitTestBinBase)/GC/Scenarios/FinalNStruct/finalnstruct/**">
            <Issue>needs triage</Issue>
        </ExcludeList>
        <ExcludeList Include = "$(XunitTestBinBase)/JIT/Methodical/eh/interactions/strswitchfinal_do/**">
            <Issue>needs triage</Issue>
        </ExcludeList>
        <ExcludeList Include = "$(XunitTestBinBase)/JIT/Methodical/eh/interactions/strswitchfinal_r/**">
            <Issue>needs triage</Issue>
        </ExcludeList>
        <ExcludeList Include = "$(XunitTestBinBase)/GC/Features/Finalizer/finalizeother/finalizearray/**">
            <Issue>needs triage</Issue>
        </ExcludeList>
        <ExcludeList Include = "$(XunitTestBinBase)/JIT/jit64/rtchecks/overflow/overflow01_div/**">
            <Issue>needs triage</Issue>
        </ExcludeList>
        <ExcludeList Include = "$(XunitTestBinBase)/JIT/Regression/CLR-x86-JIT/V2.0-Beta2/b353858/b353858/**">
            <Issue>https://github.com/dotnet/runtime/issues/54393</Issue>
        </ExcludeList>
        <ExcludeList Include = "$(XunitTestBinBase)/JIT/SIMD/VectorMatrix_ro/**">
            <Issue>needs triage</Issue>
        </ExcludeList>
        <ExcludeList Include = "$(XunitTestBinBase)/JIT/Methodical/eh/interactions/strswitchfinal_d/**">
            <Issue>needs triage</Issue>
        </ExcludeList>
        <ExcludeList Include = "$(XunitTestBinBase)/JIT/Directed/Misc/function_pointer/MutualThdRecur-fptr/**">
            <Issue>needs triage</Issue>
        </ExcludeList>
        <ExcludeList Include = "$(XunitTestBinBase)/JIT/Methodical/eh/basics/throwinclassconstructor_d/**">
            <Issue>needs triage</Issue>
        </ExcludeList>
        <ExcludeList Include = "$(XunitTestBinBase)/JIT/Methodical/eh/finallyexec/loopinfinally_ro/**">
            <Issue>needs triage</Issue>
        </ExcludeList>
        <ExcludeList Include = "$(XunitTestBinBase)/JIT/Methodical/eh/finallyexec/catchrettoinnertry_cs_d/**">
            <Issue>needs triage</Issue>
        </ExcludeList>
        <ExcludeList Include = "$(XunitTestBinBase)/Loader/classloader/DefaultInterfaceMethods/diamondshape/diamondshape_r/**">
            <Issue>https://github.com/dotnet/runtime/issues/54399</Issue>
        </ExcludeList>
        <ExcludeList Include = "$(XunitTestBinBase)/JIT/Regression/CLR-x86-JIT/V1-M09.5-PDC/b25459/b25459/**">
            <Issue>https://github.com/dotnet/runtime/issues/54393</Issue>
        </ExcludeList>
        <ExcludeList Include = "$(XunitTestBinBase)/JIT/Directed/zeroinit/init_struct/**">
            <Issue>https://github.com/dotnet/runtime/issues/54373</Issue>
        </ExcludeList>
        <ExcludeList Include = "$(XunitTestBinBase)/JIT/Methodical/eh/basics/throwinclassconstructor_do/**">
            <Issue>needs triage</Issue>
        </ExcludeList>
        <ExcludeList Include = "$(XunitTestBinBase)/JIT/Directed/pinvoke/tail/**">
            <Issue>https://github.com/dotnet/runtime/issues/54373</Issue>
        </ExcludeList>
        <ExcludeList Include = "$(XunitTestBinBase)/JIT/Regression/CLR-x86-JIT/V1-M11-Beta1/b39946/b39946/**">
            <Issue>https://github.com/dotnet/runtime/issues/54393</Issue>
        </ExcludeList>
        <ExcludeList Include = "$(XunitTestBinBase)/baseservices/varargs/varargsupport/**">
            <Issue>https://github.com/dotnet/runtime/issues/54401</Issue>
        </ExcludeList>
        <ExcludeList Include = "$(XunitTestBinBase)/baseservices/varargs/varargsupport_r/**">
            <Issue>https://github.com/dotnet/runtime/issues/54401</Issue>
        </ExcludeList>
        <ExcludeList Include = "$(XunitTestBinBase)/JIT/Regression/VS-ia64-JIT/M00/b109878/b109878/**">
            <Issue>https://github.com/dotnet/runtime/issues/54392</Issue>
        </ExcludeList>
        <ExcludeList Include = "$(XunitTestBinBase)/JIT/Regression/VS-ia64-JIT/M00/b92726/b92726/**">
            <Issue>https://github.com/dotnet/runtime/issues/54392</Issue>
        </ExcludeList>
        <ExcludeList Include = "$(XunitTestBinBase)/Loader/classloader/DefaultInterfaceMethods/diamondshape/diamondshape_d/**">
            <Issue>https://github.com/dotnet/runtime/issues/54399</Issue>
        </ExcludeList>
        <ExcludeList Include = "$(XunitTestBinBase)/JIT/Directed/coverage/importer/Desktop/volatilldind_il_d/**">
            <Issue>needs triage</Issue>
        </ExcludeList>
        <ExcludeList Include = "$(XunitTestBinBase)/JIT/Regression/CLR-x86-JIT/V1-M12-Beta2/b84909/b84909/**">
            <Issue>https://github.com/dotnet/runtime/issues/54392</Issue>
        </ExcludeList>
        <ExcludeList Include = "$(XunitTestBinBase)/JIT/Directed/coverage/importer/Desktop/volatilldind_il_r/**">
            <Issue>needs triage</Issue>
        </ExcludeList>
        <ExcludeList Include = "$(XunitTestBinBase)/JIT/Directed/coverage/importer/volatilldind/**">
            <Issue>needs triage</Issue>
        </ExcludeList>
        <ExcludeList Include = "$(XunitTestBinBase)/JIT/jit64/opt/rngchk/RngchkStress3/**">
            <Issue>needs triage</Issue>
        </ExcludeList>
        <ExcludeList Include = "$(XunitTestBinBase)/JIT/Performance/CodeQuality/Burgers/Burgers/**">
            <Issue>https://github.com/dotnet/runtime/issues/54358</Issue>
        </ExcludeList>
        <ExcludeList Include = "$(XunitTestBinBase)/Interop/StructMarshalling/ReversePInvoke/MarshalSeqStruct/DelegatePInvoke/DelegatePInvokeTest/**">
            <Issue>needs triage</Issue>
        </ExcludeList>
        <ExcludeList Include = "$(XunitTestBinBase)/JIT/Methodical/eh/basics/throwinfilter_il_d/**">
            <Issue>https://github.com/dotnet/runtime/issues/47624</Issue>
        </ExcludeList>
        <ExcludeList Include = "$(XunitTestBinBase)/JIT/Methodical/eh/basics/throwinfilter_il_r/**">
            <Issue>https://github.com/dotnet/runtime/issues/47624</Issue>
        </ExcludeList>
        <ExcludeList Include = "$(XunitTestBinBase)/JIT/Regression/JitBlue/Runtime_64125/Runtime_64125/**">
            <Issue>needs triage</Issue>
        </ExcludeList>
        <ExcludeList Include = "$(XunitTestBinBase)/JIT/Regression/JitBlue/Runtime_74635/Runtime_74635/**">
            <Issue>https://github.com/dotnet/runtime/issues/74687</Issue>
        </ExcludeList>
        <!-- End interpreter issues -->
    </ItemGroup>

    <ItemGroup Condition="'$(RuntimeFlavor)' == 'mono' and '$(RuntimeVariant)' == 'llvmaot' ">
        <ExcludeList Include = "$(XunitTestBinBase)JIT/Methodical/ELEMENT_TYPE_IU/u_conv_il_r/**">
            <Issue>needs triage</Issue>
        </ExcludeList>
        <ExcludeList Include = "$(XunitTestBinBase)/JIT/Methodical/eh/deadcode/deadoponerrorinfunclet_il_r/**">
            <Issue>needs triage</Issue>
        </ExcludeList>
        <ExcludeList Include = "$(XunitTestBinBase)/JIT/Methodical/eh/deadcode/deadoponerrorinfunclet_il_d/**">
            <Issue>needs triage</Issue>
        </ExcludeList>
        <ExcludeList Include = "$(XunitTestBinBase)/JIT/Directed/nullabletypes/isinstvaluetype_do/**">
            <Issue> needs triage </Issue>
        </ExcludeList>
        <ExcludeList Include = "$(XunitTestBinBase)/JIT/Generics/Instantiation/Structs/struct01/**">
            <Issue> needs triage </Issue>
        </ExcludeList>
        <ExcludeList Include = "$(XunitTestBinBase)/JIT/jit64/opt/cse/HugeArray1/**">
            <Issue> needs triage </Issue>
        </ExcludeList>
        <ExcludeList Include = "$(XunitTestBinBase)/GC/Scenarios/Dynamo/dynamo/**">
            <Issue> needs triage </Issue>
        </ExcludeList>

        <ExcludeList Include = "$(XunitTestBinBase)/GC/Features/Finalizer/finalizeother/finalizearray/**">
            <Issue>https://github.com/dotnet/runtime/issues/54113</Issue>
        </ExcludeList>

        <ExcludeList Include = "$(XunitTestBinBase)/tracing/eventactivityidcontrol/eventactivityidcontrol/**">
            <Issue>needs triage</Issue>
        </ExcludeList>
        <ExcludeList Include = "$(XunitTestBinBase)/JIT/Performance/CodeQuality/BenchmarksGame/k-nucleotide/k-nucleotide-9/**">
            <Issue>https://github.com/dotnet/runtime/issues/67675</Issue>
        </ExcludeList>

        <ExcludeList Include = "$(XunitTestBinBase)/JIT/opt/ValueNumbering/TypeTestFolding/**">
            <Issue>https://github.com/dotnet/runtime/issues/72460</Issue>
        </ExcludeList>

        <ExcludeList Include = "$(XunitTestBinBase)/JIT/SIMD/VectorConvert_r_Target_64Bit/**">
            <Issue>https://github.com/dotnet/runtime/issues/75359</Issue>
        </ExcludeList>
        <ExcludeList Include = "$(XunitTestBinBase)/JIT/SIMD/VectorConvert_ro_Target_64Bit/**">
            <Issue>https://github.com/dotnet/runtime/issues/75359</Issue>
        </ExcludeList>
        <ExcludeList Include = "$(XunitTestBinBase)/JIT/HardwareIntrinsics/X86/Aes/**">
            <Issue>https://github.com/dotnet/runtime/issues/75767</Issue>
        </ExcludeList>
        <ExcludeList Include = "$(XunitTestBinBase)/JIT/HardwareIntrinsics/X86/Bmi1/**">
            <Issue>https://github.com/dotnet/runtime/issues/75767</Issue>
        </ExcludeList>
        <ExcludeList Include = "$(XunitTestBinBase)/JIT/HardwareIntrinsics/X86/Bmi1.X64/**">
            <Issue>https://github.com/dotnet/runtime/issues/75767</Issue>
        </ExcludeList>
        <ExcludeList Include = "$(XunitTestBinBase)/JIT/HardwareIntrinsics/X86/Bmi2/**">
            <Issue>https://github.com/dotnet/runtime/issues/75767</Issue>
        </ExcludeList>
        <ExcludeList Include = "$(XunitTestBinBase)/JIT/HardwareIntrinsics/X86/Bmi2.X64/**">
            <Issue>https://github.com/dotnet/runtime/issues/75767</Issue>
        </ExcludeList>
        <ExcludeList Include = "$(XunitTestBinBase)/JIT/HardwareIntrinsics/X86/General/VectorRet_r/**">
            <Issue>https://github.com/dotnet/runtime/issues/75767</Issue>
        </ExcludeList>
        <ExcludeList Include = "$(XunitTestBinBase)/JIT/HardwareIntrinsics/X86/General/VectorRet_ro/**">
            <Issue>https://github.com/dotnet/runtime/issues/75767</Issue>
        </ExcludeList>
        <ExcludeList Include = "$(XunitTestBinBase)/JIT/HardwareIntrinsics/X86/General/IsSupported_r/**">
            <Issue>https://github.com/dotnet/runtime/issues/75767</Issue>
        </ExcludeList>
        <ExcludeList Include = "$(XunitTestBinBase)/JIT/HardwareIntrinsics/X86/General/IsSupported_ro/**">
            <Issue>https://github.com/dotnet/runtime/issues/75767</Issue>
        </ExcludeList>
        <ExcludeList Include = "$(XunitTestBinBase)/JIT/HardwareIntrinsics/X86/General/VectorArray_r/**">
            <Issue>https://github.com/dotnet/runtime/issues/75767</Issue>
        </ExcludeList>
        <ExcludeList Include = "$(XunitTestBinBase)/JIT/HardwareIntrinsics/X86/General/VectorArray_ro/**">
            <Issue>https://github.com/dotnet/runtime/issues/75767</Issue>
        </ExcludeList>
        <ExcludeList Include = "$(XunitTestBinBase)/JIT/HardwareIntrinsics/X86/Pclmulqdq/**">
            <Issue>https://github.com/dotnet/runtime/issues/75767</Issue>
        </ExcludeList>
        <ExcludeList Include = "$(XunitTestBinBase)/JIT/HardwareIntrinsics/X86/Sse1/Shuffle_r/**">
            <Issue>https://github.com/dotnet/runtime/issues/75767</Issue>
        </ExcludeList>
        <ExcludeList Include = "$(XunitTestBinBase)/JIT/HardwareIntrinsics/X86/Sse1/Shuffle_ro/**">
            <Issue>https://github.com/dotnet/runtime/issues/75767</Issue>
        </ExcludeList>
        <ExcludeList Include = "$(XunitTestBinBase)/JIT/HardwareIntrinsics/X86/Sse1/Sse_r/**">
            <Issue>https://github.com/dotnet/runtime/issues/75767</Issue>
        </ExcludeList>
        <ExcludeList Include = "$(XunitTestBinBase)/JIT/HardwareIntrinsics/X86/Sse1/Sse_ro/**">
            <Issue>https://github.com/dotnet/runtime/issues/75767</Issue>
        </ExcludeList>
        <ExcludeList Include = "$(XunitTestBinBase)/JIT/HardwareIntrinsics/X86/Sse1.X64/**">
            <Issue>https://github.com/dotnet/runtime/issues/75767</Issue>
        </ExcludeList>
        <ExcludeList Include = "$(XunitTestBinBase)/JIT/HardwareIntrinsics/X86/Sse2/Sse2_r/**">
            <Issue>https://github.com/dotnet/runtime/issues/75767</Issue>
        </ExcludeList>
        <ExcludeList Include = "$(XunitTestBinBase)/JIT/HardwareIntrinsics/X86/Sse2/Sse2_ro/**">
            <Issue>https://github.com/dotnet/runtime/issues/75767</Issue>
        </ExcludeList>
        <ExcludeList Include = "$(XunitTestBinBase)/JIT/HardwareIntrinsics/X86/Sse2.X64/Sse2.X64_r/**">
            <Issue>https://github.com/dotnet/runtime/issues/75767</Issue>
        </ExcludeList>
        <ExcludeList Include = "$(XunitTestBinBase)/JIT/HardwareIntrinsics/X86/Sse2.X64/Sse2.X64_ro/**">
            <Issue>https://github.com/dotnet/runtime/issues/75767</Issue>
        </ExcludeList>
        <ExcludeList Include = "$(XunitTestBinBase)/JIT/HardwareIntrinsics/X86/Sse3/Sse3_r/**">
            <Issue>https://github.com/dotnet/runtime/issues/75767</Issue>
        </ExcludeList>
        <ExcludeList Include = "$(XunitTestBinBase)/JIT/HardwareIntrinsics/X86/Sse3/Sse3_ro/**">
            <Issue>https://github.com/dotnet/runtime/issues/75767</Issue>
        </ExcludeList>
        <ExcludeList Include = "$(XunitTestBinBase)/JIT/HardwareIntrinsics/X86/Sse41/**">
            <Issue>https://github.com/dotnet/runtime/issues/75767</Issue>
        </ExcludeList>
        <ExcludeList Include = "$(XunitTestBinBase)/JIT/HardwareIntrinsics/X86/Sse41.X64/**">
            <Issue>https://github.com/dotnet/runtime/issues/75767</Issue>
        </ExcludeList>
        <ExcludeList Include = "$(XunitTestBinBase)/JIT/HardwareIntrinsics/X86/Sse41_Overloaded/**">
            <Issue>https://github.com/dotnet/runtime/issues/75767</Issue>
        </ExcludeList>
        <ExcludeList Include = "$(XunitTestBinBase)/JIT/HardwareIntrinsics/X86/Sse42/**">
            <Issue>https://github.com/dotnet/runtime/issues/75767</Issue>
        </ExcludeList>
        <ExcludeList Include = "$(XunitTestBinBase)/JIT/HardwareIntrinsics/X86/Ssse3/**">
            <Issue>https://github.com/dotnet/runtime/issues/75767</Issue>
        </ExcludeList>
    </ItemGroup>

    <ItemGroup Condition="'$(RuntimeFlavor)' == 'mono' and '$(RuntimeVariant)' == 'llvmfullaot' ">
        <ExcludeList Include="$(XunitTestBinBase)/Loader/classloader/explicitlayout/objrefandnonobjrefoverlap/case1/**">
            <Issue>expected failure: overlapped structs fail at AOT compile time, not runtime</Issue>
        </ExcludeList>
        <ExcludeList Include="$(XunitTestBinBase)/Loader/classloader/explicitlayout/objrefandnonobjrefoverlap/case11/**">
            <Issue>expected failure: overlapped structs fail at AOT compile time, not runtime</Issue>
        </ExcludeList>
        <ExcludeList Include="$(XunitTestBinBase)/Loader/classloader/explicitlayout/objrefandnonobjrefoverlap/case12/**">
            <Issue>expected failure: overlapped structs fail at AOT compile time, not runtime</Issue>
        </ExcludeList>
        <ExcludeList Include="$(XunitTestBinBase)/Loader/classloader/explicitlayout/objrefandnonobjrefoverlap/case14/**">
            <Issue>expected failure: overlapped structs fail at AOT compile time, not runtime</Issue>
        </ExcludeList>
        <ExcludeList Include="$(XunitTestBinBase)/Loader/classloader/explicitlayout/objrefandnonobjrefoverlap/case15/**">
            <Issue>expected failure: overlapped structs fail at AOT compile time, not runtime</Issue>
        </ExcludeList>
        <ExcludeList Include="$(XunitTestBinBase)/Loader/classloader/explicitlayout/objrefandnonobjrefoverlap/case3/**">
            <Issue>expected failure: overlapped structs fail at AOT compile time, not runtime</Issue>
        </ExcludeList>
        <ExcludeList Include="$(XunitTestBinBase)/Loader/classloader/explicitlayout/objrefandnonobjrefoverlap/case4/**">
            <Issue>expected failure: overlapped structs fail at AOT compile time, not runtime</Issue>
        </ExcludeList>
        <ExcludeList Include="$(XunitTestBinBase)/Loader/classloader/explicitlayout/objrefandnonobjrefoverlap/case5/**">
            <Issue>expected failure: overlapped structs fail at AOT compile time, not runtime</Issue>
        </ExcludeList>
        <ExcludeList Include="$(XunitTestBinBase)/Loader/classloader/explicitlayout/objrefandnonobjrefoverlap/case6/**">
            <Issue>expected failure: overlapped structs fail at AOT compile time, not runtime</Issue>
        </ExcludeList>
        <ExcludeList Include="$(XunitTestBinBase)/Loader/classloader/explicitlayout/objrefandnonobjrefoverlap/case7/**">
            <Issue>expected failure: overlapped structs fail at AOT compile time, not runtime</Issue>
        </ExcludeList>
        <ExcludeList Include="$(XunitTestBinBase)/Loader/classloader/explicitlayout/objrefandnonobjrefoverlap/case8/**">
            <Issue>expected failure: overlapped structs fail at AOT compile time, not runtime</Issue>
        </ExcludeList>
        <ExcludeList Include="$(XunitTestBinBase)/Loader/classloader/explicitlayout/objrefandnonobjrefoverlap/case9/**">
            <Issue>expected failure: overlapped structs fail at AOT compile time, not runtime</Issue>
        </ExcludeList>
        <ExcludeList Include = "$(XunitTestBinBase)/Loader/classloader/explicitlayout/NestedStructs/case03/**">
            <Issue>expected failure: overlapped structs fail at AOT compile time, not runtime</Issue>
        </ExcludeList>
        <ExcludeList Include = "$(XunitTestBinBase)/Loader/classloader/explicitlayout/NestedStructs/case04/**">
            <Issue>expected failure: overlapped structs fail at AOT compile time, not runtime</Issue>
        </ExcludeList>
        <ExcludeList Include = "$(XunitTestBinBase)/Loader/classloader/explicitlayout/NestedStructs/case05/**">
            <Issue>expected failure: overlapped structs fail at AOT compile time, not runtime</Issue>
        </ExcludeList>
        <ExcludeList Include = "$(XunitTestBinBase)/Loader/classloader/RefFields/Validate/**">
            <Issue>expected failure: unsupported type with ref field fails at AOT compile time, not runtime</Issue>
        </ExcludeList>
        <ExcludeList Include = "$(XunitTestBinBase)/Loader/classloader/generics/ByRefLike/Validate/**">
            <Issue>expected failure: unsupported type with ByRefLike parameters currently fails at AOT compile time, not runtime</Issue>
        </ExcludeList>
        <ExcludeList Include = "$(XunitTestBinBase)/Interop/SuppressGCTransition/SuppressGCTransitionTest/**">
            <Issue>https://github.com/dotnet/runtime/issues/70490</Issue>
        </ExcludeList>
        <ExcludeList Include = "$(XunitTestBinBase)/Interop/UnmanagedCallersOnly/UnmanagedCallersOnlyTest/**">
            <Issue>https://github.com/dotnet/runtime/issues/57362</Issue>
        </ExcludeList>
        <ExcludeList Include="$(XUnitTestBinBase)/JIT/Directed/callconv/CdeclMemberFunction/CdeclMemberFunctionTest/*">
            <Issue>https://github.com/dotnet/runtime/issues/70492</Issue>
        </ExcludeList>
        <ExcludeList Include="$(XUnitTestBinBase)/JIT/Directed/callconv/PlatformDefaultMemberFunction/PlatformDefaultMemberFunctionTest/*">
            <Issue>https://github.com/dotnet/runtime/issues/70492</Issue>
        </ExcludeList>
        <ExcludeList Include="$(XUnitTestBinBase)/JIT/Directed/callconv/StdCallMemberFunction/StdCallMemberFunctionTest/*">
            <Issue>https://github.com/dotnet/runtime/issues/70492</Issue>
        </ExcludeList>
        <ExcludeList Include="$(XUnitTestBinBase)/JIT/Directed/callconv/ThisCall/ThisCallTest/*">
            <Issue>https://github.com/dotnet/runtime/issues/70492</Issue>
        </ExcludeList>
        <ExcludeList Include = "$(XunitTestBinBase)/JIT/Methodical/eh/deadcode/deadoponerrorinfunclet_il_r/**">
            <Issue>https://github.com/dotnet/runtime/issues/57369</Issue>
        </ExcludeList>
        <ExcludeList Include = "$(XunitTestBinBase)/JIT/Methodical/eh/deadcode/deadoponerrorinfunclet_il_d/**">
            <Issue>https://github.com/dotnet/runtime/issues/57369</Issue>
        </ExcludeList>
        <ExcludeList Include = "$(XunitTestBinBase)JIT/Methodical/ELEMENT_TYPE_IU/u_conv_il_r/**">
            <Issue>https://github.com/dotnet/runtime/issues/57369</Issue>
        </ExcludeList>

        <ExcludeList Include = "$(XunitTestBinBase)/Interop/StructMarshalling/ReversePInvoke/MarshalSeqStruct/DelegatePInvoke/DelegatePInvokeTest/**">
            <Issue>https://github.com/dotnet/runtime/issues/57350</Issue>
        </ExcludeList>
        <ExcludeList Include = "$(XunitTestBinBase)/Interop/PInvoke/Vector2_3_4/Vector2_3_4/**">
            <Issue>https://github.com/dotnet/runtime/issues/57350</Issue>
        </ExcludeList>
        <ExcludeList Include = "$(XunitTestBinBase)/Interop/PInvoke/Miscellaneous/HandleRef/HandleRefTest/**">
            <Issue>https://github.com/dotnet/runtime/issues/57350</Issue>
        </ExcludeList>
        <ExcludeList Include="$(XunitTestBinBase)/JIT/Directed/callconv/ThisCall/EmptyThisCallTest/*">
            <Issue>Tests that 'thiscall' with an empty signature results in InvalidProgramException</Issue>
        </ExcludeList>
        <ExcludeList Include = "$(XunitTestBinBase)/JIT/Directed/coverage/importer/badendfinally/**">
            <Issue>https://github.com/dotnet/runtime/issues/57350</Issue>
        </ExcludeList>
        <ExcludeList Include = "$(XunitTestBinBase)/JIT/Directed/coverage/importer/Desktop/badendfinally*/**">
            <Issue>https://github.com/dotnet/runtime/issues/57350</Issue>
        </ExcludeList>
        <ExcludeList Include = "$(XunitTestBinBase)/JIT/Directed/coverage/importer/ceeillegal/**">
            <Issue>https://github.com/dotnet/runtime/issues/57350</Issue>
        </ExcludeList>
        <ExcludeList Include = "$(XunitTestBinBase)/JIT/Directed/coverage/importer/Desktop/ceeillegal*/**">
            <Issue>https://github.com/dotnet/runtime/issues/57350</Issue>
        </ExcludeList>
        <ExcludeList Include = "$(XunitTestBinBase)/JIT/Directed/pinvoke/tail/**">
            <Issue>https://github.com/dotnet/runtime/issues/57350</Issue>
        </ExcludeList>
        <ExcludeList Include = "$(XunitTestBinBase)/JIT/Directed/perffix/primitivevt/callconv3_il_*/**">
            <Issue>https://github.com/dotnet/runtime/issues/57350</Issue>
        </ExcludeList>
        <ExcludeList Include = "$(XunitTestBinBase)/JIT/Directed/zeroinit/tail/**">
            <Issue>https://github.com/dotnet/runtime/issues/57350</Issue>
        </ExcludeList>
        <ExcludeList Include = "$(XunitTestBinBase)/JIT/Methodical/tailcall/deep_*_il_d/**">
            <Issue>https://github.com/dotnet/runtime/issues/57350</Issue>
        </ExcludeList>
        <ExcludeList Include = "$(XunitTestBinBase)/JIT/Methodical/tailcall/deep_*_il_r/**">
            <Issue>https://github.com/dotnet/runtime/issues/57350</Issue>
        </ExcludeList>
        <ExcludeList Include = "$(XunitTestBinBase)/JIT/Methodical/VT/callconv/jumps2_il_r/**">
            <Issue>https://github.com/dotnet/runtime/issues/57350</Issue>
        </ExcludeList>
        <ExcludeList Include = "$(XunitTestBinBase)/JIT/Methodical/VT/callconv/jumper4_il_r/**">
            <Issue>https://github.com/dotnet/runtime/issues/57350</Issue>
        </ExcludeList>
        <ExcludeList Include = "$(XunitTestBinBase)/JIT/Methodical/VT/callconv/jumper5_il_r/**">
            <Issue>https://github.com/dotnet/runtime/issues/57350</Issue>
        </ExcludeList>
        <ExcludeList Include = "$(XunitTestBinBase)/JIT/Methodical/VT/callconv/jumps2_il_d/**">
            <Issue>https://github.com/dotnet/runtime/issues/57350</Issue>
        </ExcludeList>
        <ExcludeList Include = "$(XunitTestBinBase)/JIT/Methodical/localloc/verify/verify01_small/**">
            <Issue>https://github.com/dotnet/runtime/issues/57350</Issue>
        </ExcludeList>
        <ExcludeList Include = "$(XunitTestBinBase)/JIT/Methodical/localloc/verify/verify01_large/**">
            <Issue>https://github.com/dotnet/runtime/issues/57350</Issue>
        </ExcludeList>
        <ExcludeList Include = "$(XunitTestBinBase)/JIT/Methodical/localloc/verify/verify01_dynamic/**">
            <Issue>https://github.com/dotnet/runtime/issues/57350</Issue>
        </ExcludeList>
        <ExcludeList Include = "$(XunitTestBinBase)/JIT/Methodical/Boxing/misc/tailjump_il_r/**">
            <Issue>https://github.com/dotnet/runtime/issues/57350</Issue>
        </ExcludeList>
        <ExcludeList Include = "$(XunitTestBinBase)/JIT/Methodical/Boxing/misc/tailjump_il_d/**">
            <Issue>https://github.com/dotnet/runtime/issues/57350</Issue>
        </ExcludeList>
        <ExcludeList Include = "$(XunitTestBinBase)/JIT/Methodical/Invoke/SEH/catchfinally_*_il_r/**">
            <Issue>https://github.com/dotnet/runtime/issues/57350</Issue>
        </ExcludeList>
        <ExcludeList Include = "$(XunitTestBinBase)/JIT/Methodical/Invoke/SEH/catchfault_*_il_r/**">
            <Issue>https://github.com/dotnet/runtime/issues/57350</Issue>
        </ExcludeList>
        <ExcludeList Include = "$(XunitTestBinBase)/JIT/Methodical/Invoke/SEH/catchfinally_*_il_d/**">
            <Issue>https://github.com/dotnet/runtime/issues/57350</Issue>
        </ExcludeList>
        <ExcludeList Include = "$(XunitTestBinBase)/JIT/Methodical/Invoke/SEH/catchfault_jmp_il_d/**">
            <Issue>https://github.com/dotnet/runtime/issues/57350</Issue>
        </ExcludeList>
        <ExcludeList Include = "$(XunitTestBinBase)/JIT/Methodical/Invoke/25params/25paramMixed_*/**">
            <Issue>https://github.com/dotnet/runtime/issues/57350</Issue>
        </ExcludeList>
        <ExcludeList Include = "$(XunitTestBinBase)/JIT/Regression/JitBlue/GitHub_25020/GitHub_25020/**">
            <Issue>https://github.com/dotnet/runtime/issues/57350</Issue>
        </ExcludeList>
        <ExcludeList Include = "$(XunitTestBinBase)/JIT/Regression/JitBlue/DevDiv_461649/DevDiv_461649/**">
            <Issue>https://github.com/dotnet/runtime/issues/57350</Issue>
        </ExcludeList>
        <ExcludeList Include = "$(XunitTestBinBase)/JIT/Regression/JitBlue/GitHub_25027/GitHub_25027/**">
            <Issue>https://github.com/dotnet/runtime/issues/57350</Issue>
        </ExcludeList>
        <ExcludeList Include = "$(XunitTestBinBase)/JIT/Regression/CLR-x86-JIT/V1.2-M01/b13452/**">
            <Issue>https://github.com/dotnet/runtime/issues/57350</Issue>
        </ExcludeList>
        <ExcludeList Include = "$(XunitTestBinBase)/JIT/Regression/JitBlue/WPF_3226/CSharpRepro/WPF_3226/**">
            <Issue>https://github.com/dotnet/runtime/issues/57350</Issue>
        </ExcludeList>
        <ExcludeList Include = "$(XunitTestBinBase)/JIT/Regression/CLR-x86-JIT/V2.0-Beta2/b353858/**">
            <Issue>https://github.com/dotnet/runtime/issues/57350</Issue>
        </ExcludeList>
        <ExcludeList Include = "$(XunitTestBinBase)/JIT/Regression/JitBlue/GitHub_23861/GitHub_23861/**">
            <Issue>https://github.com/dotnet/runtime/issues/57350</Issue>
        </ExcludeList>
        <ExcludeList Include = "$(XunitTestBinBase)/JIT/Regression/JitBlue/DevDiv_279829/DevDiv_279829/**">
            <Issue>https://github.com/dotnet/runtime/issues/57350</Issue>
        </ExcludeList>
        <ExcludeList Include = "$(XunitTestBinBase)/JIT/jit64/verif/sniff/fg/ver_fg_13/**">
            <Issue>https://github.com/dotnet/runtime/issues/57350</Issue>
        </ExcludeList>
        <ExcludeList Include = "$(XunitTestBinBase)/JIT/jit64/localloc/call/call05_dynamic/**">
            <Issue>https://github.com/dotnet/runtime/issues/57350</Issue>
        </ExcludeList>
        <ExcludeList Include = "$(XunitTestBinBase)/Loader/classloader/MethodImpl/CovariantReturns/ReturnTypeValidation/OverrideSameSigAsDecl/**">
            <Issue>https://github.com/dotnet/runtime/issues/57350</Issue>
        </ExcludeList>
        <ExcludeList Include = "$(XunitTestBinBase)/Loader/classloader/DictionaryExpansion/DictionaryExpansion/**">
            <Issue>https://github.com/dotnet/runtime/issues/57350</Issue>
        </ExcludeList>
        <ExcludeList Include = "$(XunitTestBinBase)/Loader/classloader/explicitlayout/Regressions/ASURT/ASURT150271/test13/**">
            <Issue>https://github.com/dotnet/runtime/issues/57350</Issue>
        </ExcludeList>
        <ExcludeList Include = "$(XunitTestBinBase)/Loader/classloader/Statics/Misc/LiteralStatic/**">
            <Issue>https://github.com/dotnet/runtime/issues/57350</Issue>
        </ExcludeList>
        <ExcludeList Include = "$(XunitTestBinBase)/Loader/classloader/MethodImpl/generics_override1/**">
            <Issue>https://github.com/dotnet/runtime/issues/57350</Issue>
        </ExcludeList>
        <ExcludeList Include = "$(XunitTestBinBase)/Loader/classloader/MethodImpl/CovariantReturns/UnitTest/UnitTest_GVM/**">
            <Issue>https://github.com/dotnet/runtime/issues/57350</Issue>
        </ExcludeList>
        <ExcludeList Include = "$(XunitTestBinBase)/Loader/classloader/MethodImpl/CovariantReturns/ReturnTypeValidation/ImplicitOverrideSameSigAsDecl/**">
            <Issue>https://github.com/dotnet/runtime/issues/57350</Issue>
        </ExcludeList>
        <ExcludeList Include = "$(XunitTestBinBase)/Regressions/coreclr/16354/notimplemented/**">
            <Issue>https://github.com/dotnet/runtime/issues/57350</Issue>
        </ExcludeList>
        <ExcludeList Include = "$(XunitTestBinBase)/JIT/Performance/CodeQuality/Serialization/Serialize/**">
            <Issue>https://github.com/dotnet/runtime/issues/57350</Issue>
        </ExcludeList>
        <ExcludeList Include = "$(XunitTestBinBase)/JIT/Performance/CodeQuality/Serialization/Deserialize/**">
            <Issue>https://github.com/dotnet/runtime/issues/57350</Issue>
        </ExcludeList>
        <ExcludeList Include = "$(XunitTestBinBase)/JIT/Intrinsics/TypeIntrinsics_r*/**">
            <Issue>https://github.com/dotnet/runtime/issues/57350</Issue>
        </ExcludeList>
        <ExcludeList Include="$(XunitTestBinBase)/baseservices/varargs/varargsupport/*">
            <Issue>https://github.com/dotnet/runtime/issues/57350</Issue>
        </ExcludeList>
        <ExcludeList Include="$(XunitTestBinBase)/baseservices/varargs/varargsupport_r/*">
            <Issue>https://github.com/dotnet/runtime/issues/57350</Issue>
        </ExcludeList>
        <ExcludeList Include = "$(XunitTestBinBase)/baseservices/TieredCompilation/TieredVtableMethodTests/**">
            <Issue>https://github.com/dotnet/runtime/issues/57350</Issue>
        </ExcludeList>
        <ExcludeList Include = "$(XunitTestBinBase)/Loader/classloader/explicitlayout/objrefandnonobjrefoverlap/case2/**">
            <Issue>https://github.com/dotnet/runtime/issues/57350</Issue>
        </ExcludeList>

        <ExcludeList Include = "$(XunitTestBinBase)/JIT/jit64/localloc/ehverify/eh07_large/**">
            <Issue>llvmfullaot: EH problem</Issue>
        </ExcludeList>
        <ExcludeList Include = "$(XunitTestBinBase)/Exceptions/ForeignThread/ForeignThreadExceptions/**">
            <Issue>llvmfullaot: EH problem</Issue>
        </ExcludeList>

        <ExcludeList Include = "$(XunitTestBinBase)/JIT/Directed/nullabletypes/Desktop/boxunboxvaluetype_*/**">
            <Issue>https://github.com/dotnet/runtime/issues/57353</Issue>
        </ExcludeList>
        <ExcludeList Include = "$(XunitTestBinBase)/JIT/Directed/nullabletypes/castclassvaluetype_*/**">
            <Issue>https://github.com/dotnet/runtime/issues/57353</Issue>
        </ExcludeList>

        <ExcludeList Include = "$(XunitTestBinBase)/JIT/Performance/CodeQuality/Roslyn/CscBench/**">
            <Issue>https://github.com/dotnet/runtime/issues/57352</Issue>
        </ExcludeList>
        <ExcludeList Include = "$(XunitTestBinBase)/JIT/opt/virtualstubdispatch/bigvtbl/bigvtbl_cs*/**">
            <Issue>https://github.com/dotnet/runtime/issues/57352</Issue>
        </ExcludeList>

        <ExcludeList Include = "$(XunitTestBinBase)/Loader/classloader/DefaultInterfaceMethods/constrainedcall/constrained2_gm/**">
            <Issue>https://github.com/dotnet/runtime/issues/57512</Issue>
        </ExcludeList>

        <ExcludeList Include="$(XunitTestBinBase)/Interop/DisabledRuntimeMarshalling/DisabledRuntimeMarshalling_Disabled_NativeAssemblyEnabled/**">
            <Issue>This test includes an intentionally-invalid UnmanagedCallersOnly method. Invalid UnmanagedCallersOnly methods cause failures at AOT-time.</Issue>
        </ExcludeList>

        <ExcludeList Include="$(XunitTestBinBase)/JIT/Performance/RunBenchmarks/RunBenchmarks/**">
            <Issue>https://github.com/dotnet/runtime/issues/52977</Issue>
        </ExcludeList>
        <ExcludeList Include="$(XunitTestBinBase)/JIT/Regression/JitBlue/GitHub_25468/GitHub_25468/**">
            <Issue>https://github.com/dotnet/runtime/issues/52977</Issue>
        </ExcludeList>
        <ExcludeList Include="$(XunitTestBinBase)/JIT/CheckProjects/CheckProjects/**">
            <Issue>https://github.com/dotnet/runtime/issues/52977</Issue>
        </ExcludeList>
        <ExcludeList Include="$(XunitTestBinBase)/JIT/Performance/CodeQuality/BenchmarksGame/k-nucleotide/k-nucleotide-9/**">
            <Issue>https://github.com/dotnet/runtime/issues/67675</Issue>
        </ExcludeList>

        <ExcludeList Include = "$(XunitTestBinBase)/JIT/opt/ValueNumbering/TypeTestFolding/**">
            <Issue>https://github.com/dotnet/runtime/issues/72460</Issue>
        </ExcludeList>

        <ExcludeList Include = "$(XunitTestBinBase)/JIT/SIMD/VectorConvert_r_Target_64Bit/**">
            <Issue>https://github.com/dotnet/runtime/issues/75359</Issue>
        </ExcludeList>
        <ExcludeList Include = "$(XunitTestBinBase)/JIT/SIMD/VectorConvert_ro_Target_64Bit/**">
            <Issue>https://github.com/dotnet/runtime/issues/75359</Issue>
        </ExcludeList>
    </ItemGroup>

    <ItemGroup Condition="'$(RuntimeFlavor)' == 'mono' and ('$(RuntimeVariant)' == 'llvmfullaot' or '$(RuntimeVariant)' == 'llvmaot')">
        <ExcludeList Include="$(XunitTestBinBase)/JIT/Regression/CLR-x86-JIT/V1.1-M1-Beta1/b143840/b143840/*">
            <Issue>https://github.com/dotnet/runtime/issues/48914</Issue>
        </ExcludeList>
<<<<<<< HEAD
=======
        <ExcludeList Include="$(XunitTestBinBase)/JIT/Regression/JitBlue/Runtime_76273/Runtime_76273/**">
            <Issue>Fuzzlyn</Issue>
        </ExcludeList>
        <ExcludeList Include = "$(XUnitTestBinBase)/JIT/HardwareIntrinsics/X86/X86Base/Pause*/**">
            <Issue>https://github.com/dotnet/runtime/issues/73454;https://github.com/dotnet/runtime/pull/61707#issuecomment-973122341</Issue>
        </ExcludeList>
>>>>>>> f96723a2
        <ExcludeList Include = "$(XunitTestBinBase)/tracing/eventpipe/eventsourceerror/**">
            <Issue> needs triage </Issue>
        </ExcludeList>
        <ExcludeList Include = "$(XunitTestBinBase)/tracing/eventpipe/reverseouter/**">
            <Issue> needs triage </Issue>
        </ExcludeList>
        <ExcludeList Include = "$(XunitTestBinBase)/tracing/eventpipe/bigevent/**">
            <Issue> needs triage </Issue>
        </ExcludeList>
        <ExcludeList Include = "$(XunitTestBinBase)/tracing/eventpipe/buffersize/**">
            <Issue> needs triage </Issue>
        </ExcludeList>
        <ExcludeList Include = "$(XunitTestBinBase)/tracing/eventpipe/complus_config/**">
            <Issue> needs triage </Issue>
        </ExcludeList>
        <ExcludeList Include = "$(XunitTestBinBase)/tracing/eventpipe/diagnosticport/**">
            <Issue> needs triage </Issue>
        </ExcludeList>
        <ExcludeList Include = "$(XunitTestBinBase)/tracing/eventpipe/eventsvalidation/**">
            <Issue> needs triage </Issue>
        </ExcludeList>
        <ExcludeList Include = "$(XunitTestBinBase)/tracing/eventpipe/pauseonstart/**">
            <Issue> needs triage </Issue>
        </ExcludeList>
        <ExcludeList Include = "$(XunitTestBinBase)/tracing/eventpipe/processenvironment/**">
            <Issue> needs triage </Issue>
        </ExcludeList>
        <ExcludeList Include = "$(XunitTestBinBase)/tracing/eventpipe/processinfo/**">
            <Issue> needs triage </Issue>
        </ExcludeList>
        <ExcludeList Include = "$(XunitTestBinBase)/tracing/eventpipe/processinfo2/**">
            <Issue> needs triage </Issue>
        </ExcludeList>
        <ExcludeList Include = "$(XunitTestBinBase)/tracing/eventpipe/providervalidation/**">
            <Issue> needs triage </Issue>
        </ExcludeList>
        <ExcludeList Include = "$(XunitTestBinBase)/tracing/eventpipe/reverse/**">
            <Issue> needs triage </Issue>
        </ExcludeList>
        <ExcludeList Include = "$(XunitTestBinBase)/tracing/eventpipe/rundownvalidation/**">
            <Issue> needs triage </Issue>
        </ExcludeList>
        <ExcludeList Include = "$(XunitTestBinBase)/tracing/eventcounter/**">
            <Issue> needs triage </Issue>
        </ExcludeList>
        <ExcludeList Include = "$(XunitTestBinBase)/tracing/runtimeeventsource/nativeruntimeeventsource/*">
            <Issue>Build doesn't include diagnostics tracing</Issue>
        </ExcludeList>
        <ExcludeList Include = "$(XunitTestBinBase)/Interop/MonoAPI/MonoMono/Thunks/**">
            <Issue>Test not expected to work with AOT</Issue>
        </ExcludeList>
        <ExcludeList Include = "$(XunitTestBinBase)/Loader/classloader/generics/Pointers/**">
            <Issue>Doesn't compile with LLVM AOT.</Issue>
        </ExcludeList>
        <ExcludeList Include = "$(XunitTestBinBase)/baseservices/invalid_operations/**">
            <Issue>Doesn't compile with LLVM AOT.</Issue>
        </ExcludeList>
    </ItemGroup>

    <ItemGroup Condition="'$(RuntimeFlavor)' == 'mono' and ('$(RuntimeVariant)' == 'llvmfullaot' or '$(RuntimeVariant)' == 'llvmaot') and '$(TargetArchitecture)' == 'arm64'">
        <ExcludeList Include = "$(XunitTestBinBase)/Loader/classloader/MethodImpl/CovariantReturns/UnitTest/UnitTestMultiModule/**">
            <Issue>https://github.com/dotnet/runtime/issues/57371</Issue>
        </ExcludeList>
        <ExcludeList Include = "$(XunitTestBinBase)/Loader/classloader/explicitlayout/objrefandnonobjrefoverlap/case2/**">
            <Issue>https://github.com/dotnet/runtime/issues/57350</Issue>
        </ExcludeList>
    </ItemGroup>

    <ItemGroup Condition=" '$(RuntimeFlavor)' == 'mono' and '$(TargetArchitecture)' == 'arm64' and '$(TargetsWindows)' != 'true' " >
        <ExcludeList Include="$(XunitTestBinBase)/baseservices/typeequivalence/simple/Simple/**">
            <Issue>Doesn't compile with LLVM AOT.</Issue>
        </ExcludeList>
        <ExcludeList Include="$(XunitTestBinBase)/Loader/classloader/generics/Variance/IL/Unbox002/**">
            <Issue>Doesn't compile with LLVM AOT.</Issue>
        </ExcludeList>
        <ExcludeList Include="$(XunitTestBinBase)/Loader/classloader/generics/Variance/IL/Unbox003/**">
            <Issue>Doesn't compile with LLVM AOT.</Issue>
        </ExcludeList>
        <ExcludeList Include="$(XunitTestBinBase)/Loader/classloader/generics/Variance/IL/vsw543506/**">
            <Issue>Doesn't compile with LLVM AOT.</Issue>
        </ExcludeList>

        <ExcludeList Include = "$(XunitTestBinBase)/JIT/Methodical/eh/finallyexec/loopinfinally_ro/**">
            <Issue>needs triage</Issue>
        </ExcludeList>
        <ExcludeList Include = "$(XunitTestBinBase)/JIT/Methodical/eh/finallyexec/loopinfinally_do/**">
            <Issue>needs triage</Issue>
        </ExcludeList>
        <ExcludeList Include = "$(XunitTestBinBase)/JIT/Regression/CLR-x86-JIT/V1-M11-Beta1/b44657/b44657/**">
            <Issue>needs triage</Issue>
        </ExcludeList>
        <ExcludeList Include = "$(XunitTestBinBase)/JIT/Regression/CLR-x86-JIT/V1-M12-Beta2/b63726/b63726/**">
            <Issue>needs triage</Issue>
        </ExcludeList>
        <ExcludeList Include = "$(XunitTestBinBase)/JIT/Regression/CLR-x86-JIT/V1-M12-Beta2/b60142/b60142/**">
            <Issue>needs triage</Issue>
        </ExcludeList>
        <ExcludeList Include = "$(XunitTestBinBase)/JIT/Regression/JitBlue/DevDiv_487699/DevDiv_487699/**">
            <Issue>needs triage</Issue>
        </ExcludeList>
        <ExcludeList Include = "$(XunitTestBinBase)/JIT/Methodical/NaN/r8nanconv_il_d/**">
            <Issue>needs triage</Issue>
        </ExcludeList>
        <ExcludeList Include = "$(XunitTestBinBase)/JIT/Methodical/flowgraph/dev10_bug679955/volatileLocal2/**">
            <Issue>needs triage</Issue>
        </ExcludeList>
        <ExcludeList Include = "$(XunitTestBinBase)/JIT/Methodical/NaN/r8nanconv_il_r/**">
            <Issue>needs triage</Issue>
        </ExcludeList>
        <ExcludeList Include = "$(XunitTestBinBase)/JIT/Regression/CLR-x86-JIT/V1-M12-Beta2/b36302/b36302/**">
            <Issue>needs triage</Issue>
        </ExcludeList>
        <ExcludeList Include = "$(XunitTestBinBase)/JIT/Methodical/NaN/r4nanconv_il_d/**">
            <Issue>needs triage</Issue>
        </ExcludeList>
        <ExcludeList Include = "$(XunitTestBinBase)/JIT/Methodical/NaN/r4nanconv_il_r/**">
            <Issue>needs triage</Issue>
        </ExcludeList>
        <ExcludeList Include = "$(XunitTestBinBase)/JIT/Regression/CLR-x86-JIT/V1-M12-Beta2/b53980/b53980/**">
            <Issue>needs triage</Issue>
        </ExcludeList>
        <ExcludeList Include = "$(XunitTestBinBase)/JIT/Methodical/tailcall/test_mutual_rec_il_r/**">
            <Issue>needs triage</Issue>
        </ExcludeList>
        <ExcludeList Include = "$(XunitTestBinBase)/JIT/Regression/CLR-x86-JIT/V1-M11-Beta1/b27873/b27873/**">
            <Issue>needs triage</Issue>
        </ExcludeList>
        <ExcludeList Include = "$(XunitTestBinBase)/JIT/Regression/CLR-x86-JIT/V1-M12-Beta2/b53994/b53994/**">
            <Issue>needs triage</Issue>
        </ExcludeList>
        <ExcludeList Include = "$(XunitTestBinBase)/JIT/Regression/JitBlue/DevDiv_406156/DevDiv_406156/**">
            <Issue>needs triage</Issue>
        </ExcludeList>
        <ExcludeList Include = "$(XunitTestBinBase)/JIT/Regression/JitBlue/DevDiv_370233/DevDiv_370233/**">
            <Issue>needs triage</Issue>
        </ExcludeList>
        <ExcludeList Include = "$(XunitTestBinBase)/JIT/Regression/CLR-x86-JIT/V1-M12-Beta2/b73207/b73207/**">
            <Issue>needs triage</Issue>
        </ExcludeList>
        <ExcludeList Include = "$(XunitTestBinBase)/JIT/Methodical/tailcall/test_switch_il_d/**">
            <Issue>needs triage</Issue>
        </ExcludeList>
        <ExcludeList Include = "$(XunitTestBinBase)/JIT/Regression/CLR-x86-JIT/V1-M09.5-PDC/b25701/b25701/**">
            <Issue>needs triage</Issue>
        </ExcludeList>
        <ExcludeList Include = "$(XunitTestBinBase)/JIT/Regression/CLR-x86-JIT/V1-M12-Beta2/b50027/b50027/**">
            <Issue>needs triage</Issue>
        </ExcludeList>
        <ExcludeList Include = "$(XunitTestBinBase)/JIT/Regression/CLR-x86-JIT/V1-M12-Beta2/b34953/b34953/**">
            <Issue>needs triage</Issue>
        </ExcludeList>
        <ExcludeList Include = "$(XunitTestBinBase)/JIT/Regression/CLR-x86-JIT/V1-M09.5-PDC/b30892/b30892/**">
            <Issue>needs triage</Issue>
        </ExcludeList>
        <ExcludeList Include = "$(XunitTestBinBase)/JIT/Methodical/tailcall/test_switch_il_r/**">
            <Issue>needs triage</Issue>
        </ExcludeList>
        <ExcludeList Include = "$(XunitTestBinBase)/JIT/Regression/CLR-x86-JIT/V1-M12-Beta2/b32614/b32614/**">
            <Issue>needs triage</Issue>
        </ExcludeList>
        <ExcludeList Include = "$(XunitTestBinBase)/JIT/Regression/CLR-x86-JIT/V1-M12-Beta2/b82247/b82247/**">
            <Issue>needs triage</Issue>
        </ExcludeList>
        <ExcludeList Include = "$(XunitTestBinBase)/JIT/Regression/CLR-x86-JIT/V1-M12-Beta2/b59952/b59952/**">
            <Issue>needs triage</Issue>
        </ExcludeList>
        <ExcludeList Include = "$(XunitTestBinBase)/JIT/Regression/CLR-x86-JIT/V1-M12-Beta2/b49435/b49435/**">
            <Issue>needs triage</Issue>
        </ExcludeList>
        <ExcludeList Include = "$(XunitTestBinBase)/JIT/Methodical/tailcall/test_mutual_rec_il_d/**">
            <Issue>needs triage</Issue>
        </ExcludeList>
        <ExcludeList Include = "$(XunitTestBinBase)/JIT/Regression/CLR-x86-JIT/V1-M09.5-PDC/b30862/b30862/**">
            <Issue>needs triage</Issue>
        </ExcludeList>
        <ExcludeList Include = "$(XunitTestBinBase)/JIT/Regression/CLR-x86-JIT/V1-M11-Beta1/b45541/b45541/**">
            <Issue>needs triage</Issue>
        </ExcludeList>
        <ExcludeList Include = "$(XunitTestBinBase)/JIT/Regression/CLR-x86-JIT/V1-M12-Beta2/b71003/b71003/**">
            <Issue>needs triage</Issue>
        </ExcludeList>
        <ExcludeList Include = "$(XunitTestBinBase)/JIT/Regression/CLR-x86-JIT/V1-M12-Beta2/b31547/b31547/**">
            <Issue>needs triage</Issue>
        </ExcludeList>
        <ExcludeList Include = "$(XunitTestBinBase)/JIT/Regression/CLR-x86-JIT/V1-M11-Beta1/b45956/b45956/**">
            <Issue>needs triage</Issue>
        </ExcludeList>
        <ExcludeList Include = "$(XunitTestBinBase)/JIT/IL_Conformance/Old/Conformance_Base/div_r8/**">
            <Issue>needs triage</Issue>
        </ExcludeList>
        <ExcludeList Include = "$(XunitTestBinBase)/JIT/jit64/rtchecks/overflow/overflow02_div/**">
            <Issue>needs triage</Issue>
        </ExcludeList>
        <ExcludeList Include = "$(XunitTestBinBase)/JIT/IL_Conformance/Old/Base/ckfinite/**">
            <Issue>needs triage</Issue>
        </ExcludeList>
        <ExcludeList Include = "$(XunitTestBinBase)/JIT/IL_Conformance/Old/Conformance_Base/div_r4/**">
            <Issue>needs triage</Issue>
        </ExcludeList>
        <ExcludeList Include = "$(XunitTestBinBase)/JIT/jit64/rtchecks/overflow/overflow01_div/**">
            <Issue>needs triage</Issue>
        </ExcludeList>
        <ExcludeList Include = "$(XunitTestBinBase)/JIT/Directed/StructABI/StructABI/**">
            <Issue>needs triage</Issue>
        </ExcludeList>
        <ExcludeList Include = "$(XunitTestBinBase)/JIT/Regression/VS-ia64-JIT/M00/b108366/b108366/**">
            <Issue>needs triage</Issue>
        </ExcludeList>
    </ItemGroup>

     <!-- These are known failures on mono-arm64 in the interpreter runtime variant -->
    <ItemGroup Condition=" '$(RuntimeFlavor)' == 'mono' and ('$(TargetArchitecture)' == 'arm64') and '$(TargetsWindows)' != 'true' and '$(RuntimeVariant)' == 'monointerpreter' " >
        <ExcludeList Include = "$(XunitTestBinBase)/tracing/eventpipe/pauseonstart/**">
            <Issue> needs triage </Issue>
        </ExcludeList>
    </ItemGroup>


    <ItemGroup Condition=" '$(TargetArchitecture)' == 'wasm' " >
        <ExcludeList Include="$(XunitTestBinBase)/baseservices/finalization/CriticalFinalizer/**">
            <Issue>https://github.com/dotnet/runtime/issues/75756</Issue>
        </ExcludeList>
        <ExcludeList Include="$(XunitTestBinBase)/JIT/Intrinsics/TypeIntrinsics_r/**">
            <Issue>https://github.com/dotnet/runtime/issues/54867</Issue>
        </ExcludeList>
        <ExcludeList Include="$(XunitTestBinBase)/JIT/Intrinsics/TypeIntrinsics_ro/**">
            <Issue>https://github.com/dotnet/runtime/issues/54867</Issue>
        </ExcludeList>

        <ExcludeList Include = "$(XunitTestBinBase)/baseservices/invalid_operations/**">
            <Issue>Function mismatch</Issue>
        </ExcludeList>
        <ExcludeList Include = "$(XunitTestBinBase)/baseservices/threading/DeadThreads/DeadThreads/**">
            <Issue>https://github.com/dotnet/runtime/issues/41472</Issue>
        </ExcludeList>
        <ExcludeList Include = "$(XunitTestBinBase)/baseservices/threading/coverage/OSThreadId/osthreadid/**">
            <Issue>https://github.com/dotnet/runtime/issues/41472</Issue>
        </ExcludeList>
        <ExcludeList Include = "$(XunitTestBinBase)/Interop/NativeLibrary/Callback/CallbackStressTest_TargetUnix/**">
            <Issue>https://github.com/dotnet/runtime/issues/41519</Issue>
        </ExcludeList>
        <ExcludeList Include = "$(XunitTestBinBase)/Interop/NativeLibrary/API/NativeLibraryTests/**">
            <Issue>https://github.com/dotnet/runtime/issues/41519</Issue>
        </ExcludeList>
        <ExcludeList Include = "$(XunitTestBinBase)/Interop/NativeLibrary/Callback/CallbackTests/**">
            <Issue>https://github.com/dotnet/runtime/issues/41519</Issue>
        </ExcludeList>
        <ExcludeList Include = "$(XunitTestBinBase)/Interop/ICustomMarshaler/ConflictingNames/SameNameDifferentAssembly/**">
            <Issue>https://github.com/dotnet/runtime/issues/41519</Issue>
        </ExcludeList>
        <ExcludeList Include = "$(XunitTestBinBase)/Interop/PInvoke/Int128/**">
            <Issue>https://github.com/dotnet/runtime/issues/41519</Issue>
        </ExcludeList>
        <ExcludeList Include = "$(XunitTestBinBase)/Interop/PInvoke/Miscellaneous/HandleRef/HandleRefTest/**">
            <Issue>https://github.com/dotnet/runtime/issues/41519</Issue>
        </ExcludeList>
        <ExcludeList Include = "$(XunitTestBinBase)/Interop/PInvoke/Miscellaneous/MultipleAssembliesWithSamePInvoke/MAWSPITest/**">
            <Issue>https://github.com/dotnet/runtime/issues/41519</Issue>
        </ExcludeList>
        <ExcludeList Include = "$(XunitTestBinBase)/Interop/PInvoke/Primitives/Pointer/NonBlittablePointer/**">
            <Issue>https://github.com/dotnet/runtime/issues/41519</Issue>
        </ExcludeList>
        <ExcludeList Include = "$(XunitTestBinBase)/Interop/PInvoke/Vector2_3_4/Vector2_3_4/**">
            <Issue>https://github.com/dotnet/runtime/issues/41519</Issue>
        </ExcludeList>
        <ExcludeList Include = "$(XunitTestBinBase)/Interop/PInvoke/Primitives/RuntimeHandles/RuntimeHandlesTest/**">
            <Issue>https://github.com/dotnet/runtime/issues/41519</Issue>
        </ExcludeList>
        <ExcludeList Include = "$(XunitTestBinBase)/Interop/PInvoke/Primitives/Int/PInvokeIntTest/**">
            <Issue>https://github.com/dotnet/runtime/issues/41519</Issue>
        </ExcludeList>
        <ExcludeList Include="$(XunitTestBinBase)/Interop/PInvoke/SetLastError/**">
            <Issue>https://github.com/dotnet/runtime/issues/41519</Issue>
        </ExcludeList>
        <ExcludeList Include = "$(XunitTestBinBase)/Interop/SuppressGCTransition/SuppressGCTransitionTest/**">
            <Issue>https://github.com/dotnet/runtime/issues/41519</Issue>
        </ExcludeList>
        <ExcludeList Include = "$(XunitTestBinBase)/Interop/UnmanagedCallConv/UnmanagedCallConvTest/**">
            <Issue>https://github.com/dotnet/runtime/issues/41519</Issue>
        </ExcludeList>
        <ExcludeList Include = "$(XunitTestBinBase)/Interop/UnmanagedCallersOnly/UnmanagedCallersOnlyTest/**">
            <Issue>https://github.com/dotnet/runtime/issues/41519</Issue>
        </ExcludeList>
        <ExcludeList Include = "$(XunitTestBinBase)/Interop/UnmanagedCallersOnlyBasic/UnmanagedCallersOnlyBasicTest/**">
            <Issue>https://github.com/dotnet/runtime/issues/41519</Issue>
        </ExcludeList>
        <ExcludeList Include = "$(XunitTestBinBase)/JIT/CodeGenBringUpTests/LocallocLarge_d/**">
            <Issue>https://github.com/dotnet/runtime/issues/41472</Issue>
        </ExcludeList>
        <ExcludeList Include = "$(XunitTestBinBase)/JIT/CodeGenBringUpTests/LocallocLarge_do/**">
            <Issue>https://github.com/dotnet/runtime/issues/41472</Issue>
        </ExcludeList>
        <ExcludeList Include = "$(XunitTestBinBase)/JIT/CodeGenBringUpTests/LocallocLarge_ro/**">
            <Issue>https://github.com/dotnet/runtime/issues/41472</Issue>
        </ExcludeList>
        <ExcludeList Include = "$(XunitTestBinBase)/JIT/CodeGenBringUpTests/LocallocLarge_r/**">
            <Issue>https://github.com/dotnet/runtime/issues/41472</Issue>
        </ExcludeList>
        <ExcludeList Include="$(XUnitTestBinBase)/JIT/Directed/callconv/ThisCall/ThisCallTest/*">
            <Issue>https://github.com/dotnet/runtime/issues/41519</Issue>
        </ExcludeList>
        <ExcludeList Include="$(XUnitTestBinBase)/JIT/Directed/callconv/StdCallMemberFunction/StdCallMemberFunctionTest/*">
            <Issue>https://github.com/dotnet/runtime/issues/41519</Issue>
        </ExcludeList>
        <ExcludeList Include="$(XUnitTestBinBase)/JIT/Directed/callconv/PlatformDefaultMemberFunction/PlatformDefaultMemberFunctionTest/*">
            <Issue>https://github.com/dotnet/runtime/issues/41519</Issue>
        </ExcludeList>
        <ExcludeList Include="$(XUnitTestBinBase)/JIT/Directed/callconv/CdeclMemberFunction/CdeclMemberFunctionTest/*">
            <Issue>https://github.com/dotnet/runtime/issues/41519</Issue>
        </ExcludeList>
        <ExcludeList Include="$(XUnitTestBinBase)/JIT/Directed/aliasing_retbuf/aliasing_retbuf/*">
            <Issue>https://github.com/dotnet/runtime/issues/41519</Issue>
        </ExcludeList>
        <ExcludeList Include = "$(XunitTestBinBase)/Loader/classloader/TypeInitialization/CircularCctors/CircularCctorFourThreadsBFI/**">
            <Issue>https://github.com/dotnet/runtime/issues/41472</Issue>
        </ExcludeList>
        <ExcludeList Include = "$(XunitTestBinBase)/Loader/classloader/TypeInitialization/CoreCLR/CircularCctorThreeThreads03/**">
            <Issue>https://github.com/dotnet/runtime/issues/41472</Issue>
        </ExcludeList>
        <ExcludeList Include = "$(XunitTestBinBase)/Loader/classloader/regressions/523654/test532654_b/**">
            <Issue>https://github.com/dotnet/runtime/issues/41472</Issue>
        </ExcludeList>
        <ExcludeList Include = "$(XunitTestBinBase)/JIT/jit64/opt/rngchk/ArrayWithThread_o/**">
            <Issue>https://github.com/dotnet/runtime/issues/41472</Issue>
        </ExcludeList>
        <ExcludeList Include = "$(XunitTestBinBase)/JIT/jit64/opt/cse/VolatileTest_op_mul/**">
            <Issue>https://github.com/dotnet/runtime/issues/41472</Issue>
        </ExcludeList>
        <ExcludeList Include = "$(XunitTestBinBase)/JIT/Methodical/eh/interactions/switchinfinally_d/**">
            <Issue>needs triage</Issue>
        </ExcludeList>
        <ExcludeList Include = "$(XunitTestBinBase)/JIT/Methodical/eh/interactions/switchinfinally_ro/**">
            <Issue>needs triage</Issue>
        </ExcludeList>
        <ExcludeList Include = "$(XunitTestBinBase)/JIT/Methodical/eh/interactions/switchinfinally_do/**">
            <Issue>needs triage</Issue>
        </ExcludeList>
        <ExcludeList Include = "$(XunitTestBinBase)/JIT/Methodical/eh/interactions/switchinfinally_r/**">
            <Issue>needs triage</Issue>
        </ExcludeList>
        <ExcludeList Include = "$(XunitTestBinBase)/JIT/Methodical/cctor/misc/threads1_cs_do/**">
            <Issue>https://github.com/dotnet/runtime/issues/41472</Issue>
        </ExcludeList>
        <ExcludeList Include = "$(XunitTestBinBase)/JIT/Regression/CLR-x86-JIT/V1-M13-RTM/b99969/b99969/**">
            <Issue>https://github.com/dotnet/runtime/issues/41472</Issue>
        </ExcludeList>
        <ExcludeList Include = "$(XunitTestBinBase)/JIT/Methodical/VT/callconv/jumps4_il_r/**">
            <Issue>needs triage</Issue>
        </ExcludeList>
        <ExcludeList Include = "$(XunitTestBinBase)/JIT/Methodical/VT/callconv/jumps4_il_d/**">
            <Issue>needs triage</Issue>
        </ExcludeList>
        <ExcludeList Include = "$(XunitTestBinBase)/JIT/Methodical/gc_poll/InsertGCPoll/**">
            <Issue>needs triage</Issue>
        </ExcludeList>
        <ExcludeList Include = "$(XunitTestBinBase)/JIT/Regression/JitBlue/Runtime_40444/Runtime_40444/**">
            <Issue>https://github.com/dotnet/runtime/issues/41472</Issue>
        </ExcludeList>
        <ExcludeList Include = "$(XunitTestBinBase)/JIT/Regression/JitBlue/Runtime_76273/Runtime_76273/**">
            <Issue>Fuzzlyn</Issue>
        </ExcludeList>
        <ExcludeList Include = "$(XunitTestBinBase)/JIT/Regression/CLR-x86-JIT/V2.0-Beta2/b426654/b426654/**">
            <Issue>https://github.com/dotnet/runtime/issues/41472</Issue>
        </ExcludeList>
        <ExcludeList Include = "$(XunitTestBinBase)/JIT/Regression/VS-ia64-JIT/V1.2-M01/b10827/b10827/**">
            <Issue>https://github.com/dotnet/runtime/issues/41472</Issue>
        </ExcludeList>
        <ExcludeList Include = "$(XunitTestBinBase)/JIT/Regression/CLR-x86-JIT/V2.0-Beta2/b425314/b425314/**">
            <Issue>https://github.com/dotnet/runtime/issues/41472</Issue>
        </ExcludeList>
        <ExcludeList Include = "$(XunitTestBinBase)/JIT/Regression/JitBlue/GitHub_27924/GitHub_27924/**">
            <Issue>https://github.com/dotnet/runtime/issues/41472</Issue>
        </ExcludeList>
        <ExcludeList Include = "$(XunitTestBinBase)/GC/Scenarios/DoublinkList/dlbigleakthd/**">
            <Issue>https://github.com/dotnet/runtime/issues/41472</Issue>
        </ExcludeList>
        <ExcludeList Include = "$(XunitTestBinBase)/GC/Scenarios/DoublinkList/doublinkgen/**">
            <Issue>https://github.com/dotnet/runtime/issues/56804</Issue>
        </ExcludeList>
        <ExcludeList Include = "$(XunitTestBinBase)/GC/Scenarios/DoublinkList/dlcollect/**">
            <Issue>https://github.com/dotnet/runtime/issues/56804</Issue>
        </ExcludeList>
        <ExcludeList Include = "$(XunitTestBinBase)/JIT/CheckProjects/CheckProjects/**">
            <Issue>tries to access project source code - not supported on mobile and wasm</Issue>
        </ExcludeList>
        <ExcludeList Include = "$(XunitTestBinBase)/JIT/Performance/CodeQuality/BenchmarksGame/mandelbrot/mandelbrot-2/**">
            <Issue>https://github.com/dotnet/runtime/issues/56814</Issue>
        </ExcludeList>
        <ExcludeList Include = "$(XunitTestBinBase)/JIT/Performance/CodeQuality/BenchmarksGame/spectralnorm/spectralnorm-3/**">
            <Issue>https://github.com/dotnet/runtime/issues/41472</Issue>
        </ExcludeList>
        <ExcludeList Include = "$(XunitTestBinBase)/JIT/Performance/CodeQuality/BenchmarksGame/binarytrees/binarytrees-5/**">
            <Issue>https://github.com/dotnet/runtime/issues/41472</Issue>
        </ExcludeList>
        <ExcludeList Include = "$(XunitTestBinBase)/JIT/Performance/CodeQuality/BenchmarksGame/binarytrees/binarytrees-6/**">
            <Issue>https://github.com/dotnet/runtime/issues/41472</Issue>
        </ExcludeList>
        <ExcludeList Include = "$(XunitTestBinBase)/JIT/Performance/CodeQuality/BenchmarksGame/fasta/fasta-1/**">
            <Issue>https://github.com/dotnet/runtime/issues/41472</Issue>
        </ExcludeList>
        <ExcludeList Include = "$(XunitTestBinBase)/JIT/Performance/CodeQuality/BenchmarksGame/mandelbrot/mandelbrot-7/**">
            <Issue>https://github.com/dotnet/runtime/issues/41472</Issue>
        </ExcludeList>
        <ExcludeList Include = "$(XunitTestBinBase)/GC/Regressions/v2.0-beta2/452950/452950/**">
            <Issue>needs triage</Issue>
        </ExcludeList>
        <ExcludeList Include = "$(XunitTestBinBase)/GC/Stress/Framework/ReliabilityFramework/**">
            <Issue>needs triage</Issue>
        </ExcludeList>
        <ExcludeList Include = "$(XunitTestBinBase)/GC/Features/HeapExpansion/plug/**">
            <Issue>needs triage</Issue>
        </ExcludeList>
        <ExcludeList Include = "$(XunitTestBinBase)/GC/Features/HeapExpansion/bestfit-finalize/**">
            <Issue>needs triage</Issue>
        </ExcludeList>
        <ExcludeList Include = "$(XunitTestBinBase)/GC/Features/HeapExpansion/bestfit-threaded/**">
            <Issue>needs triage</Issue>
        </ExcludeList>
        <ExcludeList Include = "$(XunitTestBinBase)/GC/Features/LOHCompaction/lohcompactapi/**">
            <Issue>needs triage</Issue>
        </ExcludeList>
        <ExcludeList Include = "$(XunitTestBinBase)/GC/Features/HeapExpansion/bestfit/**">
            <Issue>needs triage</Issue>
        </ExcludeList>
        <ExcludeList Include = "$(XunitTestBinBase)/GC/Features/HeapExpansion/bestfit_1/**">
            <Issue>needs triage</Issue>
        </ExcludeList>
        <ExcludeList Include = "$(XunitTestBinBase)/GC/Scenarios/DoublinkList/dlstack/**">
            <Issue>needs triage</Issue>
        </ExcludeList>
        <ExcludeList Include = "$(XunitTestBinBase)/GC/Scenarios/THDChaos/thdchaos/**">
            <Issue>needs triage</Issue>
        </ExcludeList>
        <ExcludeList Include = "$(XunitTestBinBase)/GC/Scenarios/DoublinkList/doublinkstay/**">
            <Issue>needs triage</Issue>
        </ExcludeList>
        <ExcludeList Include = "$(XunitTestBinBase)/GC/Scenarios/FinalNStruct/nstructtun/**">
            <Issue>needs triage</Issue>
        </ExcludeList>
        <ExcludeList Include = "$(XunitTestBinBase)/GC/Scenarios/BinTree/thdtreegrowingobj/**">
            <Issue>needs triage</Issue>
        </ExcludeList>
        <ExcludeList Include = "$(XunitTestBinBase)/GC/Scenarios/DoublinkList/doublinknoleak2/**">
            <Issue>needs triage</Issue>
        </ExcludeList>
        <ExcludeList Include = "$(XunitTestBinBase)/GC/Scenarios/ServerModel/servermodel/**">
            <Issue>needs triage</Issue>
        </ExcludeList>
        <ExcludeList Include = "$(XunitTestBinBase)/GC/Scenarios/THDList/thdlist/**">
            <Issue>needs triage</Issue>
        </ExcludeList>
        <ExcludeList Include = "$(XunitTestBinBase)/GC/Scenarios/BinTree/thdtreelivingobj/**">
            <Issue>needs triage</Issue>
        </ExcludeList>
        <ExcludeList Include = "$(XunitTestBinBase)/GC/Scenarios/NDPin/ndpinfinal/**">
            <Issue>needs triage</Issue>
        </ExcludeList>
        <ExcludeList Include = "$(XunitTestBinBase)/GC/Scenarios/Resurrection/continue/**">
            <Issue>needs triage</Issue>
        </ExcludeList>
        <ExcludeList Include = "$(XunitTestBinBase)/GC/Scenarios/BinTree/thdtree/**">
            <Issue>needs triage</Issue>
        </ExcludeList>
        <ExcludeList Include = "$(XunitTestBinBase)/GC/Scenarios/FinalizeTimeout/FinalizeTimeout/**">
            <Issue>needs triage</Issue>
        </ExcludeList>
        <ExcludeList Include = "$(XunitTestBinBase)/GC/API/GC/Collect_Optimized_2/**">
            <Issue>needs triage</Issue>
        </ExcludeList>
        <ExcludeList Include = "$(XunitTestBinBase)/GC/API/NoGCRegion/NoGC/**">
            <Issue>needs triage</Issue>
        </ExcludeList>
        <ExcludeList Include = "$(XunitTestBinBase)/GC/API/GC/Collect_Optimized_3/**">
            <Issue>needs triage</Issue>
        </ExcludeList>
        <ExcludeList Include = "$(XunitTestBinBase)/GC/API/WeakReference/multipleWRs_1/**">
            <Issue>needs triage</Issue>
        </ExcludeList>
        <ExcludeList Include = "$(XunitTestBinBase)/GC/API/WeakReference/multipleWRs/**">
            <Issue>needs triage</Issue>
        </ExcludeList>
        <ExcludeList Include = "$(XunitTestBinBase)/GC/LargeMemory/API/gc/gettotalmemory/**">
            <Issue>needs triage</Issue>
        </ExcludeList>
        <ExcludeList Include = "$(XunitTestBinBase)/GC/Coverage/LargeObjectAlloc/**">
            <Issue>needs triage</Issue>
        </ExcludeList>
        <ExcludeList Include = "$(XunitTestBinBase)/GC/Coverage/LargeObjectAlloc2/**">
            <Issue>needs triage</Issue>
        </ExcludeList>
        <ExcludeList Include = "$(XunitTestBinBase)/tracing/eventactivityidcontrol/eventactivityidcontrol/**">
            <Issue>needs triage</Issue>
        </ExcludeList>
        <ExcludeList Include = "$(XunitTestBinBase)/tracing/eventpipe/eventsourceerror/**">
            <Issue> needs triage </Issue>
        </ExcludeList>
        <ExcludeList Include = "$(XunitTestBinBase)/Exceptions/ForeignThread/ForeignThreadExceptions/**">
            <Issue>needs triage</Issue>
        </ExcludeList>
        <ExcludeList Include = "$(XunitTestBinBase)/ilasm/PortablePdb/IlasmPortablePdbTests/**">
            <Issue>needs triage</Issue>
        </ExcludeList>
        <ExcludeList Include = "$(XunitTestBinBase)/ilasm/System/Runtime/CompilerServices/MethodImplOptionsTests/**">
            <Issue>needs triage</Issue>
        </ExcludeList>
        <ExcludeList Include = "$(XunitTestBinBase)/JIT/opt/Devirtualization/box2/**">
            <Issue>https://github.com/dotnet/runtime/issues/41472</Issue>
        </ExcludeList>
        <ExcludeList Include = "$(XunitTestBinBase)/JIT/Performance/CodeQuality/BenchmarksGame/reverse-complement/reverse-complement-6/**">
            <Issue>https://github.com/dotnet/runtime/issues/41472</Issue>
        </ExcludeList>
        <ExcludeList Include = "$(XunitTestBinBase)/JIT/Performance/CodeQuality/SIMD/ConsoleMandel/ConsoleMandel/**">
            <Issue>needs triage</Issue>
        </ExcludeList>
        <ExcludeList Include = "$(XunitTestBinBase)/JIT/Performance/CodeQuality/BenchmarksGame/reverse-complement/reverse-complement-1/**">
            <Issue>needs triage</Issue>
        </ExcludeList>
        <ExcludeList Include = "$(XunitTestBinBase)/JIT/Performance/RunBenchmarks/RunBenchmarks/**">
            <Issue>needs triage</Issue>
        </ExcludeList>
        <ExcludeList Include = "$(XunitTestBinBase)/JIT/Performance/CodeQuality/Roslyn/CscBench/**">
            <Issue>needs triage</Issue>
        </ExcludeList>
        <ExcludeList Include = "$(XunitTestBinBase)/JIT/Performance/CodeQuality/Span/Indexer/**">
            <Issue>needs triage</Issue>
        </ExcludeList>
        <ExcludeList Include = "$(XunitTestBinBase)/JIT/Performance/CodeQuality/Bytemark/Bytemark/**">
            <Issue>needs triage</Issue>
        </ExcludeList>
        <ExcludeList Include = "$(XunitTestBinBase)/JIT/Performance/CodeQuality/BenchmarksGame/k-nucleotide/k-nucleotide-9/**">
            <Issue>https://github.com/dotnet/runtime/issues/41472</Issue>
        </ExcludeList>
        <ExcludeList Include = "$(XunitTestBinBase)/JIT/Performance/CodeQuality/BenchmarksGame/fannkuch-redux/fannkuch-redux-2/**">
            <Issue>needs triage</Issue>
        </ExcludeList>
        <ExcludeList Include = "$(XunitTestBinBase)/JIT/Performance/CodeQuality/BenchmarksGame/regex-redux/regex-redux-5/**">
            <Issue>https://github.com/dotnet/runtime/issues/41472</Issue>
        </ExcludeList>
        <ExcludeList Include = "$(XunitTestBinBase)/JIT/Performance/CodeQuality/SIMD/RayTracer/RayTracer/**">
            <Issue>needs triage</Issue>
        </ExcludeList>
        <ExcludeList Include = "$(XunitTestBinBase)/JIT/Regression/JitBlue/Runtime_64125/Runtime_64125/**">
            <Issue>needs triage</Issue>
        </ExcludeList>
        <ExcludeList Include="$(XunitTestBinBase)/JIT/Regression/JitBlue/Runtime_64883/Runtime_64883/*">
            <Issue>Loads an assembly from file</Issue>
        </ExcludeList>
        <ExcludeList Include="$(XunitTestBinBase)/JIT/Regression/JitBlue/Runtime_66624/Runtime_66624/*">
            <Issue>Loads an assembly from file</Issue>
        </ExcludeList>
        <ExcludeList Include = "$(XunitTestBinBase)/tracing/eventcounter/incrementingeventcounter/**">
            <Issue>System.Threading.Thread.UnsafeStart not supported</Issue>
        </ExcludeList>
        <ExcludeList Include = "$(XunitTestBinBase)/tracing/eventcounter/eventcounter/**">
            <Issue>System.Threading.Thread.UnsafeStart not supported</Issue>
        </ExcludeList>
        <ExcludeList Include = "$(XunitTestBinBase)/tracing/eventcounter/runtimecounters/**">
            <Issue>System.Threading.Thread.UnsafeStart not supported</Issue>
        </ExcludeList>
        <ExcludeList Include = "$(XunitTestBinBase)/tracing/eventcounter/incrementingpollingcounter/**">
            <Issue>System.Threading.Thread.UnsafeStart not supported</Issue>
        </ExcludeList>
        <ExcludeList Include = "$(XunitTestBinBase)/tracing/eventcounter/pollingcounter/**">
            <Issue>System.Threading.Thread.UnsafeStart not supported</Issue>
        </ExcludeList>
        <ExcludeList Include = "$(XunitTestBinBase)/tracing/eventcounter/gh53564/**">
            <Issue>Could not load legacy Microsoft.Diagnostics.Tools.RuntimeClient</Issue>
        </ExcludeList>
        <ExcludeList Include = "$(XunitTestBinBase)/tracing/eventpipe/reverse/**">
            <Issue>Could not load legacy Microsoft.Diagnostics.Tools.RuntimeClient</Issue>
        </ExcludeList>
        <ExcludeList Include = "$(XunitTestBinBase)/tracing/eventpipe/bigevent/**">
            <Issue>Could not load legacy Microsoft.Diagnostics.Tools.RuntimeClient and system.diagnostics.process not supported</Issue>
        </ExcludeList>
        <ExcludeList Include = "$(XunitTestBinBase)/tracing/eventpipe/processinfo2/**">
            <Issue>Could not load legacy Microsoft.Diagnostics.Tools.RuntimeClient and system.diagnostics.process not supported</Issue>
        </ExcludeList>
        <ExcludeList Include = "$(XunitTestBinBase)/tracing/eventpipe/diagnosticport/**">
            <Issue>Could not load legacy Microsoft.Diagnostics.Tools.RuntimeClient</Issue>
        </ExcludeList>
        <ExcludeList Include = "$(XunitTestBinBase)/tracing/eventpipe/processinfo/**">
            <Issue>Could not load legacy Microsoft.Diagnostics.Tools.RuntimeClient and system.diagnostics.process not supported</Issue>
        </ExcludeList>
        <ExcludeList Include = "$(XunitTestBinBase)/tracing/eventpipe/buffersize/**">
            <Issue>Could not load legacy Microsoft.Diagnostics.Tools.RuntimeClient</Issue>
        </ExcludeList>
        <ExcludeList Include = "$(XunitTestBinBase)/tracing/eventpipe/reverseouter/**">
            <Issue>Could not load legacy Microsoft.Diagnostics.Tools.RuntimeClient</Issue>
        </ExcludeList>
        <ExcludeList Include = "$(XunitTestBinBase)/tracing/eventpipe/processenvironment/**">
            <Issue>Could not load legacy Microsoft.Diagnostics.Tools.RuntimeClient</Issue>
        </ExcludeList>
        <ExcludeList Include = "$(XunitTestBinBase)/tracing/eventpipe/pauseonstart/**">
            <Issue>Could not load legacy Microsoft.Diagnostics.Tools.RuntimeClient</Issue>
        </ExcludeList>
        <ExcludeList Include = "$(XunitTestBinBase)/tracing/runtimeeventsource/nativeruntimeeventsource/*">
            <Issue>WASM doesn't support diagnostics tracing</Issue>
        </ExcludeList>
        <ExcludeList Include="$(XunitTestBinBase)/tracing/eventpipe/providervalidation/**">
            <Issue>WASM doesn't support diagnostics tracing</Issue>
        </ExcludeList>
        <ExcludeList Include="$(XunitTestBinBase)/tracing/eventpipe/rundownvalidation/**">
            <Issue>WASM doesn't support diagnostics tracing</Issue>
        </ExcludeList>
    </ItemGroup>

    <ItemGroup Condition=" $(TargetOS) == 'Android' " >
        <ExcludeList Include = "$(XunitTestBinBase)/baseservices/TieredCompilation/**">
            <Issue>No crossgen folder under Core_Root</Issue>
        </ExcludeList>
        <ExcludeList Include = "$(XunitTestBinBase)/Exceptions/ForeignThread/ForeignThreadExceptions/**">
            <Issue>needs triage</Issue>
        </ExcludeList>
        <ExcludeList Include = "$(XunitTestBinBase)/GC/API/GC/Collect_Optimized_3/**">
            <Issue>needs triage</Issue>
        </ExcludeList>
        <ExcludeList Include = "$(XunitTestBinBase)/GC/API/GC/Collect_Optimized_2/**">
            <Issue>needs triage</Issue>
        </ExcludeList>
        <ExcludeList Include = "$(XunitTestBinBase)/GC/API/WeakReference/multipleWRs/**">
            <Issue>needs triage</Issue>
        </ExcludeList>
        <ExcludeList Include = "$(XunitTestBinBase)/GC/API/WeakReference/multipleWRs_1/**">
            <Issue>needs triage</Issue>
        </ExcludeList>
        <ExcludeList Include = "$(XunitTestBinBase)/ilasm/System/Runtime/CompilerServices/MethodImplOptionsTests/**">
            <Issue>needs triage</Issue>
        </ExcludeList>
        <ExcludeList Include = "$(XunitTestBinBase)/Interop/ICustomMarshaler/ConflictingNames/SameNameDifferentAssembly/**">
            <Issue>needs triage</Issue>
        </ExcludeList>
        <ExcludeList Include = "$(XunitTestBinBase)/Interop/NativeLibrary/Callback/CallbackTests/**">
            <Issue>needs triage</Issue>
        </ExcludeList>
        <ExcludeList Include = "$(XunitTestBinBase)/Interop/PInvoke/Vector2_3_4/Vector2_3_4/**">
            <Issue>needs triage</Issue>
        </ExcludeList>
        <ExcludeList Include = "$(XunitTestBinBase)/Interop/PInvoke/Miscellaneous/MultipleAssembliesWithSamePInvoke/MAWSPITest/**">
            <Issue>needs triage</Issue>
        </ExcludeList>
        <ExcludeList Include = "$(XunitTestBinBase)/Interop/PInvoke/Primitives/Int/PInvokeIntTest/**">
            <Issue>needs triage</Issue>
        </ExcludeList>
        <ExcludeList Include = "$(XunitTestBinBase)/Interop/PInvoke/Primitives/Pointer/NonBlittablePointer/**">
            <Issue>needs triage</Issue>
        </ExcludeList>
        <ExcludeList Include = "$(XunitTestBinBase)/Interop/PInvoke/SetLastError/**">
            <Issue>needs triage</Issue>
        </ExcludeList>
        <ExcludeList Include = "$(XunitTestBinBase)/Interop/SuppressGCTransition/SuppressGCTransitionTest/**">
            <Issue>needs triage</Issue>
        </ExcludeList>
        <ExcludeList Include = "$(XunitTestBinBase)/Interop/PInvoke/Primitives/RuntimeHandles/RuntimeHandlesTest/**">
            <Issue>needs triage</Issue>
        </ExcludeList>
        <ExcludeList Include = "$(XunitTestBinBase)/Interop/PInvoke/Miscellaneous/HandleRef/HandleRefTest/**">
            <Issue>needs triage</Issue>
        </ExcludeList>
        <ExcludeList Include = "$(XunitTestBinBase)/Interop/UnmanagedCallersOnly/UnmanagedCallersOnlyTest/**">
            <Issue>needs triage</Issue>
        </ExcludeList>
        <ExcludeList Include = "$(XunitTestBinBase)/Interop/UnmanagedCallersOnlyBasic/UnmanagedCallersOnlyBasicTest/**">
            <Issue>needs triage</Issue>
        </ExcludeList>
        <ExcludeList Include = "$(XunitTestBinBase)/JIT/opt/OSR/pinnedlocal/**">
            <Issue>https://github.com/dotnet/runtime/issues/70820</Issue>
        </ExcludeList>
        <ExcludeList Include = "$(XunitTestBinBase)/JIT/CheckProjects/CheckProjects/**">
            <Issue>Tries to access project source code - not supported on mobile and wasm</Issue>
        </ExcludeList>
        <ExcludeList Include="$(XUnitTestBinBase)/JIT/Directed/aliasing_retbuf/**/*">
            <Issue>https://github.com/dotnet/runtime/issues/73539</Issue>
        </ExcludeList>
        <ExcludeList Include="$(XUnitTestBinBase)/JIT/Directed/callconv/ThisCall/ThisCallTest/*">
            <Issue>needs triage</Issue>
        </ExcludeList>
        <ExcludeList Include="$(XUnitTestBinBase)/JIT/Directed/callconv/StdCallMemberFunction/StdCallMemberFunctionTest/*">
            <Issue>https://github.com/dotnet/runtime/issues/50440</Issue>
        </ExcludeList>
        <ExcludeList Include="$(XUnitTestBinBase)/JIT/Directed/callconv/PlatformDefaultMemberFunction/PlatformDefaultMemberFunctionTest/*">
            <Issue>https://github.com/dotnet/runtime/issues/50440</Issue>
        </ExcludeList>
        <ExcludeList Include="$(XUnitTestBinBase)/JIT/Directed/callconv/CdeclMemberFunction/CdeclMemberFunctionTest/*">
            <Issue>https://github.com/dotnet/runtime/issues/50440</Issue>
        </ExcludeList>
        <ExcludeList Include = "$(XunitTestBinBase)/JIT/jit64/eh/basics/throwinfinallyintryfilter2/**">
            <Issue>https://github.com/dotnet/runtime/issues/54906</Issue>
        </ExcludeList>
        <ExcludeList Include = "$(XunitTestBinBase)/JIT/jit64/hfa/main/testC/hfa_nd1C_r/**">
            <Issue>https://github.com/dotnet/runtime/issues/54906</Issue>
        </ExcludeList>
        <ExcludeList Include = "$(XunitTestBinBase)/GC/LargeMemory/API/gc/gettotalmemory/**">
            <Issue>https://github.com/dotnet/runtime/issues/54913</Issue>
        </ExcludeList>
        <ExcludeList Include = "$(XunitTestBinBase)/ilasm/PortablePdb/IlasmPortablePdbTests/**">
            <Issue>https://github.com/dotnet/runtime/issues/54906</Issue>
        </ExcludeList>
        <ExcludeList Include = "$(XunitTestBinBase)/Interop/NativeLibrary/API/NativeLibraryTests/**">
            <Issue>https://github.com/dotnet/runtime/issues/54905</Issue>
        </ExcludeList>
        <ExcludeList Include = "$(XunitTestBinBase)/Interop/NativeLibrary/Callback/CallbackStressTest_TargetUnix/**">
            <Issue>https://github.com/dotnet/runtime/issues/54905</Issue>
        </ExcludeList>
        <ExcludeList Include = "$(XunitTestBinBase)/JIT/Methodical/switch/switch5/**">
            <Issue>https://github.com/dotnet/runtime/issues/54911</Issue>
        </ExcludeList>
        <ExcludeList Include = "$(XunitTestBinBase)/JIT/Methodical/tailcall/test_void_il_r/**">
            <Issue>https://github.com/dotnet/runtime/issues/54911</Issue>
        </ExcludeList>
        <ExcludeList Include = "$(XunitTestBinBase)/JIT/Methodical/tailcall/recurse_ep_void_il_d/**">
            <Issue>https://github.com/dotnet/runtime/issues/54911</Issue>
        </ExcludeList>
        <ExcludeList Include = "$(XunitTestBinBase)/JIT/Methodical/tailcall/recurse_ep_void_il_r/**">
            <Issue>https://github.com/dotnet/runtime/issues/54911</Issue>
        </ExcludeList>
        <ExcludeList Include = "$(XunitTestBinBase)/JIT/Methodical/switch/switch6/**">
            <Issue>https://github.com/dotnet/runtime/issues/54911</Issue>
        </ExcludeList>
        <ExcludeList Include = "$(XunitTestBinBase)/JIT/Methodical/tailcall/test_void_il_d/**">
            <Issue>https://github.com/dotnet/runtime/issues/54911</Issue>
        </ExcludeList>
        <ExcludeList Include = "$(XunitTestBinBase)/JIT/Performance/CodeQuality/BenchmarksGame/reverse-complement/reverse-complement-6/**">
            <Issue>https://github.com/dotnet/runtime/issues/54906</Issue>
        </ExcludeList>
        <ExcludeList Include = "$(XunitTestBinBase)/JIT/Performance/CodeQuality/Serialization/Deserialize/**">
            <Issue>https://github.com/dotnet/runtime/issues/54906</Issue>
        </ExcludeList>
        <ExcludeList Include = "$(XunitTestBinBase)/JIT/Performance/CodeQuality/Span/SpanBench/**">
            <Issue>https://github.com/dotnet/runtime/issues/54906</Issue>
        </ExcludeList>
        <ExcludeList Include = "$(XunitTestBinBase)/JIT/Performance/CodeQuality/Span/Indexer/**">
            <Issue>https://github.com/dotnet/runtime/issues/54906</Issue>
        </ExcludeList>
        <ExcludeList Include = "$(XunitTestBinBase)/JIT/Performance/CodeQuality/SIMD/SeekUnroll/SeekUnroll/**">
            <Issue>https://github.com/dotnet/runtime/issues/54906</Issue>
        </ExcludeList>
        <ExcludeList Include = "$(XunitTestBinBase)/JIT/Performance/CodeQuality/Roslyn/CscBench/**">
            <Issue>https://github.com/dotnet/runtime/issues/54908</Issue>
        </ExcludeList>
        <ExcludeList Include = "$(XunitTestBinBase)/JIT/Performance/CodeQuality/Serialization/Serialize/**">
            <Issue>https://github.com/dotnet/runtime/issues/54906</Issue>
        </ExcludeList>
        <ExcludeList Include = "$(XunitTestBinBase)/JIT/Regression/JitBlue/GitHub_25468/GitHub_25468/**">
            <Issue>needs triage</Issue>
        </ExcludeList>
        <ExcludeList Include = "$(XunitTestBinBase)/JIT/Regression/JitBlue/GitHub_36614/GitHub_36614/**">
            <Issue>needs triage</Issue>
        </ExcludeList>
        <ExcludeList Include = "$(XunitTestBinBase)/readytorun/multifolder/multifolder/**">
            <Issue>needs triage</Issue>
        </ExcludeList>
        <ExcludeList Include = "$(XunitTestBinBase)/GC/Features/HeapExpansion/bestfit-finalize/*">
            <Issue>https://github.com/dotnet/runtime/issues/44643</Issue>
        </ExcludeList>
        <ExcludeList Include = "$(XunitTestBinBase)/GC/Regressions/v2.0-rtm/494226/494226/*">
            <Issue>https://github.com/dotnet/runtime/issues/44643</Issue>
        </ExcludeList>
        <ExcludeList Include = "$(XunitTestBinBase)/GC/Scenarios/ServerModel/servermodel/*">
            <Issue>https://github.com/dotnet/runtime/issues/44643</Issue>
        </ExcludeList>
        <ExcludeList Include = "$(XunitTestBinBase)/JIT/Methodical/gc_poll/InsertGCPoll/**">
            <Issue>https://github.com/dotnet/runtime/issues/54906</Issue>
        </ExcludeList>
        <ExcludeList Include = "$(XunitTestBinBase)/JIT/Performance/CodeQuality/V8/Crypto/Crypto/**">
            <Issue>https://github.com/dotnet/runtime/issues/54906</Issue>
        </ExcludeList>
        <ExcludeList Include = "$(XunitTestBinBase)/JIT/Performance/CodeQuality/BenchmarksGame/fasta/fasta-1/**">
            <Issue>https://github.com/dotnet/runtime/issues/54906</Issue>
        </ExcludeList>
        <ExcludeList Include = "$(XunitTestBinBase)/JIT/Performance/CodeQuality/BenchmarksGame/k-nucleotide/k-nucleotide-9/**">
            <Issue>https://github.com/dotnet/runtime/issues/54906</Issue>
        </ExcludeList>
        <ExcludeList Include = "$(XunitTestBinBase)/JIT/Performance/CodeQuality/BenchmarksGame/regex-redux/regex-redux-5/**">
            <Issue>https://github.com/dotnet/runtime/issues/54906</Issue>
        </ExcludeList>
        <ExcludeList Include = "$(XunitTestBinBase)/JIT/Performance/CodeQuality/SIMD/RayTracer/RayTracer/**">
            <Issue>https://github.com/dotnet/runtime/issues/54906</Issue>
        </ExcludeList>
        <ExcludeList Include = "$(XunitTestBinBase)/tracing/eventpipe/complus_config/name_config_with_pid/**">
            <Issue>https://github.com/dotnet/runtime/issues/54974</Issue>
        </ExcludeList>
        <ExcludeList Include = "$(XunitTestBinBase)/Interop/UnmanagedCallConv/UnmanagedCallConvTest/**">
            <Issue>https://github.com/dotnet/runtime/issues/53077</Issue>
        </ExcludeList>
        <ExcludeList Include = "$(XunitTestBinBase)/GC/Scenarios/Dynamo/dynamo/**">
            <Issue>https://github.com/dotnet/runtime/issues/53350</Issue>
        </ExcludeList>
        <ExcludeList Include = "$(XunitTestBinBase)/Interop/StructMarshalling/ReversePInvoke/MarshalSeqStruct/DelegatePInvoke/DelegatePInvokeTest/**">
            <Issue>https://github.com/dotnet/runtime/issues/53351</Issue>
        </ExcludeList>
        <ExcludeList Include = "$(XunitTestBinBase)/JIT/Regression/JitBlue/DevDiv_461649/DevDiv_461649/**">
            <Issue>https://github.com/dotnet/runtime/issues/53353</Issue>
        </ExcludeList>
        <ExcludeList Include = "$(XunitTestBinBase)/tracing/eventpipe/diagnosticport/**">
            <Issue>Cannot run multiple apps on Android for subprocesses</Issue>
        </ExcludeList>
        <ExcludeList Include = "$(XunitTestBinBase)/tracing/eventpipe/pauseonstart/**">
            <Issue>Cannot run multiple apps on Android for subprocesses</Issue>
        </ExcludeList>
        <ExcludeList Include = "$(XunitTestBinBase)/tracing/eventpipe/processenvironment/**">
            <Issue>Cannot run multiple apps on Android for subprocesses</Issue>
        </ExcludeList>
        <ExcludeList Include = "$(XunitTestBinBase)/tracing/eventpipe/reverse/**">
            <Issue>Cannot run multiple apps on Android for subprocesses</Issue>
        </ExcludeList>
        <ExcludeList Include = "$(XunitTestBinBase)/tracing/eventpipe/reverseouter/**">
            <Issue>Cannot run multiple apps on Android for subprocesses</Issue>
        </ExcludeList>
        <ExcludeList Include = "$(XunitTestBinBase)/Loader/classloader/StaticVirtualMethods/GenericContext/**">
            <Issue>https://github.com/dotnet/runtime/issues/67359</Issue>
        </ExcludeList>
    </ItemGroup>

    <ItemGroup Condition=" $(TargetOS) == 'Android' And '$(TargetArchitecture)' == 'arm64' " >
        <ExcludeList Include = "$(XunitTestBinBase)/JIT/Performance/CodeQuality/BenchmarksGame/fannkuch-redux/fannkuch-redux-5/**">
            <Issue>https://github.com/dotnet/runtime/issues/52781</Issue>
        </ExcludeList>
    </ItemGroup>

    <ItemGroup Condition=" $(TargetOS) == 'iOSSimulator' " >
        <ExcludeList Include = "$(XunitTestBinBase)/Interop/PInvoke/Miscellaneous/MultipleAssembliesWithSamePInvoke/MAWSPITest/**">
            <Issue>missing assembly</Issue>
        </ExcludeList>
        <ExcludeList Include = "$(XunitTestBinBase)/Interop/PInvoke/Primitives/RuntimeHandles/RuntimeHandlesTest/**">
            <Issue>missing assembly</Issue>
        </ExcludeList>
        <ExcludeList Include = "$(XunitTestBinBase)/Interop/PInvoke/Primitives/Pointer/NonBlittablePointer/**">
            <Issue>missing assembly</Issue>
        </ExcludeList>
        <ExcludeList Include = "$(XunitTestBinBase)/Interop/PInvoke/Vector2_3_4/Vector2_3_4/**">
            <Issue>missing assembly</Issue>
        </ExcludeList>
        <ExcludeList Include = "$(XunitTestBinBase)/Interop/PInvoke/Primitives/Int/PInvokeIntTest/**">
            <Issue>missing assembly</Issue>
        </ExcludeList>
        <ExcludeList Include = "$(XunitTestBinBase)/Interop/PInvoke/Miscellaneous/HandleRef/HandleRefTest/**">
            <Issue>missing assembly</Issue>
        </ExcludeList>
        <ExcludeList Include = "$(XunitTestBinBase)/Interop/ICustomMarshaler/ConflictingNames/SameNameDifferentAssembly/**">
            <Issue>missing assembly</Issue>
        </ExcludeList>
        <ExcludeList Include = "$(XunitTestBinBase)/Interop/PInvoke/Attributes/SuppressGCTransition/SuppressGCTransitionTest/**">
            <Issue>missing assembly</Issue>
        </ExcludeList>
        <ExcludeList Include = "$(XunitTestBinBase)/Interop/NativeLibrary/API/NativeLibraryTests/**">
            <Issue>System.PlatformNotSupportedException: Operation is not supported on this platform</Issue>
        </ExcludeList>
        <ExcludeList Include = "$(XunitTestBinBase)/Interop/NativeLibrary/Callback/CallbackStressTest_TargetUnix/**">
            <Issue>System.DllNotFoundException: DoesNotExist</Issue>
        </ExcludeList>
        <ExcludeList Include = "$(XunitTestBinBase)/Interop/NativeLibrary/Callback/CallbackTests/**">
            <Issue>System.DllNotFoundException: DoesNotExist</Issue>
        </ExcludeList>
        <ExcludeList Include = "$(XunitTestBinBase)/Interop/UnmanagedCallersOnly/UnmanagedCallersOnlyTest/**">
            <Issue>System.DllNotFoundException: UnmanagedCallersOnlyDll</Issue>
        </ExcludeList>
        <ExcludeList Include="$(XunitTestBinBase)/Interop/ObjectiveC/AutoReleaseTest/**">
            <Issue>System.DllNotFoundException: ObjectiveC</Issue>
        </ExcludeList>
        <ExcludeList Include = "$(XunitTestBinBase)/Interop/SuppressGCTransition/SuppressGCTransitionTest/**">
            <Issue>System.DllNotFoundException: SuppressGCTransitionNative</Issue>
        </ExcludeList>

        <ExcludeList Include = "$(XunitTestBinBase)/JIT/Regression/JitBlue/GitHub_36614/GitHub_36614/**">
            <Issue>System.IO.FileNotFoundException: Could not load file or assembly 'xunit.assert, Version=2.4.1.0, Culture=neutral, PublicKeyToken=8d05b1bb7a6fdb6c' or one of its dependencies.</Issue>
        </ExcludeList>
        <ExcludeList Include = "$(XunitTestBinBase)/JIT/Methodical/gc_poll/InsertGCPoll/**">
            <Issue>System.DllNotFoundException: GCPollNative</Issue>
        </ExcludeList>

        <ExcludeList Include = "$(XunitTestBinBase)/tracing/eventpipe/complus_config/name_config_with_pid/**">
            <Issue>System.ArgumentNullException: Value cannot be null. (Parameter 'path1')</Issue>
        </ExcludeList>

        <ExcludeList Include = "$(XunitTestBinBase)/readytorun/multifolder/multifolder/**">
            <Issue>System.IO.FileNotFoundException: Could not load file or assembly '/.../Library/Developer/CoreSimulator/Devices/941235AB-7563-4D79-AC28-946B7AD2304A/data/Containers/Bundle/Application/40176A30-D8F5-4497-958A-6514E5C684FC/readytorun_multifolder.app/testdir-multifolder/../FolderA/FolderA/FolderA.dll' or one of its dependencies.</Issue>
        </ExcludeList>

        <ExcludeList Include = "$(XunitTestBinBase)/Exceptions/ForeignThread/ForeignThreadExceptions/**">
            <Issue>Failed to catch an exception! System.DllNotFoundException: ForeignThreadExceptionsNative</Issue>
        </ExcludeList>

        <ExcludeList Include = "$(XunitTestBinBase)/GC/API/WeakReference/multipleWRs/**">
            <Issue>USAGE: MultipleWR.exe num objects [track]</Issue>
        </ExcludeList>
        <ExcludeList Include = "$(XunitTestBinBase)/GC/API/WeakReference/multipleWRs_1/**">
            <Issue>USAGE: MultipleWR.exe num objects [track]</Issue>
        </ExcludeList>
        <ExcludeList Include = "$(XunitTestBinBase)/GC/API/GC/Collect_Optimized_2/**">
            <Issue>GC_API 0|1|2</Issue>
        </ExcludeList>
        <ExcludeList Include = "$(XunitTestBinBase)/GC/API/GC/Collect_Optimized_3/**">
            <Issue>GC_API 0|1|2</Issue>
        </ExcludeList>

        <ExcludeList Include = "$(XunitTestBinBase)/ilasm/PortablePdb/IlasmPortablePdbTests/**">
            <Issue>System.IO.FileNotFoundException: Could not load file or assembly 'xunit.runner.utility.netcoreapp10, Version=2.4.1.0, Culture=neutral, PublicKeyToken=8d05b1bb7a6fdb6c' or one of its dependencies.</Issue>
        </ExcludeList>

        <ExcludeList Include = "$(XunitTestBinBase)/ilasm/System/Runtime/CompilerServices/MethodImplOptionsTests/**">
            <Issue>Environment variable is not set: 'CORE_ROOT'</Issue>
        </ExcludeList>

        <ExcludeList Include = "$(XunitTestBinBase)/GC/LargeMemory/API/gc/gettotalmemory/**">
            <Issue>System.ArgumentOutOfRangeException: Index was out of range. Must be non-negative and less than the size of the collection. (Parameter 'index')</Issue>
        </ExcludeList>

        <ExcludeList Include="$(XUnitTestBinBase)/JIT/Directed/callconv/ThisCall/ThisCallTest/*">
            <Issue>System.DllNotFoundException: ThisCallNative</Issue>
        </ExcludeList>
        <ExcludeList Include="$(XUnitTestBinBase)/JIT/Directed/callconv/StdCallMemberFunction/StdCallMemberFunctionTest/*">
            <Issue>https://github.com/dotnet/runtime/issues/50440</Issue>
        </ExcludeList>
        <ExcludeList Include="$(XUnitTestBinBase)/JIT/Directed/callconv/PlatformDefaultMemberFunction/PlatformDefaultMemberFunctionTest/*">
            <Issue>https://github.com/dotnet/runtime/issues/50440</Issue>
        </ExcludeList>
        <ExcludeList Include="$(XUnitTestBinBase)/JIT/Directed/callconv/CdeclMemberFunction/CdeclMemberFunctionTest/*">
            <Issue>https://github.com/dotnet/runtime/issues/50440</Issue>
        </ExcludeList>

        <ExcludeList Include = "$(XunitTestBinBase)/JIT/Performance/CodeQuality/Span/SpanBench/**">
            <Issue>System.IO.FileNotFoundException: Could not load file or assembly 'xunit.performance.core, Version=1.0.0.0, Culture=neutral, PublicKeyToken=67066efe964d3b03' or one of its dependencies.</Issue>
        </ExcludeList>
        <ExcludeList Include = "$(XunitTestBinBase)/JIT/Performance/CodeQuality/Serialization/Serialize/**">
            <Issue>System.IO.FileNotFoundException: Could not load file or assembly 'xunit.performance.core, Version=1.0.0.0, Culture=neutral, PublicKeyToken=67066efe964d3b03' or one of its dependencies.</Issue>
        </ExcludeList>
        <ExcludeList Include = "$(XunitTestBinBase)/JIT/Performance/CodeQuality/BenchmarksGame/fasta/fasta-1/**">
            <Issue>((null) error) * Assertion at runtime/src/mono/mono/metadata/assembly.c:2049, condition `is_ok (error)' not met, function:mono_assembly_load_friends, Could not load file or assembly 'xunit.performance.core, Version=1.0.0.0, Culture=neutral, PublicKeyToken=67066efe964d3b03' or one of its dependencies.</Issue>
        </ExcludeList>
        <ExcludeList Include = "$(XunitTestBinBase)/JIT/Performance/CodeQuality/BenchmarksGame/regex-redux/regex-redux-5/**">
            <Issue>((null) error) * Assertion at runtime/src/mono/mono/metadata/assembly.c:2049, condition `is_ok (error)' not met, function:mono_assembly_load_friends, Could not load file or assembly 'xunit.performance.core, Version=1.0.0.0, Culture=neutral, PublicKeyToken=67066efe964d3b03' or one of its dependencies.</Issue>
        </ExcludeList>
        <ExcludeList Include = "$(XunitTestBinBase)/JIT/Performance/CodeQuality/SIMD/RayTracer/RayTracer/**">
            <Issue>((null) error) * Assertion at runtime/src/mono/mono/metadata/assembly.c:2049, condition `is_ok (error)' not met, function:mono_assembly_load_friends, Could not load file or assembly 'xunit.performance.core, Version=1.0.0.0, Culture=neutral, PublicKeyToken=67066efe964d3b03' or one of its dependencies.</Issue>
        </ExcludeList>
        <ExcludeList Include = "$(XunitTestBinBase)/JIT/Performance/CodeQuality/V8/Crypto/Crypto/**">
            <Issue>((null) error) * Assertion at runtime/src/mono/mono/metadata/assembly.c:2049, condition `is_ok (error)' not met, function:mono_assembly_load_friends, Could not load file or assembly 'xunit.performance.core, Version=1.0.0.0, Culture=neutral, PublicKeyToken=67066efe964d3b03' or one of its dependencies.</Issue>
        </ExcludeList>
        <ExcludeList Include = "$(XunitTestBinBase)/JIT/Performance/CodeQuality/Roslyn/CscBench/**">
            <Issue>This test requires CORE_ROOT to be set</Issue>
        </ExcludeList>
        <ExcludeList Include = "$(XunitTestBinBase)/JIT/Performance/CodeQuality/BenchmarksGame/fannkuch-redux/fannkuch-redux-5/**">
            <Issue>((null) error) * Assertion at runtime/src/mono/mono/metadata/assembly.c:2049, condition `is_ok (error)' not met, function:mono_assembly_load_friends, Could not load file or assembly 'xunit.performance.core, Version=1.0.0.0, Culture=neutral, PublicKeyToken=67066efe964d3b03' or one of its dependencies.</Issue>
        </ExcludeList>
        <ExcludeList Include = "$(XunitTestBinBase)/JIT/Performance/CodeQuality/SIMD/SeekUnroll/SeekUnroll/**">
            <Issue>System.IO.FileNotFoundException: Could not load file or assembly 'xunit.assert, Version=2.4.1.0, Culture=neutral, PublicKeyToken=8d05b1bb7a6fdb6c' or one of its dependencies.</Issue>
        </ExcludeList>
        <ExcludeList Include = "$(XunitTestBinBase)/JIT/Performance/CodeQuality/BenchmarksGame/reverse-complement/reverse-complement-6/**">
            <Issue>((null) error) * Assertion at runtime/src/mono/mono/metadata/assembly.c:2049, condition `is_ok (error)' not met, function:mono_assembly_load_friends, Could not load file or assembly 'xunit.performance.core, Version=1.0.0.0, Culture=neutral, PublicKeyToken=67066efe964d3b03' or one of its dependencies.</Issue>
        </ExcludeList>
        <ExcludeList Include = "$(XunitTestBinBase)/JIT/Performance/CodeQuality/BenchmarksGame/k-nucleotide/k-nucleotide-9/**">
            <Issue>((null) error) * Assertion at runtime/src/mono/mono/metadata/assembly.c:2049, condition `is_ok (error)' not met, function:mono_assembly_load_friends, Could not load file or assembly 'xunit.performance.core, Version=1.0.0.0, Culture=neutral, PublicKeyToken=67066efe964d3b03' or one of its dependencies.</Issue>
        </ExcludeList>
        <ExcludeList Include = "$(XunitTestBinBase)/JIT/Performance/CodeQuality/Serialization/Deserialize/**">
            <Issue>System.IO.FileNotFoundException: Could not load file or assembly 'xunit.performance.core, Version=1.0.0.0, Culture=neutral, PublicKeyToken=67066efe964d3b03' or one of its dependencies.</Issue>
        </ExcludeList>
        <ExcludeList Include = "$(XunitTestBinBase)/JIT/Performance/CodeQuality/Span/Indexer/**">
            <Issue>System.IO.FileNotFoundException: Could not load file or assembly 'xunit.performance.core, Version=1.0.0.0, Culture=neutral, PublicKeyToken=67066efe964d3b03' or one of its dependencies.</Issue>
        </ExcludeList>

        <ExcludeList Include = "$(XunitTestBinBase)/JIT/CheckProjects/CheckProjects/*">
            <Issue>Tries to access project source code - not supported on mobile and wasm</Issue>
        </ExcludeList>

        <ExcludeList Include = "$(XunitTestBinBase)/JIT/Regression/JitBlue/GitHub_25468/GitHub_25468/**">
            <Issue>Could not load file or assembly 'System.Drawing.Common, Version=6.0.0.0, Culture=neutral, PublicKeyToken=cc7b13ffcd2ddd51' or one of its dependencies.</Issue>
        </ExcludeList>

        <ExcludeList Include = "$(XunitTestBinBase)/JIT/Regression/JitBlue/DevDiv_461649/DevDiv_461649/*">
            <Issue>needs triage</Issue>
        </ExcludeList>
        <ExcludeList Include = "$(XunitTestBinBase)/Interop/PInvoke/SetLastError/SetLastErrorTest/*">
            <Issue>needs triage</Issue>
        </ExcludeList>
        <ExcludeList Include = "$(XunitTestBinBase)/Interop/UnmanagedCallConv/UnmanagedCallConvTest/*">
            <Issue>needs triage</Issue>
        </ExcludeList>
        <ExcludeList Include = "$(XunitTestBinBase)/Interop/StructMarshalling/ReversePInvoke/MarshalSeqStruct/DelegatePInvoke/DelegatePInvokeTest/*">
            <Issue>needs triage</Issue>
        </ExcludeList>
        <ExcludeList Include = "$(XunitTestBinBase)/tracing/eventpipe/eventsourceerror/eventsourceerror/*">
            <Issue>needs triage</Issue>
        </ExcludeList>
        <ExcludeList Include = "$(XunitTestBinBase)/JIT/IL_Conformance/Old/Conformance_Base/mul_ovf_u2/*">
            <Issue>needs triage</Issue>
        </ExcludeList>
        <ExcludeList Include = "$(XunitTestBinBase)/JIT/Regression/CLR-x86-JIT/V1-M11-Beta1/b41126/b41126/*">
            <Issue>needs triage</Issue>
        </ExcludeList>
        <ExcludeList Include = "$(XunitTestBinBase)/GC/Scenarios/Dynamo/dynamo/*">
            <Issue>needs triage</Issue>
        </ExcludeList>
        <ExcludeList Include = "$(XunitTestBinBase)/baseservices/TieredCompilation/BasicTest_DefaultMode_R2r/*">
            <Issue>missing assembly</Issue>
        </ExcludeList>
        <ExcludeList Include = "$(XunitTestBinBase)/baseservices/TieredCompilation/BasicTest_QuickJitForLoopsOff_R2r/*">
            <Issue>missing assembly</Issue>
        </ExcludeList>
        <ExcludeList Include = "$(XunitTestBinBase)/baseservices/TieredCompilation/BasicTest_QuickJitForLoopsOn_R2r/*">
            <Issue>missing assembly</Issue>
        </ExcludeList>
        <ExcludeList Include = "$(XunitTestBinBase)/baseservices/TieredCompilation/BasicTest_QuickJitOff_R2r/*">
            <Issue>missing assembly</Issue>
        </ExcludeList>
        <ExcludeList Include = "$(XunitTestBinBase)/baseservices/TieredCompilation/BasicTest_QuickJitOn_R2r/*">
            <Issue>missing assembly</Issue>
        </ExcludeList>
        <ExcludeList Include = "$(XunitTestBinBase)/tracing/eventpipe/buffersize/buffersize/**">
            <Issue>https://github.com/dotnet/runtime/issues/74891</Issue>
        </ExcludeList>
        <ExcludeList Include = "$(XunitTestBinBase)/tracing/eventpipe/providervalidation/providervalidation/**">
            <Issue>https://github.com/dotnet/runtime/issues/74891</Issue>
        </ExcludeList>
        <ExcludeList Include = "$(XunitTestBinBase)/tracing/eventpipe/bigevent/bigevent/**">
            <Issue>https://github.com/dotnet/runtime/issues/74891</Issue>
        </ExcludeList>
        <ExcludeList Include = "$(XunitTestBinBase)/tracing/eventpipe/reverse/reverse/**">
           <Issue>https://github.com/dotnet/runtime/issues/74891</Issue>
        </ExcludeList>
        <ExcludeList Include = "$(XunitTestBinBase)/tracing/eventpipe/providervalidation/providervalidation/**">
            <Issue>https://github.com/dotnet/runtime/issues/74891</Issue>
        </ExcludeList>
        <ExcludeList Include = "$(XunitTestBinBase)/tracing/eventpipe/processenvironment/processenvironment/**">
            <Issue>https://github.com/dotnet/runtime/issues/74891</Issue>
        </ExcludeList>
        <ExcludeList Include = "$(XunitTestBinBase)/tracing/eventpipe/processinfo2/processinfo2/**">
            <Issue>https://github.com/dotnet/runtime/issues/74891</Issue>
        </ExcludeList>
        <ExcludeList Include = "$(XunitTestBinBase)/tracing/eventpipe/rundownvalidation/rundownvalidation/**">
            <Issue>https://github.com/dotnet/runtime/issues/74891</Issue>
        </ExcludeList>
        <ExcludeList Include = "$(XunitTestBinBase)/tracing/eventpipe/diagnosticport/diagnosticport/**">
            <Issue>https://github.com/dotnet/runtime/issues/74891</Issue>
        </ExcludeList>
        <ExcludeList Include = "$(XunitTestBinBase)/tracing/eventpipe/pauseonstart/pauseonstart/**">
            <Issue>https://github.com/dotnet/runtime/issues/74891</Issue>
        </ExcludeList>
        <ExcludeList Include = "$(XunitTestBinBase)/tracing/eventpipe/reverseouter/reverseouter/**">
            <Issue>https://github.com/dotnet/runtime/issues/74891</Issue>
        </ExcludeList>
        <ExcludeList Include = "$(XunitTestBinBase)/tracing/eventpipe/processinfo/processinfo/**">
            <Issue>https://github.com/dotnet/runtime/issues/74891</Issue>
        </ExcludeList>
        <ExcludeList Include = "$(XunitTestBinBase)/Interop/UnmanagedCallersOnlyBasic/UnmanagedCallersOnlyBasicTest/**">
            <Issue>needs triage</Issue>
        </ExcludeList>
        <ExcludeList Include = "$(XunitTestBinBase)//JIT/Methodical/Methodical_d1/**">
            <Issue>needs triage</Issue>
        </ExcludeList>
        <ExcludeList Include = "$(XunitTestBinBase)//JIT/Methodical/Methodical_do/**">
            <Issue>needs triage</Issue>
        </ExcludeList>
        <ExcludeList Include = "$(XunitTestBinBase)//JIT/Methodical/Methodical_others/**">
            <Issue>needs triage</Issue>
        </ExcludeList>
        <ExcludeList Include = "$(XunitTestBinBase)//JIT/Methodical/Methodical_ro/**">
            <Issue>needs triage</Issue>
        </ExcludeList>
        <ExcludeList Include = "$(XunitTestBinBase)//JIT/Methodical/Methodical_d2/**">
            <Issue>needs triage</Issue>
        </ExcludeList>
        <ExcludeList Include = "$(XunitTestBinBase)//JIT/Methodical/Methodical_r1/**">
            <Issue>needs triage</Issue>
        </ExcludeList>
        <ExcludeList Include = "$(XunitTestBinBase)//JIT/Methodical/Methodical_r2/**">
            <Issue>needs triage</Issue>
        </ExcludeList>
        <ExcludeList Include = "$(XunitTestBinBase)/JIT/Directed/aliasing_retbuf/aliasing_retbuf/**">
            <Issue>needs triage</Issue>
        </ExcludeList>
        <ExcludeList Include = "$(XunitTestBinBase)/JIT/HardwareIntrinsics/X86/Ssse3/Ssse3_r/**">
            <Issue>needs triage</Issue>
        </ExcludeList>
    </ItemGroup>

    <ItemGroup Condition=" '$(TargetArchitecture)' == 'wasm' or ('$(TargetOS)' == 'Android' or '$(TargetOS)' == 'iOSSimulator')">
        <ExcludeList Include="$(XunitTestBinBase)/Interop/MonoAPI/**">
            <Issue>mobile and wasm don't support tests with native libraries.  wasm also needs static linking</Issue>
        </ExcludeList>
    </ItemGroup>

    <Target Name="GetFilteredExcludeList" Returns="@(FilteredExcludeList)">
        <ItemGroup>
            <FilteredExcludeList
                Include="$([System.IO.Path]::GetRelativePath('$(XunitTestBinBase)', '%(ExcludeList.FullPath)').Replace('\', '/'))"
                Condition="'%(ExcludeList.Extension)' == '.dll'" />
            <FilteredExcludeList Include="$([System.IO.Path]::ChangeExtension('$([System.IO.Path]::GetRelativePath('$(XunitTestBinBase)', '%(ExcludeList.RootDir)%(ExcludeList.Directory)%(ExcludeList.FileName)'))', '.cmd').Replace('\', '/'))"
                Condition="'%(ExcludeList.Extension)' == '.OutOfProcessTest'" />
      </ItemGroup>
    </Target>
</Project><|MERGE_RESOLUTION|>--- conflicted
+++ resolved
@@ -3048,15 +3048,9 @@
         <ExcludeList Include="$(XunitTestBinBase)/JIT/Regression/CLR-x86-JIT/V1.1-M1-Beta1/b143840/b143840/*">
             <Issue>https://github.com/dotnet/runtime/issues/48914</Issue>
         </ExcludeList>
-<<<<<<< HEAD
-=======
         <ExcludeList Include="$(XunitTestBinBase)/JIT/Regression/JitBlue/Runtime_76273/Runtime_76273/**">
             <Issue>Fuzzlyn</Issue>
         </ExcludeList>
-        <ExcludeList Include = "$(XUnitTestBinBase)/JIT/HardwareIntrinsics/X86/X86Base/Pause*/**">
-            <Issue>https://github.com/dotnet/runtime/issues/73454;https://github.com/dotnet/runtime/pull/61707#issuecomment-973122341</Issue>
-        </ExcludeList>
->>>>>>> f96723a2
         <ExcludeList Include = "$(XunitTestBinBase)/tracing/eventpipe/eventsourceerror/**">
             <Issue> needs triage </Issue>
         </ExcludeList>
