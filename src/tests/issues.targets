<?xml version="1.0" ?>
<Project DefaultTargets = "GetListOfTestCmds" xmlns="http://schemas.microsoft.com/developer/msbuild/2003">
    <!-- All OS/Arch/Runtime excludes -->
    <ItemGroup Condition="'$(XunitTestBinBase)' != ''">
        <ExcludeList Include="$(XunitTestBinBase)/readytorun/DynamicMethodGCStress/DynamicMethodGCStress/*">
            <Issue>timeout</Issue>
        </ExcludeList>
        <ExcludeList Include="$(XunitTestBinBase)/Regressions/coreclr/GitHub_22888/test22888/*">
            <Issue>https://github.com/dotnet/runtime/issues/13703</Issue>
        </ExcludeList>
    </ItemGroup>

    <!-- All OS/Arch CoreCLR excludes -->
    <ItemGroup Condition="'$(XunitTestBinBase)' != '' and '$(RuntimeFlavor)' == 'coreclr' ">
        <ExcludeList Include="$(XunitTestBinBase)/baseservices/exceptions/StackTracePreserve/StackTracePreserveTests/*">
            <Issue>https://github.com/dotnet/runtime/issues/11213</Issue>
        </ExcludeList>
        <ExcludeList Include="$(XunitTestBinBase)/baseservices/mono/runningmono/*">
            <Issue>This test is to verify we are running mono, and therefore only makes sense on mono.</Issue>
        </ExcludeList>
        <ExcludeList Include="$(XunitTestBinBase)/GC/Coverage/271010/**">
            <Issue>https://github.com/dotnet/runtime/issues/5933</Issue>
        </ExcludeList>
        <ExcludeList Include="$(XunitTestBinBase)/GC/Coverage/smalloom/*">
            <Issue>https://github.com/dotnet/runtime/issues/5933</Issue>
        </ExcludeList>
        <ExcludeList Include="$(XunitTestBinBase)/GC/Features/BackgroundGC/foregroundgc/*">
            <Issue>https://github.com/dotnet/runtime/issues/5933</Issue>
        </ExcludeList>
        <ExcludeList Include="$(XunitTestBinBase)/GC/Features/LOHFragmentation/lohfragmentation/*">
            <Issue>https://github.com/dotnet/runtime/issues/5933</Issue>
        </ExcludeList>
        <ExcludeList Include="$(XunitTestBinBase)/GC/LargeMemory/Allocation/finalizertest/*">
            <Issue>https://github.com/dotnet/runtime/issues/5933</Issue>
        </ExcludeList>
        <ExcludeList Include="$(XunitTestBinBase)/GC/LargeMemory/API/gc/collect/*">
            <Issue>https://github.com/dotnet/runtime/issues/5933</Issue>
        </ExcludeList>
        <ExcludeList Include="$(XunitTestBinBase)/GC/LargeMemory/API/gc/getgeneration/*">
            <Issue>https://github.com/dotnet/runtime/issues/5933</Issue>
        </ExcludeList>
        <ExcludeList Include="$(XunitTestBinBase)/GC/LargeMemory/API/gc/reregisterforfinalize/*">
            <Issue>https://github.com/dotnet/runtime/issues/5933</Issue>
        </ExcludeList>
        <ExcludeList Include="$(XunitTestBinBase)/GC/Regressions/dev10bugs/536168/536168/*">
            <Issue>https://github.com/dotnet/runtime/issues/5933</Issue>
        </ExcludeList>
        <ExcludeList Include="$(XunitTestBinBase)/readytorun/r2rdump/BasicTests/R2RDumpTest/*">
            <Issue>https://github.com/dotnet/runtime/issues/10888 https://github.com/dotnet/runtime/issues/11823 </Issue>
        </ExcludeList>
        <ExcludeList Include="$(XunitTestBinBase)/JIT/Regression/JitBlue/DevDiv_255294/DevDiv_255294/*">
            <Issue>https://github.com/dotnet/runtime/issues/44341</Issue>
        </ExcludeList>
        <ExcludeList Include="$(XunitTestBinBase)/JIT/Directed/rvastatics/RVAOrderingTest/*">
            <Issue>https://github.com/dotnet/runtime/issues/55966</Issue>
        </ExcludeList>
        <ExcludeList Include="$(XunitTestBinBase)/Loader/binding/tracing/BinderTracingTest.Basic/*">
            <Issue>https://github.com/dotnet/runtime/issues/57786</Issue>
        </ExcludeList>
        <ExcludeList Include="$(XunitTestBinBase)/Interop/MonoAPI/**">
            <Issue>CoreCLR does not implement the mono embedding API</Issue>
        </ExcludeList>
    </ItemGroup>

    <!-- All Unix targets on all runtimes -->
    <ItemGroup Condition="'$(XunitTestBinBase)' != '' and '$(TargetsWindows)' != 'true'">
         <ExcludeList Include="$(XunitTestBinBase)/JIT/Directed/arglist/vararg_TargetUnix/*">
            <Issue>https://github.com/dotnet/runtime/issues/10478 </Issue>
        </ExcludeList>
    </ItemGroup>

    <!-- All Unix targets  on CoreCLR Runtime -->
    <ItemGroup Condition="'$(XunitTestBinBase)' != '' and '$(TargetsWindows)' != 'true' and '$(RuntimeFlavor)' == 'coreclr' ">
        <ExcludeList Include="$(XunitTestBinBase)/baseservices/exceptions/stackoverflow/stackoverflowtester/*">
            <Issue>https://github.com/dotnet/runtime/issues/46175</Issue>
        </ExcludeList>
    </ItemGroup>

    <!-- Arm32 All OS -->
    <ItemGroup Condition="'$(XunitTestBinBase)' != '' and ('$(TargetArchitecture)' == 'arm' or '$(AltJitArch)' == 'arm') and '$(RuntimeFlavor)' == 'coreclr' ">
        <ExcludeList Include="$(XunitTestBinBase)/CoreMangLib/cti/system/reflection/emit/DynMethodJumpStubTests/DynMethodJumpStubTests/*">
            <Issue>needs triage</Issue>
        </ExcludeList>
        <ExcludeList Include="$(XunitTestBinBase)/JIT/jit64/opt/cse/HugeArray1/*">
            <Issue>needs triage</Issue>
        </ExcludeList>
        <ExcludeList Include="$(XunitTestBinBase)/JIT/jit64/opt/cse/hugeSimpleExpr1/*">
            <Issue>needs triage</Issue>
        </ExcludeList>
        <ExcludeList Include="$(XunitTestBinBase)/GC/Features/HeapExpansion/pluggaps/*">
            <Issue>needs triage</Issue>
        </ExcludeList>
        <ExcludeList Include="$(XunitTestBinBase)/GC/Regressions/v2.0-beta2/460373/460373/*">
            <Issue>needs triage</Issue>
        </ExcludeList>
        <ExcludeList Include="$(XunitTestBinBase)/GC/Regressions/v2.0-beta1/149926/149926/*">
            <Issue>needs triage</Issue>
        </ExcludeList>
        <ExcludeList Include="$(XunitTestBinBase)/GC/Regressions/v2.0-rtm/494226/494226/*">
            <Issue>needs triage</Issue>
        </ExcludeList>
        <ExcludeList Include="$(XunitTestBinBase)/GC/Regressions/dev10bugs/536168/536168/*">
            <Issue>needs triage</Issue>
        </ExcludeList>
        <ExcludeList Include="$(XunitTestBinBase)/GC/API/GC/GetAllocatedBytesForCurrentThread/*">
            <Issue>https://github.com/dotnet/runtime/issues/</Issue>
        </ExcludeList>
        <ExcludeList Include="$(XunitTestBinBase)/GC/Features/HeapExpansion/bestfit-finalize/*">
            <Issue>times out</Issue>
        </ExcludeList>
        <ExcludeList Include="$(XunitTestBinBase)/GC/Regressions/v2.0-rtm/494226/494226/*">
            <Issue>needs triage</Issue>
        </ExcludeList>
        <ExcludeList Include="$(XunitTestBinBase)/GC/Regressions/dev10bugs/536168/536168/*">
            <Issue>needs triage</Issue>
        </ExcludeList>
        <ExcludeList Include="$(XunitTestBinBase)/GC/API/NoGCRegion/NoGC/*">
            <Issue>needs triage</Issue>
        </ExcludeList>
        <ExcludeList Include="$(XunitTestBinBase)/GC/Scenarios/LeakWheel/leakwheel/*">
            <Issue>times out</Issue>
        </ExcludeList>
        <ExcludeList Include="$(XunitTestBinBase)/CoreMangLib/system/span/SlowTailCallArgs/*">
            <Issue>times out</Issue>
        </ExcludeList>
        <ExcludeList Include="$(XunitTestBinBase)/JIT/jit64/opt/rngchk/RngchkStress3/*">
            <Issue>needs triage</Issue>
        </ExcludeList>
        <ExcludeList Include="$(XunitTestBinBase)/GC/Scenarios/ServerModel/servermodel/*">
            <Issue>times out</Issue>
        </ExcludeList>
        <ExcludeList Include="$(XunitTestBinBase)/JIT/jit64/eh/FinallyExec/nonlocalexitinhandler/*">
            <Issue>times out</Issue>
        </ExcludeList>
        <ExcludeList Include="$(XunitTestBinBase)/JIT/jit64/eh/FinallyExec/nonlocalexitintry/*">
            <Issue>times out</Issue>
        </ExcludeList>
        <ExcludeList Include="$(XunitTestBinBase)/JIT/jit64/eh/FinallyExec/nonlocalexitincatch/*">
            <Issue>needs triage</Issue>
        </ExcludeList>
        <ExcludeList Include="$(XunitTestBinBase)/JIT/jit64/opt/rngchk/ArrayWithThread_o/*">
            <Issue>times out</Issue>
        </ExcludeList>
        <ExcludeList Include="$(XunitTestBinBase)/JIT/jit64/eh/FinallyExec/nonlocalexitinfinally/*">
            <Issue>times out</Issue>
        </ExcludeList>
        <ExcludeList Include="$(XunitTestBinBase)/JIT/jit64/eh/FinallyExec/nonlocalexitinroot/*">
            <Issue>times out</Issue>
        </ExcludeList>
        <ExcludeList Include="$(XunitTestBinBase)/JIT/Directed/arglist/vararg*/*">
            <Issue>Needs triage</Issue>
        </ExcludeList>
        <ExcludeList Include="$(XunitTestBinBase)/baseservices/exceptions/WindowsEventLog/WindowsEventLog_TargetUnix/*">
            <Issue>Needs triage</Issue>
        </ExcludeList>
        <ExcludeList Include="$(XunitTestBinBase)/JIT/jit64/mcc/interop/mcc_i53/*">
            <Issue>Needs Triage</Issue>
        </ExcludeList>
        <ExcludeList Include="$(XunitTestBinBase)/JIT/jit64/mcc/interop/mcc_i13/*">
            <Issue>Needs Triage</Issue>
        </ExcludeList>
        <ExcludeList Include="$(XunitTestBinBase)/JIT/jit64/mcc/interop/mcc_i03/*">
            <Issue>Needs Triage</Issue>
        </ExcludeList>
        <ExcludeList Include="$(XunitTestBinBase)/JIT/jit64/mcc/interop/mcc_i33/*">
            <Issue>Needs Triage</Issue>
        </ExcludeList>
        <ExcludeList Include="$(XunitTestBinBase)/JIT/jit64/mcc/interop/mcc_i63/*">
            <Issue>Needs Triage</Issue>
        </ExcludeList>
        <ExcludeList Include="$(XunitTestBinBase)/JIT/jit64/mcc/interop/mcc_i73/*">
            <Issue>Needs Triage</Issue>
        </ExcludeList>
        <ExcludeList Include="$(XunitTestBinBase)/JIT/jit64/mcc/interop/mcc_i83/*">
            <Issue>Needs Triage</Issue>
        </ExcludeList>
        <ExcludeList Include="$(XunitTestBinBase)/profiler/eventpipe/eventpipe/*">
            <Issue>TraceEvent can't parse unaligned floats on arm32</Issue>
        </ExcludeList>
        <ExcludeList Include="$(XunitTestBinBase)/profiler/unittest/releaseondetach/*">
            <Issue>https://github.com/dotnet/runtime/issues/64986</Issue>
        </ExcludeList>
        <ExcludeList Include="$(XunitTestBinBase)/profiler/eventpipe/eventpipe_readevents/*">
            <Issue>TraceEvent can't parse unaligned floats on arm32</Issue>
        </ExcludeList>
        <ExcludeList Include="$(XunitTestBinBase)/JIT/jit64/regress/vsw/373472/**">
            <Issue>Allocates large contiguous array that is not consistently available on 32-bit platforms</Issue>
        </ExcludeList>
        <!-- Arm32 does not support hardware intrinsics -->
        <ExcludeList Include = "$(XunitTestBinBase)/JIT/HardwareIntrinsics/**">
            <Issue>https://github.com/dotnet/runtime/issues/60154</Issue>
        </ExcludeList>
        <ExcludeList Include="$(XunitTestBinBase)/JIT/Methodical/eh/nested/nestedtry/throwinnestedtrycatch_il_r/*">
            <Issue>https://github.com/dotnet/runtime/issues/66327</Issue>
        </ExcludeList>
    </ItemGroup>

    <!-- Arm64 All OS -->
    <ItemGroup Condition="'$(XunitTestBinBase)' != '' and ('$(TargetArchitecture)' == 'arm64' or '$(AltJitArch)' == 'arm64') and '$(RuntimeFlavor)' == 'coreclr'">
        <ExcludeList Include="$(XunitTestBinBase)/JIT/jit64/opt/cse/hugeexpr1/hugeexpr1/*">
            <Issue>needs triage</Issue>
        </ExcludeList>
        <ExcludeList Include="$(XunitTestBinBase)/JIT/jit64/opt/cse/HugeArray/*">
            <Issue>needs triage</Issue>
        </ExcludeList>
        <ExcludeList Include="$(XunitTestBinBase)/JIT/jit64/opt/cse/HugeArray1/*">
            <Issue>needs triage</Issue>
        </ExcludeList>
        <ExcludeList Include="$(XunitTestBinBase)/JIT/jit64/opt/cse/HugeField1/*">
            <Issue>needs triage</Issue>
        </ExcludeList>
        <ExcludeList Include="$(XunitTestBinBase)/JIT/jit64/opt/cse/HugeField2/*">
            <Issue>needs triage</Issue>
        </ExcludeList>
        <ExcludeList Include="$(XunitTestBinBase)/CoreMangLib/cti/system/string/StringFormat1/*">
            <Issue>needs triage</Issue>
        </ExcludeList>
        <ExcludeList Include="$(XunitTestBinBase)/CoreMangLib/cti/system/string/StringFormat2/*">
            <Issue>needs triage</Issue>
        </ExcludeList>
        <ExcludeList Include="$(XunitTestBinBase)/JIT/Regression/JitBlue/DevDiv_590772/DevDiv_590772/*">
            <Issue>needs triage</Issue>
        </ExcludeList>
        <ExcludeList Include="$(XunitTestBinBase)/JIT/Regression/JitBlue/DevDiv_605447/DevDiv_605447/*">
            <Issue>needs triage</Issue>
        </ExcludeList>
        <ExcludeList Include="$(XunitTestBinBase)/JIT/Regression/JitBlue/DevDiv_590771/DevDiv_590771/*">
            <Issue>needs triage</Issue>
        </ExcludeList>
        <ExcludeList Include="$(XunitTestBinBase)/JIT/Regression/JitBlue/GitHub_35821/GitHub_35821/*">
            <Issue>https://github.com/dotnet/runtime/issues/66921</Issue>
        </ExcludeList>
        <ExcludeList Include="$(XunitTestBinBase)/JIT/Regression/JitBlue/Runtime_56953/Runtime_56953/*">
            <Issue>https://github.com/dotnet/runtime/issues/67870</Issue>
        </ExcludeList>
        <ExcludeList Include="$(XunitTestBinBase)/Interop/PInvoke/Generics/GenericsTest/*">
            <Issue>https://github.com/dotnet/runtime/issues/60036</Issue>
        </ExcludeList>
        <!-- Arm64 does not support Vector256 -->
        <ExcludeList Include = "$(XunitTestBinBase)/JIT/HardwareIntrinsics/General/Vector256/**">
            <Issue>https://github.com/dotnet/runtime/issues/60154</Issue>
        </ExcludeList>
        <ExcludeList Include = "$(XunitTestBinBase)/JIT/HardwareIntrinsics/General/Vector256_1/**">
            <Issue>https://github.com/dotnet/runtime/issues/60154</Issue>
        </ExcludeList>
        <!-- Arm64 does not support X86 hardware intrinsics -->
        <ExcludeList Include = "$(XunitTestBinBase)/JIT/HardwareIntrinsics/X86/**">
            <Issue>https://github.com/dotnet/runtime/issues/60154</Issue>
        </ExcludeList>
    </ItemGroup>

    <!-- Windows all architecture excludes -->
    <ItemGroup Condition="'$(XunitTestBinBase)' != '' and '$(TargetsWindows)' == 'true' and '$(RuntimeFlavor)' == 'coreclr'">
    </ItemGroup>

    <!-- Windows x64 specific excludes -->
    <ItemGroup Condition="'$(XunitTestBinBase)' != '' and '$(TargetArchitecture)' == 'x64' and '$(TargetsWindows)' == 'true' and '$(RuntimeFlavor)' == 'coreclr'">
        <ExcludeList Include="$(XunitTestBinBase)/baseservices/varargs/varargsupport/*">
            <Issue>Varargs supported on this platform</Issue>
        </ExcludeList>
        <ExcludeList Include="$(XunitTestBinBase)/baseservices/varargs/varargsupport_r/*">
            <Issue>Varargs supported on this platform</Issue>
        </ExcludeList>
        <ExcludeList Include="$(XunitTestBinBase)/Regressions/coreclr/GitHub_34094/Test34094/*">
            <Issue>https://github.com/dotnet/runtime/issues/57458</Issue>
        </ExcludeList>
        <!-- X64 does not support Vector64 -->
        <ExcludeList Include = "$(XunitTestBinBase)/JIT/HardwareIntrinsics/General/Vector64/**">
            <Issue>https://github.com/dotnet/runtime/issues/60154</Issue>
        </ExcludeList>
        <ExcludeList Include = "$(XunitTestBinBase)/JIT/HardwareIntrinsics/General/Vector64_1/**">
            <Issue>https://github.com/dotnet/runtime/issues/60154</Issue>
        </ExcludeList>
        <!-- X64 does not support Arm hardware intrinsics -->
        <ExcludeList Include = "$(XunitTestBinBase)/JIT/HardwareIntrinsics/Arm/**">
            <Issue>https://github.com/dotnet/runtime/issues/60154</Issue>
        </ExcludeList>
    </ItemGroup>

    <!-- Windows x86 specific excludes -->
    <ItemGroup Condition="'$(XunitTestBinBase)' != '' and '$(TargetArchitecture)' == 'x86' and '$(TargetsWindows)' == 'true' and '$(RuntimeFlavor)' == 'coreclr'">
        <ExcludeList Include="$(XunitTestBinBase)/GC/LargeMemory/Allocation/largeexceptiontest/*">
            <Issue>https://github.com/dotnet/runtime/issues/5200 Test is useful to have because it can be run manually when making changes to the GC that can have effects in OOM scenarios, but not appropriate to run on our current test infrastructure.</Issue>
        </ExcludeList>
        <ExcludeList Include="$(XunitTestBinBase)/GC/LargeMemory/API/gc/gettotalmemory/*">
            <Issue>https://github.com/dotnet/runtime/issues/5200 Test is useful to have because it can be run manually when making changes to the GC that can have effects in OOM scenarios, but not appropriate to run on our current test infrastructure.</Issue>
        </ExcludeList>
        <ExcludeList Include="$(XunitTestBinBase)/GC/LargeMemory/API/gc/keepalive/*">
            <Issue>https://github.com/dotnet/runtime/issues/5200 Test is useful to have because it can be run manually when making changes to the GC that can have effects in OOM scenarios, but not appropriate to run on our current test infrastructure.</Issue>
        </ExcludeList>
        <ExcludeList Include="$(XunitTestBinBase)/GC/LargeMemory/API/gc/suppressfinalize/*">
            <Issue>https://github.com/dotnet/runtime/issues/5200 Test is useful to have because it can be run manually when making changes to the GC that can have effects in OOM scenarios, but not appropriate to run on our current test infrastructure.</Issue>
        </ExcludeList>
        <ExcludeList Include="$(XunitTestBinBase)/JIT/opt/Tailcall/TailcallVerifyWithPrefix/*">
            <Issue>Depends on implicit tailcalls to be performed</Issue>
        </ExcludeList>
        <ExcludeList Include="$(XunitTestBinBase)/JIT/Regression/JitBlue/DevDiv_255294/DevDiv_255294/*">
            <Issue>https://github.com/dotnet/runtime/issues/8034 The test causes OutOfMemory exception in crossgen mode.</Issue>
        </ExcludeList>
        <ExcludeList Include="$(XunitTestBinBase)/baseservices/varargs/varargsupport/*">
            <Issue>Varargs supported on this platform</Issue>
        </ExcludeList>
        <ExcludeList Include="$(XunitTestBinBase)/baseservices/varargs/varargsupport_r/*">
            <Issue>Varargs supported on this platform</Issue>
        </ExcludeList>
        <ExcludeList Include="$(XunitTestBinBase)/JIT/jit64/regress/vsw/373472/**">
            <Issue>Allocates large contiguous array that is not consistently available on 32-bit platforms</Issue>
        </ExcludeList>
        <ExcludeList Include="$(XunitTestBinBase)/Regressions/coreclr/GitHub_34094/Test34094/*">
            <Issue>https://github.com/dotnet/runtime/issues/57458</Issue>
        </ExcludeList>
        <!-- X86 does not support Vector64 -->
        <ExcludeList Include = "$(XunitTestBinBase)/JIT/HardwareIntrinsics/General/Vector64/**">
            <Issue>https://github.com/dotnet/runtime/issues/60154</Issue>
        </ExcludeList>
        <ExcludeList Include = "$(XunitTestBinBase)/JIT/HardwareIntrinsics/General/Vector64_1/**">
            <Issue>https://github.com/dotnet/runtime/issues/60154</Issue>
        </ExcludeList>
        <!-- X86 does not support Arm hardware intrinsics -->
        <ExcludeList Include = "$(XunitTestBinBase)/JIT/HardwareIntrinsics/Arm/**">
            <Issue>https://github.com/dotnet/runtime/issues/60154</Issue>
        </ExcludeList>
    </ItemGroup>

    <!-- Windows arm32 specific excludes -->
    <ItemGroup Condition="'$(XunitTestBinBase)' != '' and ('$(TargetArchitecture)' == 'arm' or '$(AltJitArch)' == 'arm') and '$(TargetsWindows)' == 'true' and '$(RuntimeFlavor)' == 'coreclr'">
        <ExcludeList Include="$(XunitTestBinBase)/JIT/Directed/Convert/out_of_range_fp_to_int_conversions/*">
            <Issue>https://github.com/dotnet/runtime/issues/49184</Issue>
        </ExcludeList>
        <ExcludeList Include="$(XunitTestBinBase)/Interop/COM/NETClients/Primitives/NETClientPrimitives/*">
            <Issue>https://github.com/dotnet/runtime/issues/11360</Issue>
        </ExcludeList>
        <ExcludeList Include="$(XunitTestBinBase)/Interop/COM/NETClients/Primitives/NETClientPrimitivesInALC/*">
            <Issue>https://github.com/dotnet/runtime/issues/11360</Issue>
        </ExcludeList>
        <ExcludeList Include="$(XunitTestBinBase)/Interop/COM/NativeClients/Primitives/*">
            <Issue>https://github.com/dotnet/runtime/issues/11360</Issue>
        </ExcludeList>
        <ExcludeList Include="$(XunitTestBinBase)/Interop/COM/NativeClients/Dispatch/*">
            <Issue>https://github.com/dotnet/runtime/issues/11360</Issue>
        </ExcludeList>
        <ExcludeList Include="$(XunitTestBinBase)/Interop/COM/NETClients/Lifetime/*">
            <Issue>https://github.com/dotnet/runtime/issues/11360</Issue>
        </ExcludeList>
        <ExcludeList Include="$(XunitTestBinBase)/Interop/COM/NativeClients/Licensing/*">
            <Issue>https://github.com/dotnet/runtime/issues/11360</Issue>
        </ExcludeList>
        <ExcludeList Include="$(XunitTestBinBase)/Interop/COM/NativeClients/DefaultInterfaces/*">
            <Issue>https://github.com/dotnet/runtime/issues/11360</Issue>
        </ExcludeList>
        <ExcludeList Include="$(XunitTestBinBase)/Interop/COM/NETClients/IDispatch/NETClientIDispatch/*">
            <Issue>https://github.com/dotnet/runtime/issues/11360</Issue>
        </ExcludeList>
        <ExcludeList Include="$(XunitTestBinBase)/Interop/COM/NETClients/Aggregation/NETClientAggregation/*">
            <Issue>https://github.com/dotnet/runtime/issues/11360</Issue>
        </ExcludeList>
        <ExcludeList Include="$(XunitTestBinBase)/Interop/COM/NETClients/Licensing/NETClientLicense/*">
            <Issue>https://github.com/dotnet/runtime/issues/11360</Issue>
        </ExcludeList>
        <ExcludeList Include="$(XunitTestBinBase)/Interop/COM/NETClients/ConsumeNETServer/ConsumeNETServer/*">
            <Issue>https://github.com/dotnet/runtime/issues/11360</Issue>
        </ExcludeList>
        <ExcludeList Include="$(XunitTestBinBase)/Interop/IJW/CopyConstructorMarshaler/CopyConstructorMarshaler/*">
            <Issue>https://github.com/dotnet/runtime/issues/67372</Issue>
        </ExcludeList>
        <ExcludeList Include="$(XUnitTestBinBase)/JIT/Directed/callconv/ThisCall/ThisCallTest/*">
            <Issue>Native member function calling conventions not supported on Windows ARM32.</Issue>
        </ExcludeList>
        <ExcludeList Include="$(XUnitTestBinBase)/JIT/Directed/callconv/StdCallMemberFunction/StdCallMemberFunctionTest/*">
            <Issue>Native member function calling conventions not supported on Windows ARM32.</Issue>
        </ExcludeList>
        <ExcludeList Include="$(XUnitTestBinBase)/JIT/Directed/callconv/PlatformDefaultMemberFunction/PlatformDefaultMemberFunctionTest/*">
            <Issue>Native member function calling conventions not supported on Windows ARM32.</Issue>
        </ExcludeList>
        <ExcludeList Include="$(XUnitTestBinBase)/JIT/Directed/callconv/CdeclMemberFunction/CdeclMemberFunctionTest/*">
            <Issue>Native member function calling conventions not supported on Windows ARM32.</Issue>
        </ExcludeList>
        <ExcludeList Include="$(XunitTestBinBase)/JIT/Regression/CLR-x86-JIT/V1-M13-RTM/b88793/b88793/*">
            <Issue>https://github.com/dotnet/runtime/issues/12979</Issue>
        </ExcludeList>
        <ExcludeList Include="$(XunitTestBinBase)/JIT/Regression/CLR-x86-JIT/V1-M12-Beta2/b37646/b37646/*">
            <Issue>https://github.com/dotnet/runtime/issues/12979</Issue>
        </ExcludeList>
        <ExcludeList Include="$(XunitTestBinBase)/JIT/Directed/PREFIX/unaligned/1/arglist_Target_ARM/*">
            <Issue>https://github.com/dotnet/runtime/issues/12979</Issue>
        </ExcludeList>
        <ExcludeList Include="$(XunitTestBinBase)/JIT/Regression/CLR-x86-JIT/V1-M11-Beta1/b41391/b41391/*">
            <Issue>https://github.com/dotnet/runtime/issues/12979</Issue>
        </ExcludeList>
        <ExcludeList Include="$(XunitTestBinBase)/JIT/jit64/mcc/interop/mcc_i00/*">
            <Issue>https://github.com/dotnet/runtime/issues/12979</Issue>
        </ExcludeList>
        <ExcludeList Include="$(XunitTestBinBase)/JIT/jit64/mcc/interop/mcc_i70/*">
            <Issue>https://github.com/dotnet/runtime/issues/12979</Issue>
        </ExcludeList>
        <ExcludeList Include="$(XunitTestBinBase)/JIT/jit64/mcc/interop/mcc_i32/*">
            <Issue>https://github.com/dotnet/runtime/issues/12979</Issue>
        </ExcludeList>
        <ExcludeList Include="$(XunitTestBinBase)/JIT/jit64/mcc/interop/mcc_i51/*">
            <Issue>https://github.com/dotnet/runtime/issues/12979</Issue>
        </ExcludeList>
        <ExcludeList Include="$(XunitTestBinBase)/JIT/Regression/CLR-x86-JIT/V1-M09.5-PDC/b32374/b32374/*">
            <Issue>https://github.com/dotnet/runtime/issues/12979</Issue>
        </ExcludeList>
        <ExcludeList Include="$(XunitTestBinBase)/Interop/PInvoke/Varargs/VarargsTest/*">
            <Issue>https://github.com/dotnet/runtime/issues/12979</Issue>
        </ExcludeList>
        <ExcludeList Include="$(XunitTestBinBase)/JIT/Directed/PREFIX/volatile/1/arglist_Target_ARM/*">
            <Issue>https://github.com/dotnet/runtime/issues/12979</Issue>
        </ExcludeList>
        <ExcludeList Include="$(XunitTestBinBase)/JIT/Regression/CLR-x86-JIT/V1-M09.5-PDC/b28901/b28901/*">
            <Issue>https://github.com/dotnet/runtime/issues/12979</Issue>
        </ExcludeList>
        <ExcludeList Include="$(XunitTestBinBase)/JIT/jit64/mcc/interop/mcc_i82/*">
            <Issue>https://github.com/dotnet/runtime/issues/12979</Issue>
        </ExcludeList>
        <ExcludeList Include="$(XunitTestBinBase)/JIT/jit64/mcc/interop/mcc_i80/*">
            <Issue>https://github.com/dotnet/runtime/issues/12979</Issue>
        </ExcludeList>
        <ExcludeList Include="$(XunitTestBinBase)/JIT/jit64/gc/misc/funclet/*">
            <Issue>https://github.com/dotnet/runtime/issues/12979</Issue>
        </ExcludeList>
        <ExcludeList Include="$(XunitTestBinBase)/JIT/Regression/CLR-x86-JIT/V1-M09.5-PDC/b30864/b30864/*">
            <Issue>https://github.com/dotnet/runtime/issues/12979</Issue>
        </ExcludeList>
        <ExcludeList Include="$(XunitTestBinBase)/JIT/Regression/CLR-x86-JIT/V1-M09.5-PDC/b30838/b30838/*">
            <Issue>https://github.com/dotnet/runtime/issues/12979</Issue>
        </ExcludeList>
        <ExcludeList Include="$(XunitTestBinBase)/JIT/Methodical/refany/seq_il_r/*">
            <Issue>https://github.com/dotnet/runtime/issues/12979</Issue>
        </ExcludeList>
        <ExcludeList Include="$(XunitTestBinBase)/JIT/jit64/mcc/interop/mcc_i61/*">
            <Issue>https://github.com/dotnet/runtime/issues/12979</Issue>
        </ExcludeList>
        <ExcludeList Include="$(XunitTestBinBase)/JIT/jit64/mcc/interop/mcc_i60/*">
            <Issue>https://github.com/dotnet/runtime/issues/12979</Issue>
        </ExcludeList>
        <ExcludeList Include="$(XunitTestBinBase)/JIT/jit64/mcc/interop/mcc_i31/*">
            <Issue>https://github.com/dotnet/runtime/issues/12979</Issue>
        </ExcludeList>
        <ExcludeList Include="$(XunitTestBinBase)/JIT/Regression/CLR-x86-EJIT/V1-M12-Beta2/b26323/b26323/*">
            <Issue>https://github.com/dotnet/runtime/issues/12979</Issue>
        </ExcludeList>
        <ExcludeList Include="$(XunitTestBinBase)/JIT/Regression/CLR-x86-JIT/V1-M09.5-PDC/b26324/b26324a/*">
            <Issue>https://github.com/dotnet/runtime/issues/12979</Issue>
        </ExcludeList>
        <ExcludeList Include="$(XunitTestBinBase)/JIT/Regression/CLR-x86-JIT/V1-M09.5-PDC/b26324/b26324b/*">
            <Issue>https://github.com/dotnet/runtime/issues/12979</Issue>
        </ExcludeList>
        <ExcludeList Include="$(XunitTestBinBase)/JIT/jit64/mcc/interop/mcc_i50/*">
            <Issue>https://github.com/dotnet/runtime/issues/12979</Issue>
        </ExcludeList>
        <ExcludeList Include="$(XunitTestBinBase)/JIT/jit64/mcc/interop/mcc_i62/*">
            <Issue>https://github.com/dotnet/runtime/issues/12979</Issue>
        </ExcludeList>
        <ExcludeList Include="$(XunitTestBinBase)/JIT/Regression/CLR-x86-JIT/V1-M11-Beta1/b36472/b36472/*">
            <Issue>https://github.com/dotnet/runtime/issues/12979</Issue>
        </ExcludeList>
        <ExcludeList Include="$(XunitTestBinBase)/JIT/jit64/mcc/interop/mcc_i72/*">
            <Issue>https://github.com/dotnet/runtime/issues/12979</Issue>
        </ExcludeList>
        <ExcludeList Include="$(XunitTestBinBase)/JIT/Regression/CLR-x86-JIT/V1-M11-Beta1/b37598/b37598/*">
            <Issue>https://github.com/dotnet/runtime/issues/12979</Issue>
        </ExcludeList>
        <ExcludeList Include="$(XunitTestBinBase)/JIT/Regression/CLR-x86-JIT/V1-M11-Beta1/b46867/b46867/*">
            <Issue>https://github.com/dotnet/runtime/issues/12979</Issue>
        </ExcludeList>
        <ExcludeList Include="$(XunitTestBinBase)/JIT/Regression/CLR-x86-JIT/V2.0-Beta2/b409748/b409748/*">
            <Issue>https://github.com/dotnet/runtime/issues/12979</Issue>
        </ExcludeList>
        <ExcludeList Include="$(XunitTestBinBase)/JIT/jit64/mcc/interop/mcc_i30/*">
            <Issue>https://github.com/dotnet/runtime/issues/12979</Issue>
        </ExcludeList>
        <ExcludeList Include="$(XunitTestBinBase)/JIT/Regression/CLR-x86-JIT/V1-M09.5-PDC/b16423/b16423/*">
            <Issue>https://github.com/dotnet/runtime/issues/12979</Issue>
        </ExcludeList>
        <ExcludeList Include="$(XunitTestBinBase)/JIT/Directed/PREFIX/unaligned/2/arglist_Target_ARM/*">
            <Issue>https://github.com/dotnet/runtime/issues/12979</Issue>
        </ExcludeList>
        <ExcludeList Include="$(XunitTestBinBase)/JIT/Methodical/refany/seq_il_d/*">
            <Issue>https://github.com/dotnet/runtime/issues/12979</Issue>
        </ExcludeList>
        <ExcludeList Include="$(XunitTestBinBase)/JIT/Methodical/Coverage/arglist_pos/*">
            <Issue>https://github.com/dotnet/runtime/issues/12979</Issue>
        </ExcludeList>
        <ExcludeList Include="$(XunitTestBinBase)/JIT/Regression/CLR-x86-JIT/V1-M11-Beta1/b35784/b35784/*">
            <Issue>https://github.com/dotnet/runtime/issues/12979</Issue>
        </ExcludeList>
        <ExcludeList Include="$(XunitTestBinBase)/JIT/Regression/CLR-x86-JIT/V1-M12-Beta2/b31746/b31746/*">
            <Issue>https://github.com/dotnet/runtime/issues/12979</Issue>
        </ExcludeList>
        <ExcludeList Include="$(XunitTestBinBase)/JIT/jit64/mcc/interop/mcc_i12/*">
            <Issue>https://github.com/dotnet/runtime/issues/12979</Issue>
        </ExcludeList>
        <ExcludeList Include="$(XunitTestBinBase)/JIT/jit64/mcc/interop/mcc_i52/*">
            <Issue>https://github.com/dotnet/runtime/issues/12979</Issue>
        </ExcludeList>
        <ExcludeList Include="$(XunitTestBinBase)/JIT/jit64/mcc/interop/mcc_i81/*">
            <Issue>https://github.com/dotnet/runtime/issues/12979</Issue>
        </ExcludeList>
        <ExcludeList Include="$(XunitTestBinBase)/JIT/jit64/mcc/interop/mcc_i11/*">
            <Issue>https://github.com/dotnet/runtime/issues/12979</Issue>
        </ExcludeList>
        <ExcludeList Include="$(XunitTestBinBase)/JIT/Regression/CLR-x86-JIT/V1-M12-Beta2/b41852/b41852/*">
            <Issue>https://github.com/dotnet/runtime/issues/12979</Issue>
        </ExcludeList>
        <ExcludeList Include="$(XunitTestBinBase)/JIT/jit64/mcc/interop/mcc_i02/*">
            <Issue>https://github.com/dotnet/runtime/issues/12979</Issue>
        </ExcludeList>
        <ExcludeList Include="$(XunitTestBinBase)/JIT/jit64/mcc/interop/mcc_i01/*">
            <Issue>https://github.com/dotnet/runtime/issues/12979</Issue>
        </ExcludeList>
        <ExcludeList Include="$(XunitTestBinBase)/JIT/jit64/mcc/interop/mcc_i71/*">
            <Issue>https://github.com/dotnet/runtime/issues/12979</Issue>
        </ExcludeList>
        <ExcludeList Include="$(XunitTestBinBase)/JIT/Regression/CLR-x86-JIT/V1-M12-Beta2/b31745/b31745/*">
            <Issue>https://github.com/dotnet/runtime/issues/12979</Issue>
        </ExcludeList>
        <ExcludeList Include="$(XunitTestBinBase)/JIT/Regression/CLR-x86-JIT/V1-M13-RTM/b91248/b91248/*">
            <Issue>https://github.com/dotnet/runtime/issues/12979</Issue>
        </ExcludeList>
        <ExcludeList Include="$(XunitTestBinBase)/JIT/Regression/JitBlue/Runtime_56953/Runtime_56953/*">
            <Issue>https://github.com/dotnet/runtime/issues/67870</Issue>
        </ExcludeList>
        <ExcludeList Include="$(XunitTestBinBase)/JIT/Directed/PREFIX/unaligned/4/arglist_Target_ARM/*">
            <Issue>https://github.com/dotnet/runtime/issues/12979</Issue>
        </ExcludeList>
        <ExcludeList Include="$(XunitTestBinBase)/JIT/jit64/mcc/interop/mcc_i10/*">
            <Issue>https://github.com/dotnet/runtime/issues/12979</Issue>
        </ExcludeList>
        <ExcludeList Include="$(XunitTestBinBase)/JIT/jit64/regress/vsw/373472/**">
            <Issue>Allocates large contiguous array that is not consistently available on 32-bit platforms</Issue>
        </ExcludeList>
        <ExcludeList Include="$(XunitTestBinBase)/Regressions/coreclr/GitHub_45929/test45929/*">
            <Issue>https://github.com/dotnet/runtime/issues/60152</Issue>
        </ExcludeList>
        <ExcludeList Include="$(XunitTestBinBase)/JIT/Stress/ABI/pinvokes_d/**">
            <Issue>https://github.com/dotnet/runtime/issues/66745</Issue>
        </ExcludeList>
        <ExcludeList Include="$(XunitTestBinBase)/JIT/Stress/ABI/pinvokes_do/**">
            <Issue>https://github.com/dotnet/runtime/issues/66745</Issue>
        </ExcludeList>
    </ItemGroup>

    <!-- Windows arm64 specific excludes -->
    <ItemGroup Condition="'$(XunitTestBinBase)' != '' and ('$(TargetArchitecture)' == 'arm64' or '$(AltJitArch)' == 'arm64') and '$(TargetsWindows)' == 'true' and '$(RuntimeFlavor)' == 'coreclr'">
        <ExcludeList Include="$(XunitTestBinBase)/JIT/opt/Tailcall/TailcallVerifyWithPrefix/*">
            <Issue>Condition17::Test1 checks that we tail call via helper when security cookie is needed; on arm64 we fast tail call in this case.</Issue>
        </ExcludeList>
        <ExcludeList Include="$(XunitTestBinBase)/GC/Regressions/dev10bugs/536168/536168/*">
            <Issue>extremely memory/time intensive test</Issue>
        </ExcludeList>
        <ExcludeList Include="$(XunitTestBinBase)/GC/API/NoGCRegion/NoGC/*">
            <Issue>needs triage</Issue>
        </ExcludeList>
        <ExcludeList Include="$(XunitTestBinBase)/baseservices/varargs/varargsupport_r/*">
            <Issue>Varargs supported on this platform</Issue>
        </ExcludeList>
        <ExcludeList Include="$(XunitTestBinBase)/baseservices/varargs/varargsupport/*">
            <Issue>Varargs supported on this platform</Issue>
        </ExcludeList>
        <ExcludeList Include="$(XunitTestBinBase)/JIT/jit64/opt/rngchk/RngchkStress3/*">
            <Issue>Needs Triage</Issue>
        </ExcludeList>
        <ExcludeList Include="$(XunitTestBinBase)/Regressions/coreclr/GitHub_45929/test45929/*">
            <Issue>https://github.com/dotnet/runtime/issues/60152</Issue>
        </ExcludeList>
    </ItemGroup>

    <!-- The following are x64 Unix failures on CoreCLR. -->
    <ItemGroup Condition="'$(XunitTestBinBase)' != '' and '$(TargetArchitecture)' == 'x64' and '$(TargetsWindows)' != 'true' and '$(RuntimeFlavor)' == 'coreclr'">
        <ExcludeList Include="$(XunitTestBinBase)/baseservices/exceptions/simple/ParallelCrashWorkerThreads/*">
            <Issue>https://github.com/dotnet/runtime/issues/57621</Issue>
        </ExcludeList>
        <ExcludeList Include="$(XunitTestBinBase)/JIT/Methodical/refany/seq_il_d/*">
            <Issue>https://github.com/dotnet/runtime/issues/10478 </Issue>
        </ExcludeList>
        <ExcludeList Include="$(XunitTestBinBase)/JIT/Methodical/refany/seq_il_r/*">
            <Issue>https://github.com/dotnet/runtime/issues/10478 </Issue>
        </ExcludeList>
        <ExcludeList Include="$(XunitTestBinBase)/JIT/Methodical/refany/stress1_r/*">
            <Issue>https://github.com/dotnet/runtime/issues/10478 </Issue>
        </ExcludeList>
        <ExcludeList Include="$(XunitTestBinBase)/JIT/Methodical/refany/stress3_r/*">
            <Issue>https://github.com/dotnet/runtime/issues/10478 </Issue>
        </ExcludeList>
        <ExcludeList Include="$(XunitTestBinBase)/JIT/Methodical/refany/stress1_do/*">
            <Issue>https://github.com/dotnet/runtime/issues/10478 </Issue>
        </ExcludeList>
        <ExcludeList Include="$(XunitTestBinBase)/JIT/Methodical/refany/stress3_do/*">
            <Issue>https://github.com/dotnet/runtime/issues/10478 </Issue>
        </ExcludeList>
        <ExcludeList Include="$(XunitTestBinBase)/JIT/Methodical/refany/stress1_ro/*">
            <Issue>https://github.com/dotnet/runtime/issues/10478 </Issue>
        </ExcludeList>
        <ExcludeList Include="$(XunitTestBinBase)/JIT/Methodical/refany/stress3_ro/*">
            <Issue>https://github.com/dotnet/runtime/issues/10478 </Issue>
        </ExcludeList>
        <ExcludeList Include="$(XunitTestBinBase)/JIT/Regression/CLR-x86-JIT/V1-M11-Beta1/b41391/*">
            <Issue>https://github.com/dotnet/runtime/issues/10478 </Issue>
        </ExcludeList>
        <ExcludeList Include="$(XunitTestBinBase)/JIT/Regression/CLR-x86-JIT/V1-M12-Beta2/b37646/*">
            <Issue>https://github.com/dotnet/runtime/issues/10478 </Issue>
        </ExcludeList>
        <ExcludeList Include="$(XunitTestBinBase)/JIT/Directed/pinning/object-pin/*">
            <Issue>Issue building native components for the test.</Issue>
        </ExcludeList>
        <ExcludeList Include="$(XunitTestBinBase)/JIT/Regression/JitBlue/GitHub_18232/GitHub_18232/*">
            <Issue>Needs Triage</Issue>
        </ExcludeList>
        <ExcludeList Include="$(XunitTestBinBase)/JIT/Regression/JitBlue/GitHub_19022/GitHub_19022/*">
            <Issue>Needs Triage</Issue>
        </ExcludeList>
        <ExcludeList Include="$(XunitTestBinBase)/JIT/Regression/JitBlue/GitHub_19149/GitHub_19149/*">
            <Issue>Needs Triage</Issue>
        </ExcludeList>
        <ExcludeList Include="$(XunitTestBinBase)/JIT/jit64/opt/rngchk/RngchkStress3/*">
            <Issue>timeout</Issue>
        </ExcludeList>
        <ExcludeList Include="$(XunitTestBinBase)/JIT/Regression/JitBlue/GitHub_19601/Github_19601/*">
            <Issue>Needs Triage</Issue>
        </ExcludeList>
        <!-- X64 does not support Vector64 -->
        <ExcludeList Include = "$(XunitTestBinBase)/JIT/HardwareIntrinsics/General/Vector64/**">
            <Issue>https://github.com/dotnet/runtime/issues/60154</Issue>
        </ExcludeList>
        <ExcludeList Include = "$(XunitTestBinBase)/JIT/HardwareIntrinsics/General/Vector64_1/**">
            <Issue>https://github.com/dotnet/runtime/issues/60154</Issue>
        </ExcludeList>
        <!-- X64 does not support Arm hardware intrinsics -->
        <ExcludeList Include = "$(XunitTestBinBase)/JIT/HardwareIntrinsics/Arm/**">
            <Issue>https://github.com/dotnet/runtime/issues/60154</Issue>
        </ExcludeList>
    </ItemGroup>

    <!-- Unix arm64 specific -->
    <ItemGroup Condition="'$(XunitTestBinBase)' != '' and ('$(TargetArchitecture)' == 'arm64' or '$(AltJitArch)' == 'arm64') and '$(TargetsWindows)' != 'true' and '$(RuntimeFlavor)' == 'coreclr'">
        <ExcludeList Include="$(XunitTestBinBase)/tracing/runtimeeventsource/nativeruntimeeventsource/*">
            <Issue>https://github.com/dotnet/runtime/issues/68690</Issue>
        </ExcludeList>
        <ExcludeList Include="$(XunitTestBinBase)/JIT/jit64/eh/FinallyExec/nonlocalexitinhandler/*">
            <Issue>Test times out</Issue>
        </ExcludeList>
        <ExcludeList Include="$(XunitTestBinBase)/JIT/jit64/eh/FinallyExec/nonlocalexitinfinally/*">
            <Issue>Test times out</Issue>
        </ExcludeList>
        <ExcludeList Include="$(XunitTestBinBase)/JIT/jit64/eh/FinallyExec/nonlocalexitintry/*">
            <Issue>Test times out</Issue>
        </ExcludeList>
        <ExcludeList Include="$(XunitTestBinBase)/JIT/jit64/eh/FinallyExec/nonlocalexitincatch/*">
            <Issue>Test times out</Issue>
        </ExcludeList>
        <ExcludeList Include="$(XunitTestBinBase)/JIT/jit64/eh/FinallyExec/nonlocalexitinroot/*">
            <Issue>Test times out</Issue>
        </ExcludeList>
        <ExcludeList Include="$(XunitTestBinBase)/GC/Scenarios/DoublinkList/dlstack/*">
            <Issue>Release only crash</Issue>
        </ExcludeList>
    </ItemGroup>

    <!-- Unix arm32 specific -->
    <ItemGroup Condition="'$(XunitTestBinBase)' != '' and ('$(TargetArchitecture)' == 'arm' or '$(AltJitArch)' == 'arm') and '$(TargetsWindows)' != 'true' and '$(RuntimeFlavor)' == 'coreclr'">
        <ExcludeList Include="$(XunitTestBinBase)/tracing/runtimeeventsource/nativeruntimeeventsource/*">
            <Issue>https://github.com/dotnet/runtime/issues/68690</Issue>
        </ExcludeList>
        <ExcludeList Include="$(XunitTestBinBase)/JIT/jit64/regress/vsw/373472/**">
            <Issue>Allocates large contiguous array that is not consistently available on 32-bit platforms</Issue>
        </ExcludeList>
        <ExcludeList Include="$(XunitTestBinBase)/JIT/Regression/JitBlue/Runtime_56953/Runtime_56953/*">
            <Issue>https://github.com/dotnet/runtime/issues/57856</Issue>
        </ExcludeList>
        <ExcludeList Include="$(XunitTestBinBase)/profiler/multiple/multiple/*">
            <Issue>https://github.com/dotnet/runtime/issues/57875</Issue>
        </ExcludeList>
    </ItemGroup>

    <!-- All OSX targets on CoreCLR Runtime -->
    <ItemGroup Condition="'$(XunitTestBinBase)' != '' and '$(TargetsOSX)' == 'true' and '$(RuntimeFlavor)' == 'coreclr' ">
        <ExcludeList Include="$(XunitTestBinBase)/profiler/eventpipe/eventpipe/*">
            <Issue>https://github.com/dotnet/runtime/issues/66174</Issue>
        </ExcludeList>
    </ItemGroup>

    <!-- OSX x64 on CoreCLR Runtime -->
    <ItemGroup Condition="'$(XunitTestBinBase)' != '' and '$(TargetsOSX)' == 'true' and '$(TargetArchitecture)' == 'x64' and '$(RuntimeFlavor)' == 'coreclr' ">
    </ItemGroup>

    <!-- OSX arm64 on CoreCLR Runtime -->
    <ItemGroup Condition="'$(XunitTestBinBase)' != '' and '$(TargetsOSX)' == 'true' and '$(TargetArchitecture)' == 'arm64' and '$(RuntimeFlavor)' == 'coreclr' ">
    </ItemGroup>

    <!-- Tests that need to be triaged for vararg usage as that is not supported -->
    <!-- Note these will only be excluded for unix platforms on all runtimes -->
    <ItemGroup Condition="'$(XunitTestBinBase)' != '' and '$(TargetsWindows)' != 'true' ">
        <ExcludeList Include="$(XunitTestBinBase)/JIT/Directed/PREFIX/unaligned/1/arglist*/*">
            <Issue>needs triage</Issue>
        </ExcludeList>
        <ExcludeList Include="$(XunitTestBinBase)/JIT/Directed/PREFIX/unaligned/2/arglist*/*">
            <Issue>needs triage</Issue>
        </ExcludeList>
        <ExcludeList Include="$(XunitTestBinBase)/JIT/Directed/PREFIX/unaligned/4/arglist*/*">
            <Issue>needs triage</Issue>
        </ExcludeList>
        <ExcludeList Include="$(XunitTestBinBase)/JIT/Directed/PREFIX/volatile/1/arglist*/*">
            <Issue>needs triage</Issue>
        </ExcludeList>
    </ItemGroup>

    <!-- Tests that need to be triaged for vararg usage as that is not supported -->
    <!-- Note these will only be excluded for unix platforms on CoreCLR only -->
    <ItemGroup Condition="'$(XunitTestBinBase)' != '' and '$(TargetsWindows)' != 'true' and '$(RuntimeFlavor)' == 'coreclr'">
        <ExcludeList Include="$(XunitTestBinBase)/JIT/jit64/gc/misc/funclet/*">
            <Issue>needs triage</Issue>
        </ExcludeList>
        <ExcludeList Include="$(XunitTestBinBase)/JIT/jit64/mcc/interop/mcc_i00/*">
            <Issue>needs triage</Issue>
        </ExcludeList>
        <ExcludeList Include="$(XunitTestBinBase)/JIT/jit64/mcc/interop/mcc_i01/*">
            <Issue>needs triage</Issue>
        </ExcludeList>
        <ExcludeList Include="$(XunitTestBinBase)/JIT/jit64/mcc/interop/mcc_i02/*">
            <Issue>needs triage</Issue>
        </ExcludeList>
        <ExcludeList Include="$(XunitTestBinBase)/JIT/jit64/mcc/interop/mcc_i03/*">
            <Issue>needs triage</Issue>
        </ExcludeList>
        <ExcludeList Include="$(XunitTestBinBase)/JIT/jit64/mcc/interop/mcc_i10/*">
            <Issue>needs triage</Issue>
        </ExcludeList>
        <ExcludeList Include="$(XunitTestBinBase)/JIT/jit64/mcc/interop/mcc_i11/*">
            <Issue>needs triage</Issue>
        </ExcludeList>
        <ExcludeList Include="$(XunitTestBinBase)/JIT/jit64/mcc/interop/mcc_i12/*">
            <Issue>needs triage</Issue>
        </ExcludeList>
        <ExcludeList Include="$(XunitTestBinBase)/JIT/jit64/mcc/interop/mcc_i13/*">
            <Issue>needs triage</Issue>
        </ExcludeList>
        <ExcludeList Include="$(XunitTestBinBase)/JIT/jit64/mcc/interop/mcc_i30/*">
            <Issue>needs triage</Issue>
        </ExcludeList>
        <ExcludeList Include="$(XunitTestBinBase)/JIT/jit64/mcc/interop/mcc_i31/*">
            <Issue>needs triage</Issue>
        </ExcludeList>
        <ExcludeList Include="$(XunitTestBinBase)/JIT/jit64/mcc/interop/mcc_i32/*">
            <Issue>needs triage</Issue>
        </ExcludeList>
        <ExcludeList Include="$(XunitTestBinBase)/JIT/jit64/mcc/interop/mcc_i33/*">
            <Issue>needs triage</Issue>
        </ExcludeList>
        <ExcludeList Include="$(XunitTestBinBase)/JIT/jit64/mcc/interop/mcc_i50/*">
            <Issue>needs triage</Issue>
        </ExcludeList>
        <ExcludeList Include="$(XunitTestBinBase)/JIT/jit64/mcc/interop/mcc_i51/*">
            <Issue>needs triage</Issue>
        </ExcludeList>
        <ExcludeList Include="$(XunitTestBinBase)/JIT/jit64/mcc/interop/mcc_i52/*">
            <Issue>needs triage</Issue>
        </ExcludeList>
        <ExcludeList Include="$(XunitTestBinBase)/JIT/jit64/mcc/interop/mcc_i53/*">
            <Issue>needs triage</Issue>
        </ExcludeList>
        <ExcludeList Include="$(XunitTestBinBase)/JIT/jit64/mcc/interop/mcc_i60/*">
            <Issue>needs triage</Issue>
        </ExcludeList>
        <ExcludeList Include="$(XunitTestBinBase)/JIT/jit64/mcc/interop/mcc_i61/*">
            <Issue>needs triage</Issue>
        </ExcludeList>
        <ExcludeList Include="$(XunitTestBinBase)/JIT/jit64/mcc/interop/mcc_i62/*">
            <Issue>needs triage</Issue>
        </ExcludeList>
        <ExcludeList Include="$(XunitTestBinBase)/JIT/jit64/mcc/interop/mcc_i63/*">
            <Issue>needs triage</Issue>
        </ExcludeList>
        <ExcludeList Include="$(XunitTestBinBase)/JIT/jit64/mcc/interop/mcc_i70/*">
            <Issue>needs triage</Issue>
        </ExcludeList>
        <ExcludeList Include="$(XunitTestBinBase)/JIT/jit64/mcc/interop/mcc_i71/*">
            <Issue>needs triage</Issue>
        </ExcludeList>
        <ExcludeList Include="$(XunitTestBinBase)/JIT/jit64/mcc/interop/mcc_i72/*">
            <Issue>needs triage</Issue>
        </ExcludeList>
        <ExcludeList Include="$(XunitTestBinBase)/JIT/jit64/mcc/interop/mcc_i73/*">
            <Issue>needs triage</Issue>
        </ExcludeList>
        <ExcludeList Include="$(XunitTestBinBase)/JIT/jit64/mcc/interop/mcc_i80/*">
            <Issue>needs triage</Issue>
        </ExcludeList>
        <ExcludeList Include="$(XunitTestBinBase)/JIT/jit64/mcc/interop/mcc_i81/*">
            <Issue>needs triage</Issue>
        </ExcludeList>
        <ExcludeList Include="$(XunitTestBinBase)/JIT/jit64/mcc/interop/mcc_i82/*">
            <Issue>needs triage</Issue>
        </ExcludeList>
        <ExcludeList Include="$(XunitTestBinBase)/JIT/jit64/mcc/interop/mcc_i83/*">
            <Issue>needs triage</Issue>
        </ExcludeList>
        <ExcludeList Include="$(XunitTestBinBase)/JIT/Methodical/Coverage/arglist_pos/*">
            <Issue>needs triage</Issue>
        </ExcludeList>
        <ExcludeList Include="$(XunitTestBinBase)/JIT/Methodical/refany/seq_il_d/*">
            <Issue>needs triage</Issue>
        </ExcludeList>
        <ExcludeList Include="$(XunitTestBinBase)/JIT/Methodical/refany/seq_il_r/*">
            <Issue>needs triage</Issue>
        </ExcludeList>
        <ExcludeList Include="$(XunitTestBinBase)/JIT/Regression/CLR-x86-EJIT/V1-M12-Beta2/b26323/b26323/*">
            <Issue>needs triage</Issue>
        </ExcludeList>
        <ExcludeList Include="$(XunitTestBinBase)/JIT/Regression/CLR-x86-JIT/V1-M09.5-PDC/b16423/b16423/*">
            <Issue>needs triage</Issue>
        </ExcludeList>
        <ExcludeList Include="$(XunitTestBinBase)/JIT/Regression/CLR-x86-JIT/V1-M09.5-PDC/b26324/b26324a/*">
            <Issue>needs triage</Issue>
        </ExcludeList>
        <ExcludeList Include="$(XunitTestBinBase)/JIT/Regression/CLR-x86-JIT/V1-M09.5-PDC/b26324/b26324b/*">
            <Issue>needs triage</Issue>
        </ExcludeList>
        <ExcludeList Include="$(XunitTestBinBase)/JIT/Regression/CLR-x86-JIT/V1-M09.5-PDC/b28901/b28901/*">
            <Issue>needs triage</Issue>
        </ExcludeList>
        <ExcludeList Include="$(XunitTestBinBase)/JIT/Regression/CLR-x86-JIT/V1-M09.5-PDC/b30838/b30838/*">
            <Issue>needs triage</Issue>
        </ExcludeList>
        <ExcludeList Include="$(XunitTestBinBase)/JIT/Regression/CLR-x86-JIT/V1-M09.5-PDC/b30864/b30864/*">
            <Issue>needs triage</Issue>
        </ExcludeList>
        <ExcludeList Include="$(XunitTestBinBase)/JIT/Regression/CLR-x86-JIT/V1-M09.5-PDC/b32374/b32374/*">
            <Issue>needs triage</Issue>
        </ExcludeList>
        <ExcludeList Include="$(XunitTestBinBase)/JIT/Regression/CLR-x86-JIT/V1-M11-Beta1/b35784/b35784/*">
            <Issue>needs triage</Issue>
        </ExcludeList>
        <ExcludeList Include="$(XunitTestBinBase)/JIT/Regression/CLR-x86-JIT/V1-M11-Beta1/b36472/b36472/*">
            <Issue>needs triage</Issue>
        </ExcludeList>
        <ExcludeList Include="$(XunitTestBinBase)/JIT/Regression/CLR-x86-JIT/V1-M11-Beta1/b37598/b37598/*">
            <Issue>needs triage</Issue>
        </ExcludeList>
        <ExcludeList Include="$(XunitTestBinBase)/JIT/Regression/CLR-x86-JIT/V1-M11-Beta1/b41391/b41391/*">
            <Issue>needs triage</Issue>
        </ExcludeList>
        <ExcludeList Include="$(XunitTestBinBase)/JIT/Regression/CLR-x86-JIT/V1-M11-Beta1/b46867/b46867/*">
            <Issue>needs triage</Issue>
        </ExcludeList>
        <ExcludeList Include="$(XunitTestBinBase)/JIT/Regression/CLR-x86-JIT/V1-M12-Beta2/b31745/b31745/*">
            <Issue>needs triage</Issue>
        </ExcludeList>
        <ExcludeList Include="$(XunitTestBinBase)/JIT/Regression/CLR-x86-JIT/V1-M12-Beta2/b31746/b31746/*">
            <Issue>needs triage</Issue>
        </ExcludeList>
        <ExcludeList Include="$(XunitTestBinBase)/JIT/Regression/CLR-x86-JIT/V1-M12-Beta2/b37646/b37646/*">
            <Issue>needs triage</Issue>
        </ExcludeList>
        <ExcludeList Include="$(XunitTestBinBase)/JIT/Regression/CLR-x86-JIT/V1-M12-Beta2/b41852/b41852/*">
            <Issue>needs triage</Issue>
        </ExcludeList>
        <ExcludeList Include="$(XunitTestBinBase)/JIT/Regression/CLR-x86-JIT/V1-M13-RTM/b88793/b88793/*">
            <Issue>needs triage</Issue>
        </ExcludeList>
        <ExcludeList Include="$(XunitTestBinBase)/JIT/Regression/CLR-x86-JIT/V1-M13-RTM/b91248/b91248/*">
            <Issue>needs triage</Issue>
        </ExcludeList>
        <ExcludeList Include="$(XunitTestBinBase)/JIT/Regression/CLR-x86-JIT/V2.0-Beta2/b409748/b409748/*">
            <Issue>needs triage</Issue>
        </ExcludeList>
    </ItemGroup>

    <!-- Failures while testing via ILLINK -->
    <ItemGroup Condition="'$(XunitTestBinBase)' != '' and '$(RunTestsViaIllink)' == 'true'">
        <ExcludeList Include="$(XunitTestBinBase)/JIT/superpmi/superpmicollect/*">
            <!-- Linker runs reset CORE_ROOT to the linked directory based on superpmicollect.exe.
                 The test runs other benchmarks to collect superpmi data.
                 These tests cannot run from the binaries generated wrt superpmicollect.exe -->
            <Issue>By Test Infrastructure design</Issue>
        </ExcludeList>
        <ExcludeList Include="$(XunitTestBinBase)/JIT/Directed/RVAInit/nested/*">
            <!-- Data refered from static field is dropped -->
            <Issue>Bug</Issue>
        </ExcludeList>
    </ItemGroup>

    <!-- Crossgen2 specific -->
    <ItemGroup Condition="'$(XunitTestBinBase)' != '' and ('$(TestBuildMode)' == 'crossgen2' or '$(TestBuildMode)' == 'crossgen') and '$(RuntimeFlavor)' == 'coreclr'">
        <ExcludeList Include="$(XunitTestBinBase)/Interop/IJW/NativeVarargs/NativeVarargsTest/*">
            <Issue>https://github.com/dotnet/runtime/issues/38096</Issue>
        </ExcludeList>
        <ExcludeList Include="$(XunitTestBinBase)/Interop/IJW/CopyConstructorMarshaler/CopyConstructorMarshaler/*">
            <Issue>https://github.com/dotnet/runtime/issues/38096</Issue>
        </ExcludeList>
        <ExcludeList Include="$(XunitTestBinBase)/Interop/IJW/ManagedCallingNative/ManagedCallingNative/*">
            <Issue>https://github.com/dotnet/runtime/issues/38096</Issue>
        </ExcludeList>
        <ExcludeList Include="$(XunitTestBinBase)/Interop/IJW/LoadIjwFromModuleHandle/LoadIjwFromModuleHandle/*">
            <Issue>https://github.com/dotnet/runtime/issues/38096</Issue>
        </ExcludeList>
        <ExcludeList Include="$(XunitTestBinBase)/Interop/IJW/NativeCallingManaged/NativeCallingManaged/*">
            <Issue>https://github.com/dotnet/runtime/issues/38096</Issue>
        </ExcludeList>
        <ExcludeList Include="$(XunitTestBinBase)/Interop/IJW/FixupCallsHostWhenLoaded/FixupCallsHostWhenLoaded/*">
            <Issue>https://github.com/dotnet/runtime/issues/38096</Issue>
        </ExcludeList>
        <ExcludeList Include="$(XunitTestBinBase)/JIT/Regression/CLR-x86-JIT/v2.1/DDB/B168384/LdfldaHack/*">
            <Issue>https://github.com/dotnet/runtime/issues/615</Issue>
        </ExcludeList>
        <ExcludeList Include="$(XunitTestBinBase)/JIT/Regression/JitBlue/Runtime_60035/Runtime_60035/*">
            <Issue>https://github.com/dotnet/runtime/issues/64419</Issue>
        </ExcludeList>
        <ExcludeList Include="$(XunitTestBinBase)/JIT/superpmi/superpmicollect/*">
            <Issue>Not compatible with crossgen2</Issue>
        </ExcludeList>
        <ExcludeList Include="$(XunitTestBinBase)/Interop/StructMarshalling/PInvoke/MarshalStructAsLayoutExp/*">
            <Issue>https://github.com/dotnet/runtime/issues/43461</Issue>
        </ExcludeList>
        <ExcludeList Include="$(XunitTestBinBase)/Loader/classloader/regressions/dev10_715437/dev10_715437/*">
            <Issue>https://github.com/dotnet/runtime/issues/43498</Issue>
        </ExcludeList>
        <ExcludeList Include="$(XunitTestBinBase)/JIT/Regression/JitBlue/Runtime_34170/Runtime_34170/*">
            <Issue>https://github.com/dotnet/runtime/issues/53560</Issue>
        </ExcludeList>
        <ExcludeList Include="$(XunitTestBinBase)/JIT/Directed/debugging/poisoning/poison/*">
            <Issue>https://github.com/dotnet/runtime/issues/56148</Issue>
        </ExcludeList>
        <ExcludeList Include="$(XunitTestBinBase)/JIT/jit64/opt/cse/hugeexpr1/*">
            <Issue>https://github.com/dotnet/runtime/issues/62881</Issue>
        </ExcludeList>
        <ExcludeList Include="$(XunitTestBinBase)/JIT/HardwareIntrinsics/Arm/AdvSimd.Arm64/AdvSimd.Arm64_Part2_ro/*">
            <Issue>https://github.com/dotnet/runtime/issues/63856</Issue>
        </ExcludeList>
        <ExcludeList Include="$(XunitTestBinBase)/JIT/HardwareIntrinsics/Arm/AdvSimd.Arm64/AdvSimd.Arm64_Part2_r/*">
            <Issue>https://github.com/dotnet/runtime/issues/63856</Issue>
        </ExcludeList>
    </ItemGroup>

      <!-- NativeAOT specific -->
    <ItemGroup Condition="'$(XunitTestBinBase)' != '' and '$(TestBuildMode)' == 'nativeaot' and '$(RuntimeFlavor)' == 'coreclr'">
        <ExcludeList Include="$(XunitTestBinBase)/baseservices/callconvs/TestCallingConventions/*">
            <Issue>https://github.com/dotnet/runtimelab/issues/153</Issue>
        </ExcludeList>
        <ExcludeList Include="$(XunitTestBinBase)/baseservices/RuntimeConfiguration/TestConfig/*">
            <Issue>Test expects being run with corerun</Issue>
        </ExcludeList>
        <ExcludeList Include="$(XunitTestBinBase)/Interop/ICastable/Castable/*">
            <Issue>ICastable is CoreCLR specific</Issue>
        </ExcludeList>
        <ExcludeList Include="$(XunitTestBinBase)/JIT/Directed/debugging/debuginfo/tester/*">
            <Issue>Just-in-time compilation test</Issue>
        </ExcludeList>
        <ExcludeList Include="$(XunitTestBinBase)/JIT/HardwareIntrinsics/General/Vector128/Vector128_r/*">
            <Issue>Not compatible with multifile testing. Problem with detecting that a JIT intrinsic is reflection-used.</Issue>
        </ExcludeList>
        <ExcludeList Include="$(XunitTestBinBase)/JIT/HardwareIntrinsics/General/Vector128/Vector128_ro/*">
            <Issue>Not compatible with multifile testing. Problem with detecting that a JIT intrinsic is reflection-used.</Issue>
        </ExcludeList>
        <ExcludeList Include="$(XunitTestBinBase)/JIT/HardwareIntrinsics/General/Vector256/Vector256_r/*">
            <Issue>Not compatible with multifile testing. Problem with detecting that a JIT intrinsic is reflection-used.</Issue>
        </ExcludeList>
        <ExcludeList Include="$(XunitTestBinBase)/JIT/HardwareIntrinsics/General/Vector256/Vector256_ro/*">
            <Issue>Not compatible with multifile testing. Problem with detecting that a JIT intrinsic is reflection-used.</Issue>
        </ExcludeList>
        <ExcludeList Include="$(XunitTestBinBase)/JIT/Intrinsics/TypeIntrinsics_r/*">
            <Issue>Not compatible with multifile testing.</Issue>
        </ExcludeList>
        <ExcludeList Include="$(XunitTestBinBase)/JIT/Intrinsics/TypeIntrinsics_ro/*">
            <Issue>Not compatible with multifile testing.</Issue>
        </ExcludeList>
        <ExcludeList Include="$(XunitTestBinBase)/reflection/GenericAttribute/GenericAttributeTests/*">
            <Issue>https://github.com/dotnet/runtime/issues/58073</Issue>
        </ExcludeList>
        <ExcludeList Include="$(XunitTestBinBase)/baseservices/compilerservices/RuntimeWrappedException/RuntimeWrappedException/*">
            <Issue>https://github.com/dotnet/runtimelab/issues/155: Wrapping non-exception throws</Issue>
        </ExcludeList>
        <ExcludeList Include="$(XunitTestBinBase)/reflection/RefEmit/EmittingIgnoresAccessChecksToAttributeIsRespected/*">
            <Issue>https://github.com/dotnet/runtimelab/issues/155: Reflection.Emit</Issue>
        </ExcludeList>
        <ExcludeList Include="$(XunitTestBinBase)/JIT/Regression/JitBlue/GitHub_25468/GitHub_25468/*">
            <Issue>https://github.com/dotnet/runtimelab/issues/155: BinaryFormatter</Issue>
        </ExcludeList>
        <ExcludeList Include="$(XunitTestBinBase)/baseservices/exceptions/stackoverflow/stackoverflowtester/*">
            <Issue>Specific to CoreCLR</Issue>
        </ExcludeList>
        <ExcludeList Include="$(XunitTestBinBase)/baseservices/threading/coverage/OSThreadId/osthreadid/*">
            <Issue>Accessing a reflection blocked internal detail</Issue>
        </ExcludeList>
        <ExcludeList Include="$(XunitTestBinBase)/baseservices/TieredCompilation/**">
            <Issue>No crossgen folder under Core_Root</Issue>
        </ExcludeList>
        <ExcludeList Include="$(XunitTestBinBase)/baseservices/typeequivalence/simple/Simple/*">
            <Issue>https://github.com/dotnet/runtimelab/issues/155: Type equivalence</Issue>
        </ExcludeList>
        <ExcludeList Include="$(XunitTestBinBase)/GC/API/WeakReference/Finalize2/*">
            <Issue>Expectations about finalization order</Issue>
        </ExcludeList>
        <ExcludeList Include="$(XunitTestBinBase)/ilasm/PortablePdb/IlasmPortablePdbTests/*">
            <Issue>Specific to CoreCLR</Issue>
        </ExcludeList>
        <ExcludeList Include="$(XunitTestBinBase)/ilasm/System/Runtime/CompilerServices/MethodImplOptionsTests/*">
            <Issue>Specific to CoreCLR</Issue>
        </ExcludeList>
        <ExcludeList Include="$(XunitTestBinBase)/Interop/ArrayMarshalling/SafeArray/SafeArrayTest/*">
            <Issue>https://github.com/dotnet/runtimelab/issues/155: SAFEARRAY</Issue>
        </ExcludeList>
        <ExcludeList Include="$(XunitTestBinBase)/Interop/COM/**/*">
            <Issue>https://github.com/dotnet/runtimelab/issues/155: COM</Issue>
        </ExcludeList>
        <ExcludeList Include="$(XunitTestBinBase)/Interop/ExecInDefAppDom/ExecInDefAppDom/*">
            <Issue>Specific to CoreCLR</Issue>
        </ExcludeList>
        <ExcludeList Include="$(XunitTestBinBase)/Interop/ICustomMarshaler/ConflictingNames/MultipleALCs/*">
            <Issue>https://github.com/dotnet/runtimelab/issues/155: AssemblyLoadContext.LoadFromAssemblyPath</Issue>
        </ExcludeList>
        <ExcludeList Include="$(XunitTestBinBase)/Interop/IJW/**/*">
            <Issue>https://github.com/dotnet/runtimelab/issues/155: C++/CLI</Issue>
        </ExcludeList>
        <ExcludeList Include="$(XunitTestBinBase)/Interop/LayoutClass/LayoutClassTest/*">
            <Issue>https://github.com/dotnet/runtimelab/issues/163</Issue>
        </ExcludeList>
        <ExcludeList Include="$(XunitTestBinBase)/Interop/MarshalAPI/FunctionPointer/FunctionPtrTest/*">
            <Issue>https://github.com/dotnet/runtimelab/issues/164</Issue>
        </ExcludeList>
        <ExcludeList Include="$(XunitTestBinBase)/Interop/MarshalAPI/IUnknown/**/*">
            <Issue>https://github.com/dotnet/runtimelab/issues/155: COM</Issue>
        </ExcludeList>
        <ExcludeList Include="$(XunitTestBinBase)/Interop/NativeLibrary/API/NativeLibraryTests/*">
            <Issue>https://github.com/dotnet/runtimelab/issues/165</Issue>
        </ExcludeList>
        <ExcludeList Include="$(XunitTestBinBase)/Interop/NativeLibrary/AssemblyLoadContext/ResolveUnmanagedDllTests/*">
            <Issue>https://github.com/dotnet/runtimelab/issues/165</Issue>
        </ExcludeList>
        <ExcludeList Include="$(XunitTestBinBase)/Interop/NativeLibrary/Callback/CallbackStressTest_TargetWindows/*">
            <Issue>https://github.com/dotnet/runtimelab/issues/166</Issue>
        </ExcludeList>
        <ExcludeList Include="$(XunitTestBinBase)/Interop/NativeLibrary/Callback/CallbackTests/*">
            <Issue>https://github.com/dotnet/runtimelab/issues/206</Issue>
        </ExcludeList>
        <ExcludeList Include="$(XunitTestBinBase)/Interop/PInvoke/Array/MarshalArrayAsParam/AsDefault/AsDefaultTest/*">
            <Issue>https://github.com/dotnet/runtimelab/issues/176: VARIANT marshalling</Issue>
        </ExcludeList>
        <ExcludeList Include="$(XunitTestBinBase)/Interop/PInvoke/ArrayWithOffset/ArrayWithOffsetTest/*">
            <Issue>https://github.com/dotnet/runtimelab/issues/170</Issue>
        </ExcludeList>
        <ExcludeList Include="$(XunitTestBinBase)/Interop/PInvoke/AsAny/AsAnyTest/*">
            <Issue>https://github.com/dotnet/runtimelab/issues/169</Issue>
        </ExcludeList>
        <ExcludeList Include="$(XunitTestBinBase)/Interop/PInvoke/Attributes/LCID/LCIDTest/*">
            <Issue>https://github.com/dotnet/runtimelab/issues/171</Issue>
        </ExcludeList>
        <ExcludeList Include="$(XunitTestBinBase)/Interop/SuppressGCTransition/SuppressGCTransitionTest/*">
            <Issue>https://github.com/dotnet/runtimelab/issues/165</Issue>
        </ExcludeList>
        <ExcludeList Include="$(XunitTestBinBase)/Interop/PInvoke/BestFitMapping/**/*">
            <Issue>https://github.com/dotnet/runtimelab/issues/172</Issue>
        </ExcludeList>
        <ExcludeList Include="$(XunitTestBinBase)/Interop/PInvoke/CriticalHandles/**/*">
            <Issue>https://github.com/dotnet/runtimelab/issues/173</Issue>
        </ExcludeList>
        <ExcludeList Include="$(XunitTestBinBase)/Interop/PInvoke/CustomMarshalers/CustomMarshalersTest/*">
            <Issue>Specific to CoreCLR: Built-in COM Interop</Issue>
        </ExcludeList>
        <ExcludeList Include="$(XunitTestBinBase)/Interop/PInvoke/Decimal/DecimalTest/*">
            <Issue>https://github.com/dotnet/runtimelab/issues/175</Issue>
        </ExcludeList>
        <ExcludeList Include="$(XunitTestBinBase)/Interop/PInvoke/Delegate/DelegateTest/*">
            <Issue>https://github.com/dotnet/runtimelab/issues/176: IDispatch</Issue>
        </ExcludeList>
        <ExcludeList Include="$(XunitTestBinBase)/Interop/PInvoke/Generics/GenericsTest/*">
            <Issue>https://github.com/dotnet/runtimelab/issues/177</Issue>
        </ExcludeList>
        <ExcludeList Include="$(XunitTestBinBase)/Interop/PInvoke/IEnumerator/IEnumeratorTest/*">
            <Issue>https://github.com/dotnet/runtimelab/issues/155: COM</Issue>
        </ExcludeList>
        <ExcludeList Include="$(XunitTestBinBase)/Interop/PInvoke/Miscellaneous/CopyCtor/CopyCtorTest/*">
            <Issue>https://github.com/dotnet/runtimelab/issues/155: C++/CLI</Issue>
        </ExcludeList>
        <ExcludeList Include="$(XunitTestBinBase)/Interop/PInvoke/NativeCallManagedComVisible/**/*">
            <Issue>https://github.com/dotnet/runtimelab/issues/155: COM</Issue>
        </ExcludeList>
        <ExcludeList Include="$(XunitTestBinBase)/Interop/PInvoke/SafeHandles/SafeHandleTests/*">
            <Issue>https://github.com/dotnet/runtimelab/issues/168</Issue>
        </ExcludeList>
        <ExcludeList Include="$(XunitTestBinBase)/Interop/PInvoke/SizeParamIndex/ReversePInvoke/**/*">
            <Issue>https://github.com/dotnet/runtimelab/issues/167</Issue>
        </ExcludeList>
        <ExcludeList Include="$(XunitTestBinBase)/Interop/PInvoke/Varargs/VarargsTest/*">
            <Issue>https://github.com/dotnet/runtimelab/issues/155: Varargs</Issue>
        </ExcludeList>
        <ExcludeList Include="$(XunitTestBinBase)/Interop/PInvoke/Variant/VariantTest/*">
            <Issue>https://github.com/dotnet/runtimelab/issues/155: VARIANT marshalling</Issue>
        </ExcludeList>
        <ExcludeList Include="$(XunitTestBinBase)/Interop/StringMarshalling/VBByRefStr/VBByRefStrTest/*">
            <Issue>https://github.com/dotnet/runtimelab/issues/179</Issue>
        </ExcludeList>
        <ExcludeList Include="$(XunitTestBinBase)/Interop/StructMarshalling/PInvoke/MarshalStructAsLayoutSeq/*">
            <Issue>https://github.com/dotnet/runtimelab/issues/180</Issue>
        </ExcludeList>
        <ExcludeList Include="$(XunitTestBinBase)/Interop/StructMarshalling/ReversePInvoke/MarshalExpStruct/ReversePInvokeManaged/ReversePInvokeTest/*">
            <Issue>https://github.com/dotnet/runtimelab/issues/180</Issue>
        </ExcludeList>
        <ExcludeList Include="$(XunitTestBinBase)/Interop/StructMarshalling/ReversePInvoke/MarshalSeqStruct/DelegatePInvoke/DelegatePInvokeTest/*">
            <Issue>https://github.com/dotnet/runtimelab/issues/180</Issue>
        </ExcludeList>
        <ExcludeList Include="$(XunitTestBinBase)/Interop/StructMarshalling/ReversePInvoke/MarshalSeqStruct/ReversePInvoke/ReversePInvokeTest/*">
            <Issue>https://github.com/dotnet/runtimelab/issues/180</Issue>
        </ExcludeList>
        <ExcludeList Include="$(XunitTestBinBase)/Interop/StructPacking/StructPacking/*">
            <Issue>https://github.com/dotnet/runtimelab/issues/181</Issue>
        </ExcludeList>
        <ExcludeList Include="$(XunitTestBinBase)/Interop/UnmanagedCallersOnly/UnmanagedCallersOnlyTest/*">
            <Issue>https://github.com/dotnet/runtimelab/issues/154</Issue>
        </ExcludeList>
        <ExcludeList Include="$(XunitTestBinBase)/Interop/WinRT/WinRT/*">
            <Issue>https://github.com/dotnet/runtimelab/issues/182</Issue>
        </ExcludeList>
        <ExcludeList Include="$(XunitTestBinBase)/JIT/Directed/arglist/vararg_TargetWindows/*">
            <Issue>https://github.com/dotnet/runtimelab/issues/155: Varargs</Issue>
        </ExcludeList>
        <ExcludeList Include="$(XunitTestBinBase)/JIT/Directed/forceinlining/NegativeCases/*">
            <Issue>https://github.com/dotnet/runtimelab/issues/183</Issue>
        </ExcludeList>
        <ExcludeList Include="$(XunitTestBinBase)/JIT/Directed/pinvoke/calli_excep/*">
            <Issue>https://github.com/dotnet/runtimelab/issues/166</Issue>
        </ExcludeList>
        <ExcludeList Include="$(XunitTestBinBase)/JIT/Directed/tailcall/more_tailcalls/*">
            <Issue>https://github.com/dotnet/runtimelab/issues/155: Tailcalls</Issue>
        </ExcludeList>
        <ExcludeList Include="$(XunitTestBinBase)/JIT/Directed/throwbox/fault/*">
            <Issue>https://github.com/dotnet/runtimelab/issues/155: Non-exception throws</Issue>
        </ExcludeList>
        <ExcludeList Include="$(XunitTestBinBase)/JIT/Directed/throwbox/filter/*">
            <Issue>https://github.com/dotnet/runtimelab/issues/155: Non-exception throws</Issue>
        </ExcludeList>
        <ExcludeList Include="$(XunitTestBinBase)/JIT/Directed/throwbox/finally/*">
            <Issue>https://github.com/dotnet/runtimelab/issues/155: Non-exception throws</Issue>
        </ExcludeList>
        <ExcludeList Include="$(XunitTestBinBase)/JIT/Directed/throwbox/rethrow/*">
            <Issue>https://github.com/dotnet/runtimelab/issues/155: Non-exception throws</Issue>
        </ExcludeList>
        <ExcludeList Include="$(XunitTestBinBase)/JIT/HardwareIntrinsics/General/Vector128_1/Vector128_1_r/*">
            <Issue>https://github.com/dotnet/runtimelab/issues/184</Issue>
        </ExcludeList>
        <ExcludeList Include="$(XunitTestBinBase)/JIT/HardwareIntrinsics/General/Vector128_1/Vector128_1_ro/*">
            <Issue>https://github.com/dotnet/runtimelab/issues/184</Issue>
        </ExcludeList>
        <ExcludeList Include="$(XunitTestBinBase)/JIT/HardwareIntrinsics/General/Vector64_1/Vector64_1_r/*">
            <Issue>https://github.com/dotnet/runtimelab/issues/184</Issue>
        </ExcludeList>
        <ExcludeList Include="$(XunitTestBinBase)/JIT/HardwareIntrinsics/General/Vector64_1/Vector64_1_ro/*">
            <Issue>https://github.com/dotnet/runtimelab/issues/184</Issue>
        </ExcludeList>
        <ExcludeList Include="$(XunitTestBinBase)/JIT/HardwareIntrinsics/General/Vector256_1/Vector256_1_r/*">
            <Issue>https://github.com/dotnet/runtimelab/issues/184</Issue>
        </ExcludeList>
        <ExcludeList Include="$(XunitTestBinBase)/JIT/HardwareIntrinsics/General/Vector256_1/Vector256_1_ro/*">
            <Issue>https://github.com/dotnet/runtimelab/issues/184</Issue>
        </ExcludeList>
        <ExcludeList Include="$(XunitTestBinBase)/JIT/jit64/opt/cse/hugeSimpleExpr1/*">
            <Issue>https://github.com/dotnet/runtimelab/issues/190</Issue>
        </ExcludeList>
        <ExcludeList Include="$(XunitTestBinBase)/JIT/jit64/opt/inl/caninline_d/*">
            <Issue>https://github.com/dotnet/runtimelab/issues/183</Issue>
        </ExcludeList>
        <ExcludeList Include="$(XunitTestBinBase)/JIT/jit64/opt/inl/caninline_do/*">
            <Issue>https://github.com/dotnet/runtimelab/issues/183</Issue>
        </ExcludeList>
        <ExcludeList Include="$(XunitTestBinBase)/JIT/jit64/opt/inl/caninline_r/*">
            <Issue>https://github.com/dotnet/runtimelab/issues/183</Issue>
        </ExcludeList>
        <ExcludeList Include="$(XunitTestBinBase)/JIT/jit64/opt/inl/caninline_ro/*">
            <Issue>https://github.com/dotnet/runtimelab/issues/183</Issue>
        </ExcludeList>
        <ExcludeList Include="$(XunitTestBinBase)/JIT/Methodical/Arrays/misc/initializearray_il_d/*">
            <Issue>https://github.com/dotnet/runtimelab/issues/155: RuntimeHelpers.InitializeArray</Issue>
        </ExcludeList>
        <ExcludeList Include="$(XunitTestBinBase)/JIT/Methodical/Arrays/misc/initializearray_il_r/*">
            <Issue>https://github.com/dotnet/runtimelab/issues/155: RuntimeHelpers.InitializeArray</Issue>
        </ExcludeList>
        <ExcludeList Include="$(XunitTestBinBase)/JIT/Methodical/eh/basics/throwinfilter_il_d/*">
            <Issue>https://github.com/dotnet/runtimelab/issues/188</Issue>
        </ExcludeList>
        <ExcludeList Include="$(XunitTestBinBase)/JIT/Methodical/eh/basics/throwinfilter_il_r/*">
            <Issue>https://github.com/dotnet/runtimelab/issues/188</Issue>
        </ExcludeList>
        <ExcludeList Include="$(XunitTestBinBase)/JIT/Methodical/eh/interactions/throw1dimarray_il_d/*">
            <Issue>https://github.com/dotnet/runtimelab/issues/155: Non-exception throw</Issue>
        </ExcludeList>
        <ExcludeList Include="$(XunitTestBinBase)/JIT/Methodical/eh/interactions/throw1dimarray_il_r/*">
            <Issue>https://github.com/dotnet/runtimelab/issues/155: Non-exception throw</Issue>
        </ExcludeList>
        <ExcludeList Include="$(XunitTestBinBase)/JIT/Methodical/eh/interactions/throw2dimarray_il_d/*">
            <Issue>https://github.com/dotnet/runtimelab/issues/155: Non-exception throw</Issue>
        </ExcludeList>
        <ExcludeList Include="$(XunitTestBinBase)/JIT/Methodical/eh/interactions/throw2dimarray_il_r/*">
            <Issue>https://github.com/dotnet/runtimelab/issues/155: Non-exception throw</Issue>
        </ExcludeList>
        <ExcludeList Include="$(XunitTestBinBase)/JIT/opt/ObjectStackAllocation/ObjectStackAllocationTests/*">
            <Issue>Need to pass flag to enable object stack allocation in RyuJIT</Issue>
        </ExcludeList>
        <ExcludeList Include="$(XunitTestBinBase)/JIT/opt/Devirtualization/Comparer_get_Default/*">
            <Issue>https://github.com/dotnet/runtimelab/issues/1136</Issue>
        </ExcludeList>
        <ExcludeList Include="$(XunitTestBinBase)/JIT/Performance/CodeQuality/BenchmarksGame/fasta/fasta-1/*">
            <Issue>Multimodule incompatible (GVM)</Issue>
        </ExcludeList>
        <ExcludeList Include="$(XunitTestBinBase)/JIT/Performance/CodeQuality/BenchmarksGame/k-nucleotide/k-nucleotide-9/*">
            <Issue>Needs triage</Issue>
        </ExcludeList>
        <ExcludeList Include="$(XunitTestBinBase)/JIT/Performance/CodeQuality/BenchmarksGame/regex-redux/regex-redux-1/*">
            <Issue>Needs triage</Issue>
        </ExcludeList>
        <ExcludeList Include="$(XunitTestBinBase)/JIT/Performance/CodeQuality/BenchmarksGame/regex-redux/regex-redux-5/*">
            <Issue>Needs triage</Issue>
        </ExcludeList>
        <ExcludeList Include="$(XunitTestBinBase)/JIT/Performance/CodeQuality/BenchmarksGame/reverse-complement/reverse-complement-1/*">
            <Issue>Needs triage</Issue>
        </ExcludeList>
        <ExcludeList Include="$(XunitTestBinBase)/JIT/Performance/CodeQuality/BenchmarksGame/reverse-complement/reverse-complement-6/*">
            <Issue>Needs triage</Issue>
        </ExcludeList>
        <ExcludeList Include="$(XunitTestBinBase)/JIT/Performance/CodeQuality/Burgers/Burgers/*">
            <Issue>Multimodule incompatible (GVM)</Issue>
        </ExcludeList>
        <ExcludeList Include="$(XunitTestBinBase)/JIT/Performance/CodeQuality/Serialization/Deserialize/*">
            <Issue>Needs xunit.performance</Issue>
        </ExcludeList>
        <ExcludeList Include="$(XunitTestBinBase)/JIT/Performance/CodeQuality/Serialization/Serialize/*">
            <Issue>Needs xunit.performance</Issue>
        </ExcludeList>
        <ExcludeList Include="$(XunitTestBinBase)/JIT/Regression/CLR-x86-JIT/V1-M12-Beta2/b68872/b68872/*">
            <Issue>https://github.com/dotnet/runtimelab/issues/188</Issue>
        </ExcludeList>
        <ExcludeList Include = "$(XunitTestBinBase)/JIT/Regression/CLR-x86-JIT/V1-M12-Beta2/b71120/b71120/**">
            <Issue>https://github.com/dotnet/runtimelab/issues/155: Varargs</Issue>
        </ExcludeList>
        <ExcludeList Include = "$(XunitTestBinBase)/JIT/Regression/CLR-x86-JIT/V2.0-Beta2/b353858/b353858/**">
            <Issue>https://github.com/dotnet/runtimelab/issues/155: Thorough checking of invalid inputs</Issue>
        </ExcludeList>
        <ExcludeList Include="$(XunitTestBinBase)/JIT/Regression/CLR-x86-JIT/v2.2/ddb/b429039/b429039/*">
            <Issue>https://github.com/dotnet/runtimelab/issues/155: RuntimeHelpers.InitializeArray</Issue>
        </ExcludeList>
        <ExcludeList Include="$(XunitTestBinBase)/JIT/Regression/JitBlue/DevDiv_461649/DevDiv_461649/*">
            <Issue>https://github.com/dotnet/runtimelab/issues/196</Issue>
        </ExcludeList>
        <ExcludeList Include="$(XunitTestBinBase)/JIT/Regression/JitBlue/GitHub_19444/GitHub_19444/*">
            <Issue>https://github.com/dotnet/runtimelab/issues/197</Issue>
        </ExcludeList>
        <ExcludeList Include="$(XunitTestBinBase)/JIT/Regression/JitBlue/GitHub_22583/GitHub_22583/*">
            <Issue>https://github.com/dotnet/runtimelab/issues/155: Type equivalence</Issue>
        </ExcludeList>
        <ExcludeList Include="$(XunitTestBinBase)/JIT/Regression/JitBlue/GitHub_25020/GitHub_25020/*">
            <Issue>https://github.com/dotnet/runtimelab/issues/154</Issue>
        </ExcludeList>
        <ExcludeList Include="$(XunitTestBinBase)/JIT/Regression/JitBlue/GitHub_25027/GitHub_25027/*">
            <Issue>https://github.com/dotnet/runtimelab/issues/155: Thorough checking of invalid inputs</Issue>
        </ExcludeList>
        <ExcludeList Include="$(XunitTestBinBase)/JIT/Regression/JitBlue/GitHub_35384/GitHub_35384/*">
            <Issue>https://github.com/dotnet/runtimelab/issues/198</Issue>
        </ExcludeList>
        <ExcludeList Include="$(XunitTestBinBase)/JIT/Regression/JitBlue/GitHub_4044/GitHub_4044/*">
            <Issue>https://github.com/dotnet/runtimelab/issues/188</Issue>
        </ExcludeList>
        <ExcludeList Include="$(XunitTestBinBase)/JIT/superpmi/superpmicollect/**">
            <Issue>CoreCLR test</Issue>
        </ExcludeList>
        <ExcludeList Include="$(XunitTestBinBase)/Loader/AssemblyDependencyResolver/AssemblyDependencyResolverTests/AssemblyDependencyResolverTests/*">
            <Issue>https://github.com/dotnet/runtimelab/issues/165</Issue>
        </ExcludeList>
        <ExcludeList Include="$(XunitTestBinBase)/Loader/binding/tracing/BinderTracingTest.Basic/*">
            <Issue>AOT incompatible</Issue>
        </ExcludeList>
        <ExcludeList Include="$(XunitTestBinBase)/Loader/binding/tracing/BinderTracingTest.ResolutionFlow/*">
            <Issue>AOT incompatible</Issue>
        </ExcludeList>
        <ExcludeList Include="$(XunitTestBinBase)/Loader/classloader/DictionaryExpansion/DictionaryExpansion/*">
            <Issue>https://github.com/dotnet/runtimelab/issues/154</Issue>
        </ExcludeList>
        <ExcludeList Include="$(XunitTestBinBase)/Loader/classloader/explicitlayout/Regressions/ASURT/ASURT150271/test3/*">
            <Issue>Won't fix https://github.com/dotnet/corert/issues/2396</Issue>
        </ExcludeList>
        <ExcludeList Include="$(XunitTestBinBase)/Loader/classloader/generics/Instantiation/Negative/abstract01/*">
            <Issue>https://github.com/dotnet/runtimelab/issues/155: Thorough checking of invalid inputs</Issue>
        </ExcludeList>
        <ExcludeList Include="$(XunitTestBinBase)/Loader/classloader/MethodImpl/generics_override1/*">
            <Issue>https://github.com/dotnet/runtimelab/issues/207</Issue>
        </ExcludeList>
        <ExcludeList Include="$(XunitTestBinBase)/Loader/classloader/regressions/347422/b347422/*">
            <Issue>https://github.com/dotnet/runtimelab/issues/194</Issue>
        </ExcludeList>
        <ExcludeList Include="$(XunitTestBinBase)/Loader/classloader/regressions/vsw529206/vsw529206ModuleCctor/*">
            <Issue>https://github.com/dotnet/runtimelab/issues/155: compat for exceptions thrown from module cctor</Issue>
        </ExcludeList>
        <ExcludeList Include="$(XunitTestBinBase)/Loader/classloader/TSAmbiguities/CollapsedInterfaces/HelloWorld/*">
            <Issue>https://github.com/dotnet/runtimelab/issues/155: Thorough checking of invalid inputs</Issue>
        </ExcludeList>
        <ExcludeList Include="$(XunitTestBinBase)/Loader/classloader/TSAmbiguities/SameMethodImpl/Override/HelloWorld/*">
            <Issue>https://github.com/dotnet/runtimelab/issues/155: Thorough checking of invalid inputs</Issue>
        </ExcludeList>
        <ExcludeList Include="$(XunitTestBinBase)/Loader/CollectibleAssemblies/ByRefLocals/ByRefLocals/*">
            <Issue>https://github.com/dotnet/runtimelab/issues/155: Collectible assemblies</Issue>
        </ExcludeList>
        <ExcludeList Include="$(XunitTestBinBase)/Loader/CollectibleAssemblies/Statics/CollectibleStatics/*">
            <Issue>https://github.com/dotnet/runtimelab/issues/155: Collectible assemblies</Issue>
        </ExcludeList>
        <ExcludeList Include="$(XunitTestBinBase)/JIT/Regression/JitBlue/Runtime_64883/Runtime_64883/*">
            <Issue>https://github.com/dotnet/runtimelab/issues/155: Collectible assemblies</Issue>
        </ExcludeList>
        <ExcludeList Include="$(XunitTestBinBase)/JIT/Regression/JitBlue/Runtime_66624/Runtime_66624/*">
            <Issue>https://github.com/dotnet/runtimelab/issues/155: Collectible assemblies</Issue>
        </ExcludeList>
        <ExcludeList Include="$(XunitTestBinBase)/Loader/ContextualReflection/ContextualReflection/*">
            <Issue>https://github.com/dotnet/runtimelab/issues/165</Issue>
        </ExcludeList>
        <ExcludeList Include="$(XunitTestBinBase)/profiler/**/*">
            <Issue>CoreCLR test</Issue>
        </ExcludeList>
        <ExcludeList Include="$(XunitTestBinBase)/readytorun/**/*">
            <Issue>CoreCLR test</Issue>
        </ExcludeList>
        <ExcludeList Include="$(XunitTestBinBase)/reflection/Modifiers/modifiers/*">
            <Issue>https://github.com/dotnet/runtimelab/issues/201</Issue>
        </ExcludeList>
        <ExcludeList Include="$(XunitTestBinBase)/reflection/RefEmit/EmittingIgnoresAccessChecksToAttributeIsRespected\EmittingIgnoresAccessChecksToAttributeIsRespected/*">
            <Issue>https://github.com/dotnet/runtimelab/issues/155: Ref emit</Issue>
        </ExcludeList>
        <ExcludeList Include="$(XunitTestBinBase)/reflection/SetValue/TrySetReadonlyStaticField/*">
            <Issue>https://github.com/dotnet/runtimelab/issues/200</Issue>
        </ExcludeList>
        <ExcludeList Include="$(XunitTestBinBase)/tracing/**/*">
            <Issue>EventPipe</Issue>
        </ExcludeList>
        <ExcludeList Include="$(XunitTestBinBase)/JIT/Regression/CLR-x86-JIT/V2.0-Beta2/b426654/b426654/*">
            <Issue>https://github.com/dotnet/runtimelab/issues/208</Issue>
        </ExcludeList>
        <ExcludeList Include="$(XunitTestBinBase)/JIT/Regression/CLR-x86-JIT/v2.1/DDB/B168384/LdfldaHack/*">
            <Issue>https://github.com/dotnet/runtime/issues/615</Issue>
        </ExcludeList>
        <ExcludeList Include="$(XunitTestBinBase)/JIT/Regression/JitBlue/DevDiv_754566/DevDiv_754566/*">
            <Issue>https://github.com/dotnet/runtimelab/issues/155: Complext tail calls</Issue>
        </ExcludeList>
        <ExcludeList Include="$(XunitTestBinBase)/reflection\DefaultInterfaceMethods\Emit\*">
            <Issue>https://github.com/dotnet/runtimelab/issues/155: Reflection.Emit</Issue>
        </ExcludeList>
        <ExcludeList Include="$(XunitTestBinBase)/reflection\DefaultInterfaceMethods\GetInterfaceMapConsumer\*">
            <Issue>https://github.com/dotnet/runtimelab/issues/861</Issue>
        </ExcludeList>
        <ExcludeList Include="$(XunitTestBinBase)/Interop\IDynamicInterfaceCastable\IDynamicInterfaceCastable\*">
            <Issue>https://github.com/dotnet/runtimelab/issues/1442</Issue>
        </ExcludeList>
        <ExcludeList Include="$(XunitTestBinBase)\Interop\PInvoke\Variant\VariantTestBuiltInComDisabled\*">
            <Issue>https://github.com/dotnet/runtimelab/issues/306</Issue>
        </ExcludeList>
        <ExcludeList Include="$(XunitTestBinBase)\Interop\PInvoke\Variant\VariantTestComWrappers\*">
            <Issue>https://github.com/dotnet/runtimelab/issues/306</Issue>
        </ExcludeList>

        <!-- Complex constrained calls -->
        <!-- https://github.com/dotnet/runtimelab/issues/1431 -->
        <ExcludeList Include="$(XunitTestBinBase)/Regressions\coreclr\16354\notimplemented\*" />
        <ExcludeList Include="$(XunitTestBinBase)/Loader/classloader\DefaultInterfaceMethods\constrainedcall\constrainedcall\*" />
        <ExcludeList Include="$(XunitTestBinBase)/Loader/classloader\DefaultInterfaceMethods\constrainedcall\constrained2\*" />
        <ExcludeList Include="$(XunitTestBinBase)/Loader/classloader\DefaultInterfaceMethods\constrainedcall\constrained2_gm\*" />

        <!-- Catch(T) in shared code -->
        <!-- https://github.com/dotnet/runtimelab/issues/204 -->
        <ExcludeList Include="$(XunitTestBinBase)/JIT/Methodical\eh\generics\throwincatch_generics_d\*" />
        <ExcludeList Include="$(XunitTestBinBase)/JIT/Methodical\eh\generics\throwincatch_generics_do\*" />
        <ExcludeList Include="$(XunitTestBinBase)/JIT/Methodical\eh\generics\throwincatch_generics_r\*" />
        <ExcludeList Include="$(XunitTestBinBase)/JIT/Methodical\eh\generics\throwincatch_generics_ro\*" />
        <ExcludeList Include="$(XunitTestBinBase)/JIT/Methodical\eh\generics\trycatchnestedtype_d\*" />
        <ExcludeList Include="$(XunitTestBinBase)/JIT/Methodical\eh\generics\trycatchnestedtype_do\*" />
        <ExcludeList Include="$(XunitTestBinBase)/JIT/Methodical\eh\generics\trycatchnestedtype_r\*" />
        <ExcludeList Include="$(XunitTestBinBase)/JIT/Methodical\eh\generics\trycatchnestedtype_ro\*" />
        <ExcludeList Include="$(XunitTestBinBase)/JIT/Methodical\eh\generics\trycatchsimpletype_d\*" />
        <ExcludeList Include="$(XunitTestBinBase)/JIT/Methodical\eh\generics\trycatchsimpletype_do\*" />
        <ExcludeList Include="$(XunitTestBinBase)/JIT/Methodical\eh\generics\trycatchsimpletype_r\*" />
        <ExcludeList Include="$(XunitTestBinBase)/JIT/Methodical\eh\generics\trycatchsimpletype_ro\*" />
        <ExcludeList Include="$(XunitTestBinBase)/JIT/opt/InstructionCombining/ArrayLengthArithmetic/*" />
        <ExcludeList Include="$(XunitTestBinBase)/JIT/Regression/CLR-x86-JIT/V2.0-Beta2/b441487/b441487/*" />
        <ExcludeList Include="$(XunitTestBinBase)/JIT/Regression/JitBlue/GitHub_21990/GitHub_21990/*" />

        <!-- Arrays with non-zero lower bounds -->
        <!-- https://github.com/dotnet/runtimelab/issues/155 -->
        <ExcludeList Include="$(XunitTestBinBase)/JIT/Methodical\Arrays\huge\huge_b_il_r\*" />
        <ExcludeList Include="$(XunitTestBinBase)/JIT/Methodical\Arrays\huge\huge_i4_il_r\*" />
        <ExcludeList Include="$(XunitTestBinBase)/JIT/Methodical\Arrays\huge\huge_objref_il_r\*" />
        <ExcludeList Include="$(XunitTestBinBase)/JIT/Methodical\Arrays\huge\huge_r4_il_r\*" />
        <ExcludeList Include="$(XunitTestBinBase)/JIT/Methodical\Arrays\huge\huge_r8_il_r\*" />
        <ExcludeList Include="$(XunitTestBinBase)/JIT/Methodical\Arrays\huge\huge_struct_il_r\*" />
        <ExcludeList Include="$(XunitTestBinBase)/JIT/Methodical\Arrays\huge\huge_u8_il_r\*" />
        <ExcludeList Include="$(XunitTestBinBase)/JIT/Methodical\Arrays\misc\address_il_d\*" />
        <ExcludeList Include="$(XunitTestBinBase)/JIT/Methodical\Arrays\misc\ldelem_get_il_d\*" />
        <ExcludeList Include="$(XunitTestBinBase)/JIT/Methodical\Arrays\misc\address_il_r\*" />
        <ExcludeList Include="$(XunitTestBinBase)/JIT/Methodical\Arrays\misc\gcarr_il_r\*" />
        <ExcludeList Include="$(XunitTestBinBase)/JIT/Methodical\Arrays\misc\ldelem_get_il_r\*" />
        <ExcludeList Include="$(XunitTestBinBase)/JIT/Methodical\Arrays\range\float64_range1_il_d\*" />
        <ExcludeList Include="$(XunitTestBinBase)/JIT/Methodical\Arrays\range\float64_range2_il_d\*" />
        <ExcludeList Include="$(XunitTestBinBase)/JIT/Methodical\Arrays\range\int32_1_il_d\*" />
        <ExcludeList Include="$(XunitTestBinBase)/JIT/Methodical\Arrays\range\int32_m1_il_d\*" />
        <ExcludeList Include="$(XunitTestBinBase)/JIT/Methodical\Arrays\range\int32_neg_range_il_d\*" />
        <ExcludeList Include="$(XunitTestBinBase)/JIT/Methodical\Arrays\range\int32_range1_il_d\*" />
        <ExcludeList Include="$(XunitTestBinBase)/JIT/Methodical\Arrays\range\int32_range2_il_d\*" />
        <ExcludeList Include="$(XunitTestBinBase)/JIT/Methodical\Arrays\range\float64_range1_il_r\*" />
        <ExcludeList Include="$(XunitTestBinBase)/JIT/Methodical\Arrays\range\float64_range2_il_r\*" />
        <ExcludeList Include="$(XunitTestBinBase)/JIT/Methodical\Arrays\range\int32_1_il_r\*" />
        <ExcludeList Include="$(XunitTestBinBase)/JIT/Methodical\Arrays\range\int32_m1_il_r\*" />
        <ExcludeList Include="$(XunitTestBinBase)/JIT/Methodical\Arrays\range\int32_neg_range_il_r\*" />
        <ExcludeList Include="$(XunitTestBinBase)/JIT/Methodical\Arrays\range\int32_range1_il_r\*" />
        <ExcludeList Include="$(XunitTestBinBase)/JIT/Methodical\Arrays\range\int32_range2_il_r\*" />
        <ExcludeList Include="$(XunitTestBinBase)/JIT/Methodical\int64\arrays\hugedim_il_r\*" />
        <ExcludeList Include="$(XunitTestBinBase)/JIT/Methodical\refany\array2_il_d\*" />
        <ExcludeList Include="$(XunitTestBinBase)/JIT/Methodical\refany\array3_il_d\*" />
        <ExcludeList Include="$(XunitTestBinBase)/JIT/Methodical\refany\array3_il_r\*" />
        <ExcludeList Include="$(XunitTestBinBase)/JIT/Methodical\tailcall\deep_array_nz_il_d\*" />
        <ExcludeList Include="$(XunitTestBinBase)/JIT/Methodical\tailcall\deep_array_nz_il_r\*" />
        <ExcludeList Include="$(XunitTestBinBase)/JIT/Methodical\VT\port\huge_gcref_il_d\*" />
        <ExcludeList Include="$(XunitTestBinBase)/JIT/Methodical\VT\port\huge_gcref_il_r\*" />
        <ExcludeList Include="$(XunitTestBinBase)/JIT/Performance/CodeQuality/Benchstones/MDBenchI/MDGeneralArray/MDGeneralArray/*" />

        <!-- Covariant returns -->
        <!-- https://github.com/dotnet/runtimelab/issues/205 -->
        <ExcludeList Include="$(XunitTestBinBase)/Loader\classloader\MethodImpl\CovariantReturns\Interfaces\UnitTest\*" />
        <ExcludeList Include="$(XunitTestBinBase)/Loader\classloader\MethodImpl\CovariantReturns\Interfaces\UnsupportedScenario1\*" />
        <ExcludeList Include="$(XunitTestBinBase)/Loader\classloader\MethodImpl\CovariantReturns\Interfaces\UnsupportedScenario2\*" />
        <ExcludeList Include="$(XunitTestBinBase)/Loader\classloader\MethodImpl\CovariantReturns\Interfaces\UnsupportedScenario3\*" />
        <ExcludeList Include="$(XunitTestBinBase)/Loader\classloader\MethodImpl\CovariantReturns\ReturnTypeValidation\ImplicitOverrideSameSigAsDecl\*" />
        <ExcludeList Include="$(XunitTestBinBase)/Loader\classloader\MethodImpl\CovariantReturns\ReturnTypeValidation\OverrideSameSigAsDecl\*" />
        <ExcludeList Include="$(XunitTestBinBase)/Loader\classloader\MethodImpl\CovariantReturns\Structs\IncompatibleOverride\*" />
        <ExcludeList Include="$(XunitTestBinBase)/Loader\classloader\MethodImpl\CovariantReturns\UnitTest\AttributeTesting\*" />
        <ExcludeList Include="$(XunitTestBinBase)/Loader\classloader\MethodImpl\CovariantReturns\UnitTest\CompatibleWithTest\*" />
        <ExcludeList Include="$(XunitTestBinBase)/Loader\classloader\MethodImpl\CovariantReturns\UnitTest\UnitTest\*" />
        <ExcludeList Include="$(XunitTestBinBase)/Loader\classloader\MethodImpl\CovariantReturns\UnitTest\UnitTest_GVM\*" />
        <ExcludeList Include="$(XunitTestBinBase)/Loader\classloader\MethodImpl\CovariantReturns\UnitTest\UnitTestDelegates\*" />
        <ExcludeList Include="$(XunitTestBinBase)/Loader\classloader\MethodImpl\CovariantReturns\UnitTest\OverrideMoreDerivedReturn\*" />

        <!-- Static virtual methods -->
        <ExcludeList Include="$(XunitTestBinBase)/Loader\classloader\StaticVirtualMethods\**" />
    </ItemGroup>

    <!-- run.proj finds all the *.cmd/*.sh scripts in a test folder and creates corresponding test methods.
         Exclude these scripts to avoid creating such methods for the superpmicollect dependent test projects
         and running them separately from superpmicollect test. These should be excluded regardless of RuntimeFlavor/os/arch-->

    <ItemGroup Condition="'$(XunitTestBinBase)' != ''">
        <ExcludeList Include="$(XunitTestBinBase)/JIT/superpmi/superpmicollect/*" Exclude="$(XunitTestBinBase)/JIT/superpmi/superpmicollect/superpmicollect.*">
            <Issue>Do not run these scripts separately from superpmicollect test</Issue>
        </ExcludeList>
    </ItemGroup>

    <!-- Known failures for mono runtime on *all* architectures/operating systems in *all* runtime modes -->
    <ItemGroup Condition="'$(RuntimeFlavor)' == 'mono'" >
        <ExcludeList Include = "$(XUnitTestBinBase)/JIT/HardwareIntrinsics/X86/X86Base/Pause*/**">
            <Issue>https://github.com/dotnet/runtime/issues/61693</Issue>
        </ExcludeList>
        <ExcludeList Include = "$(XunitTestBinBase)/reflection/GenericAttribute/**">
            <Issue>https://github.com/dotnet/runtime/issues/56887</Issue>
        </ExcludeList>
        <ExcludeList Include = "$(XunitTestBinBase)/JIT/HardwareIntrinsics/X86/Sse2.X64/StoreNonTemporal_r/**">
            <Issue>https://github.com/dotnet/runtime/issues/54176</Issue>
        </ExcludeList>
        <ExcludeList Include = "$(XunitTestBinBase)/JIT/HardwareIntrinsics/X86/Sse2.X64/StoreNonTemporal_ro/**">
            <Issue>https://github.com/dotnet/runtime/issues/54176</Issue>
        </ExcludeList>
        <ExcludeList Include = "$(XunitTestBinBase)/JIT/HardwareIntrinsics/X86/Sse42.X64/Crc32_*/**">
            <Issue>https://github.com/dotnet/runtime/issues/54185</Issue>
        </ExcludeList>
        <ExcludeList Include="$(XunitTestBinBase)/JIT/Directed/Convert/out_of_range_fp_to_int_conversions/*">
            <Issue>Mono does not define out of range fp to int conversions</Issue>
        </ExcludeList>
        <ExcludeList Include="$(XunitTestBinBase)/JIT/Directed/DynamicPgo/**">
            <Issue>Mono doesn't have a dynamic pgo or tiered compilation infrastructure</Issue>
        </ExcludeList>
        <ExcludeList Include="$(XunitTestBinBase)/JIT/SIMD/Vector3Interop_r/*">
            <Issue>https://github.com/dotnet/runtime/issues/46174</Issue>
        </ExcludeList>
        <ExcludeList Include="$(XunitTestBinBase)/JIT/SIMD/Vector3Interop_ro/*">
            <Issue>https://github.com/dotnet/runtime/issues/46174</Issue>
        </ExcludeList>
        <ExcludeList Include="$(XunitTestBinBase)/JIT/SIMD/ShiftOperations/*">
          <Issue>There is a known undefined behavior with shifts and 0xFFFFFFFF overflows, so skip the test for mono.</Issue>
        </ExcludeList>

        <ExcludeList Include="$(XunitTestBinBase)/baseservices/TieredCompilation/BasicTestWithMcj/*">
            <Issue>Tests features specific to coreclr</Issue>
        </ExcludeList>
        <ExcludeList Include="$(XunitTestBinBase)/baseservices/RuntimeConfiguration/*">
            <Issue>Tests features specific to coreclr</Issue>
        </ExcludeList>
        <ExcludeList Include="$(XunitTestBinBase)/Loader/CollectibleAssemblies/ByRefLocals/**">
            <Issue>https://github.com/dotnet/runtime/issues/40394</Issue>
        </ExcludeList>
        <ExcludeList Include="$(XunitTestBinBase)/Loader/CollectibleAssemblies/Statics/**">
            <Issue>https://github.com/dotnet/runtime/issues/40394</Issue>
        </ExcludeList>
        <ExcludeList Include="$(XunitTestBinBase)/Interop/PInvoke/Miscellaneous/CopyCtor/**">
            <Issue>Handling for Copy constructors isn't present in mono interop</Issue>
        </ExcludeList>
        <ExcludeList Include="$(XunitTestBinBase)/Interop/StringMarshalling/AnsiBSTR/AnsiBStrTest/**">
            <Issue>Crashes during LLVM AOT compilation.</Issue>
        </ExcludeList>
        <ExcludeList Include="$(XunitTestBinBase)/Interop/StringMarshalling/BSTR/BSTRTest/**">
            <Issue>Crashes during LLVM AOT compilation.</Issue>
        </ExcludeList>

        <ExcludeList Include="$(XunitTestBinBase)/Loader/classloader/MethodImpl/CovariantReturns/Structs/IncompatibleOverride/**">
            <Issue>Crashes during LLVM AOT compilation.</Issue>
        </ExcludeList>

        <ExcludeList Include="$(XunitTestBinBase)/JIT/HardwareIntrinsics/General/HwiOp/CompareVectorWithZero/**">
            <Issue>https://github.com/dotnet/runtime/pull/65632#issuecomment-1046294324</Issue>
        </ExcludeList>

        <ExcludeList Include="$(XunitTestBinBase)/JIT/opt/InstructionCombining/DivToMul/**">
            <Issue>Doesn't pass after LLVM AOT compilation.</Issue>
        </ExcludeList>
        <ExcludeList Include="$(XunitTestBinBase)/JIT/Directed/StructABI/StructABI/**">
            <Issue>Doesn't pass after LLVM AOT compilation.</Issue>
        </ExcludeList>
        <ExcludeList Include="$(XunitTestBinBase)/JIT/Regression/JitBlue/GitHub_15949/GitHub_15949/**">
            <Issue>Doesn't pass after LLVM AOT compilation.</Issue>
        </ExcludeList>
        <ExcludeList Include="$(XunitTestBinBase)/JIT/Regression/JitBlue/GitHub_15291/GitHub_15291/**">
            <Issue>Doesn't pass after LLVM AOT compilation.</Issue>
        </ExcludeList>
        <ExcludeList Include="$(XunitTestBinBase)/JIT/Regression/CLR-x86-JIT/V1-M09.5-PDC/b16928/b16928/**">
            <Issue>Doesn't pass after LLVM AOT compilation.</Issue>
        </ExcludeList>
        <ExcludeList Include="$(XunitTestBinBase)/JIT/jit64/opt/osr/osr015/**">
            <Issue>Doesn't pass after LLVM AOT compilation.</Issue>
        </ExcludeList>
        <ExcludeList Include="$(XunitTestBinBase)/JIT/jit64/opt/rngchk/ArrayBound_o/**">
            <Issue>Doesn't pass after LLVM AOT compilation.</Issue>
        </ExcludeList>
        <ExcludeList Include="$(XunitTestBinBase)/Loader/classloader/TypeInitialization/CctorsWithSideEffects/CctorThrowInlinedStatic/**">
            <Issue>Doesn't pass after LLVM AOT compilation.</Issue>
        </ExcludeList>
        <ExcludeList Include="$(XunitTestBinBase)/Loader/classloader/MethodImpl/CovariantReturns/UnitTest/CompatibleWithTest/**">
            <Issue>Doesn't pass after LLVM AOT compilation.</Issue>
        </ExcludeList>
        <ExcludeList Include="$(XunitTestBinBase)/Loader/classloader/TypeInitialization/CctorsWithSideEffects/CctorThrowMethodAccess/**">
            <Issue>Doesn't pass after LLVM AOT compilation.</Issue>
        </ExcludeList>
        <ExcludeList Include="$(XunitTestBinBase)/Loader/classloader/MethodImpl/CovariantReturns/UnitTest/CompatibleWithTest/**">
            <Issue>Doesn't pass after LLVM AOT compilation.</Issue>
        </ExcludeList>
        <ExcludeList Include="$(XunitTestBinBase)/Loader/classloader/StaticVirtualMethods/InterfaceVariance/**">
            <Issue>Static virtual methods are not yet implemented in the Mono runtime.</Issue>
        </ExcludeList>
        <ExcludeList Include="$(XunitTestBinBase)/Loader/classloader/StaticVirtualMethods/NegativeTestCases/**">
            <Issue>Static virtual methods are not yet implemented in the Mono runtime.</Issue>
        </ExcludeList>

        <ExcludeList Include="$(XunitTestBinBase)/baseservices/exceptions/stackoverflow/stackoverflowtester/**">
            <Issue>needs triage</Issue>
        </ExcludeList>
        <ExcludeList Include="$(XunitTestBinBase)/baseservices/callconvs/TestCallingConventions/**">
            <Issue>needs triage</Issue>
        </ExcludeList>
        <ExcludeList Include="$(XunitTestBinBase)/GC/API/GC/Collect1/**">
            <Issue>needs triage</Issue>
        </ExcludeList>
        <ExcludeList Include="$(XunitTestBinBase)/GC/API/GC/CollectionCountTest/**">
            <Issue>needs triage</Issue>
        </ExcludeList>
        <ExcludeList Include="$(XunitTestBinBase)/GC/API/GC/GetGCMemoryInfo/**">
            <Issue>https://github.com/dotnet/runtime/issues/37950</Issue>
        </ExcludeList>
        <ExcludeList Include="$(XunitTestBinBase)/GC/API/GC/GetGeneration/**">
            <Issue>needs triage</Issue>
        </ExcludeList>
        <ExcludeList Include="$(XunitTestBinBase)/GC/API/GC/GetGeneration_fail/**">
            <Issue>needs triage</Issue>
        </ExcludeList>
        <ExcludeList Include="$(XunitTestBinBase)/GC/API/GC/GetGenerationWR/**">
            <Issue>needs triage</Issue>
        </ExcludeList>
        <ExcludeList Include="$(XunitTestBinBase)/GC/API/GC/GetTotalAllocatedBytes/**">
            <Issue>needs triage</Issue>
        </ExcludeList>
        <ExcludeList Include="$(XunitTestBinBase)/GC/API/GC/MaxGeneration/**">
            <Issue>needs triage</Issue>
        </ExcludeList>
        <ExcludeList Include="$(XunitTestBinBase)/GC/API/GCSettings/InputValidation/**">
            <Issue>https://github.com/dotnet/runtime/issues/46666</Issue>
        </ExcludeList>
        <ExcludeList Include="$(XunitTestBinBase)GC/API/WeakReference/Finalize2/**">
            <Issue>needs triage</Issue>
        </ExcludeList>
        <ExcludeList Include="$(XunitTestBinBase)GC/API/WeakReference/Finalize2/**">
            <Issue>needs triage</Issue>
        </ExcludeList>
        <ExcludeList Include="$(XunitTestBinBase)/GC/Features/LOHCompaction/lohpin/**">
            <Issue>https://github.com/dotnet/runtime/issues/46666</Issue>
        </ExcludeList>
        <ExcludeList Include="$(XunitTestBinBase)/GC/Scenarios/ReflectObj/reflectobj/**">
            <Issue>needs triage</Issue>
        </ExcludeList>

        <ExcludeList Include="$(XunitTestBinBase)/GC/API/WeakReference/NullHandle/**">
            <Issue>PlatformDetection.IsPreciseGcSupported false on mono</Issue>
        </ExcludeList>
        <ExcludeList Include="$(XunitTestBinBase)/GC/Features/Finalizer/finalizeother/finalizeexcep/**">
            <Issue>PlatformDetection.IsPreciseGcSupported false on mono</Issue>
        </ExcludeList>
        <ExcludeList Include="$(XunitTestBinBase)/GC/Features/Finalizer/finalizeother/finalizenested/**">
            <Issue>PlatformDetection.IsPreciseGcSupported false on mono</Issue>
        </ExcludeList>
        <ExcludeList Include="$(XunitTestBinBase)/GC/Features/Finalizer/finalizeother/finalizearray/**">
            <Issue>PlatformDetection.IsPreciseGcSupported false on mono</Issue>
        </ExcludeList>
        <ExcludeList Include="$(XunitTestBinBase)/GC/Features/Finalizer/finalizeother/finalizedest/**">
            <Issue>PlatformDetection.IsPreciseGcSupported false on mono</Issue>
        </ExcludeList>
        <ExcludeList Include="$(XunitTestBinBase)/GC/Features/Finalizer/finalizeother/finalizearraysleep/**">
            <Issue>PlatformDetection.IsPreciseGcSupported false on mono</Issue>
        </ExcludeList>
        <ExcludeList Include="$(XunitTestBinBase)/GC/Features/Finalizer/finalizeother/finalizeinherit/**">
            <Issue>PlatformDetection.IsPreciseGcSupported false on mono</Issue>
        </ExcludeList>
        <ExcludeList Include="$(XunitTestBinBase)/GC/Features/Finalizer/finalizeio/finalizeio/**">
            <Issue>PlatformDetection.IsPreciseGcSupported false on mono</Issue>
        </ExcludeList>
        <ExcludeList Include="$(XunitTestBinBase)/GC/Scenarios/BaseFinal/basefinal/**">
            <Issue>PlatformDetection.IsPreciseGcSupported false on mono</Issue>
        </ExcludeList>
        <ExcludeList Include="$(XunitTestBinBase)/GC/Scenarios/NDPin/ndpinfinal/**">
            <Issue>PlatformDetection.IsPreciseGcSupported false on mono</Issue>
        </ExcludeList>
        <ExcludeList Include="$(XunitTestBinBase)/GC/Scenarios/DoublinkList/dlbigleak/**">
            <Issue>PlatformDetection.IsPreciseGcSupported false on mono</Issue>
        </ExcludeList>
        <ExcludeList Include="$(XunitTestBinBase)/GC/Scenarios/DoublinkList/doublinknoleak/**">
            <Issue>PlatformDetection.IsPreciseGcSupported false on mono</Issue>
        </ExcludeList>
        <ExcludeList Include="$(XunitTestBinBase)/GC/Scenarios/DoublinkList/doublinknoleak2/**">
            <Issue>PlatformDetection.IsPreciseGcSupported false on mono</Issue>
        </ExcludeList>
        <ExcludeList Include="$(XunitTestBinBase)/GC/Scenarios/DoublinkList/doublinkstay/**">
            <Issue>PlatformDetection.IsPreciseGcSupported false on mono</Issue>
        </ExcludeList>
        <ExcludeList Include="$(XunitTestBinBase)/GC/Scenarios/DoublinkList/doublinkgen/**">
            <Issue>PlatformDetection.IsPreciseGcSupported false on mono</Issue>
        </ExcludeList>
        <ExcludeList Include="$(XunitTestBinBase)/GC/Scenarios/DoublinkList/dlbigleakthd/**">
            <Issue>PlatformDetection.IsPreciseGcSupported false on mono</Issue>
        </ExcludeList>
        <ExcludeList Include="$(XunitTestBinBase)/GC/Scenarios/DoublinkList/dlstack/**">
            <Issue>PlatformDetection.IsPreciseGcSupported false on mono</Issue>
        </ExcludeList>
        <ExcludeList Include="$(XunitTestBinBase)/GC/Scenarios/DoublinkList/dlcollect/**">
            <Issue>PlatformDetection.IsPreciseGcSupported false on mono</Issue>
        </ExcludeList>
        <ExcludeList Include="$(XunitTestBinBase)/GC/Scenarios/FinalNStruct/nstructtun/**">
            <Issue>PlatformDetection.IsPreciseGcSupported false on mono</Issue>
        </ExcludeList>
        <ExcludeList Include="$(XunitTestBinBase)/GC/Scenarios/FinalNStruct/finalnstruct/**">
            <Issue>PlatformDetection.IsPreciseGcSupported false on mono</Issue>
        </ExcludeList>
        <ExcludeList Include="$(XunitTestBinBase)/GC/Scenarios/FinalNStruct/nstructresur/**">
            <Issue>PlatformDetection.IsPreciseGcSupported false on mono</Issue>
        </ExcludeList>
        <ExcludeList Include="$(XunitTestBinBase)/GC/Scenarios/WeakReference/weakreffinal/**">
            <Issue>PlatformDetection.IsPreciseGcSupported false on mono</Issue>
        </ExcludeList>
        <ExcludeList Include="$(XunitTestBinBase)/GC/Scenarios/Resurrection/continue/**">
            <Issue>PlatformDetection.IsPreciseGcSupported false on mono</Issue>
        </ExcludeList>
        <ExcludeList Include="$(XunitTestBinBase)/GC/Scenarios/Rootmem/rootmem/**">
            <Issue>PlatformDetection.IsPreciseGcSupported false on mono</Issue>
        </ExcludeList>
        <ExcludeList Include="$(XunitTestBinBase)/GC/Scenarios/SingLinkList/singlinkgen/**">
            <Issue>PlatformDetection.IsPreciseGcSupported false on mono</Issue>
        </ExcludeList>
        <ExcludeList Include="$(XunitTestBinBase)/GC/Scenarios/LeakWheel/leakwheel/**">
            <Issue>PlatformDetection.IsPreciseGcSupported false on mono</Issue>
        </ExcludeList>
        <ExcludeList Include="$(XunitTestBinBase)/GC/Scenarios/ReflectObj/reflectobj/**">
            <Issue>PlatformDetection.IsPreciseGcSupported false on mono</Issue>
        </ExcludeList>
        <ExcludeList Include="$(XunitTestBinBase)/GC/Scenarios/FragMan/fragman/**">
            <Issue>PlatformDetection.IsPreciseGcSupported false on mono</Issue>
        </ExcludeList>
        <ExcludeList Include="$(XunitTestBinBase)/GC/Scenarios/LeakGen/leakgen/**">
            <Issue>PlatformDetection.IsPreciseGcSupported false on mono</Issue>
        </ExcludeList>

        <ExcludeList Include="$(XunitTestBinBase)/GC/Scenarios/SingLinkList/singlinkgen/**">
            <Issue>needs triage</Issue>
        </ExcludeList>
        <ExcludeList Include="$(XunitTestBinBase)/Interop/ArrayMarshalling/ByValArray/MarshalArrayByValTest/**">
            <Issue>needs triage</Issue>
        </ExcludeList>
        <ExcludeList Include="$(XunitTestBinBase)/Interop/COM/Reflection/Reflection/**">
            <Issue>https://github.com/dotnet/runtime/issues/34371</Issue>
        </ExcludeList>
        <ExcludeList Include="$(XunitTestBinBase)/Interop/COM/ComWrappers/**">
            <Issue>Not supported on Mono</Issue>
        </ExcludeList>
        <ExcludeList Include="$(XunitTestBinBase)/Interop/ICastable/Castable/**">
            <Issue>needs triage</Issue>
        </ExcludeList>
        <ExcludeList Include="$(XunitTestBinBase)/Interop/IDynamicInterfaceCastable/IDynamicInterfaceCastable/**">
            <Issue>needs triage</Issue>
        </ExcludeList>
        <ExcludeList Include="$(XunitTestBinBase)/Interop/ICustomMarshaler/ConflictingNames/MultipleALCs/**">
            <Issue>https://github.com/dotnet/runtime/issues/34072</Issue>
        </ExcludeList>
        <ExcludeList Include="$(XunitTestBinBase)/Interop/ICustomMarshaler/Primitives/ICustomMarshaler_TargetUnix/**">
            <Issue>https://github.com/dotnet/runtime/issues/34374</Issue>
        </ExcludeList>
        <ExcludeList Include="$(XunitTestBinBase)/Interop/LayoutClass/LayoutClassTest/**">
            <Issue>needs triage</Issue>
        </ExcludeList>
        <ExcludeList Include="$(XunitTestBinBase)/Interop/MarshalAPI/FunctionPointer/**">
            <Issue>needs triage</Issue>
        </ExcludeList>
        <ExcludeList Include="$(XunitTestBinBase)/Interop/NativeLibrary/AssemblyLoadContext/ResolveUnmanagedDllTests/**">
            <Issue>https://github.com/dotnet/runtime/issues/41180</Issue>
        </ExcludeList>
        <ExcludeList Include="$(XunitTestBinBase)/Interop/ObjectiveC/ObjectiveCMarshalAPI/**">
            <Issue>needs triage</Issue>
        </ExcludeList>
        <ExcludeList Include="$(XunitTestBinBase)/Interop/PInvoke/Array/MarshalArrayAsField/AsByValArray/AsByValArrayTest/**">
            <Issue>needs triage</Issue>
        </ExcludeList>
        <ExcludeList Include="$(XunitTestBinBase)/Interop/PInvoke/Array/MarshalArrayAsField/AsLPArray/AsLPArrayTest/**">
            <Issue>needs triage</Issue>
        </ExcludeList>
        <ExcludeList Include="$(XunitTestBinBase)/Interop/PInvoke/Array/MarshalArrayAsParam/AsDefault/AsDefaultTest/**">
            <Issue>needs triage</Issue>
        </ExcludeList>
        <ExcludeList Include="$(XunitTestBinBase)/Interop/PInvoke/Array/MarshalArrayAsParam/AsLPArray/AsLPArrayTest/**">
            <Issue>needs triage</Issue>
        </ExcludeList>
        <ExcludeList Include="$(XunitTestBinBase)/Interop/PInvoke/ArrayWithOffset/ArrayWithOffsetTest/**">
            <Issue>needs triage</Issue>
        </ExcludeList>
        <ExcludeList Include="$(XunitTestBinBase)/Interop/PInvoke/AsAny/AsAnyTest/**">
            <Issue>needs triage</Issue>
        </ExcludeList>
        <ExcludeList Include="$(XunitTestBinBase)/Interop/PInvoke/CriticalHandles/ArrayTest/**">
            <Issue>needs triage</Issue>
        </ExcludeList>
        <ExcludeList Include="$(XunitTestBinBase)/Interop/PInvoke/CriticalHandles/StructTest/StructTest/**">
            <Issue>needs triage</Issue>
        </ExcludeList>
        <ExcludeList Include="$(XunitTestBinBase)/Interop/PInvoke/CriticalHandles/**">
            <Issue>needs triage</Issue>
        </ExcludeList>
        <ExcludeList Include="$(XunitTestBinBase)/Interop/PInvoke/DateTime/DateTimeTest/**">
            <Issue>needs triage</Issue>
        </ExcludeList>
        <ExcludeList Include="$(XunitTestBinBase)/Interop/PInvoke/Decimal/DecimalTest/**">
            <Issue>needs triage</Issue>
        </ExcludeList>
        <ExcludeList Include="$(XunitTestBinBase)/Interop/PInvoke/Delegate/DelegateTest/**">
            <Issue>needs triage</Issue>
        </ExcludeList>
        <ExcludeList Include="$(XunitTestBinBase)/Interop/PInvoke/Generics/GenericsTest/GenericsTest/**">
            <Issue>needs triage</Issue>
        </ExcludeList>
        <ExcludeList Include="$(XunitTestBinBase)/Interop/PInvoke/Int128/Int128Test/**">
            <Issue>https://github.com/dotnet/runtime/issues/69531</Issue>
        </ExcludeList>
        <ExcludeList Include="$(XunitTestBinBase)/Interop/PInvoke/SafeHandles/**">
            <Issue>https://github.com/dotnet/runtime/issues/48084</Issue>
        </ExcludeList>
        <ExcludeList Include="$(XunitTestBinBase)/Interop/PInvoke/SizeParamIndex/PInvoke/Invalid/InvalidParamIndex/**">
            <Issue>needs triage</Issue>
        </ExcludeList>
        <ExcludeList Include="$(XunitTestBinBase)/Interop/PInvoke/SizeParamIndex/PInvoke/PassingByOut/PassingByOutTest/**">
            <Issue>needs triage</Issue>
        </ExcludeList>
        <ExcludeList Include="$(XunitTestBinBase)/Interop/PInvoke/SizeParamIndex/PInvoke/PassingByRef/PassingByRefTest/**">
            <Issue>needs triage</Issue>
        </ExcludeList>
        <ExcludeList Include="$(XunitTestBinBase)/Interop/PInvoke/SizeParamIndex/ReversePInvoke/PassingByOut/PassingByOutTest/**">
            <Issue>https://github.com/dotnet/runtime/issues/34196</Issue>
        </ExcludeList>
        <ExcludeList Include="$(XunitTestBinBase)/Interop/PInvoke/SizeParamIndex/ReversePInvoke/PassingByRef/PassingByRefTest/**">
            <Issue>https://github.com/dotnet/runtime/issues/34196</Issue>
        </ExcludeList>
        <ExcludeList Include="$(XunitTestBinBase)/Interop/StringMarshalling/LPSTR/LPSTRTest/**">
            <Issue>needs triage</Issue>
        </ExcludeList>
        <ExcludeList Include="$(XunitTestBinBase)/Interop/StructMarshalling/PInvoke/MarshalStructAsLayoutSeq/**">
            <Issue>needs triage</Issue>
        </ExcludeList>
        <ExcludeList Include="$(XunitTestBinBase)/Interop/StructMarshalling/ReversePInvoke/MarshalSeqStruct/ReversePInvoke/ReversePInvokeTest/**">
            <Issue>https://github.com/dotnet/runtime/issues/34196</Issue>
        </ExcludeList>
        <ExcludeList Include="$(XunitTestBinBase)/Interop/StructPacking/StructPacking/**">
            <Issue>needs triage</Issue>
        </ExcludeList>
        <ExcludeList Include="$(XunitTestBinBase)/JIT/Directed/Convert/ldind_conv/**">
            <Issue>needs triage</Issue>
        </ExcludeList>
        <ExcludeList Include="$(XunitTestBinBase)/JIT/Directed/coverage/compiler/FilterToHandler/**">
            <Issue>needs triage</Issue>
        </ExcludeList>
        <ExcludeList Include="$(XunitTestBinBase)/JIT/Directed/coverage/importer/Desktop/badldsfld_il_d/**">
            <Issue>needs triage</Issue>
        </ExcludeList>
        <ExcludeList Include="$(XunitTestBinBase)/JIT/Directed/coverage/importer/Desktop/badldsfld_il_r/**">
            <Issue>needs triage</Issue>
        </ExcludeList>
        <ExcludeList Include="$(XunitTestBinBase)/JIT/Directed/tailcall/more_tailcalls/**">
            <Issue>needs triage</Issue>
        </ExcludeList>
        <ExcludeList Include="$(XunitTestBinBase)/JIT/Directed/tailcall/mutual_recursion/**">
            <Issue>needs triage</Issue>
        </ExcludeList>
        <ExcludeList Include="$(XunitTestBinBase)/JIT/Directed/newarr/newarr/**">
            <Issue>needs triage</Issue>
        </ExcludeList>
        <ExcludeList Include="$(XunitTestBinBase)/JIT/Intrinsics/TypeIntrinsics_il/**">
            <Issue>https://github.com/dotnet/runtime/issues/54867</Issue>
        </ExcludeList>
        <ExcludeList Include="$(XunitTestBinBase)/JIT/jit64/localloc/call/call05_large/**">
            <Issue>needs triage</Issue>
        </ExcludeList>
        <ExcludeList Include="$(XunitTestBinBase)/JIT/jit64/localloc/call/call05_small/**">
            <Issue>needs triage</Issue>
        </ExcludeList>
        <ExcludeList Include="$(XunitTestBinBase)/JIT/jit64/localloc/ehverify/eh05_dynamic/**">
            <Issue>needs triage</Issue>
        </ExcludeList>
        <ExcludeList Include="$(XunitTestBinBase)/JIT/jit64/localloc/ehverify/eh05_large/**">
            <Issue>needs triage</Issue>
        </ExcludeList>
        <ExcludeList Include="$(XunitTestBinBase)/JIT/jit64/localloc/ehverify/eh05_small/**">
            <Issue>needs triage</Issue>
        </ExcludeList>
        <ExcludeList Include="$(XunitTestBinBase)/JIT/jit64/localloc/ehverify/eh06_dynamic/**">
            <Issue>needs triage</Issue>
        </ExcludeList>
        <ExcludeList Include="$(XunitTestBinBase)/JIT/jit64/localloc/ehverify/eh06_large/**">
            <Issue>needs triage</Issue>
        </ExcludeList>
        <ExcludeList Include="$(XunitTestBinBase)/JIT/jit64/localloc/ehverify/eh06_small/**">
            <Issue>needs triage</Issue>
        </ExcludeList>
        <ExcludeList Include="$(XunitTestBinBase)/JIT/jit64/localloc/ehverify/eh07_dynamic/**">
            <Issue>needs triage</Issue>
        </ExcludeList>
        <ExcludeList Include="$(XunitTestBinBase)/JIT/jit64/localloc/ehverify/eh07_small/**">
            <Issue>needs triage</Issue>
        </ExcludeList>
        <ExcludeList Include="$(XunitTestBinBase)/JIT/jit64/localloc/ehverify/eh08_dynamic/**">
            <Issue>needs triage</Issue>
        </ExcludeList>
        <ExcludeList Include="$(XunitTestBinBase)/JIT/jit64/localloc/ehverify/eh08_large/**">
            <Issue>needs triage</Issue>
        </ExcludeList>
        <ExcludeList Include="$(XunitTestBinBase)/JIT/jit64/localloc/ehverify/eh08_small/**">
            <Issue>needs triage</Issue>
        </ExcludeList>
        <ExcludeList Include="$(XunitTestBinBase)/JIT/Methodical/Boxing/morph/sin3double/**">
            <Issue>https://github.com/dotnet/runtime/issues/34196</Issue>
        </ExcludeList>
        <ExcludeList Include="$(XunitTestBinBase)/JIT/Methodical/Boxing/boxunbox/KeepAliveBoxOpt/**">
            <Issue>Relies on precise finalization and thus precise GC</Issue>
        </ExcludeList>
        <ExcludeList Include="$(XunitTestBinBase)/JIT/Methodical/doublearray/dblarray2_cs_d/**">
            <Issue>needs triage</Issue>
        </ExcludeList>
        <ExcludeList Include="$(XunitTestBinBase)/JIT/Methodical/doublearray/dblarray2_cs_do/**">
            <Issue>needs triage</Issue>
        </ExcludeList>
        <ExcludeList Include="$(XunitTestBinBase)/JIT/Methodical/doublearray/dblarray2_cs_r/**">
            <Issue>needs triage</Issue>
        </ExcludeList>
        <ExcludeList Include="$(XunitTestBinBase)/JIT/Methodical/doublearray/dblarray2_cs_ro/**">
            <Issue>needs triage</Issue>
        </ExcludeList>
        <ExcludeList Include="$(XunitTestBinBase)/JIT/Methodical/doublearray/dblarray3_cs_do/**">
            <Issue>needs triage</Issue>
        </ExcludeList>
        <ExcludeList Include="$(XunitTestBinBase)/JIT/Methodical/refany/lcs_il_r/**">
            <Issue>https://github.com/dotnet/runtime/issues/34196</Issue>
        </ExcludeList>
        <ExcludeList Include = "$(XunitTestBinBase)/JIT/Methodical/tailcall/compat_i4_u_il_d/**">
            <Issue>https://github.com/dotnet/runtime/issues/67756</Issue>
        </ExcludeList>
        <ExcludeList Include = "$(XunitTestBinBase)/JIT/Methodical/tailcall/compat_i4_u_il_r/**">
            <Issue>https://github.com/dotnet/runtime/issues/67756</Issue>
        </ExcludeList>
        <ExcludeList Include="$(XunitTestBinBase)JIT/Methodical/tailcall_v4/hijacking/**">
            <Issue>needs triage</Issue>
        </ExcludeList>
        <ExcludeList Include="$(XunitTestBinBase)/JIT/opt/ObjectStackAllocation/ObjectStackAllocationTests/**">
            <Issue>needs triage</Issue>
        </ExcludeList>
        <ExcludeList Include="$(XunitTestBinBase)/JIT/Performance/CodeQuality/BilinearInterpol/BilinearInterpol/**">
            <Issue>needs triage</Issue>
        </ExcludeList>
        <ExcludeList Include="$(XunitTestBinBase)/JIT/Regression/CLR-x86-JIT/V1-M12-Beta2/b31283/b31283/**">
            <Issue>needs triage</Issue>
        </ExcludeList>
        <ExcludeList Include="$(XunitTestBinBase)/JIT/Regression/CLR-x86-JIT/V2.0-Beta2/b091942/b091942/**">
            <Issue>needs triage</Issue>
        </ExcludeList>
        <ExcludeList Include="$(XunitTestBinBase)/JIT/Regression/CLR-x86-JIT/V2.0-Beta2/b441487/b441487/**">
            <Issue>https://github.com/dotnet/runtime/issues/34383</Issue>
        </ExcludeList>
        <ExcludeList Include="$(XunitTestBinBase)/JIT/Regression/CLR-x86-JIT/v2.1/DDB/B168384/LdfldaHack/**">
            <Issue>needs triage</Issue>
        </ExcludeList>
        <ExcludeList Include="$(XunitTestBinBase)/JIT/Regression/Dev11/Dev11_468598/Test_HndIndex_10_Plain/**">
            <Issue>needs triage</Issue>
        </ExcludeList>
        <ExcludeList Include="$(XunitTestBinBase)/JIT/Regression/Dev11/Dev11_468598/Test_HndIndex_10_Reordered/**">
            <Issue>needs triage</Issue>
        </ExcludeList>
        <ExcludeList Include="$(XunitTestBinBase)/JIT/Regression/JitBlue/DevDiv_545500/**">
            <Issue>https://github.com/dotnet/runtime/issues/34084</Issue>
        </ExcludeList>
        <ExcludeList Include="$(XunitTestBinBase)/JIT/Regression/JitBlue/devdiv_902271/DevDiv_902271/**">
            <Issue>needs triage</Issue>
        </ExcludeList>
        <ExcludeList Include="$(XunitTestBinBase)/JIT/Regression/JitBlue/GitHub_18144/**">
            <Issue>needs triage</Issue>
        </ExcludeList>
        <ExcludeList Include="$(XunitTestBinBase)/JIT/Regression/JitBlue/GitHub_18295/**">
            <Issue>https://github.com/dotnet/runtime/issues/34196</Issue>
        </ExcludeList>
        <ExcludeList Include="$(XunitTestBinBase)/JIT/Regression/JitBlue/GitHub_23411/**">
            <Issue>https://github.com/dotnet/runtime/issues/34196</Issue>
        </ExcludeList>
        <ExcludeList Include="$(XunitTestBinBase)/JIT/Regression/JitBlue/GitHub_23791/**">
            <Issue>https://github.com/dotnet/runtime/issues/34385</Issue>
        </ExcludeList>
        <ExcludeList Include="$(XunitTestBinBase)/JIT/Regression/JitBlue/GitHub_27169/**">
            <Issue>needs triage</Issue>
        </ExcludeList>
        <ExcludeList Include="$(XunitTestBinBase)/JIT/Regression/JitBlue/GitHub_27551/**">
            <Issue>needs triage</Issue>
        </ExcludeList>
        <ExcludeList Include="$(XunitTestBinBase)/JIT/Regression/JitBlue/GitHub_27678/**">
            <Issue>needs triage</Issue>
        </ExcludeList>
        <ExcludeList Include="$(XunitTestBinBase)/JIT/Regression/JitBlue/GitHub_35384/GitHub_35384/**">
            <Issue>needs triage</Issue>
        </ExcludeList>
        <ExcludeList Include="$(XunitTestBinBase)/JIT/Regression/JitBlue/GitHub_4044/**">
            <Issue>needs triage</Issue>
        </ExcludeList>
        <ExcludeList Include="$(XunitTestBinBase)/JIT/Regression/JitBlue/Runtime_34587/**">
            <Issue>needs triage</Issue>
        </ExcludeList>
        <ExcludeList Include="$(XunitTestBinBase)/JIT/Regression/VS-ia64-JIT/V1.2-M02/b10828/**">
            <Issue>needs triage</Issue>
        </ExcludeList>
        <ExcludeList Include="$(XunitTestBinBase)/JIT/superpmi/superpmicollect/**">
            <Issue>needs triage</Issue>
        </ExcludeList>
        <ExcludeList Include="$(XunitTestBinBase)/Loader/AssemblyDependencyResolver/AssemblyDependencyResolverTests/AssemblyDependencyResolverTests/**">
            <Issue>needs triage</Issue>
        </ExcludeList>
        <ExcludeList Include="$(XunitTestBinBase)/Loader/binding/tracing/BinderTracingTest/**">
            <Issue>needs triage</Issue>
        </ExcludeList>
        <ExcludeList Include="$(XunitTestBinBase)/Loader/binding/tracing/BinderTracingTest.ResolutionFlow/**">
            <Issue>needs triage</Issue>
        </ExcludeList>
        <ExcludeList Include="$(XunitTestBinBase)/Loader/binding/tracing/BinderTracingTest.Basic/**">
            <Issue>needs triage</Issue>
        </ExcludeList>
        <ExcludeList Include="$(XunitTestBinBase)/Loader/classloader/DefaultInterfaceMethods/reabstraction/**">
            <Issue>needs triage</Issue>
        </ExcludeList>
        <ExcludeList Include="$(XunitTestBinBase)/Loader/classloader/explicitlayout/Regressions/ASURT/ASURT150271/test3/**">
            <Issue>needs triage</Issue>
        </ExcludeList>
        <ExcludeList Include="$(XunitTestBinBase)/Loader/classloader/generics/Instantiation/Negative/abstract01/**">
            <Issue>needs triage</Issue>
        </ExcludeList>
        <ExcludeList Include="$(XunitTestBinBase)/Loader/classloader/generics/regressions/dev10_531793/**">
            <Issue>needs triage</Issue>
        </ExcludeList>
        <ExcludeList Include="$(XunitTestBinBase)/Loader/classloader/MethodImpl/CovariantReturns/Interfaces/**">
          <Issue>https://github.com/dotnet/runtime/issues/37509</Issue>
        </ExcludeList>
        <ExcludeList Include="$(XunitTestBinBase)/Loader/classloader/regressions/347422/b347422/**">
            <Issue>needs triage</Issue>
        </ExcludeList>
        <ExcludeList Include="$(XunitTestBinBase)/Loader/classloader/regressions/GitHub_11371/Negative_ByRefLikeType/**">
            <Issue>needs triage</Issue>
        </ExcludeList>
        <ExcludeList Include="$(XunitTestBinBase)/Loader/classloader/regressions/vsw529206/vsw529206ModuleCctor/**">
            <Issue>needs triage</Issue>
        </ExcludeList>
        <ExcludeList Include="$(XunitTestBinBase)/Loader/classloader/rmv/il/RMV-2-15-12b/**">
            <Issue>needs triage</Issue>
        </ExcludeList>
        <ExcludeList Include="$(XunitTestBinBase)/Loader/classloader/TSAmbiguities/CollapsedInterfaces/HelloWorld/**">
        </ExcludeList>
        <ExcludeList Include="$(XunitTestBinBase)/Loader/classloader/TSAmbiguities/SameMethodImpl/Override/HelloWorld/**">
            <Issue>needs triage</Issue>
        </ExcludeList>
        <ExcludeList Include="$(XunitTestBinBase)/Loader/classloader/TypeInitialization/CctorsWithSideEffects/CctorThrowLDFTNStaticMethod/**">
            <Issue>needs triage</Issue>
        </ExcludeList>
        <ExcludeList Include="$(XunitTestBinBase)/Loader/classloader/TypeInitialization/CctorsWithSideEffects/CctorThrowStaticFieldBFI/**">
            <Issue>needs triage</Issue>
        </ExcludeList>
        <ExcludeList Include="$(XunitTestBinBase)/Loader/classloader/TypeInitialization/CctorsWithSideEffects/TypeLoadInitExcepBFI/**">
            <Issue>needs triage</Issue>
        </ExcludeList>
        <ExcludeList Include="$(XunitTestBinBase)/Loader/classloader/TypeInitialization/CoreCLR/CctorThrowStaticFieldBFI/**">
            <Issue>needs triage</Issue>
        </ExcludeList>
        <ExcludeList Include="$(XunitTestBinBase)/Loader/ContextualReflection/ContextualReflection/**">
            <Issue>https://github.com/dotnet/runtime/issues/34072</Issue>
        </ExcludeList>
        <ExcludeList Include="$(XunitTestBinBase)/profiler/**">
            <Issue>needs triage</Issue>
        </ExcludeList>
        <ExcludeList Include="$(XunitTestBinBase)/profiler/elt/slowpatheltenter/*">
            <Issue>needs triage</Issue>
        </ExcludeList>
        <ExcludeList Include="$(XunitTestBinBase)/profiler/elt/slowpatheltleave/*">
            <Issue>needs triage</Issue>
        </ExcludeList>
        <ExcludeList Include="$(XunitTestBinBase)/profiler/unittest/metadatagetdispenser/**">
            <Issue>needs triage</Issue>
        </ExcludeList>
        <ExcludeList Include="$(XunitTestBinBase)/profiler/rejit/rejit/rejit.sh">
            <Issue>needs triage</Issue>
        </ExcludeList>
        <ExcludeList Include="$(XunitTestBinBase)/readytorun/**">
            <Issue>These tests are not supposed to be run with mono.</Issue>
        </ExcludeList>
        <ExcludeList Include="$(XunitTestBinBase)/reflection/DefaultInterfaceMethods/Emit/**">
            <Issue>needs triage</Issue>
        </ExcludeList>
        <ExcludeList Include="$(XunitTestBinBase)/reflection/DefaultInterfaceMethods/InvokeConsumer/**">
            <Issue>needs triage</Issue>
        </ExcludeList>
        <ExcludeList Include="$(XunitTestBinBase)/reflection/Modifiers/modifiers/**">
            <Issue>needs triage</Issue>
        </ExcludeList>
        <ExcludeList Include="$(XunitTestBinBase)/reflection/SetValue/TrySetReadonlyStaticField/**">
            <Issue>needs triage</Issue>
        </ExcludeList>
        <ExcludeList Include="$(XunitTestBinBase)/reflection/SetValue/TrySetReadonlyStaticField2/**">
            <Issue>https://github.com/dotnet/runtime/issues/37903</Issue>
        </ExcludeList>
        <ExcludeList Include="$(XunitTestBinBase)/Regressions/coreclr/15241/genericcontext/**">
            <Issue>needs triage</Issue>
        </ExcludeList>
        <ExcludeList Include="$(XunitTestBinBase)/Regressions/coreclr/15647/interfacestatics/**">
            <Issue>https://github.com/dotnet/runtime/issues/34390</Issue>
        </ExcludeList>
        <ExcludeList Include="$(XunitTestBinBase)/Regressions/coreclr/16123/ambiguousconstraint/**">
            <Issue>needs triage</Issue>
        </ExcludeList>
        <ExcludeList Include="$(XunitTestBinBase)/Regressions/coreclr/16355/variance/**">
            <Issue>needs triage</Issue>
        </ExcludeList>
        <ExcludeList Include="$(XunitTestBinBase)/Regressions/coreclr/20616/UnicodeBug/**">
            <Issue>needs triage</Issue>
        </ExcludeList>
        <ExcludeList Include="$(XunitTestBinBase)/Regressions/coreclr/22021/consumer/**">
            <Issue>needs triage</Issue>
        </ExcludeList>
        <ExcludeList Include="$(XunitTestBinBase)/tracing/eventpipe/gcdump/gcdump/**">
            <Issue>needs triage</Issue>
        </ExcludeList>
        <ExcludeList Include="$(XunitTestBinBase)/tracing/eventpipe/providervalidation/**">
            <Issue>https://github.com/dotnet/runtime/issues/59296</Issue>
        </ExcludeList>
        <ExcludeList Include="$(XunitTestBinBase)/tracing/eventpipe/rundownvalidation/**">
            <Issue>https://github.com/dotnet/runtime/issues/54801</Issue>
        </ExcludeList>
        <ExcludeList Include="$(XunitTestBinBase)/Interop/DllImportAttribute/DllImportPath/**">
            <Issue>needs triage</Issue>
        </ExcludeList>
        <ExcludeList Include="$(XunitTestBinBase)/Interop/PInvoke/Generics/GenericsTest/**">
            <Issue>needs triage</Issue>
        </ExcludeList>
        <ExcludeList Include = "$(XunitTestBinBase)/Interop/DllImportAttribute/ExactSpelling/ExactSpellingTest/**">
            <Issue>needs triage</Issue>
        </ExcludeList>
        <ExcludeList Include = "$(XunitTestBinBase)/JIT/Stress/ABI/pinvokes_d/**">
            <Issue>needs triage</Issue>
        </ExcludeList>
        <ExcludeList Include = "$(XunitTestBinBase)/JIT/Stress/ABI/pinvokes_do/**">
            <Issue>needs triage</Issue>
        </ExcludeList>
        <ExcludeList Include = "$(XunitTestBinBase)/JIT/Stress/ABI/stubs_do/**">
            <Issue>needs triage</Issue>
        </ExcludeList>
        <ExcludeList Include = "$(XunitTestBinBase)/JIT/Stress/ABI/tailcalls_d/**">
            <Issue>needs triage</Issue>
        </ExcludeList>
        <ExcludeList Include = "$(XunitTestBinBase)/JIT/Stress/ABI/tailcalls_do/**">
            <Issue>needs triage</Issue>
        </ExcludeList>
        <ExcludeList Include = "$(XunitTestBinBase)/JIT/Directed/debugging/poisoning/poison/**">
            <Issue>Tests coreclr JIT's debug poisoning of address taken variables</Issue>
        </ExcludeList>
        <ExcludeList Include = "$(XunitTestBinBase)/JIT/Directed/debugging/debuginfo/**">
            <Issue>Tests coreclr JIT's debug info generation</Issue>
        </ExcludeList>
        <ExcludeList Include = "$(XunitTestBinBase)/Interop/DisabledRuntimeMarshalling/**">
            <Issue>https://github.com/dotnet/runtime/issues/64127</Issue>
        </ExcludeList>
        <ExcludeList Include = "$(XunitTestBinBase)/Interop/IJW/FixupCallsHostWhenLoaded/FixupCallsHostWhenLoaded/*">
            <Issue>C++/CLI, IJW not supported on Mono</Issue>
        </ExcludeList>
        <ExcludeList Include = "$(XunitTestBinBase)/Interop/IJW/CopyConstructorMarshaler/CopyConstructorMarshaler/*">
            <Issue>C++/CLI, IJW not supported on Mono</Issue>
        </ExcludeList>
        <ExcludeList Include = "$(XunitTestBinBase)/Interop/IJW/ManagedCallingNative/ManagedCallingNative/*">
            <Issue>C++/CLI, IJW not supported on Mono</Issue>
        </ExcludeList>
        <ExcludeList Include = "$(XunitTestBinBase)/Interop/IJW/NativeCallingManaged/NativeCallingManaged/*">
            <Issue>C++/CLI, IJW not supported on Mono</Issue>
        </ExcludeList>
        <ExcludeList Include = "$(XunitTestBinBase)/Interop/IJW/NativeVarargs/NativeVarargsTest/*">
            <Issue>C++/CLI, IJW not supported on Mono</Issue>
        </ExcludeList>
        <ExcludeList Include="$(XunitTestBinBase)/baseservices/typeequivalence/simple/Simple/*">
            <Issue>Mono doesn't support type equivalence on types implemented in different assemblies</Issue>
        </ExcludeList>
        <ExcludeList Include="$(XunitTestBinBase)/Interop/ArrayMarshalling/SafeArray/SafeArrayTest/*">
            <Issue>Requires COM support, disabled on all Mono platforms.</Issue>
        </ExcludeList>
        <ExcludeList Include="$(XunitTestBinBase)/Interop/ExecInDefAppDom/ExecInDefAppDom/*">
            <Issue>CLR Runtime Host API not supported on Mono</Issue>
        </ExcludeList>
        <ExcludeList Include="$(XunitTestBinBase)/Interop/MarshalAPI/IUnknown/IUnknownTest/*">
            <Issue>Requires COM support, disabled on all Mono platforms</Issue>
        </ExcludeList>
        <ExcludeList Include="$(XunitTestBinBase)/Interop/MarshalAPI/IUnknown/IUnknownTestInALC/*">
            <Issue>Requires COM support, disabled on all Mono platforms</Issue>
        </ExcludeList>
        <ExcludeList Include="$(XunitTestBinBase)/Interop/PInvoke/Varargs/VarargsTest/*">
            <Issue>PInvoke Varargs/ArgIterator marshalling not supported on Mono</Issue>
        </ExcludeList>
        <ExcludeList Include="$(XunitTestBinBase)/Interop/PInvoke/Attributes/LCID/LCIDTest/*">
            <Issue>PInvoke LCIDConversionAttribute not supported on Mono</Issue>
        </ExcludeList>
        <ExcludeList Include="$(XunitTestBinBase)/Interop/PInvoke/NativeCallManagedComVisible/Default/DefaultTest/*">
            <Issue>Requires COM support, disabled on all Mono platforms</Issue>
        </ExcludeList>
        <ExcludeList Include="$(XunitTestBinBase)/Interop/PInvoke/NativeCallManagedComVisible/Default/DefaultTestInALC/*">
            <Issue>PInvoke object marshalling not supported on Mono</Issue>
        </ExcludeList>
        <ExcludeList Include="$(XunitTestBinBase)/Interop/PInvoke/NativeCallManagedComVisible/AssemblyWithoutComVisible/AssemblyWithoutComVisibleTest/*">
            <Issue>PInvoke object marshalling not supported on Mono</Issue>
        </ExcludeList>
        <ExcludeList Include="$(XunitTestBinBase)/Interop/PInvoke/NativeCallManagedComVisible/AssemblyTrue/AssemblyTrueTest/*">
            <Issue>PInvoke object marshalling not supported on Mono</Issue>
        </ExcludeList>
        <ExcludeList Include="$(XunitTestBinBase)/Interop/PInvoke/Variant/VariantTest/*">
            <Issue>PInvoke object marshalling not supported on Mono</Issue>
        </ExcludeList>
        <ExcludeList Include="$(XunitTestBinBase)/Interop/PInvoke/Variant/VariantTestBuiltInComDisabled/*">
            <Issue>PInvoke object marshalling not supported on Mono</Issue>
        </ExcludeList>
        <ExcludeList Include="$(XunitTestBinBase)/Interop/PInvoke/Variant/VariantTestComWrappers/*">
            <Issue>Requires COM support, disabled on all Mono platforms</Issue>
        </ExcludeList>
        <ExcludeList Include="$(XunitTestBinBase)/Interop/PInvoke/IEnumerator/IEnumeratorTest/*">
            <Issue>PInvoke IEnumerator/IEnumarable marshalling not supported on Mono</Issue>
        </ExcludeList>
        <ExcludeList Include="$(XunitTestBinBase)/Interop/StructMarshalling/ReversePInvoke/MarshalExpStruct/DelegatePInvoke/DelegatePInvokeTest/*">
            <Issue>https://github.com/dotnet/runtime/issues/65695</Issue>
        </ExcludeList>
        <ExcludeList Include="$(XunitTestBinBase)/Interop/StructMarshalling/ReversePInvoke/MarshalExpStruct/ReversePInvokeManaged/ReversePInvokeTest/*">
            <Issue>https://github.com/dotnet/runtime/issues/65695</Issue>
        </ExcludeList>
        <ExcludeList Include="$(XunitTestBinBase)/Interop/WinRT/WinRT/*">
            <Issue>WinRT not supported on Mono</Issue>
        </ExcludeList>
        <ExcludeList Include="$(XunitTestBinBase)/JIT/Regression/JitBlue/GitHub_22583/GitHub_22583/*">
            <Issue>Mono doesn't support type equivalence on types implemented in different assemblies</Issue>
        </ExcludeList>
        <ExcludeList Include="$(XunitTestBinBase)/Interop/PInvoke/CustomMarshalers/CustomMarshalersTest/*">
            <Issue>Requires COM support, disabled on all Mono platforms</Issue>
        </ExcludeList>
        <ExcludeList Include="$(XunitTestBinBase)/JIT/opt/Tailcall/TailcallVerifyWithPrefix/*">
            <Issue>Fails on Windows Mono, test doesn't execute on none Windows platforms</Issue>
        </ExcludeList>
        <ExcludeList Include="$(XunitTestBinBase)/Interop/PInvoke/BestFitMapping/Assembly_False_True/Assembly_False_True/*">
            <Issue>Mono doesn't support interop BestFitMapping and ThrowOnUnmappableChar attributes</Issue>
        </ExcludeList>
        <ExcludeList Include="$(XunitTestBinBase)/Interop/PInvoke/BestFitMapping/Assembly_True_True/Assembly_True_True/*">
            <Issue>Mono doesn't support interop BestFitMapping and ThrowOnUnmappableChar attributes</Issue>
        </ExcludeList>
        <ExcludeList Include="$(XunitTestBinBase)/Interop/PInvoke/BestFitMapping/Assembly_Default/Assembly_Default/*">
            <Issue>Mono doesn't support interop BestFitMapping and ThrowOnUnmappableChar attributes</Issue>
        </ExcludeList>
        <ExcludeList Include="$(XunitTestBinBase)/Interop/PInvoke/BestFitMapping/Assembly_False_False/Assembly_False_False/*">
            <Issue>Mono doesn't support interop BestFitMapping and ThrowOnUnmappableChar attributes</Issue>
        </ExcludeList>
        <ExcludeList Include="$(XunitTestBinBase)/Interop/PInvoke/BestFitMapping/Assembly_True_False/Assembly_True_False/*">
            <Issue>Mono doesn't support interop BestFitMapping and ThrowOnUnmappableChar attributes</Issue>
        </ExcludeList>
<<<<<<< HEAD
        <ExcludeList Include="$(XunitTestBinBase)/JIT/Regression/JitBlue/Runtime_68568/Runtime_68568/*">
            <Issue>Tests coreclr's handling of switches on natively sized integers</Issue>
=======
        <ExcludeList Include="$(XunitTestBinBase)/JIT/Regression/JitBlue/Runtime_70259/Runtime_70259/*">
            <Issue>https://github.com/dotnet/runtime/issues/70279</Issue>
>>>>>>> cca6bb6b
        </ExcludeList>
    </ItemGroup>

    <!-- Known failures for mono runtime on Windows -->
    <ItemGroup Condition="'$(RuntimeFlavor)' == 'mono' and '$(TargetsWindows)' == 'true'" >
        <ExcludeList Include = "$(XunitTestBinBase)/GC/Scenarios/Dynamo/dynamo/*">
            <Issue>needs triage</Issue>
        </ExcludeList>
        <ExcludeList Include="$(XunitTestBinBase)/Interop/StringMarshalling/VBByRefStr/VBByRefStrTest/*">
            <Issue>https://github.com/dotnet/runtime/issues/65698</Issue>
        </ExcludeList>
        <ExcludeList Include="$(XunitTestBinBase)/JIT/Directed/callconv/PlatformDefaultMemberFunction/PlatformDefaultMemberFunctionTest/*">
            <Issue>https://github.com/dotnet/runtime/issues/50440</Issue>
        </ExcludeList>
        <ExcludeList Include="$(XUnitTestBinBase)/JIT/Directed/callconv/CdeclMemberFunction/CdeclMemberFunctionTest/*">
            <Issue>https://github.com/dotnet/runtime/issues/50440</Issue>
        </ExcludeList>
        <ExcludeList Include="$(XUnitTestBinBase)/JIT/Directed/callconv/StdCallMemberFunction/StdCallMemberFunctionTest/*">
            <Issue>https://github.com/dotnet/runtime/issues/50440</Issue>
        </ExcludeList>
        <ExcludeList Include="$(XUnitTestBinBase)/JIT/Directed/callconv/ThisCall/ThisCallTest/*">
            <Issue>https://github.com/dotnet/runtime/issues/50440</Issue>
        </ExcludeList>
        <ExcludeList Include="$(XunitTestBinBase)/JIT/Directed/arglist/vararg_TargetWindows/*">
            <Issue>https://github.com/dotnet/runtime/issues/10478</Issue>
        </ExcludeList>
        <ExcludeList Include="$(XunitTestBinBase)/JIT/Directed/pinvoke/calli_excep/*">
            <Issue>Mono doesn't support SEH exceptions in Mono Windows runtime exception handler (AddVectoredExceptionHandler)</Issue>
        </ExcludeList>
        <ExcludeList Include="$(XunitTestBinBase)/JIT/jit64/mcc/interop/mcc_i37/*">
            <Issue>https://github.com/dotnet/runtime/issues/65702</Issue>
        </ExcludeList>
        <ExcludeList Include="$(XunitTestBinBase)/JIT/jit64/mcc/interop/mcc_i57/*">
            <Issue>https://github.com/dotnet/runtime/issues/65702</Issue>
        </ExcludeList>
        <ExcludeList Include="$(XunitTestBinBase)/JIT/jit64/mcc/interop/mcc_i67/*">
            <Issue>https://github.com/dotnet/runtime/issues/65702</Issue>
        </ExcludeList>
        <ExcludeList Include="$(XunitTestBinBase)/JIT/jit64/mcc/interop/mcc_i77/*">
            <Issue>https://github.com/dotnet/runtime/issues/65702</Issue>
        </ExcludeList>
        <ExcludeList Include="$(XunitTestBinBase)/JIT/jit64/mcc/interop/mcc_i87/*">
            <Issue>https://github.com/dotnet/runtime/issues/65702</Issue>
        </ExcludeList>
        <ExcludeList Include="$(XunitTestBinBase)/JIT/Methodical/eh/finallyexec/loopinfinally_do/*">
            <Issue>https://github.com/dotnet/runtime/issues/65704</Issue>
        </ExcludeList>
        <ExcludeList Include="$(XunitTestBinBase)/JIT/Methodical/eh/finallyexec/loopinfinally_ro/*">
            <Issue>https://github.com/dotnet/runtime/issues/65704</Issue>
        </ExcludeList>
        <ExcludeList Include="$(XunitTestBinBase)/GC/Regressions/v2.0-beta1/149926/149926/*">
            <Issue>Triggers OOM issue on CI, pass on local test run</Issue>
        </ExcludeList>
        <ExcludeList Include = "$(XunitTestBinBase)/baseservices/TieredCompilation/BasicTest_DefaultMode_R2r/*">
          <Issue>missing assembly</Issue>
        </ExcludeList>
        <ExcludeList Include = "$(XunitTestBinBase)/baseservices/TieredCompilation/BasicTest_QuickJitForLoopsOff_R2r/*">
          <Issue>missing assembly</Issue>
        </ExcludeList>
        <ExcludeList Include = "$(XunitTestBinBase)/baseservices/TieredCompilation/BasicTest_QuickJitForLoopsOn_R2r/*">
          <Issue>missing assembly</Issue>
        </ExcludeList>
        <ExcludeList Include = "$(XunitTestBinBase)/baseservices/TieredCompilation/BasicTest_QuickJitOff_R2r/*">
          <Issue>missing assembly</Issue>
        </ExcludeList>
        <ExcludeList Include = "$(XunitTestBinBase)/baseservices/TieredCompilation/BasicTest_QuickJitOn_R2r/*">
          <Issue>missing assembly</Issue>
        </ExcludeList>
        <ExcludeList Include = "$(XunitTestBinBase)Interop/MonoAPI/MonoMono/PInvokeDetach/*">
          <Issue>https://github.com/dotnet/runtime/issues/67047</Issue>
        </ExcludeList>
        <ExcludeList Include = "$(XunitTestBinBase)Interop/MonoAPI/MonoMono/Thunks/*">
          <Issue>https://github.com/dotnet/runtime/issues/67047</Issue>
        </ExcludeList>
        <ExcludeList Include = "$(XunitTestBinBase)Interop/MonoAPI/MonoMono/InstallEHCallback/*">
          <Issue>https://github.com/dotnet/runtime/issues/67047</Issue>
        </ExcludeList>
    </ItemGroup>

    <!-- Known failures for mono runtime on *all* architectures/operating systems in interpreter runtime mode -->
    <ItemGroup Condition="'$(RuntimeFlavor)' == 'mono' and '$(RuntimeVariant)' == 'monointerpreter' ">
        <ExcludeList Include = "$(XunitTestBinBase)/JIT/jit64/opt/cse/HugeArray1/**">
            <Issue>https://github.com/dotnet/runtime/issues/46622</Issue>
        </ExcludeList>
        <ExcludeList Include="$(XunitTestBinBase)/JIT/Intrinsics/TypeIntrinsics_r/**">
            <Issue>https://github.com/dotnet/runtime/issues/54867</Issue>
        </ExcludeList>
        <ExcludeList Include="$(XunitTestBinBase)/JIT/Intrinsics/TypeIntrinsics_ro/**">
            <Issue>https://github.com/dotnet/runtime/issues/54867</Issue>
        </ExcludeList>
        <ExcludeList Include = "$(XunitTestBinBase)/JIT/Regression/JitBlue/GitHub_21990/**">
            <Issue>https://github.com/dotnet/runtime/issues/46622</Issue>
        </ExcludeList>
        <ExcludeList Include = "$(XunitTestBinBase)/JIT/Directed/zeroinit/tail/**">
            <Issue>https://github.com/dotnet/runtime/issues/37955</Issue>
        </ExcludeList>
        <ExcludeList Include = "$(XunitTestBinBase)/JIT/jit64/rtchecks/overflow/overflow04_div/**">
            <Issue>needs triage</Issue>
        </ExcludeList>
        <ExcludeList Include = "$(XunitTestBinBase)/JIT/Methodical/ELEMENT_TYPE_IU/u_fld_il_r/**">
            <Issue>needs triage</Issue>
        </ExcludeList>
        <ExcludeList Include = "$(XunitTestBinBase)/JIT/Methodical/ELEMENT_TYPE_IU/u_fld_il_d/**">
            <Issue>needs triage</Issue>
        </ExcludeList>
        <ExcludeList Include = "$(XunitTestBinBase)/JIT/jit64/localloc/ehverify/eh07_large/**">
            <Issue>https://github.com/dotnet/runtime/issues/54395</Issue>
        </ExcludeList>
        <ExcludeList Include = "$(XunitTestBinBase)/JIT/jit64/verif/sniff/fg/ver_fg_13/**">
            <Issue>https://github.com/dotnet/runtime/issues/54396</Issue>
        </ExcludeList>
        <ExcludeList Include = "$(XunitTestBinBase)/Loader/classloader/Statics/Misc/LiteralStatic/**">
            <Issue>https://github.com/dotnet/runtime/issues/54560</Issue>
        </ExcludeList>
        <ExcludeList Include = "$(XunitTestBinBase)/JIT/Regression/CLR-x86-JIT/V1-M12-Beta2/b59952/b59952/**">
            <Issue>needs triage</Issue>
        </ExcludeList>
        <ExcludeList Include = "$(XunitTestBinBase)/JIT/Regression/CLR-x86-JIT/V1-M09.5-PDC/b16499/b16499b/**">
            <Issue>needs triage</Issue>
        </ExcludeList>
        <ExcludeList Include = "$(XunitTestBinBase)/JIT/Regression/CLR-x86-JIT/V1-M12-Beta2/b31547/b31547/**">
            <Issue>needs triage</Issue>
        </ExcludeList>
        <ExcludeList Include = "$(XunitTestBinBase)/JIT/Regression/CLR-x86-JIT/V1-M11-Beta1/b45541/b45541/**">
            <Issue>needs triage</Issue>
        </ExcludeList>
        <ExcludeList Include = "$(XunitTestBinBase)/JIT/Regression/CLR-x86-JIT/V1-M12-Beta2/b65176/b65176/**">
            <Issue>needs triage</Issue>
        </ExcludeList>
        <ExcludeList Include = "$(XunitTestBinBase)/JIT/Regression/CLR-x86-JIT/V1-M12-Beta2/b34953/b34953/**">
            <Issue>needs triage</Issue>
        </ExcludeList>
        <ExcludeList Include = "$(XunitTestBinBase)/JIT/Regression/CLR-x86-JIT/V1-M09.5-PDC/b30862/b30862/**">
            <Issue>needs triage</Issue>
        </ExcludeList>
        <ExcludeList Include = "$(XunitTestBinBase)/JIT/Regression/CLR-x86-JIT/V1-M09.5-PDC/b30869/b30869/**">
            <Issue>needs triage</Issue>
        </ExcludeList>
        <ExcludeList Include = "$(XunitTestBinBase)/JIT/Directed/coverage/importer/Desktop/volatilstind_il_r/**">
            <Issue>needs triage</Issue>
        </ExcludeList>
        <ExcludeList Include = "$(XunitTestBinBase)/JIT/Regression/CLR-x86-JIT/V1-M12-Beta2/b60142/b60142/**">
            <Issue>needs triage</Issue>
        </ExcludeList>
        <ExcludeList Include = "$(XunitTestBinBase)/JIT/Regression/CLR-x86-JIT/V1-M12-Beta2/b53980/b53980/**">
            <Issue>needs triage</Issue>
        </ExcludeList>
        <ExcludeList Include = "$(XunitTestBinBase)/JIT/Regression/CLR-x86-JIT/V1-M11-Beta1/b45956/b45956/**">
            <Issue>needs triage</Issue>
        </ExcludeList>
        <ExcludeList Include = "$(XunitTestBinBase)/JIT/Regression/CLR-x86-JIT/V1-M09.5-PDC/b25701/b25701/**">
            <Issue>needs triage</Issue>
        </ExcludeList>
        <ExcludeList Include = "$(XunitTestBinBase)/JIT/Directed/coverage/importer/Desktop/volatilstind_il_d/**">
            <Issue>needs triage</Issue>
        </ExcludeList>
        <ExcludeList Include = "$(XunitTestBinBase)/JIT/Regression/CLR-x86-JIT/V1-M09.5-PDC/b30892/b30892/**">
            <Issue>needs triage</Issue>
        </ExcludeList>
        <ExcludeList Include = "$(XunitTestBinBase)/JIT/Directed/coverage/importer/volatilstind/**">
            <Issue>needs triage</Issue>
        </ExcludeList>
        <ExcludeList Include = "$(XunitTestBinBase)/JIT/Regression/CLR-x86-JIT/V1-M09.5-PDC/b28597/b28597/**">
            <Issue>needs triage</Issue>
        </ExcludeList>
        <ExcludeList Include = "$(XunitTestBinBase)/JIT/Regression/CLR-x86-JIT/V1-M12-Beta2/b71120/b71120/**">
            <Issue>needs triage</Issue>
        </ExcludeList>
        <ExcludeList Include = "$(XunitTestBinBase)/JIT/Methodical/refany/indcall_il_d/**">
            <Issue>needs triage</Issue>
        </ExcludeList>
        <ExcludeList Include = "$(XunitTestBinBase)/JIT/Regression/CLR-x86-JIT/V1-M12-Beta2/b50027/b50027/**">
            <Issue>needs triage</Issue>
        </ExcludeList>
        <ExcludeList Include = "$(XunitTestBinBase)/JIT/Regression/JitBlue/DevDiv_605447/DevDiv_605447/**">
            <Issue>https://github.com/dotnet/runtime/issues/54391</Issue>
        </ExcludeList>
        <ExcludeList Include = "$(XunitTestBinBase)/JIT/Regression/VS-ia64-JIT/V1.2-M02/b102844/b102844/**">
            <Issue>needs triage</Issue>
        </ExcludeList>
        <ExcludeList Include = "$(XunitTestBinBase)/JIT/Methodical/ELEMENT_TYPE_IU/u_conv_il_r/**">
            <Issue>needs triage</Issue>
        </ExcludeList>
        <ExcludeList Include = "$(XunitTestBinBase)/JIT/Methodical/casts/coverage/castclass_calli_il_d/**">
            <Issue>needs triage</Issue>
        </ExcludeList>
        <ExcludeList Include = "$(XunitTestBinBase)/JIT/Regression/JitBlue/DevDiv_362706/DevDiv_362706/**">
            <Issue>https://github.com/dotnet/runtime/issues/54391</Issue>
        </ExcludeList>
        <ExcludeList Include = "$(XunitTestBinBase)/JIT/Regression/VS-ia64-JIT/V2.0-Beta2/b309576/b309576/**">
            <Issue>https://github.com/dotnet/runtime/issues/54391</Issue>
        </ExcludeList>
        <ExcludeList Include = "$(XunitTestBinBase)/JIT/Regression/JitBlue/DevDiv_578214/DevDiv_578214/**">
            <Issue>needs triage</Issue>
        </ExcludeList>
        <ExcludeList Include = "$(XunitTestBinBase)/JIT/Methodical/ELEMENT_TYPE_IU/ptr_il_d/**">
            <Issue>needs triage</Issue>
        </ExcludeList>
        <ExcludeList Include = "$(XunitTestBinBase)/JIT/Methodical/Invoke/SEH/catchfinally_ind_il_r/**">
            <Issue>needs triage</Issue>
        </ExcludeList>
        <ExcludeList Include = "$(XunitTestBinBase)/JIT/Methodical/eh/deadcode/deadoponerrorinfunclet_il_r/**">
            <Issue>needs triage</Issue>
        </ExcludeList>
        <ExcludeList Include = "$(XunitTestBinBase)/JIT/Methodical/casts/coverage/castclass_calli_il_r/**">
            <Issue>needs triage</Issue>
        </ExcludeList>
        <ExcludeList Include = "$(XunitTestBinBase)/JIT/Methodical/Invoke/fptr/instftn_t_il_d/**">
            <Issue>needs triage</Issue>
        </ExcludeList>
        <ExcludeList Include = "$(XunitTestBinBase)/JIT/Methodical/eh/deadcode/deadoponerrorinfunclet_il_d/**">
            <Issue>needs triage</Issue>
        </ExcludeList>
        <ExcludeList Include = "$(XunitTestBinBase)/JIT/Methodical/Invoke/fptr/valftn_t_il_r/**">
            <Issue>needs triage</Issue>
        </ExcludeList>
        <ExcludeList Include = "$(XunitTestBinBase)/JIT/Methodical/Invoke/SEH/catchfinally_ind_il_d/**">
            <Issue>needs triage</Issue>
        </ExcludeList>
        <ExcludeList Include = "$(XunitTestBinBase)/JIT/Regression/CLR-x86-JIT/V2.0-RTM/b530694/b530694/**">
            <Issue>needs triage</Issue>
        </ExcludeList>
        <ExcludeList Include = "$(XunitTestBinBase)/JIT/Methodical/Invoke/deep/deep1_il_d/**">
            <Issue>needs triage</Issue>
        </ExcludeList>
        <ExcludeList Include = "$(XunitTestBinBase)/JIT/Methodical/Invoke/fptr/valftn_t_il_d/**">
            <Issue>needs triage</Issue>
        </ExcludeList>
        <ExcludeList Include = "$(XunitTestBinBase)/JIT/Methodical/Invoke/deep/deep1_il_r/**">
            <Issue>needs triage</Issue>
        </ExcludeList>
        <ExcludeList Include = "$(XunitTestBinBase)/JIT/Methodical/Invoke/fptr/instftn_t_il_r/**">
            <Issue>needs triage</Issue>
        </ExcludeList>
        <ExcludeList Include = "$(XunitTestBinBase)/JIT/Methodical/flowgraph/dev10_bug679955/volatileLocal2/**">
            <Issue>needs triage</Issue>
        </ExcludeList>
        <ExcludeList Include = "$(XunitTestBinBase)/JIT/Methodical/Invoke/fptr/virtftn_t_il_d/**">
            <Issue>needs triage</Issue>
        </ExcludeList>
        <ExcludeList Include = "$(XunitTestBinBase)/JIT/Methodical/Invoke/fptr/virtftn_t_il_r/**">
            <Issue>needs triage</Issue>
        </ExcludeList>
        <ExcludeList Include = "$(XunitTestBinBase)/JIT/Methodical/Invoke/fptr/ftn_t_il_d/**">
            <Issue>needs triage</Issue>
        </ExcludeList>
        <ExcludeList Include = "$(XunitTestBinBase)/JIT/Methodical/ELEMENT_TYPE_IU/ptr_il_r/**">
            <Issue>needs triage</Issue>
        </ExcludeList>
        <ExcludeList Include = "$(XunitTestBinBase)/JIT/Methodical/Invoke/fptr/ftn_t_il_r/**">
            <Issue>needs triage</Issue>
        </ExcludeList>
        <ExcludeList Include = "$(XunitTestBinBase)/JIT/Regression/JitBlue/DevDiv_461649/DevDiv_461649/**">
            <Issue>needs triage</Issue>
        </ExcludeList>
        <ExcludeList Include = "$(XunitTestBinBase)/JIT/jit64/rtchecks/overflow/overflow02_div/**">
            <Issue>needs triage</Issue>
        </ExcludeList>
        <ExcludeList Include = "$(XunitTestBinBase)/GC/Scenarios/Dynamo/dynamo/**">
            <Issue>needs triage</Issue>
        </ExcludeList>
        <ExcludeList Include = "$(XunitTestBinBase)/JIT/Regression/JitBlue/GitHub_24846/GitHub_24846/**">
            <Issue>https://github.com/dotnet/runtime/issues/54392</Issue>
        </ExcludeList>
        <ExcludeList Include = "$(XunitTestBinBase)/JIT/Methodical/Boxing/boxunbox/huge_filter_il_d/**">
            <Issue>https://github.com/dotnet/runtime/issues/54388</Issue>
        </ExcludeList>
        <ExcludeList Include = "$(XunitTestBinBase)/JIT/Regression/VS-ia64-JIT/M00/b108366/b108366/**">
            <Issue>https://github.com/dotnet/runtime/issues/54393</Issue>
        </ExcludeList>
        <ExcludeList Include = "$(XunitTestBinBase)/JIT/Methodical/Boxing/boxunbox/huge_filter_il_r/**">
            <Issue>needs triage</Issue>
        </ExcludeList>
        <ExcludeList Include = "$(XunitTestBinBase)/JIT/jit64/rtchecks/overflow/overflow03_div/**">
            <Issue>needs triage</Issue>
        </ExcludeList>
        <ExcludeList Include = "$(XunitTestBinBase)/JIT/Methodical/eh/finallyexec/catchrettoinnertry_cs_ro/**">
            <Issue>needs triage</Issue>
        </ExcludeList>
        <ExcludeList Include = "$(XunitTestBinBase)/JIT/Regression/CLR-x86-JIT/V1.2-M01/b00722/b00722/**">
            <Issue>https://github.com/dotnet/runtime/issues/54393</Issue>
        </ExcludeList>
        <ExcludeList Include = "$(XunitTestBinBase)/JIT/Methodical/Boxing/boxunbox/tailcall_il_r/**">
            <Issue>needs triage</Issue>
        </ExcludeList>
        <ExcludeList Include = "$(XunitTestBinBase)/JIT/Methodical/Coverage/b39946/**">
            <Issue>needs triage</Issue>
        </ExcludeList>
        <ExcludeList Include = "$(XunitTestBinBase)/JIT/Regression/JitBlue/DevDiv_487699/DevDiv_487699/**">
            <Issue>https://github.com/dotnet/runtime/issues/54393</Issue>
        </ExcludeList>
        <ExcludeList Include = "$(XunitTestBinBase)/JIT/Methodical/Boxing/boxunbox/tailcall_il_d/**">
            <Issue>https://github.com/dotnet/runtime/issues/54388</Issue>
        </ExcludeList>
        <ExcludeList Include = "$(XunitTestBinBase)/JIT/Methodical/eh/finallyexec/loopinfinally_r/**">
            <Issue>needs triage</Issue>
        </ExcludeList>
        <ExcludeList Include = "$(XunitTestBinBase)/JIT/Methodical/eh/basics/throwinclassconstructor_r/**">
            <Issue>needs triage</Issue>
        </ExcludeList>
        <ExcludeList Include = "$(XunitTestBinBase)/JIT/SIMD/VectorMatrix_ro/**">
            <Issue>needs triage</Issue>
        </ExcludeList>
        <ExcludeList Include = "$(XunitTestBinBase)/JIT/Methodical/eh/interactions/strswitchfinal_d/**">
            <Issue>needs triage</Issue>
        </ExcludeList>
        <ExcludeList Include = "$(XunitTestBinBase)/JIT/Regression/JitBlue/DevDiv_405852/DevDiv_405852/**">
            <Issue>https://github.com/dotnet/runtime/issues/54392</Issue>
        </ExcludeList>
        <ExcludeList Include = "$(XunitTestBinBase)/JIT/Regression/JitBlue/DevDiv_544983/DevDiv_544983/**">
            <Issue>https://github.com/dotnet/runtime/issues/54393</Issue>
        </ExcludeList>
        <ExcludeList Include = "$(XunitTestBinBase)/JIT/CodeGenBringUpTests/Localloc_do/**">
            <Issue>https://github.com/dotnet/runtime/issues/54359</Issue>
        </ExcludeList>
        <ExcludeList Include = "$(XunitTestBinBase)/JIT/Directed/Misc/function_pointer/MutualThdRecur-fptr/**">
            <Issue>needs triage</Issue>
        </ExcludeList>
        <ExcludeList Include = "$(XunitTestBinBase)/JIT/Methodical/eh/basics/throwinclassconstructor_d/**">
            <Issue>needs triage</Issue>
        </ExcludeList>
        <ExcludeList Include = "$(XunitTestBinBase)/JIT/Methodical/eh/finallyexec/loopinfinally_ro/**">
            <Issue>needs triage</Issue>
        </ExcludeList>
        <ExcludeList Include = "$(XunitTestBinBase)/JIT/Methodical/localloc/verify/verify01_small/**">
            <Issue>needs triage</Issue>
        </ExcludeList>
        <ExcludeList Include = "$(XunitTestBinBase)/JIT/Regression/CLR-x86-JIT/V1.2-M01/b13452/b13452/**">
            <Issue>https://github.com/dotnet/runtime/issues/54392</Issue>
        </ExcludeList>
        <ExcludeList Include = "$(XunitTestBinBase)/JIT/Methodical/eh/finallyexec/catchrettoinnertry_cs_d/**">
            <Issue>needs triage</Issue>
        </ExcludeList>
        <ExcludeList Include = "$(XunitTestBinBase)/JIT/Methodical/Invoke/deep/deep1_il_r/**">
            <Issue>needs triage</Issue>
        </ExcludeList>
        <ExcludeList Include = "$(XunitTestBinBase)/JIT/Methodical/Invoke/fptr/instftn_t_il_r/**">
            <Issue>needs triage</Issue>
        </ExcludeList>
        <ExcludeList Include = "$(XunitTestBinBase)/JIT/Methodical/flowgraph/dev10_bug679955/volatileLocal2/**">
            <Issue>needs triage</Issue>
        </ExcludeList>
        <ExcludeList Include = "$(XunitTestBinBase)/JIT/Methodical/Invoke/fptr/virtftn_t_il_d/**">
            <Issue>needs triage</Issue>
        </ExcludeList>
        <ExcludeList Include = "$(XunitTestBinBase)/JIT/Methodical/Invoke/fptr/virtftn_t_il_r/**">
            <Issue>needs triage</Issue>
        </ExcludeList>
        <ExcludeList Include = "$(XunitTestBinBase)/JIT/Methodical/Invoke/fptr/ftn_t_il_d/**">
            <Issue>needs triage</Issue>
        </ExcludeList>
        <ExcludeList Include = "$(XunitTestBinBase)/JIT/Methodical/ELEMENT_TYPE_IU/ptr_il_r/**">
            <Issue>needs triage</Issue>
        </ExcludeList>
        <ExcludeList Include = "$(XunitTestBinBase)/JIT/Methodical/Invoke/fptr/ftn_t_il_r/**">
            <Issue>needs triage</Issue>
        </ExcludeList>
        <ExcludeList Include = "$(XunitTestBinBase)/JIT/Regression/JitBlue/DevDiv_461649/DevDiv_461649/**">
            <Issue>needs triage</Issue>
        </ExcludeList>
        <ExcludeList Include = "$(XunitTestBinBase)/JIT/jit64/rtchecks/overflow/overflow02_div/**">
            <Issue>needs triage</Issue>
        </ExcludeList>
        <ExcludeList Include = "$(XunitTestBinBase)/GC/Scenarios/Dynamo/dynamo/**">
            <Issue>needs triage</Issue>
        </ExcludeList>
        <ExcludeList Include = "$(XunitTestBinBase)/JIT/Methodical/Boxing/boxunbox/huge_filter_il_d/**">
            <Issue>needs triage</Issue>
        </ExcludeList>
        <ExcludeList Include = "$(XunitTestBinBase)/JIT/Methodical/Boxing/boxunbox/huge_filter_il_r/**">
            <Issue>https://github.com/dotnet/runtime/issues/54388</Issue>
        </ExcludeList>
        <ExcludeList Include = "$(XunitTestBinBase)/JIT/jit64/rtchecks/overflow/overflow03_div/**">
            <Issue>needs triage</Issue>
        </ExcludeList>
        <ExcludeList Include = "$(XunitTestBinBase)/JIT/Methodical/eh/finallyexec/catchrettoinnertry_cs_ro/**">
            <Issue>needs triage</Issue>
        </ExcludeList>
        <ExcludeList Include = "$(XunitTestBinBase)/JIT/Methodical/Boxing/boxunbox/tailcall_boxunbox_il_r/**">
            <Issue>https://github.com/dotnet/runtime/issues/54388</Issue>
        </ExcludeList>
        <ExcludeList Include = "$(XunitTestBinBase)/JIT/Methodical/Coverage/b39946/**">
            <Issue>https://github.com/dotnet/runtime/issues/54388</Issue>
        </ExcludeList>
        <ExcludeList Include = "$(XunitTestBinBase)/JIT/Methodical/Boxing/boxunbox/tailcall_boxunbox_il_d/**">
            <Issue>needs triage</Issue>
        </ExcludeList>
        <ExcludeList Include = "$(XunitTestBinBase)/JIT/Methodical/eh/finallyexec/loopinfinally_r/**">
            <Issue>needs triage</Issue>
        </ExcludeList>
        <ExcludeList Include = "$(XunitTestBinBase)/JIT/Methodical/eh/basics/throwinclassconstructor_ro/**">
            <Issue>needs triage</Issue>
        </ExcludeList>
        <ExcludeList Include = "$(XunitTestBinBase)/JIT/Methodical/eh/finallyexec/loopinfinally_d/**">
            <Issue>needs triage</Issue>
        </ExcludeList>
        <ExcludeList Include = "$(XunitTestBinBase)/JIT/Methodical/eh/finallyexec/catchrettoinnertry_cs_r/**">
            <Issue>needs triage</Issue>
        </ExcludeList>
        <ExcludeList Include = "$(XunitTestBinBase)/JIT/Methodical/eh/finallyexec/catchrettoinnertry_cs_do/**">
            <Issue>needs triage</Issue>
        </ExcludeList>
        <ExcludeList Include = "$(XunitTestBinBase)/JIT/Methodical/eh/finallyexec/loopinfinally_do/**">
            <Issue>needs triage</Issue>
        </ExcludeList>
        <ExcludeList Include = "$(XunitTestBinBase)/JIT/Methodical/eh/interactions/strswitchfinal_ro/**">
            <Issue>needs triage</Issue>
        </ExcludeList>
        <ExcludeList Include = "$(XunitTestBinBase)/JIT/Methodical/localloc/verify/verify01_large/**">
            <Issue>needs triage</Issue>
        </ExcludeList>
        <ExcludeList Include = "$(XunitTestBinBase)/GC/Scenarios/FinalNStruct/nstructresur/**">
            <Issue>needs triage</Issue>
        </ExcludeList>
        <ExcludeList Include = "$(XunitTestBinBase)/GC/Scenarios/FinalNStruct/finalnstruct/**">
            <Issue>needs triage</Issue>
        </ExcludeList>
        <ExcludeList Include = "$(XunitTestBinBase)/JIT/Methodical/eh/interactions/strswitchfinal_do/**">
            <Issue>needs triage</Issue>
        </ExcludeList>
        <ExcludeList Include = "$(XunitTestBinBase)/JIT/Methodical/eh/interactions/strswitchfinal_r/**">
            <Issue>needs triage</Issue>
        </ExcludeList>
        <ExcludeList Include = "$(XunitTestBinBase)/GC/Features/Finalizer/finalizeother/finalizearray/**">
            <Issue>needs triage</Issue>
        </ExcludeList>
        <ExcludeList Include = "$(XunitTestBinBase)/JIT/jit64/rtchecks/overflow/overflow01_div/**">
            <Issue>needs triage</Issue>
        </ExcludeList>
        <ExcludeList Include = "$(XunitTestBinBase)/JIT/Regression/CLR-x86-JIT/V2.0-Beta2/b353858/b353858/**">
            <Issue>https://github.com/dotnet/runtime/issues/54393</Issue>
        </ExcludeList>
        <ExcludeList Include = "$(XunitTestBinBase)/JIT/SIMD/VectorMatrix_ro/**">
            <Issue>needs triage</Issue>
        </ExcludeList>
        <ExcludeList Include = "$(XunitTestBinBase)/JIT/Methodical/eh/interactions/strswitchfinal_d/**">
            <Issue>needs triage</Issue>
        </ExcludeList>
        <ExcludeList Include = "$(XunitTestBinBase)/JIT/CodeGenBringUpTests/Localloc_do/**">
            <Issue>https://github.com/dotnet/runtime/issues/54359</Issue>
        </ExcludeList>
        <ExcludeList Include = "$(XunitTestBinBase)/JIT/Directed/Misc/function_pointer/MutualThdRecur-fptr/**">
            <Issue>needs triage</Issue>
        </ExcludeList>
        <ExcludeList Include = "$(XunitTestBinBase)/JIT/Methodical/eh/basics/throwinclassconstructor_d/**">
            <Issue>needs triage</Issue>
        </ExcludeList>
        <ExcludeList Include = "$(XunitTestBinBase)/JIT/Methodical/eh/finallyexec/loopinfinally_ro/**">
            <Issue>needs triage</Issue>
        </ExcludeList>
        <ExcludeList Include = "$(XunitTestBinBase)/JIT/Methodical/localloc/verify/verify01_small/**">
            <Issue>needs triage</Issue>
        </ExcludeList>
        <ExcludeList Include = "$(XunitTestBinBase)/JIT/Methodical/eh/finallyexec/catchrettoinnertry_cs_d/**">
            <Issue>needs triage</Issue>
        </ExcludeList>
        <ExcludeList Include = "$(XunitTestBinBase)/Loader/classloader/DefaultInterfaceMethods/diamondshape/diamondshape_r/**">
            <Issue>https://github.com/dotnet/runtime/issues/54399</Issue>
        </ExcludeList>
        <ExcludeList Include = "$(XunitTestBinBase)/JIT/Methodical/localloc/verify/verify01_dynamic/**">
            <Issue>needs triage</Issue>
        </ExcludeList>
        <ExcludeList Include = "$(XunitTestBinBase)/JIT/CodeGenBringUpTests/Localloc_r/**">
            <Issue>https://github.com/dotnet/runtime/issues/54359</Issue>
        </ExcludeList>
        <ExcludeList Include = "$(XunitTestBinBase)/JIT/CodeGenBringUpTests/Localloc_ro/**">
            <Issue>https://github.com/dotnet/runtime/issues/54359</Issue>
        </ExcludeList>
        <ExcludeList Include = "$(XunitTestBinBase)/JIT/CodeGenBringUpTests/Localloc_d/**">
            <Issue>https://github.com/dotnet/runtime/issues/54359</Issue>
        </ExcludeList>
        <ExcludeList Include = "$(XunitTestBinBase)/JIT/Regression/CLR-x86-JIT/V1-M09.5-PDC/b25459/b25459/**">
            <Issue>https://github.com/dotnet/runtime/issues/54393</Issue>
        </ExcludeList>
        <ExcludeList Include = "$(XunitTestBinBase)/JIT/Directed/zeroinit/init_struct/**">
            <Issue>https://github.com/dotnet/runtime/issues/54373</Issue>
        </ExcludeList>
        <ExcludeList Include = "$(XunitTestBinBase)/JIT/Methodical/eh/basics/throwinclassconstructor_do/**">
            <Issue>needs triage</Issue>
        </ExcludeList>
        <ExcludeList Include = "$(XunitTestBinBase)/JIT/Directed/pinvoke/tail/**">
            <Issue>https://github.com/dotnet/runtime/issues/54373</Issue>
        </ExcludeList>
        <ExcludeList Include = "$(XunitTestBinBase)/JIT/Regression/CLR-x86-JIT/V1-M11-Beta1/b39946/b39946/**">
            <Issue>https://github.com/dotnet/runtime/issues/54393</Issue>
        </ExcludeList>
        <ExcludeList Include = "$(XunitTestBinBase)/baseservices/varargs/varargsupport/**">
            <Issue>https://github.com/dotnet/runtime/issues/54401</Issue>
        </ExcludeList>
        <ExcludeList Include = "$(XunitTestBinBase)/baseservices/varargs/varargsupport_r/**">
            <Issue>https://github.com/dotnet/runtime/issues/54401</Issue>
        </ExcludeList>
        <ExcludeList Include = "$(XunitTestBinBase)/JIT/Regression/VS-ia64-JIT/M00/b109878/b109878/**">
            <Issue>https://github.com/dotnet/runtime/issues/54392</Issue>
        </ExcludeList>
        <ExcludeList Include = "$(XunitTestBinBase)/JIT/Regression/VS-ia64-JIT/M00/b92726/b92726/**">
            <Issue>https://github.com/dotnet/runtime/issues/54392</Issue>
        </ExcludeList>
        <ExcludeList Include = "$(XunitTestBinBase)/Loader/classloader/DefaultInterfaceMethods/diamondshape/diamondshape_d/**">
            <Issue>https://github.com/dotnet/runtime/issues/54399</Issue>
        </ExcludeList>
        <ExcludeList Include = "$(XunitTestBinBase)/JIT/Directed/coverage/importer/Desktop/volatilldind_il_d/**">
            <Issue>needs triage</Issue>
        </ExcludeList>
        <ExcludeList Include = "$(XunitTestBinBase)/JIT/Regression/CLR-x86-JIT/V1-M12-Beta2/b84909/b84909/**">
            <Issue>https://github.com/dotnet/runtime/issues/54392</Issue>
        </ExcludeList>
        <ExcludeList Include = "$(XunitTestBinBase)/JIT/Directed/coverage/importer/Desktop/volatilldind_il_r/**">
            <Issue>needs triage</Issue>
        </ExcludeList>
        <ExcludeList Include = "$(XunitTestBinBase)/JIT/Directed/coverage/importer/volatilldind/**">
            <Issue>needs triage</Issue>
        </ExcludeList>
        <ExcludeList Include = "$(XunitTestBinBase)/JIT/jit64/opt/rngchk/RngchkStress3/**">
            <Issue>needs triage</Issue>
        </ExcludeList>
        <ExcludeList Include = "$(XunitTestBinBase)/JIT/Performance/CodeQuality/Burgers/Burgers/**">
            <Issue>https://github.com/dotnet/runtime/issues/54358</Issue>
        </ExcludeList>
        <ExcludeList Include = "$(XunitTestBinBase)/Interop/StructMarshalling/ReversePInvoke/MarshalSeqStruct/DelegatePInvoke/DelegatePInvokeTest/**">
            <Issue>needs triage</Issue>
        </ExcludeList>
        <ExcludeList Include = "$(XunitTestBinBase)/JIT/Methodical/eh/basics/throwinfilter_il_d/**">
            <Issue>https://github.com/dotnet/runtime/issues/47624</Issue>
        </ExcludeList>
        <ExcludeList Include = "$(XunitTestBinBase)/JIT/Methodical/eh/basics/throwinfilter_il_r/**">
            <Issue>https://github.com/dotnet/runtime/issues/47624</Issue>
        </ExcludeList>
        <ExcludeList Include = "$(XunitTestBinBase)/JIT/Regression/JitBlue/Runtime_64125/Runtime_64125/**">
            <Issue>needs triage</Issue>
        </ExcludeList>
        <!-- End interpreter issues -->
    </ItemGroup>

    <ItemGroup Condition="'$(RuntimeFlavor)' == 'mono' and '$(RuntimeVariant)' == 'llvmaot' ">
        <ExcludeList Include = "$(XunitTestBinBase)JIT/Methodical/ELEMENT_TYPE_IU/u_conv_il_r/**">
            <Issue>needs triage</Issue>
        </ExcludeList>
        <ExcludeList Include = "$(XunitTestBinBase)/JIT/Methodical/eh/deadcode/deadoponerrorinfunclet_il_r/**">
            <Issue>needs triage</Issue>
        </ExcludeList>
        <ExcludeList Include = "$(XunitTestBinBase)/JIT/Methodical/eh/deadcode/deadoponerrorinfunclet_il_d/**">
            <Issue>needs triage</Issue>
        </ExcludeList>
        <ExcludeList Include = "$(XunitTestBinBase)/JIT/Directed/nullabletypes/isinstvaluetype_do/**">
            <Issue> needs triage </Issue>
        </ExcludeList>
        <ExcludeList Include = "$(XunitTestBinBase)/JIT/Generics/Instantiation/Structs/struct01/**">
            <Issue> needs triage </Issue>
        </ExcludeList>
        <ExcludeList Include = "$(XunitTestBinBase)/JIT/jit64/opt/cse/HugeArray1/**">
            <Issue> needs triage </Issue>
        </ExcludeList>
        <ExcludeList Include = "$(XunitTestBinBase)/GC/Scenarios/Dynamo/dynamo/**">
            <Issue> needs triage </Issue>
        </ExcludeList>

        <ExcludeList Include = "$(XunitTestBinBase)/GC/Features/Finalizer/finalizeother/finalizearray/**">
            <Issue>https://github.com/dotnet/runtime/issues/54113</Issue>
        </ExcludeList>

        <ExcludeList Include = "$(XunitTestBinBase)/tracing/eventactivityidcontrol/eventactivityidcontrol/**">
            <Issue>needs triage</Issue>
        </ExcludeList>
        <ExcludeList Include = "$(XunitTestBinBase)/JIT/Performance/CodeQuality/BenchmarksGame/k-nucleotide/k-nucleotide-9/**">
            <Issue>https://github.com/dotnet/runtime/issues/67675</Issue>
        </ExcludeList>
    </ItemGroup>

    <ItemGroup Condition="'$(RuntimeFlavor)' == 'mono' and '$(RuntimeVariant)' == 'llvmfullaot' ">
        <ExcludeList Include="$(XunitTestBinBase)/Loader/classloader/explicitlayout/objrefandnonobjrefoverlap/case1/**">
            <Issue>expected failure: overlapped structs fail at AOT compile time, not runtime</Issue>
        </ExcludeList>
        <ExcludeList Include="$(XunitTestBinBase)/Loader/classloader/explicitlayout/objrefandnonobjrefoverlap/case11/**">
            <Issue>expected failure: overlapped structs fail at AOT compile time, not runtime</Issue>
        </ExcludeList>
        <ExcludeList Include="$(XunitTestBinBase)/Loader/classloader/explicitlayout/objrefandnonobjrefoverlap/case12/**">
            <Issue>expected failure: overlapped structs fail at AOT compile time, not runtime</Issue>
        </ExcludeList>
        <ExcludeList Include="$(XunitTestBinBase)/Loader/classloader/explicitlayout/objrefandnonobjrefoverlap/case14/**">
            <Issue>expected failure: overlapped structs fail at AOT compile time, not runtime</Issue>
        </ExcludeList>
        <ExcludeList Include="$(XunitTestBinBase)/Loader/classloader/explicitlayout/objrefandnonobjrefoverlap/case15/**">
            <Issue>expected failure: overlapped structs fail at AOT compile time, not runtime</Issue>
        </ExcludeList>
        <ExcludeList Include="$(XunitTestBinBase)/Loader/classloader/explicitlayout/objrefandnonobjrefoverlap/case3/**">
            <Issue>expected failure: overlapped structs fail at AOT compile time, not runtime</Issue>
        </ExcludeList>
        <ExcludeList Include="$(XunitTestBinBase)/Loader/classloader/explicitlayout/objrefandnonobjrefoverlap/case4/**">
            <Issue>expected failure: overlapped structs fail at AOT compile time, not runtime</Issue>
        </ExcludeList>
        <ExcludeList Include="$(XunitTestBinBase)/Loader/classloader/explicitlayout/objrefandnonobjrefoverlap/case5/**">
            <Issue>expected failure: overlapped structs fail at AOT compile time, not runtime</Issue>
        </ExcludeList>
        <ExcludeList Include="$(XunitTestBinBase)/Loader/classloader/explicitlayout/objrefandnonobjrefoverlap/case6/**">
            <Issue>expected failure: overlapped structs fail at AOT compile time, not runtime</Issue>
        </ExcludeList>
        <ExcludeList Include="$(XunitTestBinBase)/Loader/classloader/explicitlayout/objrefandnonobjrefoverlap/case7/**">
            <Issue>expected failure: overlapped structs fail at AOT compile time, not runtime</Issue>
        </ExcludeList>
        <ExcludeList Include="$(XunitTestBinBase)/Loader/classloader/explicitlayout/objrefandnonobjrefoverlap/case8/**">
            <Issue>expected failure: overlapped structs fail at AOT compile time, not runtime</Issue>
        </ExcludeList>
        <ExcludeList Include="$(XunitTestBinBase)/Loader/classloader/explicitlayout/objrefandnonobjrefoverlap/case9/**">
            <Issue>expected failure: overlapped structs fail at AOT compile time, not runtime</Issue>
        </ExcludeList>
        <ExcludeList Include = "$(XunitTestBinBase)/Loader/classloader/explicitlayout/NestedStructs/case03/**">
            <Issue>expected failure: overlapped structs fail at AOT compile time, not runtime</Issue>
        </ExcludeList>
        <ExcludeList Include = "$(XunitTestBinBase)/Loader/classloader/explicitlayout/NestedStructs/case04/**">
            <Issue>expected failure: overlapped structs fail at AOT compile time, not runtime</Issue>
        </ExcludeList>
        <ExcludeList Include = "$(XunitTestBinBase)/Loader/classloader/explicitlayout/NestedStructs/case05/**">
            <Issue>expected failure: overlapped structs fail at AOT compile time, not runtime</Issue>
        </ExcludeList>
        <ExcludeList Include = "$(XunitTestBinBase)/Loader/classloader/RefFields/Validate/**">
            <Issue>expected failure: unsupported type with ref field fails at AOT compile time, not runtime</Issue>
        </ExcludeList>
        <ExcludeList Include = "$(XunitTestBinBase)/Loader/classloader/generics/ByRefLike/Validate/**">
            <Issue>expected failure: unsupported type with ByRefLike parameters currently fails at AOT compile time, not runtime</Issue>
        </ExcludeList>
        <ExcludeList Include = "$(XunitTestBinBase)/Interop/SuppressGCTransition/SuppressGCTransitionTest/**">
            <Issue>https://github.com/dotnet/runtime/issues/57361</Issue>
        </ExcludeList>
        <ExcludeList Include = "$(XunitTestBinBase)/Interop/UnmanagedCallersOnly/UnmanagedCallersOnlyTest/**">
            <Issue>https://github.com/dotnet/runtime/issues/57362</Issue>
        </ExcludeList>
        <ExcludeList Include="$(XUnitTestBinBase)/JIT/Directed/callconv/CdeclMemberFunction/CdeclMemberFunctionTest/*">
            <Issue>https://github.com/dotnet/runtime/issues/57361</Issue>
        </ExcludeList>
        <ExcludeList Include="$(XUnitTestBinBase)/JIT/Directed/callconv/PlatformDefaultMemberFunction/PlatformDefaultMemberFunctionTest/*">
            <Issue>https://github.com/dotnet/runtime/issues/57361</Issue>
        </ExcludeList>
        <ExcludeList Include="$(XUnitTestBinBase)/JIT/Directed/callconv/StdCallMemberFunction/StdCallMemberFunctionTest/*">
            <Issue>https://github.com/dotnet/runtime/issues/57361</Issue>
        </ExcludeList>
        <ExcludeList Include="$(XUnitTestBinBase)/JIT/Directed/callconv/ThisCall/ThisCallTest/*">
            <Issue>https://github.com/dotnet/runtime/issues/57361</Issue>
        </ExcludeList>
        <ExcludeList Include = "$(XunitTestBinBase)/JIT/Methodical/eh/deadcode/deadoponerrorinfunclet_il_r/**">
            <Issue>https://github.com/dotnet/runtime/issues/57369</Issue>
        </ExcludeList>
        <ExcludeList Include = "$(XunitTestBinBase)/JIT/Methodical/eh/deadcode/deadoponerrorinfunclet_il_d/**">
            <Issue>https://github.com/dotnet/runtime/issues/57369</Issue>
        </ExcludeList>
        <ExcludeList Include = "$(XunitTestBinBase)JIT/Methodical/ELEMENT_TYPE_IU/u_conv_il_r/**">
            <Issue>https://github.com/dotnet/runtime/issues/57369</Issue>
        </ExcludeList>

        <ExcludeList Include = "$(XunitTestBinBase)/Interop/StructMarshalling/ReversePInvoke/MarshalSeqStruct/DelegatePInvoke/DelegatePInvokeTest/**">
            <Issue>https://github.com/dotnet/runtime/issues/57350</Issue>
        </ExcludeList>
        <ExcludeList Include = "$(XunitTestBinBase)/Interop/PInvoke/Vector2_3_4/Vector2_3_4/**">
            <Issue>https://github.com/dotnet/runtime/issues/57350</Issue>
        </ExcludeList>
        <ExcludeList Include = "$(XunitTestBinBase)/Interop/PInvoke/Miscellaneous/HandleRef/HandleRefTest/**">
            <Issue>https://github.com/dotnet/runtime/issues/57350</Issue>
        </ExcludeList>
        <ExcludeList Include = "$(XunitTestBinBase)/JIT/Directed/coverage/importer/badendfinally/**">
            <Issue>https://github.com/dotnet/runtime/issues/57350</Issue>
        </ExcludeList>
        <ExcludeList Include = "$(XunitTestBinBase)/JIT/Directed/coverage/importer/Desktop/badendfinally*/**">
            <Issue>https://github.com/dotnet/runtime/issues/57350</Issue>
        </ExcludeList>
        <ExcludeList Include = "$(XunitTestBinBase)/JIT/Directed/coverage/importer/ceeillegal/**">
            <Issue>https://github.com/dotnet/runtime/issues/57350</Issue>
        </ExcludeList>
        <ExcludeList Include = "$(XunitTestBinBase)/JIT/Directed/coverage/importer/Desktop/ceeillegal*/**">
            <Issue>https://github.com/dotnet/runtime/issues/57350</Issue>
        </ExcludeList>
        <ExcludeList Include = "$(XunitTestBinBase)/JIT/Directed/pinvoke/tail/**">
            <Issue>https://github.com/dotnet/runtime/issues/57350</Issue>
        </ExcludeList>
        <ExcludeList Include = "$(XunitTestBinBase)/JIT/Directed/perffix/primitivevt/callconv3_il_*/**">
            <Issue>https://github.com/dotnet/runtime/issues/57350</Issue>
        </ExcludeList>
        <ExcludeList Include = "$(XunitTestBinBase)/JIT/Directed/zeroinit/tail/**">
            <Issue>https://github.com/dotnet/runtime/issues/57350</Issue>
        </ExcludeList>
        <ExcludeList Include = "$(XunitTestBinBase)/JIT/Methodical/tailcall/deep_*_il_d/**">
            <Issue>https://github.com/dotnet/runtime/issues/57350</Issue>
        </ExcludeList>
        <ExcludeList Include = "$(XunitTestBinBase)/JIT/Methodical/tailcall/deep_*_il_r/**">
            <Issue>https://github.com/dotnet/runtime/issues/57350</Issue>
        </ExcludeList>
        <ExcludeList Include = "$(XunitTestBinBase)/JIT/Methodical/VT/callconv/jumps2_il_r/**">
            <Issue>https://github.com/dotnet/runtime/issues/57350</Issue>
        </ExcludeList>
        <ExcludeList Include = "$(XunitTestBinBase)/JIT/Methodical/VT/callconv/jumper4_il_r/**">
            <Issue>https://github.com/dotnet/runtime/issues/57350</Issue>
        </ExcludeList>
        <ExcludeList Include = "$(XunitTestBinBase)/JIT/Methodical/VT/callconv/jumper5_il_r/**">
            <Issue>https://github.com/dotnet/runtime/issues/57350</Issue>
        </ExcludeList>
        <ExcludeList Include = "$(XunitTestBinBase)/JIT/Methodical/VT/callconv/jumps2_il_d/**">
            <Issue>https://github.com/dotnet/runtime/issues/57350</Issue>
        </ExcludeList>
        <ExcludeList Include = "$(XunitTestBinBase)/JIT/Methodical/localloc/verify/verify01_small/**">
            <Issue>https://github.com/dotnet/runtime/issues/57350</Issue>
        </ExcludeList>
        <ExcludeList Include = "$(XunitTestBinBase)/JIT/Methodical/localloc/verify/verify01_large/**">
            <Issue>https://github.com/dotnet/runtime/issues/57350</Issue>
        </ExcludeList>
        <ExcludeList Include = "$(XunitTestBinBase)/JIT/Methodical/localloc/verify/verify01_dynamic/**">
            <Issue>https://github.com/dotnet/runtime/issues/57350</Issue>
        </ExcludeList>
        <ExcludeList Include = "$(XunitTestBinBase)/JIT/Methodical/Boxing/misc/tailjump_il_r/**">
            <Issue>https://github.com/dotnet/runtime/issues/57350</Issue>
        </ExcludeList>
        <ExcludeList Include = "$(XunitTestBinBase)/JIT/Methodical/Boxing/misc/tailjump_il_d/**">
            <Issue>https://github.com/dotnet/runtime/issues/57350</Issue>
        </ExcludeList>
        <ExcludeList Include = "$(XunitTestBinBase)/JIT/Methodical/Invoke/SEH/catchfinally_*_il_r/**">
            <Issue>https://github.com/dotnet/runtime/issues/57350</Issue>
        </ExcludeList>
        <ExcludeList Include = "$(XunitTestBinBase)/JIT/Methodical/Invoke/SEH/catchfault_*_il_r/**">
            <Issue>https://github.com/dotnet/runtime/issues/57350</Issue>
        </ExcludeList>
        <ExcludeList Include = "$(XunitTestBinBase)/JIT/Methodical/Invoke/SEH/catchfinally_*_il_d/**">
            <Issue>https://github.com/dotnet/runtime/issues/57350</Issue>
        </ExcludeList>
        <ExcludeList Include = "$(XunitTestBinBase)/JIT/Methodical/Invoke/SEH/catchfault_jmp_il_d/**">
            <Issue>https://github.com/dotnet/runtime/issues/57350</Issue>
        </ExcludeList>
        <ExcludeList Include = "$(XunitTestBinBase)/JIT/Methodical/Invoke/25params/25paramMixed_*/**">
            <Issue>https://github.com/dotnet/runtime/issues/57350</Issue>
        </ExcludeList>
        <ExcludeList Include = "$(XunitTestBinBase)/JIT/Regression/JitBlue/GitHub_25020/GitHub_25020/**">
            <Issue>https://github.com/dotnet/runtime/issues/57350</Issue>
        </ExcludeList>
        <ExcludeList Include = "$(XunitTestBinBase)/JIT/Regression/JitBlue/DevDiv_461649/DevDiv_461649/**">
            <Issue>https://github.com/dotnet/runtime/issues/57350</Issue>
        </ExcludeList>
        <ExcludeList Include = "$(XunitTestBinBase)/JIT/Regression/JitBlue/GitHub_25027/GitHub_25027/**">
            <Issue>https://github.com/dotnet/runtime/issues/57350</Issue>
        </ExcludeList>
        <ExcludeList Include = "$(XunitTestBinBase)/JIT/Regression/CLR-x86-JIT/V1.2-M01/b13452/**">
            <Issue>https://github.com/dotnet/runtime/issues/57350</Issue>
        </ExcludeList>
        <ExcludeList Include = "$(XunitTestBinBase)/JIT/Regression/JitBlue/WPF_3226/CSharpRepro/WPF_3226/**">
            <Issue>https://github.com/dotnet/runtime/issues/57350</Issue>
        </ExcludeList>
        <ExcludeList Include = "$(XunitTestBinBase)/JIT/Regression/CLR-x86-JIT/V2.0-Beta2/b353858/**">
            <Issue>https://github.com/dotnet/runtime/issues/57350</Issue>
        </ExcludeList>
        <ExcludeList Include = "$(XunitTestBinBase)/JIT/Regression/JitBlue/GitHub_23861/GitHub_23861/**">
            <Issue>https://github.com/dotnet/runtime/issues/57350</Issue>
        </ExcludeList>
        <ExcludeList Include = "$(XunitTestBinBase)/JIT/Regression/JitBlue/DevDiv_279829/DevDiv_279829/**">
            <Issue>https://github.com/dotnet/runtime/issues/57350</Issue>
        </ExcludeList>
        <ExcludeList Include = "$(XunitTestBinBase)/JIT/jit64/verif/sniff/fg/ver_fg_13/**">
            <Issue>https://github.com/dotnet/runtime/issues/57350</Issue>
        </ExcludeList>
        <ExcludeList Include = "$(XunitTestBinBase)/JIT/jit64/localloc/call/call05_dynamic/**">
            <Issue>https://github.com/dotnet/runtime/issues/57350</Issue>
        </ExcludeList>
        <ExcludeList Include = "$(XunitTestBinBase)/Loader/classloader/MethodImpl/CovariantReturns/ReturnTypeValidation/OverrideSameSigAsDecl/**">
            <Issue>https://github.com/dotnet/runtime/issues/57350</Issue>
        </ExcludeList>
        <ExcludeList Include = "$(XunitTestBinBase)/Loader/classloader/DictionaryExpansion/DictionaryExpansion/**">
            <Issue>https://github.com/dotnet/runtime/issues/57350</Issue>
        </ExcludeList>
        <ExcludeList Include = "$(XunitTestBinBase)/Loader/classloader/explicitlayout/Regressions/ASURT/ASURT150271/test13/**">
            <Issue>https://github.com/dotnet/runtime/issues/57350</Issue>
        </ExcludeList>
        <ExcludeList Include = "$(XunitTestBinBase)/Loader/classloader/Statics/Misc/LiteralStatic/**">
            <Issue>https://github.com/dotnet/runtime/issues/57350</Issue>
        </ExcludeList>
        <ExcludeList Include = "$(XunitTestBinBase)/Loader/classloader/MethodImpl/generics_override1/**">
            <Issue>https://github.com/dotnet/runtime/issues/57350</Issue>
        </ExcludeList>
        <ExcludeList Include = "$(XunitTestBinBase)/Loader/classloader/MethodImpl/CovariantReturns/UnitTest/UnitTest_GVM/**">
            <Issue>https://github.com/dotnet/runtime/issues/57350</Issue>
        </ExcludeList>
        <ExcludeList Include = "$(XunitTestBinBase)/Loader/classloader/MethodImpl/CovariantReturns/ReturnTypeValidation/ImplicitOverrideSameSigAsDecl/**">
            <Issue>https://github.com/dotnet/runtime/issues/57350</Issue>
        </ExcludeList>
        <ExcludeList Include = "$(XunitTestBinBase)/Regressions/coreclr/16354/notimplemented/**">
            <Issue>https://github.com/dotnet/runtime/issues/57350</Issue>
        </ExcludeList>
        <ExcludeList Include = "$(XunitTestBinBase)/JIT/Performance/CodeQuality/Serialization/Serialize/**">
            <Issue>https://github.com/dotnet/runtime/issues/57350</Issue>
        </ExcludeList>
        <ExcludeList Include = "$(XunitTestBinBase)/JIT/Performance/CodeQuality/Serialization/Deserialize/**">
            <Issue>https://github.com/dotnet/runtime/issues/57350</Issue>
        </ExcludeList>
        <ExcludeList Include = "$(XunitTestBinBase)/JIT/Intrinsics/TypeIntrinsics_r*/**">
            <Issue>https://github.com/dotnet/runtime/issues/57350</Issue>
        </ExcludeList>
        <ExcludeList Include="$(XunitTestBinBase)/baseservices/varargs/varargsupport/*">
            <Issue>https://github.com/dotnet/runtime/issues/57350</Issue>
        </ExcludeList>
        <ExcludeList Include="$(XunitTestBinBase)/baseservices/varargs/varargsupport_r/*">
            <Issue>https://github.com/dotnet/runtime/issues/57350</Issue>
        </ExcludeList>
        <ExcludeList Include = "$(XunitTestBinBase)/baseservices/TieredCompilation/TieredVtableMethodTests/**">
            <Issue>https://github.com/dotnet/runtime/issues/57350</Issue>
        </ExcludeList>
        <ExcludeList Include = "$(XunitTestBinBase)/Loader/classloader/explicitlayout/objrefandnonobjrefoverlap/case2/**">
            <Issue>https://github.com/dotnet/runtime/issues/57350</Issue>
        </ExcludeList>

        <ExcludeList Include = "$(XunitTestBinBase)/JIT/jit64/localloc/ehverify/eh07_large/**">
            <Issue>llvmfullaot: EH problem</Issue>
        </ExcludeList>
        <ExcludeList Include = "$(XunitTestBinBase)/Exceptions/ForeignThread/ForeignThreadExceptions/**">
            <Issue>llvmfullaot: EH problem</Issue>
        </ExcludeList>

        <ExcludeList Include = "$(XunitTestBinBase)/JIT/Directed/nullabletypes/Desktop/boxunboxvaluetype_*/**">
            <Issue>https://github.com/dotnet/runtime/issues/57353</Issue>
        </ExcludeList>
        <ExcludeList Include = "$(XunitTestBinBase)/JIT/Directed/nullabletypes/castclassvaluetype_*/**">
            <Issue>https://github.com/dotnet/runtime/issues/57353</Issue>
        </ExcludeList>

        <ExcludeList Include = "$(XunitTestBinBase)/JIT/Performance/CodeQuality/Roslyn/CscBench/**">
            <Issue>https://github.com/dotnet/runtime/issues/57352</Issue>
        </ExcludeList>
        <ExcludeList Include = "$(XunitTestBinBase)/JIT/opt/virtualstubdispatch/bigvtbl/bigvtbl_cs*/**">
            <Issue>https://github.com/dotnet/runtime/issues/57352</Issue>
        </ExcludeList>
        <ExcludeList Include = "$(XunitTestBinBase)/JIT/HardwareIntrinsics/General/Vector256_1/**">
            <Issue>https://github.com/dotnet/runtime/issues/57352</Issue>
        </ExcludeList>

        <ExcludeList Include = "$(XunitTestBinBase)/Loader/classloader/DefaultInterfaceMethods/constrainedcall/constrained2_gm/**">
            <Issue>https://github.com/dotnet/runtime/issues/57512</Issue>
        </ExcludeList>

        <ExcludeList Include="$(XunitTestBinBase)/Interop/DisabledRuntimeMarshalling/DisabledRuntimeMarshalling_Disabled_NativeAssemblyEnabled/**">
            <Issue>This test includes an intentionally-invalid UnmanagedCallersOnly method. Invalid UnmanagedCallersOnly methods cause failures at AOT-time.</Issue>
        </ExcludeList>

        <ExcludeList Include="$(XunitTestBinBase)/JIT/HardwareIntrinsics/Arm/ArmBase/Yield_*/**">
            <Issue>https://github.com/dotnet/runtime/issues/64179</Issue>
        </ExcludeList>

        <ExcludeList Include="$(XunitTestBinBase)/JIT/Performance/RunBenchmarks/RunBenchmarks/**">
            <Issue>https://github.com/dotnet/runtime/issues/52977</Issue>
        </ExcludeList>
        <ExcludeList Include="$(XunitTestBinBase)/JIT/Regression/JitBlue/GitHub_25468/GitHub_25468/**">
            <Issue>https://github.com/dotnet/runtime/issues/52977</Issue>
        </ExcludeList>
        <ExcludeList Include="$(XunitTestBinBase)/JIT/CheckProjects/CheckProjects/**">
            <Issue>https://github.com/dotnet/runtime/issues/52977</Issue>
        </ExcludeList>
        <ExcludeList Include="$(XunitTestBinBase)/JIT/Performance/CodeQuality/BenchmarksGame/k-nucleotide/k-nucleotide-9/**">
            <Issue>https://github.com/dotnet/runtime/issues/67675</Issue>
        </ExcludeList>
    </ItemGroup>

    <ItemGroup Condition="'$(RuntimeFlavor)' == 'mono' and ('$(RuntimeVariant)' == 'llvmfullaot' or '$(RuntimeVariant)' == 'llvmaot')">
        <ExcludeList Include="$(XunitTestBinBase)/JIT/Regression/CLR-x86-JIT/V1.1-M1-Beta1/b143840/b143840/*">
            <Issue>https://github.com/dotnet/runtime/issues/48914</Issue>
        </ExcludeList>
        <ExcludeList Include = "$(XunitTestBinBase)/tracing/eventpipe/eventsourceerror/**">
            <Issue> needs triage </Issue>
        </ExcludeList>
        <ExcludeList Include = "$(XunitTestBinBase)/tracing/eventpipe/reverseouter/**">
            <Issue> needs triage </Issue>
        </ExcludeList>
        <ExcludeList Include = "$(XunitTestBinBase)/tracing/eventpipe/bigevent/**">
            <Issue> needs triage </Issue>
        </ExcludeList>
        <ExcludeList Include = "$(XunitTestBinBase)/tracing/eventpipe/buffersize/**">
            <Issue> needs triage </Issue>
        </ExcludeList>
        <ExcludeList Include = "$(XunitTestBinBase)/tracing/eventpipe/complus_config/**">
            <Issue> needs triage </Issue>
        </ExcludeList>
        <ExcludeList Include = "$(XunitTestBinBase)/tracing/eventpipe/diagnosticport/**">
            <Issue> needs triage </Issue>
        </ExcludeList>
        <ExcludeList Include = "$(XunitTestBinBase)/tracing/eventpipe/eventsvalidation/**">
            <Issue> needs triage </Issue>
        </ExcludeList>
        <ExcludeList Include = "$(XunitTestBinBase)/tracing/eventpipe/pauseonstart/**">
            <Issue> needs triage </Issue>
        </ExcludeList>
        <ExcludeList Include = "$(XunitTestBinBase)/tracing/eventpipe/processenvironment/**">
            <Issue> needs triage </Issue>
        </ExcludeList>
        <ExcludeList Include = "$(XunitTestBinBase)/tracing/eventpipe/processinfo/**">
            <Issue> needs triage </Issue>
        </ExcludeList>
        <ExcludeList Include = "$(XunitTestBinBase)/tracing/eventpipe/processinfo2/**">
            <Issue> needs triage </Issue>
        </ExcludeList>
        <ExcludeList Include = "$(XunitTestBinBase)/tracing/eventpipe/providervalidation/**">
            <Issue> needs triage </Issue>
        </ExcludeList>
        <ExcludeList Include = "$(XunitTestBinBase)/tracing/eventpipe/reverse/**">
            <Issue> needs triage </Issue>
        </ExcludeList>
        <ExcludeList Include = "$(XunitTestBinBase)/tracing/eventpipe/rundownvalidation/**">
            <Issue> needs triage </Issue>
        </ExcludeList>
        <ExcludeList Include = "$(XunitTestBinBase)/tracing/eventcounter/**">
            <Issue> needs triage </Issue>
        </ExcludeList>
        <ExcludeList Include = "$(XunitTestBinBase)/tracing/runtimeeventsource/nativeruntimeeventsource/*">
            <Issue>Build doesn't include diagnostics tracing</Issue>
        </ExcludeList>
        <ExcludeList Include = "$(XunitTestBinBase)/Interop/MonoAPI/MonoMono/Thunks/**">
            <Issue>Test not expected to work with AOT</Issue>
        </ExcludeList>
        <ExcludeList Include = "$(XunitTestBinBase)/Loader/classloader/generics/Pointers/**">
            <Issue>Doesn't compile with LLVM AOT.</Issue>
        </ExcludeList>
    </ItemGroup>

    <ItemGroup Condition="'$(RuntimeFlavor)' == 'mono' and ('$(RuntimeVariant)' == 'llvmfullaot' or '$(RuntimeVariant)' == 'llvmaot') and '$(TargetArchitecture)' == 'arm64'">
        <ExcludeList Include = "$(XunitTestBinBase)/Loader/classloader/MethodImpl/CovariantReturns/UnitTest/UnitTestMultiModule/**">
            <Issue>https://github.com/dotnet/runtime/issues/57371</Issue>
        </ExcludeList>
        <ExcludeList Include = "$(XunitTestBinBase)/Loader/classloader/explicitlayout/objrefandnonobjrefoverlap/case2/**">
            <Issue>https://github.com/dotnet/runtime/issues/57350</Issue>
        </ExcludeList>
    </ItemGroup>

    <ItemGroup Condition=" '$(RuntimeFlavor)' == 'mono' and '$(TargetArchitecture)' == 'arm64' and '$(TargetsWindows)' != 'true' " >
        <ExcludeList Include="$(XunitTestBinBase)/baseservices/typeequivalence/simple/Simple/**">
            <Issue>Doesn't compile with LLVM AOT.</Issue>
        </ExcludeList>
        <ExcludeList Include="$(XunitTestBinBase)/Loader/classloader/generics/Variance/IL/Unbox002/**">
            <Issue>Doesn't compile with LLVM AOT.</Issue>
        </ExcludeList>
        <ExcludeList Include="$(XunitTestBinBase)/Loader/classloader/generics/Variance/IL/Unbox003/**">
            <Issue>Doesn't compile with LLVM AOT.</Issue>
        </ExcludeList>
        <ExcludeList Include="$(XunitTestBinBase)/Loader/classloader/generics/Variance/IL/vsw543506/**">
            <Issue>Doesn't compile with LLVM AOT.</Issue>
        </ExcludeList>

        <ExcludeList Include = "$(XunitTestBinBase)/JIT/Methodical/eh/finallyexec/loopinfinally_ro/**">
            <Issue>needs triage</Issue>
        </ExcludeList>
        <ExcludeList Include = "$(XunitTestBinBase)/JIT/Methodical/eh/finallyexec/loopinfinally_do/**">
            <Issue>needs triage</Issue>
        </ExcludeList>
        <ExcludeList Include = "$(XunitTestBinBase)/JIT/Regression/CLR-x86-JIT/V1-M11-Beta1/b44657/b44657/**">
            <Issue>needs triage</Issue>
        </ExcludeList>
        <ExcludeList Include = "$(XunitTestBinBase)/JIT/Regression/CLR-x86-JIT/V1-M12-Beta2/b63726/b63726/**">
            <Issue>needs triage</Issue>
        </ExcludeList>
        <ExcludeList Include = "$(XunitTestBinBase)/JIT/Regression/CLR-x86-JIT/V1-M12-Beta2/b60142/b60142/**">
            <Issue>needs triage</Issue>
        </ExcludeList>
        <ExcludeList Include = "$(XunitTestBinBase)/JIT/Regression/JitBlue/DevDiv_487699/DevDiv_487699/**">
            <Issue>needs triage</Issue>
        </ExcludeList>
        <ExcludeList Include = "$(XunitTestBinBase)/JIT/Methodical/NaN/r8nanconv_il_d/**">
            <Issue>needs triage</Issue>
        </ExcludeList>
        <ExcludeList Include = "$(XunitTestBinBase)/JIT/Methodical/flowgraph/dev10_bug679955/volatileLocal2/**">
            <Issue>needs triage</Issue>
        </ExcludeList>
        <ExcludeList Include = "$(XunitTestBinBase)/JIT/Methodical/NaN/r8nanconv_il_r/**">
            <Issue>needs triage</Issue>
        </ExcludeList>
        <ExcludeList Include = "$(XunitTestBinBase)/JIT/Regression/CLR-x86-JIT/V1-M12-Beta2/b36302/b36302/**">
            <Issue>needs triage</Issue>
        </ExcludeList>
        <ExcludeList Include = "$(XunitTestBinBase)/JIT/Methodical/NaN/r4nanconv_il_d/**">
            <Issue>needs triage</Issue>
        </ExcludeList>
        <ExcludeList Include = "$(XunitTestBinBase)/JIT/Methodical/NaN/r4nanconv_il_r/**">
            <Issue>needs triage</Issue>
        </ExcludeList>
        <ExcludeList Include = "$(XunitTestBinBase)/JIT/Regression/CLR-x86-JIT/V1-M12-Beta2/b53980/b53980/**">
            <Issue>needs triage</Issue>
        </ExcludeList>
        <ExcludeList Include = "$(XunitTestBinBase)/JIT/Methodical/tailcall/test_mutual_rec_il_r/**">
            <Issue>needs triage</Issue>
        </ExcludeList>
        <ExcludeList Include = "$(XunitTestBinBase)/JIT/Regression/CLR-x86-JIT/V1-M11-Beta1/b27873/b27873/**">
            <Issue>needs triage</Issue>
        </ExcludeList>
        <ExcludeList Include = "$(XunitTestBinBase)/JIT/Regression/CLR-x86-JIT/V1-M12-Beta2/b53994/b53994/**">
            <Issue>needs triage</Issue>
        </ExcludeList>
        <ExcludeList Include = "$(XunitTestBinBase)/JIT/Regression/JitBlue/DevDiv_406156/DevDiv_406156/**">
            <Issue>needs triage</Issue>
        </ExcludeList>
        <ExcludeList Include = "$(XunitTestBinBase)/JIT/Regression/JitBlue/DevDiv_370233/DevDiv_370233/**">
            <Issue>needs triage</Issue>
        </ExcludeList>
        <ExcludeList Include = "$(XunitTestBinBase)/JIT/Regression/CLR-x86-JIT/V1-M12-Beta2/b73207/b73207/**">
            <Issue>needs triage</Issue>
        </ExcludeList>
        <ExcludeList Include = "$(XunitTestBinBase)/JIT/Methodical/tailcall/test_switch_il_d/**">
            <Issue>needs triage</Issue>
        </ExcludeList>
        <ExcludeList Include = "$(XunitTestBinBase)/JIT/Regression/CLR-x86-JIT/V1-M09.5-PDC/b25701/b25701/**">
            <Issue>needs triage</Issue>
        </ExcludeList>
        <ExcludeList Include = "$(XunitTestBinBase)/JIT/Regression/CLR-x86-JIT/V1-M12-Beta2/b50027/b50027/**">
            <Issue>needs triage</Issue>
        </ExcludeList>
        <ExcludeList Include = "$(XunitTestBinBase)/JIT/Regression/CLR-x86-JIT/V1-M12-Beta2/b34953/b34953/**">
            <Issue>needs triage</Issue>
        </ExcludeList>
        <ExcludeList Include = "$(XunitTestBinBase)/JIT/Regression/CLR-x86-JIT/V1-M09.5-PDC/b30892/b30892/**">
            <Issue>needs triage</Issue>
        </ExcludeList>
        <ExcludeList Include = "$(XunitTestBinBase)/JIT/Methodical/tailcall/test_switch_il_r/**">
            <Issue>needs triage</Issue>
        </ExcludeList>
        <ExcludeList Include = "$(XunitTestBinBase)/JIT/Regression/CLR-x86-JIT/V1-M12-Beta2/b32614/b32614/**">
            <Issue>needs triage</Issue>
        </ExcludeList>
        <ExcludeList Include = "$(XunitTestBinBase)/JIT/Regression/CLR-x86-JIT/V1-M12-Beta2/b82247/b82247/**">
            <Issue>needs triage</Issue>
        </ExcludeList>
        <ExcludeList Include = "$(XunitTestBinBase)/JIT/Regression/CLR-x86-JIT/V1-M12-Beta2/b59952/b59952/**">
            <Issue>needs triage</Issue>
        </ExcludeList>
        <ExcludeList Include = "$(XunitTestBinBase)/JIT/Regression/CLR-x86-JIT/V1-M12-Beta2/b49435/b49435/**">
            <Issue>needs triage</Issue>
        </ExcludeList>
        <ExcludeList Include = "$(XunitTestBinBase)/JIT/Methodical/tailcall/test_mutual_rec_il_d/**">
            <Issue>needs triage</Issue>
        </ExcludeList>
        <ExcludeList Include = "$(XunitTestBinBase)/JIT/Regression/CLR-x86-JIT/V1-M09.5-PDC/b30862/b30862/**">
            <Issue>needs triage</Issue>
        </ExcludeList>
        <ExcludeList Include = "$(XunitTestBinBase)/JIT/Regression/CLR-x86-JIT/V1-M11-Beta1/b45541/b45541/**">
            <Issue>needs triage</Issue>
        </ExcludeList>
        <ExcludeList Include = "$(XunitTestBinBase)/JIT/Regression/CLR-x86-JIT/V1-M12-Beta2/b71003/b71003/**">
            <Issue>needs triage</Issue>
        </ExcludeList>
        <ExcludeList Include = "$(XunitTestBinBase)/JIT/Regression/CLR-x86-JIT/V1-M12-Beta2/b31547/b31547/**">
            <Issue>needs triage</Issue>
        </ExcludeList>
        <ExcludeList Include = "$(XunitTestBinBase)/JIT/Regression/CLR-x86-JIT/V1-M11-Beta1/b45956/b45956/**">
            <Issue>needs triage</Issue>
        </ExcludeList>
        <ExcludeList Include = "$(XunitTestBinBase)/JIT/IL_Conformance/Old/Conformance_Base/div_r8/**">
            <Issue>needs triage</Issue>
        </ExcludeList>
        <ExcludeList Include = "$(XunitTestBinBase)/JIT/jit64/rtchecks/overflow/overflow02_div/**">
            <Issue>needs triage</Issue>
        </ExcludeList>
        <ExcludeList Include = "$(XunitTestBinBase)/JIT/IL_Conformance/Old/Base/ckfinite/**">
            <Issue>needs triage</Issue>
        </ExcludeList>
        <ExcludeList Include = "$(XunitTestBinBase)/JIT/IL_Conformance/Old/Conformance_Base/div_r4/**">
            <Issue>needs triage</Issue>
        </ExcludeList>
        <ExcludeList Include = "$(XunitTestBinBase)/JIT/jit64/rtchecks/overflow/overflow01_div/**">
            <Issue>needs triage</Issue>
        </ExcludeList>
        <ExcludeList Include = "$(XunitTestBinBase)/JIT/Directed/StructABI/StructABI/**">
            <Issue>needs triage</Issue>
        </ExcludeList>
        <ExcludeList Include = "$(XunitTestBinBase)/JIT/Regression/VS-ia64-JIT/M00/b108366/b108366/**">
            <Issue>needs triage</Issue>
        </ExcludeList>
    </ItemGroup>

     <!-- These are known failures on mono-arm64 in the interpreter runtime variant -->
    <ItemGroup Condition=" '$(RuntimeFlavor)' == 'mono' and ('$(TargetArchitecture)' == 'arm64') and '$(TargetsWindows)' != 'true' and '$(RuntimeVariant)' == 'monointerpreter' " >
        <ExcludeList Include = "$(XunitTestBinBase)/tracing/eventpipe/pauseonstart/**">
            <Issue> needs triage </Issue>
        </ExcludeList>
    </ItemGroup>


    <ItemGroup Condition=" '$(TargetArchitecture)' == 'wasm' " >
        <ExcludeList Include="$(XunitTestBinBase)/JIT/Intrinsics/TypeIntrinsics_r/**">
            <Issue>https://github.com/dotnet/runtime/issues/54867</Issue>
        </ExcludeList>
        <ExcludeList Include="$(XunitTestBinBase)/JIT/Intrinsics/TypeIntrinsics_ro/**">
            <Issue>https://github.com/dotnet/runtime/issues/54867</Issue>
        </ExcludeList>

        <ExcludeList Include = "$(XunitTestBinBase)/JIT/HardwareIntrinsics/General/Vector256_1/**">
            <Issue>https://github.com/dotnet/runtime/issues/54122</Issue>
        </ExcludeList>
        <ExcludeList Include = "$(XunitTestBinBase)/JIT/HardwareIntrinsics/General/Vector128_1/**">
            <Issue>https://github.com/dotnet/runtime/issues/54122</Issue>
        </ExcludeList>

        <ExcludeList Include = "$(XunitTestBinBase)/baseservices/threading/DeadThreads/DeadThreads/**">
            <Issue>https://github.com/dotnet/runtime/issues/41472</Issue>
        </ExcludeList>
        <ExcludeList Include = "$(XunitTestBinBase)/baseservices/threading/coverage/OSThreadId/osthreadid/**">
            <Issue>https://github.com/dotnet/runtime/issues/41472</Issue>
        </ExcludeList>
        <ExcludeList Include = "$(XunitTestBinBase)/Interop/NativeLibrary/Callback/CallbackStressTest_TargetUnix/**">
            <Issue>https://github.com/dotnet/runtime/issues/41519</Issue>
        </ExcludeList>
        <ExcludeList Include = "$(XunitTestBinBase)/Interop/NativeLibrary/API/NativeLibraryTests/**">
            <Issue>https://github.com/dotnet/runtime/issues/41519</Issue>
        </ExcludeList>
        <ExcludeList Include = "$(XunitTestBinBase)/Interop/NativeLibrary/Callback/CallbackTests/**">
            <Issue>https://github.com/dotnet/runtime/issues/41519</Issue>
        </ExcludeList>
        <ExcludeList Include = "$(XunitTestBinBase)/Interop/ICustomMarshaler/ConflictingNames/SameNameDifferentAssembly/**">
            <Issue>https://github.com/dotnet/runtime/issues/41519</Issue>
        </ExcludeList>
        <ExcludeList Include = "$(XunitTestBinBase)/Interop/PInvoke/Int128/**">
            <Issue>https://github.com/dotnet/runtime/issues/41519</Issue>
        </ExcludeList>
        <ExcludeList Include = "$(XunitTestBinBase)/Interop/PInvoke/Miscellaneous/HandleRef/HandleRefTest/**">
            <Issue>https://github.com/dotnet/runtime/issues/41519</Issue>
        </ExcludeList>
        <ExcludeList Include = "$(XunitTestBinBase)/Interop/PInvoke/Miscellaneous/MultipleAssembliesWithSamePInvoke/MAWSPITest/**">
            <Issue>https://github.com/dotnet/runtime/issues/41519</Issue>
        </ExcludeList>
        <ExcludeList Include = "$(XunitTestBinBase)/Interop/PInvoke/Primitives/Pointer/NonBlittablePointer/**">
            <Issue>https://github.com/dotnet/runtime/issues/41519</Issue>
        </ExcludeList>
        <ExcludeList Include = "$(XunitTestBinBase)/Interop/PInvoke/Vector2_3_4/Vector2_3_4/**">
            <Issue>https://github.com/dotnet/runtime/issues/41519</Issue>
        </ExcludeList>
        <ExcludeList Include = "$(XunitTestBinBase)/Interop/PInvoke/Primitives/RuntimeHandles/RuntimeHandlesTest/**">
            <Issue>https://github.com/dotnet/runtime/issues/41519</Issue>
        </ExcludeList>
        <ExcludeList Include = "$(XunitTestBinBase)/Interop/PInvoke/Primitives/Int/PInvokeIntTest/**">
            <Issue>https://github.com/dotnet/runtime/issues/41519</Issue>
        </ExcludeList>
        <ExcludeList Include="$(XunitTestBinBase)/Interop/PInvoke/SetLastError/**">
            <Issue>https://github.com/dotnet/runtime/issues/41519</Issue>
        </ExcludeList>
        <ExcludeList Include = "$(XunitTestBinBase)/Interop/SuppressGCTransition/SuppressGCTransitionTest/**">
            <Issue>https://github.com/dotnet/runtime/issues/41519</Issue>
        </ExcludeList>
        <ExcludeList Include = "$(XunitTestBinBase)/Interop/UnmanagedCallConv/UnmanagedCallConvTest/**">
            <Issue>https://github.com/dotnet/runtime/issues/41519</Issue>
        </ExcludeList>
        <ExcludeList Include = "$(XunitTestBinBase)/Interop/UnmanagedCallersOnly/UnmanagedCallersOnlyTest/**">
            <Issue>https://github.com/dotnet/runtime/issues/41519</Issue>
        </ExcludeList>
        <ExcludeList Include = "$(XunitTestBinBase)/Interop/UnmanagedCallersOnly_MonoAot/UnmanagedCallersOnly_MonoAotTest/**">
            <Issue>https://github.com/dotnet/runtime/issues/41519</Issue>
        </ExcludeList>
        <ExcludeList Include = "$(XunitTestBinBase)/JIT/CodeGenBringUpTests/LocallocLarge_d/**">
            <Issue>https://github.com/dotnet/runtime/issues/41472</Issue>
        </ExcludeList>
        <ExcludeList Include = "$(XunitTestBinBase)/JIT/CodeGenBringUpTests/LocallocLarge_do/**">
            <Issue>https://github.com/dotnet/runtime/issues/41472</Issue>
        </ExcludeList>
        <ExcludeList Include = "$(XunitTestBinBase)/JIT/CodeGenBringUpTests/LocallocLarge_ro/**">
            <Issue>https://github.com/dotnet/runtime/issues/41472</Issue>
        </ExcludeList>
        <ExcludeList Include = "$(XunitTestBinBase)/JIT/CodeGenBringUpTests/LocallocLarge_r/**">
            <Issue>https://github.com/dotnet/runtime/issues/41472</Issue>
        </ExcludeList>
        <ExcludeList Include="$(XUnitTestBinBase)/JIT/Directed/callconv/ThisCall/ThisCallTest/*">
            <Issue>https://github.com/dotnet/runtime/issues/41519</Issue>
        </ExcludeList>
        <ExcludeList Include="$(XUnitTestBinBase)/JIT/Directed/callconv/StdCallMemberFunction/StdCallMemberFunctionTest/*">
            <Issue>https://github.com/dotnet/runtime/issues/41519</Issue>
        </ExcludeList>
        <ExcludeList Include="$(XUnitTestBinBase)/JIT/Directed/callconv/PlatformDefaultMemberFunction/PlatformDefaultMemberFunctionTest/*">
            <Issue>https://github.com/dotnet/runtime/issues/41519</Issue>
        </ExcludeList>
        <ExcludeList Include="$(XUnitTestBinBase)/JIT/Directed/callconv/CdeclMemberFunction/CdeclMemberFunctionTest/*">
            <Issue>https://github.com/dotnet/runtime/issues/41519</Issue>
        </ExcludeList>
        <ExcludeList Include = "$(XunitTestBinBase)/Loader/classloader/TypeInitialization/CircularCctors/CircularCctorFourThreadsBFI/**">
            <Issue>https://github.com/dotnet/runtime/issues/41472</Issue>
        </ExcludeList>
        <ExcludeList Include = "$(XunitTestBinBase)/Loader/classloader/TypeInitialization/CoreCLR/CircularCctorThreeThreads03/**">
            <Issue>https://github.com/dotnet/runtime/issues/41472</Issue>
        </ExcludeList>
        <ExcludeList Include = "$(XunitTestBinBase)/Loader/classloader/regressions/523654/test532654_b/**">
            <Issue>https://github.com/dotnet/runtime/issues/41472</Issue>
        </ExcludeList>
        <ExcludeList Include = "$(XunitTestBinBase)/JIT/jit64/opt/rngchk/ArrayWithThread_o/**">
            <Issue>https://github.com/dotnet/runtime/issues/41472</Issue>
        </ExcludeList>
        <ExcludeList Include = "$(XunitTestBinBase)/JIT/jit64/opt/cse/VolatileTest_op_mul/**">
            <Issue>https://github.com/dotnet/runtime/issues/41472</Issue>
        </ExcludeList>
        <ExcludeList Include = "$(XunitTestBinBase)/JIT/Methodical/eh/interactions/switchinfinally_d/**">
            <Issue>needs triage</Issue>
        </ExcludeList>
        <ExcludeList Include = "$(XunitTestBinBase)/JIT/Methodical/eh/interactions/switchinfinally_ro/**">
            <Issue>needs triage</Issue>
        </ExcludeList>
        <ExcludeList Include = "$(XunitTestBinBase)/JIT/Methodical/eh/interactions/switchinfinally_do/**">
            <Issue>needs triage</Issue>
        </ExcludeList>
        <ExcludeList Include = "$(XunitTestBinBase)/JIT/Methodical/eh/interactions/switchinfinally_r/**">
            <Issue>needs triage</Issue>
        </ExcludeList>
        <ExcludeList Include = "$(XunitTestBinBase)/JIT/Methodical/cctor/misc/threads1_cs_do/**">
            <Issue>https://github.com/dotnet/runtime/issues/41472</Issue>
        </ExcludeList>
        <ExcludeList Include = "$(XunitTestBinBase)/JIT/Regression/CLR-x86-JIT/V1-M13-RTM/b99969/b99969/**">
            <Issue>https://github.com/dotnet/runtime/issues/41472</Issue>
        </ExcludeList>
        <ExcludeList Include = "$(XunitTestBinBase)/JIT/Methodical/VT/callconv/jumps4_il_r/**">
            <Issue>needs triage</Issue>
        </ExcludeList>
        <ExcludeList Include = "$(XunitTestBinBase)/JIT/Methodical/VT/callconv/jumps4_il_d/**">
            <Issue>needs triage</Issue>
        </ExcludeList>
        <ExcludeList Include = "$(XunitTestBinBase)/JIT/Methodical/gc_poll/InsertGCPoll/**">
            <Issue>needs triage</Issue>
        </ExcludeList>
        <ExcludeList Include = "$(XunitTestBinBase)/JIT/Regression/JitBlue/Runtime_40444/Runtime_40444/**">
            <Issue>https://github.com/dotnet/runtime/issues/41472</Issue>
        </ExcludeList>
        <ExcludeList Include = "$(XunitTestBinBase)/JIT/Regression/CLR-x86-JIT/V2.0-Beta2/b426654/b426654/**">
            <Issue>https://github.com/dotnet/runtime/issues/41472</Issue>
        </ExcludeList>
        <ExcludeList Include = "$(XunitTestBinBase)/JIT/Regression/VS-ia64-JIT/V1.2-M01/b10827/b10827/**">
            <Issue>https://github.com/dotnet/runtime/issues/41472</Issue>
        </ExcludeList>
        <ExcludeList Include = "$(XunitTestBinBase)/JIT/Regression/CLR-x86-JIT/V2.0-Beta2/b425314/b425314/**">
            <Issue>https://github.com/dotnet/runtime/issues/41472</Issue>
        </ExcludeList>
        <ExcludeList Include = "$(XunitTestBinBase)/JIT/Regression/JitBlue/GitHub_27924/GitHub_27924/**">
            <Issue>https://github.com/dotnet/runtime/issues/41472</Issue>
        </ExcludeList>
        <ExcludeList Include = "$(XunitTestBinBase)/GC/Scenarios/DoublinkList/dlbigleakthd/**">
            <Issue>https://github.com/dotnet/runtime/issues/41472</Issue>
        </ExcludeList>
        <ExcludeList Include = "$(XunitTestBinBase)/GC/Scenarios/DoublinkList/doublinkgen/**">
            <Issue>https://github.com/dotnet/runtime/issues/56804</Issue>
        </ExcludeList>
        <ExcludeList Include = "$(XunitTestBinBase)/GC/Scenarios/DoublinkList/dlcollect/**">
            <Issue>https://github.com/dotnet/runtime/issues/56804</Issue>
        </ExcludeList>
        <ExcludeList Include = "$(XunitTestBinBase)/JIT/CheckProjects/CheckProjects/**">
            <Issue>https://github.com/dotnet/runtime/issues/41520</Issue>
        </ExcludeList>
        <ExcludeList Include = "$(XunitTestBinBase)/JIT/Performance/CodeQuality/BenchmarksGame/mandelbrot/mandelbrot-2/**">
            <Issue>https://github.com/dotnet/runtime/issues/56814</Issue>
        </ExcludeList>
        <ExcludeList Include = "$(XunitTestBinBase)/JIT/Performance/CodeQuality/BenchmarksGame/spectralnorm/spectralnorm-3/**">
            <Issue>https://github.com/dotnet/runtime/issues/41472</Issue>
        </ExcludeList>
        <ExcludeList Include = "$(XunitTestBinBase)/JIT/Performance/CodeQuality/BenchmarksGame/binarytrees/binarytrees-5/**">
            <Issue>https://github.com/dotnet/runtime/issues/41472</Issue>
        </ExcludeList>
        <ExcludeList Include = "$(XunitTestBinBase)/JIT/Performance/CodeQuality/BenchmarksGame/binarytrees/binarytrees-6/**">
            <Issue>https://github.com/dotnet/runtime/issues/41472</Issue>
        </ExcludeList>
        <ExcludeList Include = "$(XunitTestBinBase)/JIT/Performance/CodeQuality/BenchmarksGame/fasta/fasta-1/**">
            <Issue>https://github.com/dotnet/runtime/issues/41472</Issue>
        </ExcludeList>
        <ExcludeList Include = "$(XunitTestBinBase)/JIT/Performance/CodeQuality/BenchmarksGame/mandelbrot/mandelbrot-7/**">
            <Issue>https://github.com/dotnet/runtime/issues/41472</Issue>
        </ExcludeList>
        <ExcludeList Include = "$(XunitTestBinBase)/GC/Regressions/v2.0-beta2/452950/452950/**">
            <Issue>needs triage</Issue>
        </ExcludeList>
        <ExcludeList Include = "$(XunitTestBinBase)/GC/Stress/Framework/ReliabilityFramework/**">
            <Issue>needs triage</Issue>
        </ExcludeList>
        <ExcludeList Include = "$(XunitTestBinBase)/GC/Features/HeapExpansion/plug/**">
            <Issue>needs triage</Issue>
        </ExcludeList>
        <ExcludeList Include = "$(XunitTestBinBase)/GC/Features/HeapExpansion/bestfit-finalize/**">
            <Issue>needs triage</Issue>
        </ExcludeList>
        <ExcludeList Include = "$(XunitTestBinBase)/GC/Features/HeapExpansion/bestfit-threaded/**">
            <Issue>needs triage</Issue>
        </ExcludeList>
        <ExcludeList Include = "$(XunitTestBinBase)/GC/Features/LOHCompaction/lohcompactapi/**">
            <Issue>needs triage</Issue>
        </ExcludeList>
        <ExcludeList Include = "$(XunitTestBinBase)/GC/Features/HeapExpansion/bestfit/**">
            <Issue>needs triage</Issue>
        </ExcludeList>
        <ExcludeList Include = "$(XunitTestBinBase)/GC/Features/HeapExpansion/bestfit_1/**">
            <Issue>needs triage</Issue>
        </ExcludeList>
        <ExcludeList Include = "$(XunitTestBinBase)/GC/Scenarios/DoublinkList/dlstack/**">
            <Issue>needs triage</Issue>
        </ExcludeList>
        <ExcludeList Include = "$(XunitTestBinBase)/GC/Scenarios/THDChaos/thdchaos/**">
            <Issue>needs triage</Issue>
        </ExcludeList>
        <ExcludeList Include = "$(XunitTestBinBase)/GC/Scenarios/DoublinkList/doublinkstay/**">
            <Issue>needs triage</Issue>
        </ExcludeList>
        <ExcludeList Include = "$(XunitTestBinBase)/GC/Scenarios/FinalNStruct/nstructtun/**">
            <Issue>needs triage</Issue>
        </ExcludeList>
        <ExcludeList Include = "$(XunitTestBinBase)/GC/Scenarios/BinTree/thdtreegrowingobj/**">
            <Issue>needs triage</Issue>
        </ExcludeList>
        <ExcludeList Include = "$(XunitTestBinBase)/GC/Scenarios/DoublinkList/doublinknoleak2/**">
            <Issue>needs triage</Issue>
        </ExcludeList>
        <ExcludeList Include = "$(XunitTestBinBase)/GC/Scenarios/ServerModel/servermodel/**">
            <Issue>needs triage</Issue>
        </ExcludeList>
        <ExcludeList Include = "$(XunitTestBinBase)/GC/Scenarios/THDList/thdlist/**">
            <Issue>needs triage</Issue>
        </ExcludeList>
        <ExcludeList Include = "$(XunitTestBinBase)/GC/Scenarios/BinTree/thdtreelivingobj/**">
            <Issue>needs triage</Issue>
        </ExcludeList>
        <ExcludeList Include = "$(XunitTestBinBase)/GC/Scenarios/NDPin/ndpinfinal/**">
            <Issue>needs triage</Issue>
        </ExcludeList>
        <ExcludeList Include = "$(XunitTestBinBase)/GC/Scenarios/Resurrection/continue/**">
            <Issue>needs triage</Issue>
        </ExcludeList>
        <ExcludeList Include = "$(XunitTestBinBase)/GC/Scenarios/BinTree/thdtree/**">
            <Issue>needs triage</Issue>
        </ExcludeList>
        <ExcludeList Include = "$(XunitTestBinBase)/GC/Scenarios/FinalizeTimeout/FinalizeTimeout/**">
            <Issue>needs triage</Issue>
        </ExcludeList>
        <ExcludeList Include = "$(XunitTestBinBase)/GC/API/GC/Collect_Optimized_2/**">
            <Issue>needs triage</Issue>
        </ExcludeList>
        <ExcludeList Include = "$(XunitTestBinBase)/GC/API/NoGCRegion/NoGC/**">
            <Issue>needs triage</Issue>
        </ExcludeList>
        <ExcludeList Include = "$(XunitTestBinBase)/GC/API/GC/Collect_Optimized_3/**">
            <Issue>needs triage</Issue>
        </ExcludeList>
        <ExcludeList Include = "$(XunitTestBinBase)/GC/API/WeakReference/multipleWRs_1/**">
            <Issue>needs triage</Issue>
        </ExcludeList>
        <ExcludeList Include = "$(XunitTestBinBase)/GC/API/WeakReference/multipleWRs/**">
            <Issue>needs triage</Issue>
        </ExcludeList>
        <ExcludeList Include = "$(XunitTestBinBase)/GC/LargeMemory/API/gc/gettotalmemory/**">
            <Issue>needs triage</Issue>
        </ExcludeList>
        <ExcludeList Include = "$(XunitTestBinBase)/GC/Coverage/LargeObjectAlloc/**">
            <Issue>needs triage</Issue>
        </ExcludeList>
        <ExcludeList Include = "$(XunitTestBinBase)/GC/Coverage/LargeObjectAlloc2/**">
            <Issue>needs triage</Issue>
        </ExcludeList>
        <ExcludeList Include = "$(XunitTestBinBase)/tracing/eventactivityidcontrol/eventactivityidcontrol/**">
            <Issue>needs triage</Issue>
        </ExcludeList>
        <ExcludeList Include = "$(XunitTestBinBase)/tracing/eventpipe/eventsourceerror/**">
            <Issue> needs triage </Issue>
        </ExcludeList>
        <ExcludeList Include = "$(XunitTestBinBase)/Exceptions/ForeignThread/ForeignThreadExceptions/**">
            <Issue>needs triage</Issue>
        </ExcludeList>
        <ExcludeList Include = "$(XunitTestBinBase)/ilasm/PortablePdb/IlasmPortablePdbTests/**">
            <Issue>needs triage</Issue>
        </ExcludeList>
        <ExcludeList Include = "$(XunitTestBinBase)/ilasm/System/Runtime/CompilerServices/MethodImplOptionsTests/**">
            <Issue>needs triage</Issue>
        </ExcludeList>
        <ExcludeList Include = "$(XunitTestBinBase)/JIT/opt/Devirtualization/box2/**">
            <Issue>https://github.com/dotnet/runtime/issues/41472</Issue>
        </ExcludeList>
        <ExcludeList Include = "$(XunitTestBinBase)/JIT/Performance/CodeQuality/BenchmarksGame/reverse-complement/reverse-complement-6/**">
            <Issue>https://github.com/dotnet/runtime/issues/41472</Issue>
        </ExcludeList>
        <ExcludeList Include = "$(XunitTestBinBase)/JIT/Performance/CodeQuality/SIMD/ConsoleMandel/ConsoleMandel/**">
            <Issue>needs triage</Issue>
        </ExcludeList>
        <ExcludeList Include = "$(XunitTestBinBase)/JIT/Performance/CodeQuality/BenchmarksGame/reverse-complement/reverse-complement-1/**">
            <Issue>needs triage</Issue>
        </ExcludeList>
        <ExcludeList Include = "$(XunitTestBinBase)/JIT/Performance/RunBenchmarks/RunBenchmarks/**">
            <Issue>needs triage</Issue>
        </ExcludeList>
        <ExcludeList Include = "$(XunitTestBinBase)/JIT/Performance/CodeQuality/Roslyn/CscBench/**">
            <Issue>needs triage</Issue>
        </ExcludeList>
        <ExcludeList Include = "$(XunitTestBinBase)/JIT/Performance/CodeQuality/Span/Indexer/**">
            <Issue>needs triage</Issue>
        </ExcludeList>
        <ExcludeList Include = "$(XunitTestBinBase)/JIT/Performance/CodeQuality/Bytemark/Bytemark/**">
            <Issue>needs triage</Issue>
        </ExcludeList>
        <ExcludeList Include = "$(XunitTestBinBase)/JIT/Performance/CodeQuality/BenchmarksGame/k-nucleotide/k-nucleotide-9/**">
            <Issue>https://github.com/dotnet/runtime/issues/41472</Issue>
        </ExcludeList>
        <ExcludeList Include = "$(XunitTestBinBase)/JIT/Performance/CodeQuality/BenchmarksGame/fannkuch-redux/fannkuch-redux-2/**">
            <Issue>needs triage</Issue>
        </ExcludeList>
        <ExcludeList Include = "$(XunitTestBinBase)/JIT/Performance/CodeQuality/BenchmarksGame/regex-redux/regex-redux-5/**">
            <Issue>https://github.com/dotnet/runtime/issues/41472</Issue>
        </ExcludeList>
        <ExcludeList Include = "$(XunitTestBinBase)/JIT/Performance/CodeQuality/SIMD/RayTracer/RayTracer/**">
            <Issue>needs triage</Issue>
        </ExcludeList>
        <ExcludeList Include = "$(XunitTestBinBase)/JIT/Regression/JitBlue/Runtime_64125/Runtime_64125/**">
            <Issue>needs triage</Issue>
        </ExcludeList>
        <ExcludeList Include="$(XunitTestBinBase)/JIT/Regression/JitBlue/Runtime_64883/Runtime_64883/*">
            <Issue>Loads an assembly from file</Issue>
        </ExcludeList>
        <ExcludeList Include="$(XunitTestBinBase)/JIT/Regression/JitBlue/Runtime_66624/Runtime_66624/*">
            <Issue>Loads an assembly from file</Issue>
        </ExcludeList>
        <ExcludeList Include = "$(XunitTestBinBase)/tracing/eventcounter/incrementingeventcounter/**">
            <Issue>System.Threading.Thread.UnsafeStart not supported</Issue>
        </ExcludeList>
        <ExcludeList Include = "$(XunitTestBinBase)/tracing/eventcounter/eventcounter/**">
            <Issue>System.Threading.Thread.UnsafeStart not supported</Issue>
        </ExcludeList>
        <ExcludeList Include = "$(XunitTestBinBase)/tracing/eventcounter/runtimecounters/**">
            <Issue>System.Threading.Thread.UnsafeStart not supported</Issue>
        </ExcludeList>
        <ExcludeList Include = "$(XunitTestBinBase)/tracing/eventcounter/incrementingpollingcounter/**">
            <Issue>System.Threading.Thread.UnsafeStart not supported</Issue>
        </ExcludeList>
        <ExcludeList Include = "$(XunitTestBinBase)/tracing/eventcounter/pollingcounter/**">
            <Issue>System.Threading.Thread.UnsafeStart not supported</Issue>
        </ExcludeList>
        <ExcludeList Include = "$(XunitTestBinBase)/tracing/eventcounter/gh53564/**">
            <Issue>Could not load legacy Microsoft.Diagnostics.Tools.RuntimeClient</Issue>
        </ExcludeList>
        <ExcludeList Include = "$(XunitTestBinBase)/tracing/eventpipe/reverse/**">
            <Issue>Could not load legacy Microsoft.Diagnostics.Tools.RuntimeClient</Issue>
        </ExcludeList>
        <ExcludeList Include = "$(XunitTestBinBase)/tracing/eventpipe/bigevent/**">
            <Issue>Could not load legacy Microsoft.Diagnostics.Tools.RuntimeClient and system.diagnostics.process not supported</Issue>
        </ExcludeList>
        <ExcludeList Include = "$(XunitTestBinBase)/tracing/eventpipe/processinfo2/**">
            <Issue>Could not load legacy Microsoft.Diagnostics.Tools.RuntimeClient and system.diagnostics.process not supported</Issue>
        </ExcludeList>
        <ExcludeList Include = "$(XunitTestBinBase)/tracing/eventpipe/diagnosticport/**">
            <Issue>Could not load legacy Microsoft.Diagnostics.Tools.RuntimeClient</Issue>
        </ExcludeList>
        <ExcludeList Include = "$(XunitTestBinBase)/tracing/eventpipe/processinfo/**">
            <Issue>Could not load legacy Microsoft.Diagnostics.Tools.RuntimeClient and system.diagnostics.process not supported</Issue>
        </ExcludeList>
        <ExcludeList Include = "$(XunitTestBinBase)/tracing/eventpipe/buffersize/**">
            <Issue>Could not load legacy Microsoft.Diagnostics.Tools.RuntimeClient</Issue>
        </ExcludeList>
        <ExcludeList Include = "$(XunitTestBinBase)/tracing/eventpipe/reverseouter/**">
            <Issue>Could not load legacy Microsoft.Diagnostics.Tools.RuntimeClient</Issue>
        </ExcludeList>
        <ExcludeList Include = "$(XunitTestBinBase)/tracing/eventpipe/processenvironment/**">
            <Issue>Could not load legacy Microsoft.Diagnostics.Tools.RuntimeClient</Issue>
        </ExcludeList>
        <ExcludeList Include = "$(XunitTestBinBase)/tracing/eventpipe/pauseonstart/**">
            <Issue>Could not load legacy Microsoft.Diagnostics.Tools.RuntimeClient</Issue>
        </ExcludeList>
        <ExcludeList Include = "$(XunitTestBinBase)/tracing/runtimeeventsource/nativeruntimeeventsource/*">
            <Issue>WASM doesn't support diagnostics tracing</Issue>
        </ExcludeList>
    </ItemGroup>

    <ItemGroup Condition=" $(TargetOS) == 'Android' " >
        <ExcludeList Include = "$(XunitTestBinBase)/baseservices/TieredCompilation/**">
            <Issue>No crossgen folder under Core_Root</Issue>
        </ExcludeList>
        <ExcludeList Include = "$(XunitTestBinBase)/Exceptions/ForeignThread/ForeignThreadExceptions/**">
            <Issue>needs triage</Issue>
        </ExcludeList>
        <ExcludeList Include = "$(XunitTestBinBase)/GC/API/GC/Collect_Optimized_3/**">
            <Issue>needs triage</Issue>
        </ExcludeList>
        <ExcludeList Include = "$(XunitTestBinBase)/GC/API/GC/Collect_Optimized_2/**">
            <Issue>needs triage</Issue>
        </ExcludeList>
        <ExcludeList Include = "$(XunitTestBinBase)/GC/API/WeakReference/multipleWRs/**">
            <Issue>needs triage</Issue>
        </ExcludeList>
        <ExcludeList Include = "$(XunitTestBinBase)/GC/API/WeakReference/multipleWRs_1/**">
            <Issue>needs triage</Issue>
        </ExcludeList>
        <ExcludeList Include = "$(XunitTestBinBase)/ilasm/System/Runtime/CompilerServices/MethodImplOptionsTests/**">
            <Issue>needs triage</Issue>
        </ExcludeList>
        <ExcludeList Include = "$(XunitTestBinBase)/Interop/ICustomMarshaler/ConflictingNames/SameNameDifferentAssembly/**">
            <Issue>needs triage</Issue>
        </ExcludeList>
        <ExcludeList Include = "$(XunitTestBinBase)/Interop/NativeLibrary/Callback/CallbackTests/**">
            <Issue>needs triage</Issue>
        </ExcludeList>
        <ExcludeList Include = "$(XunitTestBinBase)/Interop/PInvoke/Vector2_3_4/Vector2_3_4/**">
            <Issue>needs triage</Issue>
        </ExcludeList>
        <ExcludeList Include = "$(XunitTestBinBase)/Interop/PInvoke/Miscellaneous/MultipleAssembliesWithSamePInvoke/MAWSPITest/**">
            <Issue>needs triage</Issue>
        </ExcludeList>
        <ExcludeList Include = "$(XunitTestBinBase)/Interop/PInvoke/Primitives/Int/PInvokeIntTest/**">
            <Issue>needs triage</Issue>
        </ExcludeList>
        <ExcludeList Include = "$(XunitTestBinBase)/Interop/PInvoke/Primitives/Pointer/NonBlittablePointer/**">
            <Issue>needs triage</Issue>
        </ExcludeList>
        <ExcludeList Include = "$(XunitTestBinBase)/Interop/PInvoke/SetLastError/**">
            <Issue>needs triage</Issue>
        </ExcludeList>
        <ExcludeList Include = "$(XunitTestBinBase)/Interop/SuppressGCTransition/SuppressGCTransitionTest/**">
            <Issue>needs triage</Issue>
        </ExcludeList>
        <ExcludeList Include = "$(XunitTestBinBase)/Interop/PInvoke/Primitives/RuntimeHandles/RuntimeHandlesTest/**">
            <Issue>needs triage</Issue>
        </ExcludeList>
        <ExcludeList Include = "$(XunitTestBinBase)/Interop/PInvoke/Miscellaneous/HandleRef/HandleRefTest/**">
            <Issue>needs triage</Issue>
        </ExcludeList>
        <ExcludeList Include = "$(XunitTestBinBase)/Interop/UnmanagedCallersOnly/UnmanagedCallersOnlyTest/**">
            <Issue>needs triage</Issue>
        </ExcludeList>
        <ExcludeList Include = "$(XunitTestBinBase)/Interop/UnmanagedCallersOnly_MonoAot/UnmanagedCallersOnly_MonoAotTest/**">
            <Issue>needs triage</Issue>
        </ExcludeList>
        <ExcludeList Include = "$(XunitTestBinBase)/JIT/CheckProjects/CheckProjects/**">
            <Issue>needs triage</Issue>
        </ExcludeList>
        <ExcludeList Include="$(XUnitTestBinBase)/JIT/Directed/callconv/ThisCall/ThisCallTest/*">
            <Issue>needs triage</Issue>
        </ExcludeList>
        <ExcludeList Include="$(XUnitTestBinBase)/JIT/Directed/callconv/StdCallMemberFunction/StdCallMemberFunctionTest/*">
            <Issue>https://github.com/dotnet/runtime/issues/50440</Issue>
        </ExcludeList>
        <ExcludeList Include="$(XUnitTestBinBase)/JIT/Directed/callconv/PlatformDefaultMemberFunction/PlatformDefaultMemberFunctionTest/*">
            <Issue>https://github.com/dotnet/runtime/issues/50440</Issue>
        </ExcludeList>
        <ExcludeList Include="$(XUnitTestBinBase)/JIT/Directed/callconv/CdeclMemberFunction/CdeclMemberFunctionTest/*">
            <Issue>https://github.com/dotnet/runtime/issues/50440</Issue>
        </ExcludeList>
        <ExcludeList Include = "$(XunitTestBinBase)/JIT/jit64/eh/basics/throwinfinallyintryfilter2/**">
            <Issue>https://github.com/dotnet/runtime/issues/54906</Issue>
        </ExcludeList>
        <ExcludeList Include = "$(XunitTestBinBase)/JIT/jit64/hfa/main/testC/hfa_nd1C_r/**">
            <Issue>https://github.com/dotnet/runtime/issues/54906</Issue>
        </ExcludeList>
        <ExcludeList Include = "$(XunitTestBinBase)/GC/LargeMemory/API/gc/gettotalmemory/**">
            <Issue>https://github.com/dotnet/runtime/issues/54913</Issue>
        </ExcludeList>
        <ExcludeList Include = "$(XunitTestBinBase)/ilasm/PortablePdb/IlasmPortablePdbTests/**">
            <Issue>https://github.com/dotnet/runtime/issues/54906</Issue>
        </ExcludeList>
        <ExcludeList Include = "$(XunitTestBinBase)/Interop/NativeLibrary/API/NativeLibraryTests/**">
            <Issue>https://github.com/dotnet/runtime/issues/54905</Issue>
        </ExcludeList>
        <ExcludeList Include = "$(XunitTestBinBase)/Interop/NativeLibrary/Callback/CallbackStressTest_TargetUnix/**">
            <Issue>https://github.com/dotnet/runtime/issues/54905</Issue>
        </ExcludeList>
        <ExcludeList Include = "$(XunitTestBinBase)/JIT/Methodical/switch/switch5/**">
            <Issue>https://github.com/dotnet/runtime/issues/54911</Issue>
        </ExcludeList>
        <ExcludeList Include = "$(XunitTestBinBase)/JIT/Methodical/tailcall/test_void_il_r/**">
            <Issue>https://github.com/dotnet/runtime/issues/54911</Issue>
        </ExcludeList>
        <ExcludeList Include = "$(XunitTestBinBase)/JIT/Methodical/tailcall/recurse_ep_void_il_d/**">
            <Issue>https://github.com/dotnet/runtime/issues/54911</Issue>
        </ExcludeList>
        <ExcludeList Include = "$(XunitTestBinBase)/JIT/Methodical/tailcall/recurse_ep_void_il_r/**">
            <Issue>https://github.com/dotnet/runtime/issues/54911</Issue>
        </ExcludeList>
        <ExcludeList Include = "$(XunitTestBinBase)/JIT/Methodical/switch/switch6/**">
            <Issue>https://github.com/dotnet/runtime/issues/54911</Issue>
        </ExcludeList>
        <ExcludeList Include = "$(XunitTestBinBase)/JIT/Methodical/tailcall/test_void_il_d/**">
            <Issue>https://github.com/dotnet/runtime/issues/54911</Issue>
        </ExcludeList>
        <ExcludeList Include = "$(XunitTestBinBase)/JIT/Performance/CodeQuality/BenchmarksGame/reverse-complement/reverse-complement-6/**">
            <Issue>https://github.com/dotnet/runtime/issues/54906</Issue>
        </ExcludeList>
        <ExcludeList Include = "$(XunitTestBinBase)/JIT/Performance/CodeQuality/Serialization/Deserialize/**">
            <Issue>https://github.com/dotnet/runtime/issues/54906</Issue>
        </ExcludeList>
        <ExcludeList Include = "$(XunitTestBinBase)/JIT/Performance/CodeQuality/Span/SpanBench/**">
            <Issue>https://github.com/dotnet/runtime/issues/54906</Issue>
        </ExcludeList>
        <ExcludeList Include = "$(XunitTestBinBase)/JIT/Performance/CodeQuality/Span/Indexer/**">
            <Issue>https://github.com/dotnet/runtime/issues/54906</Issue>
        </ExcludeList>
        <ExcludeList Include = "$(XunitTestBinBase)/JIT/Performance/CodeQuality/SIMD/SeekUnroll/SeekUnroll/**">
            <Issue>https://github.com/dotnet/runtime/issues/54906</Issue>
        </ExcludeList>
        <ExcludeList Include = "$(XunitTestBinBase)/JIT/Performance/CodeQuality/Roslyn/CscBench/**">
            <Issue>https://github.com/dotnet/runtime/issues/54908</Issue>
        </ExcludeList>
        <ExcludeList Include = "$(XunitTestBinBase)/JIT/Performance/CodeQuality/Serialization/Serialize/**">
            <Issue>https://github.com/dotnet/runtime/issues/54906</Issue>
        </ExcludeList>
        <ExcludeList Include = "$(XunitTestBinBase)/JIT/Regression/JitBlue/GitHub_25468/GitHub_25468/**">
            <Issue>needs triage</Issue>
        </ExcludeList>
        <ExcludeList Include = "$(XunitTestBinBase)/JIT/Regression/JitBlue/GitHub_36614/GitHub_36614/**">
            <Issue>needs triage</Issue>
        </ExcludeList>
        <ExcludeList Include = "$(XunitTestBinBase)/readytorun/multifolder/multifolder/**">
            <Issue>needs triage</Issue>
        </ExcludeList>
        <ExcludeList Include = "$(XunitTestBinBase)/GC/Features/HeapExpansion/bestfit-finalize/*">
            <Issue>https://github.com/dotnet/runtime/issues/44643</Issue>
        </ExcludeList>
        <ExcludeList Include = "$(XunitTestBinBase)/GC/Regressions/v2.0-rtm/494226/494226/*">
            <Issue>https://github.com/dotnet/runtime/issues/44643</Issue>
        </ExcludeList>
        <ExcludeList Include = "$(XunitTestBinBase)/GC/Scenarios/ServerModel/servermodel/*">
            <Issue>https://github.com/dotnet/runtime/issues/44643</Issue>
        </ExcludeList>
        <ExcludeList Include = "$(XunitTestBinBase)/JIT/Methodical/gc_poll/InsertGCPoll/**">
            <Issue>https://github.com/dotnet/runtime/issues/54906</Issue>
        </ExcludeList>
        <ExcludeList Include = "$(XunitTestBinBase)/JIT/Performance/CodeQuality/V8/Crypto/Crypto/**">
            <Issue>https://github.com/dotnet/runtime/issues/54906</Issue>
        </ExcludeList>
        <ExcludeList Include = "$(XunitTestBinBase)/JIT/Performance/CodeQuality/BenchmarksGame/fasta/fasta-1/**">
            <Issue>https://github.com/dotnet/runtime/issues/54906</Issue>
        </ExcludeList>
        <ExcludeList Include = "$(XunitTestBinBase)/JIT/Performance/CodeQuality/BenchmarksGame/k-nucleotide/k-nucleotide-9/**">
            <Issue>https://github.com/dotnet/runtime/issues/54906</Issue>
        </ExcludeList>
        <ExcludeList Include = "$(XunitTestBinBase)/JIT/Performance/CodeQuality/BenchmarksGame/regex-redux/regex-redux-5/**">
            <Issue>https://github.com/dotnet/runtime/issues/54906</Issue>
        </ExcludeList>
        <ExcludeList Include = "$(XunitTestBinBase)/JIT/Performance/CodeQuality/SIMD/RayTracer/RayTracer/**">
            <Issue>https://github.com/dotnet/runtime/issues/54906</Issue>
        </ExcludeList>
        <ExcludeList Include = "$(XunitTestBinBase)/tracing/eventpipe/complus_config/name_config_with_pid/**">
            <Issue>https://github.com/dotnet/runtime/issues/54974</Issue>
        </ExcludeList>
        <ExcludeList Include = "$(XunitTestBinBase)/Interop/UnmanagedCallConv/UnmanagedCallConvTest/**">
            <Issue>https://github.com/dotnet/runtime/issues/53077</Issue>
        </ExcludeList>
        <ExcludeList Include = "$(XunitTestBinBase)/GC/Scenarios/Dynamo/dynamo/**">
            <Issue>https://github.com/dotnet/runtime/issues/53350</Issue>
        </ExcludeList>
        <ExcludeList Include = "$(XunitTestBinBase)/Interop/StructMarshalling/ReversePInvoke/MarshalSeqStruct/DelegatePInvoke/DelegatePInvokeTest/**">
            <Issue>https://github.com/dotnet/runtime/issues/53351</Issue>
        </ExcludeList>
        <ExcludeList Include = "$(XunitTestBinBase)/JIT/Regression/JitBlue/DevDiv_461649/DevDiv_461649/**">
            <Issue>https://github.com/dotnet/runtime/issues/53353</Issue>
        </ExcludeList>
        <ExcludeList Include = "$(XunitTestBinBase)/tracing/eventpipe/diagnosticport/**">
            <Issue>Cannot run multiple apps on Android for subprocesses</Issue>
        </ExcludeList>
        <ExcludeList Include = "$(XunitTestBinBase)/tracing/eventpipe/pauseonstart/**">
            <Issue>Cannot run multiple apps on Android for subprocesses</Issue>
        </ExcludeList>
        <ExcludeList Include = "$(XunitTestBinBase)/tracing/eventpipe/processenvironment/**">
            <Issue>Cannot run multiple apps on Android for subprocesses</Issue>
        </ExcludeList>
        <ExcludeList Include = "$(XunitTestBinBase)/tracing/eventpipe/reverse/**">
            <Issue>Cannot run multiple apps on Android for subprocesses</Issue>
        </ExcludeList>
        <ExcludeList Include = "$(XunitTestBinBase)/tracing/eventpipe/reverseouter/**">
            <Issue>Cannot run multiple apps on Android for subprocesses</Issue>
        </ExcludeList>
        <ExcludeList Include = "$(XunitTestBinBase)/Loader/classloader/StaticVirtualMethods/GenericContext/**">
            <Issue>https://github.com/dotnet/runtime/issues/67359</Issue>
        </ExcludeList>
    </ItemGroup>

    <ItemGroup Condition=" $(TargetOS) == 'Android' And '$(TargetArchitecture)' == 'arm64' " >
        <ExcludeList Include = "$(XunitTestBinBase)/JIT/Performance/CodeQuality/BenchmarksGame/fannkuch-redux/fannkuch-redux-5/**">
            <Issue>https://github.com/dotnet/runtime/issues/52781</Issue>
        </ExcludeList>
    </ItemGroup>

    <ItemGroup Condition=" $(TargetOS) == 'iOSSimulator' " >
        <ExcludeList Include = "$(XunitTestBinBase)/Interop/PInvoke/Miscellaneous/MultipleAssembliesWithSamePInvoke/MAWSPITest/**">
            <Issue>missing assembly</Issue>
        </ExcludeList>
        <ExcludeList Include = "$(XunitTestBinBase)/Interop/PInvoke/Primitives/RuntimeHandles/RuntimeHandlesTest/**">
            <Issue>missing assembly</Issue>
        </ExcludeList>
        <ExcludeList Include = "$(XunitTestBinBase)/Interop/PInvoke/Primitives/Pointer/NonBlittablePointer/**">
            <Issue>missing assembly</Issue>
        </ExcludeList>
        <ExcludeList Include = "$(XunitTestBinBase)/Interop/PInvoke/Vector2_3_4/Vector2_3_4/**">
            <Issue>missing assembly</Issue>
        </ExcludeList>
        <ExcludeList Include = "$(XunitTestBinBase)/Interop/PInvoke/Primitives/Int/PInvokeIntTest/**">
            <Issue>missing assembly</Issue>
        </ExcludeList>
        <ExcludeList Include = "$(XunitTestBinBase)/Interop/PInvoke/Miscellaneous/HandleRef/HandleRefTest/**">
            <Issue>missing assembly</Issue>
        </ExcludeList>
        <ExcludeList Include = "$(XunitTestBinBase)/Interop/ICustomMarshaler/ConflictingNames/SameNameDifferentAssembly/**">
            <Issue>missing assembly</Issue>
        </ExcludeList>
        <ExcludeList Include = "$(XunitTestBinBase)/Interop/PInvoke/Attributes/SuppressGCTransition/SuppressGCTransitionTest/**">
            <Issue>missing assembly</Issue>
        </ExcludeList>
        <ExcludeList Include = "$(XunitTestBinBase)/Interop/NativeLibrary/API/NativeLibraryTests/**">
            <Issue>System.PlatformNotSupportedException: Operation is not supported on this platform</Issue>
        </ExcludeList>
        <ExcludeList Include = "$(XunitTestBinBase)/Interop/NativeLibrary/Callback/CallbackStressTest_TargetUnix/**">
            <Issue>System.DllNotFoundException: DoesNotExist</Issue>
        </ExcludeList>
        <ExcludeList Include = "$(XunitTestBinBase)/Interop/NativeLibrary/Callback/CallbackTests/**">
            <Issue>System.DllNotFoundException: DoesNotExist</Issue>
        </ExcludeList>
        <ExcludeList Include = "$(XunitTestBinBase)/Interop/UnmanagedCallersOnly/UnmanagedCallersOnlyTest/**">
            <Issue>System.DllNotFoundException: UnmanagedCallersOnlyDll</Issue>
        </ExcludeList>
        <ExcludeList Include="$(XunitTestBinBase)/Interop/ObjectiveC/AutoReleaseTest/**">
            <Issue>System.DllNotFoundException: ObjectiveC</Issue>
        </ExcludeList>
        <ExcludeList Include = "$(XunitTestBinBase)/Interop/SuppressGCTransition/SuppressGCTransitionTest/**">
            <Issue>System.DllNotFoundException: SuppressGCTransitionNative</Issue>
        </ExcludeList>

        <ExcludeList Include = "$(XunitTestBinBase)/JIT/Regression/JitBlue/GitHub_36614/GitHub_36614/**">
            <Issue>System.IO.FileNotFoundException: Could not load file or assembly 'xunit.assert, Version=2.4.1.0, Culture=neutral, PublicKeyToken=8d05b1bb7a6fdb6c' or one of its dependencies.</Issue>
        </ExcludeList>
        <ExcludeList Include = "$(XunitTestBinBase)/JIT/Methodical/gc_poll/InsertGCPoll/**">
            <Issue>System.DllNotFoundException: GCPollNative</Issue>
        </ExcludeList>

        <ExcludeList Include = "$(XunitTestBinBase)/tracing/eventpipe/complus_config/name_config_with_pid/**">
            <Issue>System.ArgumentNullException: Value cannot be null. (Parameter 'path1')</Issue>
        </ExcludeList>

        <ExcludeList Include = "$(XunitTestBinBase)/readytorun/multifolder/multifolder/**">
            <Issue>System.IO.FileNotFoundException: Could not load file or assembly '/.../Library/Developer/CoreSimulator/Devices/941235AB-7563-4D79-AC28-946B7AD2304A/data/Containers/Bundle/Application/40176A30-D8F5-4497-958A-6514E5C684FC/readytorun_multifolder.app/testdir-multifolder/../FolderA/FolderA/FolderA.dll' or one of its dependencies.</Issue>
        </ExcludeList>

        <ExcludeList Include = "$(XunitTestBinBase)/Exceptions/ForeignThread/ForeignThreadExceptions/**">
            <Issue>Failed to catch an exception! System.DllNotFoundException: ForeignThreadExceptionsNative</Issue>
        </ExcludeList>

        <ExcludeList Include = "$(XunitTestBinBase)/GC/API/WeakReference/multipleWRs/**">
            <Issue>USAGE: MultipleWR.exe num objects [track]</Issue>
        </ExcludeList>
        <ExcludeList Include = "$(XunitTestBinBase)/GC/API/WeakReference/multipleWRs_1/**">
            <Issue>USAGE: MultipleWR.exe num objects [track]</Issue>
        </ExcludeList>
        <ExcludeList Include = "$(XunitTestBinBase)/GC/API/GC/Collect_Optimized_2/**">
            <Issue>GC_API 0|1|2</Issue>
        </ExcludeList>
        <ExcludeList Include = "$(XunitTestBinBase)/GC/API/GC/Collect_Optimized_3/**">
            <Issue>GC_API 0|1|2</Issue>
        </ExcludeList>

        <ExcludeList Include = "$(XunitTestBinBase)/ilasm/PortablePdb/IlasmPortablePdbTests/**">
            <Issue>System.IO.FileNotFoundException: Could not load file or assembly 'xunit.runner.utility.netcoreapp10, Version=2.4.1.0, Culture=neutral, PublicKeyToken=8d05b1bb7a6fdb6c' or one of its dependencies.</Issue>
        </ExcludeList>

        <ExcludeList Include = "$(XunitTestBinBase)/ilasm/System/Runtime/CompilerServices/MethodImplOptionsTests/**">
            <Issue>Environment variable is not set: 'CORE_ROOT'</Issue>
        </ExcludeList>

        <ExcludeList Include = "$(XunitTestBinBase)/GC/LargeMemory/API/gc/gettotalmemory/**">
            <Issue>System.ArgumentOutOfRangeException: Index was out of range. Must be non-negative and less than the size of the collection. (Parameter 'index')</Issue>
        </ExcludeList>

        <ExcludeList Include="$(XUnitTestBinBase)/JIT/Directed/callconv/ThisCall/ThisCallTest/*">
            <Issue>System.DllNotFoundException: ThisCallNative</Issue>
        </ExcludeList>
        <ExcludeList Include="$(XUnitTestBinBase)/JIT/Directed/callconv/StdCallMemberFunction/StdCallMemberFunctionTest/*">
            <Issue>https://github.com/dotnet/runtime/issues/50440</Issue>
        </ExcludeList>
        <ExcludeList Include="$(XUnitTestBinBase)/JIT/Directed/callconv/PlatformDefaultMemberFunction/PlatformDefaultMemberFunctionTest/*">
            <Issue>https://github.com/dotnet/runtime/issues/50440</Issue>
        </ExcludeList>
        <ExcludeList Include="$(XUnitTestBinBase)/JIT/Directed/callconv/CdeclMemberFunction/CdeclMemberFunctionTest/*">
            <Issue>https://github.com/dotnet/runtime/issues/50440</Issue>
        </ExcludeList>

        <ExcludeList Include = "$(XunitTestBinBase)/JIT/Performance/CodeQuality/Span/SpanBench/**">
            <Issue>System.IO.FileNotFoundException: Could not load file or assembly 'xunit.performance.core, Version=1.0.0.0, Culture=neutral, PublicKeyToken=67066efe964d3b03' or one of its dependencies.</Issue>
        </ExcludeList>
        <ExcludeList Include = "$(XunitTestBinBase)/JIT/Performance/CodeQuality/Serialization/Serialize/**">
            <Issue>System.IO.FileNotFoundException: Could not load file or assembly 'xunit.performance.core, Version=1.0.0.0, Culture=neutral, PublicKeyToken=67066efe964d3b03' or one of its dependencies.</Issue>
        </ExcludeList>
        <ExcludeList Include = "$(XunitTestBinBase)/JIT/Performance/CodeQuality/BenchmarksGame/fasta/fasta-1/**">
            <Issue>((null) error) * Assertion at runtime/src/mono/mono/metadata/assembly.c:2049, condition `is_ok (error)' not met, function:mono_assembly_load_friends, Could not load file or assembly 'xunit.performance.core, Version=1.0.0.0, Culture=neutral, PublicKeyToken=67066efe964d3b03' or one of its dependencies.</Issue>
        </ExcludeList>
        <ExcludeList Include = "$(XunitTestBinBase)/JIT/Performance/CodeQuality/BenchmarksGame/regex-redux/regex-redux-5/**">
            <Issue>((null) error) * Assertion at runtime/src/mono/mono/metadata/assembly.c:2049, condition `is_ok (error)' not met, function:mono_assembly_load_friends, Could not load file or assembly 'xunit.performance.core, Version=1.0.0.0, Culture=neutral, PublicKeyToken=67066efe964d3b03' or one of its dependencies.</Issue>
        </ExcludeList>
        <ExcludeList Include = "$(XunitTestBinBase)/JIT/Performance/CodeQuality/SIMD/RayTracer/RayTracer/**">
            <Issue>((null) error) * Assertion at runtime/src/mono/mono/metadata/assembly.c:2049, condition `is_ok (error)' not met, function:mono_assembly_load_friends, Could not load file or assembly 'xunit.performance.core, Version=1.0.0.0, Culture=neutral, PublicKeyToken=67066efe964d3b03' or one of its dependencies.</Issue>
        </ExcludeList>
        <ExcludeList Include = "$(XunitTestBinBase)/JIT/Performance/CodeQuality/V8/Crypto/Crypto/**">
            <Issue>((null) error) * Assertion at runtime/src/mono/mono/metadata/assembly.c:2049, condition `is_ok (error)' not met, function:mono_assembly_load_friends, Could not load file or assembly 'xunit.performance.core, Version=1.0.0.0, Culture=neutral, PublicKeyToken=67066efe964d3b03' or one of its dependencies.</Issue>
        </ExcludeList>
        <ExcludeList Include = "$(XunitTestBinBase)/JIT/Performance/CodeQuality/Roslyn/CscBench/**">
            <Issue>This test requires CORE_ROOT to be set</Issue>
        </ExcludeList>
        <ExcludeList Include = "$(XunitTestBinBase)/JIT/Performance/CodeQuality/BenchmarksGame/fannkuch-redux/fannkuch-redux-5/**">
            <Issue>((null) error) * Assertion at runtime/src/mono/mono/metadata/assembly.c:2049, condition `is_ok (error)' not met, function:mono_assembly_load_friends, Could not load file or assembly 'xunit.performance.core, Version=1.0.0.0, Culture=neutral, PublicKeyToken=67066efe964d3b03' or one of its dependencies.</Issue>
        </ExcludeList>
        <ExcludeList Include = "$(XunitTestBinBase)/JIT/Performance/CodeQuality/SIMD/SeekUnroll/SeekUnroll/**">
            <Issue>System.IO.FileNotFoundException: Could not load file or assembly 'xunit.assert, Version=2.4.1.0, Culture=neutral, PublicKeyToken=8d05b1bb7a6fdb6c' or one of its dependencies.</Issue>
        </ExcludeList>
        <ExcludeList Include = "$(XunitTestBinBase)/JIT/Performance/CodeQuality/BenchmarksGame/reverse-complement/reverse-complement-6/**">
            <Issue>((null) error) * Assertion at runtime/src/mono/mono/metadata/assembly.c:2049, condition `is_ok (error)' not met, function:mono_assembly_load_friends, Could not load file or assembly 'xunit.performance.core, Version=1.0.0.0, Culture=neutral, PublicKeyToken=67066efe964d3b03' or one of its dependencies.</Issue>
        </ExcludeList>
        <ExcludeList Include = "$(XunitTestBinBase)/JIT/Performance/CodeQuality/BenchmarksGame/k-nucleotide/k-nucleotide-9/**">
            <Issue>((null) error) * Assertion at runtime/src/mono/mono/metadata/assembly.c:2049, condition `is_ok (error)' not met, function:mono_assembly_load_friends, Could not load file or assembly 'xunit.performance.core, Version=1.0.0.0, Culture=neutral, PublicKeyToken=67066efe964d3b03' or one of its dependencies.</Issue>
        </ExcludeList>
        <ExcludeList Include = "$(XunitTestBinBase)/JIT/Performance/CodeQuality/Serialization/Deserialize/**">
            <Issue>System.IO.FileNotFoundException: Could not load file or assembly 'xunit.performance.core, Version=1.0.0.0, Culture=neutral, PublicKeyToken=67066efe964d3b03' or one of its dependencies.</Issue>
        </ExcludeList>
        <ExcludeList Include = "$(XunitTestBinBase)/JIT/Performance/CodeQuality/Span/Indexer/**">
            <Issue>System.IO.FileNotFoundException: Could not load file or assembly 'xunit.performance.core, Version=1.0.0.0, Culture=neutral, PublicKeyToken=67066efe964d3b03' or one of its dependencies.</Issue>
        </ExcludeList>

        <ExcludeList Include = "$(XunitTestBinBase)/JIT/CheckProjects/CheckProjects/*">
            <Issue>CORE_ROOT must be set</Issue>
        </ExcludeList>

        <ExcludeList Include = "$(XunitTestBinBase)/JIT/Regression/JitBlue/GitHub_25468/GitHub_25468/**">
            <Issue>Could not load file or assembly 'System.Drawing.Common, Version=6.0.0.0, Culture=neutral, PublicKeyToken=cc7b13ffcd2ddd51' or one of its dependencies.</Issue>
        </ExcludeList>

        <ExcludeList Include = "$(XunitTestBinBase)/JIT/Regression/JitBlue/DevDiv_461649/DevDiv_461649/*">
            <Issue>needs triage</Issue>
        </ExcludeList>
        <ExcludeList Include = "$(XunitTestBinBase)/Interop/PInvoke/SetLastError/SetLastErrorTest/*">
            <Issue>needs triage</Issue>
        </ExcludeList>
        <ExcludeList Include = "$(XunitTestBinBase)/Interop/UnmanagedCallConv/UnmanagedCallConvTest/*">
            <Issue>needs triage</Issue>
        </ExcludeList>
        <ExcludeList Include = "$(XunitTestBinBase)/Interop/StructMarshalling/ReversePInvoke/MarshalSeqStruct/DelegatePInvoke/DelegatePInvokeTest/*">
            <Issue>needs triage</Issue>
        </ExcludeList>
        <ExcludeList Include = "$(XunitTestBinBase)/tracing/eventpipe/eventsourceerror/eventsourceerror/*">
            <Issue>needs triage</Issue>
        </ExcludeList>
        <ExcludeList Include = "$(XunitTestBinBase)/JIT/IL_Conformance/Old/Conformance_Base/mul_ovf_u2/*">
            <Issue>needs triage</Issue>
        </ExcludeList>
        <ExcludeList Include = "$(XunitTestBinBase)/JIT/Regression/CLR-x86-JIT/V1-M11-Beta1/b41126/b41126/*">
            <Issue>needs triage</Issue>
        </ExcludeList>
        <ExcludeList Include = "$(XunitTestBinBase)/GC/Scenarios/Dynamo/dynamo/*">
            <Issue>needs triage</Issue>
        </ExcludeList>
        <ExcludeList Include = "$(XunitTestBinBase)/baseservices/TieredCompilation/BasicTest_DefaultMode_R2r/*">
            <Issue>missing assembly</Issue>
        </ExcludeList>
        <ExcludeList Include = "$(XunitTestBinBase)/baseservices/TieredCompilation/BasicTest_QuickJitForLoopsOff_R2r/*">
            <Issue>missing assembly</Issue>
        </ExcludeList>
        <ExcludeList Include = "$(XunitTestBinBase)/baseservices/TieredCompilation/BasicTest_QuickJitForLoopsOn_R2r/*">
            <Issue>missing assembly</Issue>
        </ExcludeList>
        <ExcludeList Include = "$(XunitTestBinBase)/baseservices/TieredCompilation/BasicTest_QuickJitOff_R2r/*">
            <Issue>missing assembly</Issue>
        </ExcludeList>
        <ExcludeList Include = "$(XunitTestBinBase)/baseservices/TieredCompilation/BasicTest_QuickJitOn_R2r/*">
            <Issue>missing assembly</Issue>
        </ExcludeList>
    </ItemGroup>

    <ItemGroup Condition=" '$(TargetArchitecture)' == 'wasm' or ('$(TargetOS)' == 'Android' or '$(TargetOS)' == 'iOSSimulator')">
        <ExcludeList Include="$(XunitTestBinBase)/Interop/MonoAPI/**">
            <Issue>mobile and wasm don't support tests with native libraries.  wasm also needs static linking</Issue>
        </ExcludeList>
    </ItemGroup>

    <Target Name="GetFilteredExcludeList" Returns="@(FilteredExcludeList)">
        <ItemGroup>
            <FilteredExcludeList
                Include="$([System.IO.Path]::GetRelativePath('$(XunitTestBinBase)', '%(ExcludeList.FullPath)').Replace('\', '/'))"
                Condition="'%(ExcludeList.Extension)' == '.dll'" />
            <FilteredExcludeList Include="$([System.IO.Path]::ChangeExtension('$([System.IO.Path]::GetRelativePath('$(XunitTestBinBase)', '%(ExcludeList.RootDir)%(ExcludeList.Directory)%(ExcludeList.FileName)'))', '.cmd').Replace('\', '/'))"
                Condition="'%(ExcludeList.Extension)' == '.OutOfProcessTest'" />
      </ItemGroup>
    </Target>
</Project><|MERGE_RESOLUTION|>--- conflicted
+++ resolved
@@ -2198,13 +2198,11 @@
         <ExcludeList Include="$(XunitTestBinBase)/Interop/PInvoke/BestFitMapping/Assembly_True_False/Assembly_True_False/*">
             <Issue>Mono doesn't support interop BestFitMapping and ThrowOnUnmappableChar attributes</Issue>
         </ExcludeList>
-<<<<<<< HEAD
+        <ExcludeList Include="$(XunitTestBinBase)/JIT/Regression/JitBlue/Runtime_70259/Runtime_70259/*">
+            <Issue>https://github.com/dotnet/runtime/issues/70279</Issue>
+        </ExcludeList>
         <ExcludeList Include="$(XunitTestBinBase)/JIT/Regression/JitBlue/Runtime_68568/Runtime_68568/*">
             <Issue>Tests coreclr's handling of switches on natively sized integers</Issue>
-=======
-        <ExcludeList Include="$(XunitTestBinBase)/JIT/Regression/JitBlue/Runtime_70259/Runtime_70259/*">
-            <Issue>https://github.com/dotnet/runtime/issues/70279</Issue>
->>>>>>> cca6bb6b
         </ExcludeList>
     </ItemGroup>
 
