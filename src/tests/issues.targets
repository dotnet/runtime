<?xml version="1.0" ?>
<Project DefaultTargets = "GetListOfTestCmds" xmlns="http://schemas.microsoft.com/developer/msbuild/2003">
    <!-- All OS/Arch/Runtime excludes -->
    <ItemGroup Condition="'$(XunitTestBinBase)' != ''">
        <ExcludeList Include="$(XunitTestBinBase)/readytorun/DynamicMethodGCStress/DynamicMethodGCStress/*">
            <Issue>timeout</Issue>
        </ExcludeList>
        <ExcludeList Include="$(XunitTestBinBase)/Regressions/coreclr/GitHub_22888/test22888/*">
            <Issue>https://github.com/dotnet/runtime/issues/13703</Issue>
        </ExcludeList>
        <ExcludeList Include="$(XunitTestBinBase)/Interop/PInvoke/Int128/Int128Test/*">
            <Issue>https://github.com/dotnet/runtime/issues/74209</Issue>
        </ExcludeList>
        <ExcludeList Include="$(XunitTestBinBase)/baseservices/finalization/CriticalFinalizer/*">
            <Issue>https://github.com/dotnet/runtime/issues/76041</Issue>
        </ExcludeList>
    </ItemGroup>

    <!-- All OS/Arch CoreCLR excludes -->
    <ItemGroup Condition="'$(XunitTestBinBase)' != '' and '$(RuntimeFlavor)' == 'coreclr' ">
        <ExcludeList Include="$(XunitTestBinBase)/baseservices/exceptions/StackTracePreserve/StackTracePreserveTests/*">
            <Issue>https://github.com/dotnet/runtime/issues/11213</Issue>
        </ExcludeList>
        <ExcludeList Include="$(XunitTestBinBase)/baseservices/mono/runningmono/*">
            <Issue>This test is to verify we are running mono, and therefore only makes sense on mono.</Issue>
        </ExcludeList>
        <ExcludeList Include="$(XunitTestBinBase)/GC/Coverage/271010/**">
            <Issue>https://github.com/dotnet/runtime/issues/5933</Issue>
        </ExcludeList>
        <ExcludeList Include="$(XunitTestBinBase)/GC/Coverage/smalloom/*">
            <Issue>https://github.com/dotnet/runtime/issues/5933</Issue>
        </ExcludeList>
        <ExcludeList Include="$(XunitTestBinBase)/GC/Features/BackgroundGC/foregroundgc/*">
            <Issue>https://github.com/dotnet/runtime/issues/5933</Issue>
        </ExcludeList>
        <ExcludeList Include="$(XunitTestBinBase)/GC/Features/LOHFragmentation/lohfragmentation/*">
            <Issue>https://github.com/dotnet/runtime/issues/5933</Issue>
        </ExcludeList>
        <ExcludeList Include="$(XunitTestBinBase)/GC/LargeMemory/Allocation/finalizertest/*">
            <Issue>https://github.com/dotnet/runtime/issues/5933</Issue>
        </ExcludeList>
        <ExcludeList Include="$(XunitTestBinBase)/GC/LargeMemory/API/gc/collect/*">
            <Issue>https://github.com/dotnet/runtime/issues/5933</Issue>
        </ExcludeList>
        <ExcludeList Include="$(XunitTestBinBase)/GC/LargeMemory/API/gc/getgeneration/*">
            <Issue>https://github.com/dotnet/runtime/issues/5933</Issue>
        </ExcludeList>
        <ExcludeList Include="$(XunitTestBinBase)/GC/LargeMemory/API/gc/reregisterforfinalize/*">
            <Issue>https://github.com/dotnet/runtime/issues/5933</Issue>
        </ExcludeList>
        <ExcludeList Include="$(XunitTestBinBase)/GC/Regressions/dev10bugs/536168/536168/*">
            <Issue>https://github.com/dotnet/runtime/issues/5933</Issue>
        </ExcludeList>
        <ExcludeList Include="$(XunitTestBinBase)/JIT/Directed/rvastatics/RVAOrderingTest/*">
            <Issue>https://github.com/dotnet/runtime/issues/55966</Issue>
        </ExcludeList>
        <ExcludeList Include="$(XunitTestBinBase)/Loader/binding/tracing/BinderTracingTest.Basic/*">
            <Issue>https://github.com/dotnet/runtime/issues/57786</Issue>
        </ExcludeList>
        <ExcludeList Include="$(XunitTestBinBase)/Interop/MonoAPI/**">
            <Issue>CoreCLR does not implement the mono embedding API</Issue>
        </ExcludeList>
    </ItemGroup>

    <!-- All Unix targets on all runtimes -->
    <ItemGroup Condition="'$(XunitTestBinBase)' != '' and '$(TargetsWindows)' != 'true'">
         <ExcludeList Include="$(XunitTestBinBase)/JIT/Directed/arglist/vararg_TargetUnix/*">
            <Issue>https://github.com/dotnet/runtime/issues/10478 </Issue>
        </ExcludeList>
        <ExcludeList Include="$(XunitTestBinBase)/JIT/Regression/JitBlue/Runtime_57606/Runtime_57606/*">
            <Issue>https://github.com/dotnet/runtime/issues/10478</Issue>
        </ExcludeList>
    </ItemGroup>

    <!-- All Unix targets  on CoreCLR Runtime -->
    <ItemGroup Condition="'$(XunitTestBinBase)' != '' and '$(TargetsWindows)' != 'true' and '$(RuntimeFlavor)' == 'coreclr' ">
        <ExcludeList Include="$(XunitTestBinBase)/baseservices/exceptions/stackoverflow/stackoverflowtester/*">
            <Issue>https://github.com/dotnet/runtime/issues/46175</Issue>
        </ExcludeList>
    </ItemGroup>

    <!-- Arm32 All OS -->
    <ItemGroup Condition="'$(XunitTestBinBase)' != '' and ('$(TargetArchitecture)' == 'arm' or '$(AltJitArch)' == 'arm') and '$(RuntimeFlavor)' == 'coreclr' ">
        <ExcludeList Include="$(XunitTestBinBase)/CoreMangLib/cti/system/reflection/emit/DynMethodJumpStubTests/DynMethodJumpStubTests/*">
            <Issue>needs triage</Issue>
        </ExcludeList>
        <ExcludeList Include="$(XunitTestBinBase)/JIT/jit64/opt/cse/HugeArray1/*">
            <Issue>needs triage</Issue>
        </ExcludeList>
        <ExcludeList Include="$(XunitTestBinBase)/JIT/jit64/opt/cse/hugeSimpleExpr1/*">
            <Issue>needs triage</Issue>
        </ExcludeList>
        <ExcludeList Include="$(XunitTestBinBase)/GC/Features/HeapExpansion/pluggaps/*">
            <Issue>needs triage</Issue>
        </ExcludeList>
        <ExcludeList Include="$(XunitTestBinBase)/GC/Regressions/v2.0-beta2/460373/460373/*">
            <Issue>needs triage</Issue>
        </ExcludeList>
        <ExcludeList Include="$(XunitTestBinBase)/GC/Regressions/v2.0-beta1/149926/149926/*">
            <Issue>needs triage</Issue>
        </ExcludeList>
        <ExcludeList Include="$(XunitTestBinBase)/GC/Regressions/v2.0-rtm/494226/494226/*">
            <Issue>needs triage</Issue>
        </ExcludeList>
        <ExcludeList Include="$(XunitTestBinBase)/GC/Regressions/dev10bugs/536168/536168/*">
            <Issue>needs triage</Issue>
        </ExcludeList>
        <ExcludeList Include="$(XunitTestBinBase)/GC/API/GC/GetAllocatedBytesForCurrentThread/*">
            <Issue>https://github.com/dotnet/runtime/issues/</Issue>
        </ExcludeList>
        <ExcludeList Include="$(XunitTestBinBase)/GC/Features/HeapExpansion/bestfit-finalize/*">
            <Issue>times out</Issue>
        </ExcludeList>
        <ExcludeList Include="$(XunitTestBinBase)/GC/Regressions/v2.0-rtm/494226/494226/*">
            <Issue>needs triage</Issue>
        </ExcludeList>
        <ExcludeList Include="$(XunitTestBinBase)/GC/Regressions/dev10bugs/536168/536168/*">
            <Issue>needs triage</Issue>
        </ExcludeList>
        <ExcludeList Include="$(XunitTestBinBase)/GC/API/NoGCRegion/NoGC/*">
            <Issue>needs triage</Issue>
        </ExcludeList>
        <ExcludeList Include="$(XunitTestBinBase)/GC/Scenarios/LeakWheel/leakwheel/*">
            <Issue>times out</Issue>
        </ExcludeList>
        <ExcludeList Include="$(XunitTestBinBase)/CoreMangLib/system/span/SlowTailCallArgs/*">
            <Issue>times out</Issue>
        </ExcludeList>
        <ExcludeList Include="$(XunitTestBinBase)/JIT/jit64/opt/rngchk/RngchkStress3/*">
            <Issue>needs triage</Issue>
        </ExcludeList>
        <ExcludeList Include="$(XunitTestBinBase)/GC/Scenarios/ServerModel/servermodel/*">
            <Issue>times out</Issue>
        </ExcludeList>
        <ExcludeList Include="$(XunitTestBinBase)/JIT/jit64/eh/FinallyExec/nonlocalexitinhandler/*">
            <Issue>times out</Issue>
        </ExcludeList>
        <ExcludeList Include="$(XunitTestBinBase)/JIT/jit64/eh/FinallyExec/nonlocalexitintry/*">
            <Issue>times out</Issue>
        </ExcludeList>
        <ExcludeList Include="$(XunitTestBinBase)/JIT/jit64/eh/FinallyExec/nonlocalexitincatch/*">
            <Issue>needs triage</Issue>
        </ExcludeList>
        <ExcludeList Include="$(XunitTestBinBase)/JIT/jit64/opt/rngchk/ArrayWithThread_o/*">
            <Issue>times out</Issue>
        </ExcludeList>
        <ExcludeList Include="$(XunitTestBinBase)/JIT/jit64/eh/FinallyExec/nonlocalexitinfinally/*">
            <Issue>times out</Issue>
        </ExcludeList>
        <ExcludeList Include="$(XunitTestBinBase)/JIT/jit64/eh/FinallyExec/nonlocalexitinroot/*">
            <Issue>times out</Issue>
        </ExcludeList>
        <ExcludeList Include="$(XunitTestBinBase)/JIT/Directed/arglist/vararg*/*">
            <Issue>Needs triage</Issue>
        </ExcludeList>
        <ExcludeList Include="$(XunitTestBinBase)/baseservices/exceptions/WindowsEventLog/WindowsEventLog_TargetUnix/*">
            <Issue>Needs triage</Issue>
        </ExcludeList>
        <ExcludeList Include="$(XunitTestBinBase)/JIT/jit64/mcc/interop/mcc_i53/*">
            <Issue>Needs Triage</Issue>
        </ExcludeList>
        <ExcludeList Include="$(XunitTestBinBase)/JIT/jit64/mcc/interop/mcc_i13/*">
            <Issue>Needs Triage</Issue>
        </ExcludeList>
        <ExcludeList Include="$(XunitTestBinBase)/JIT/jit64/mcc/interop/mcc_i03/*">
            <Issue>Needs Triage</Issue>
        </ExcludeList>
        <ExcludeList Include="$(XunitTestBinBase)/JIT/jit64/mcc/interop/mcc_i33/*">
            <Issue>Needs Triage</Issue>
        </ExcludeList>
        <ExcludeList Include="$(XunitTestBinBase)/JIT/jit64/mcc/interop/mcc_i63/*">
            <Issue>Needs Triage</Issue>
        </ExcludeList>
        <ExcludeList Include="$(XunitTestBinBase)/JIT/jit64/mcc/interop/mcc_i73/*">
            <Issue>Needs Triage</Issue>
        </ExcludeList>
        <ExcludeList Include="$(XunitTestBinBase)/JIT/jit64/mcc/interop/mcc_i83/*">
            <Issue>Needs Triage</Issue>
        </ExcludeList>
        <ExcludeList Include="$(XunitTestBinBase)/profiler/eventpipe/eventpipe/*">
            <Issue>TraceEvent can't parse unaligned floats on arm32</Issue>
        </ExcludeList>
        <ExcludeList Include="$(XunitTestBinBase)/profiler/eventpipe/eventpipe_readevents/*">
            <Issue>TraceEvent can't parse unaligned floats on arm32</Issue>
        </ExcludeList>
        <ExcludeList Include="$(XunitTestBinBase)/JIT/jit64/regress/vsw/373472/**">
            <Issue>Allocates large contiguous array that is not consistently available on 32-bit platforms</Issue>
        </ExcludeList>
    </ItemGroup>

    <!-- Arm64 All OS -->
    <ItemGroup Condition="'$(XunitTestBinBase)' != '' and ('$(TargetArchitecture)' == 'arm64' or '$(AltJitArch)' == 'arm64') and '$(RuntimeFlavor)' == 'coreclr'">
        <ExcludeList Include="$(XunitTestBinBase)/JIT/jit64/opt/cse/hugeexpr1/hugeexpr1/*">
            <Issue>needs triage</Issue>
        </ExcludeList>
        <ExcludeList Include="$(XunitTestBinBase)/JIT/jit64/opt/cse/HugeArray/*">
            <Issue>needs triage</Issue>
        </ExcludeList>
        <ExcludeList Include="$(XunitTestBinBase)/JIT/jit64/opt/cse/HugeArray1/*">
            <Issue>needs triage</Issue>
        </ExcludeList>
        <ExcludeList Include="$(XunitTestBinBase)/JIT/jit64/opt/cse/HugeField1/*">
            <Issue>needs triage</Issue>
        </ExcludeList>
        <ExcludeList Include="$(XunitTestBinBase)/JIT/jit64/opt/cse/HugeField2/*">
            <Issue>needs triage</Issue>
        </ExcludeList>
        <ExcludeList Include="$(XunitTestBinBase)/CoreMangLib/cti/system/string/StringFormat1/*">
            <Issue>needs triage</Issue>
        </ExcludeList>
        <ExcludeList Include="$(XunitTestBinBase)/CoreMangLib/cti/system/string/StringFormat2/*">
            <Issue>needs triage</Issue>
        </ExcludeList>
        <ExcludeList Include="$(XunitTestBinBase)/JIT/Regression/JitBlue/DevDiv_590772/DevDiv_590772/*">
            <Issue>needs triage</Issue>
        </ExcludeList>
        <ExcludeList Include="$(XunitTestBinBase)/JIT/Regression/JitBlue/DevDiv_605447/DevDiv_605447/*">
            <Issue>needs triage</Issue>
        </ExcludeList>
        <ExcludeList Include="$(XunitTestBinBase)/JIT/Regression/JitBlue/DevDiv_590771/DevDiv_590771/*">
            <Issue>needs triage</Issue>
        </ExcludeList>
        <ExcludeList Include="$(XunitTestBinBase)/JIT/Regression/JitBlue/Runtime_56953/Runtime_56953/*">
            <Issue>https://github.com/dotnet/runtime/issues/67870</Issue>
        </ExcludeList>
        <ExcludeList Include="$(XunitTestBinBase)/Exceptions/UnwindFpBleedTest/UnwindFpBleedTest/*">
          <Issue>Windows's unwinder in ARM64v8 queue doesn't contain FP unwind fix</Issue>
        </ExcludeList>
    </ItemGroup>

    <!-- Windows all architecture excludes -->
    <ItemGroup Condition="'$(XunitTestBinBase)' != '' and '$(TargetsWindows)' == 'true' and '$(RuntimeFlavor)' == 'coreclr'">
    </ItemGroup>

    <!-- Windows x64 specific excludes -->
    <ItemGroup Condition="'$(XunitTestBinBase)' != '' and '$(TargetArchitecture)' == 'x64' and '$(TargetsWindows)' == 'true' and '$(RuntimeFlavor)' == 'coreclr'">
        <ExcludeList Include="$(XunitTestBinBase)/baseservices/varargs/varargsupport/*">
            <Issue>Varargs supported on this platform</Issue>
        </ExcludeList>
        <ExcludeList Include="$(XunitTestBinBase)/baseservices/varargs/varargsupport_r/*">
            <Issue>Varargs supported on this platform</Issue>
        </ExcludeList>
        <ExcludeList Include="$(XunitTestBinBase)/Regressions/coreclr/GitHub_34094/Test34094/*">
            <Issue>https://github.com/dotnet/runtime/issues/57458</Issue>
        </ExcludeList>
    </ItemGroup>

    <!-- Windows x86 specific excludes -->
    <ItemGroup Condition="'$(XunitTestBinBase)' != '' and '$(TargetArchitecture)' == 'x86' and '$(TargetsWindows)' == 'true' and '$(RuntimeFlavor)' == 'coreclr'">
        <ExcludeList Include="$(XunitTestBinBase)/GC/LargeMemory/Allocation/largeexceptiontest/*">
            <Issue>https://github.com/dotnet/runtime/issues/5200 Test is useful to have because it can be run manually when making changes to the GC that can have effects in OOM scenarios, but not appropriate to run on our current test infrastructure.</Issue>
        </ExcludeList>
        <ExcludeList Include="$(XunitTestBinBase)/GC/LargeMemory/API/gc/gettotalmemory/*">
            <Issue>https://github.com/dotnet/runtime/issues/5200 Test is useful to have because it can be run manually when making changes to the GC that can have effects in OOM scenarios, but not appropriate to run on our current test infrastructure.</Issue>
        </ExcludeList>
        <ExcludeList Include="$(XunitTestBinBase)/GC/LargeMemory/API/gc/keepalive/*">
            <Issue>https://github.com/dotnet/runtime/issues/5200 Test is useful to have because it can be run manually when making changes to the GC that can have effects in OOM scenarios, but not appropriate to run on our current test infrastructure.</Issue>
        </ExcludeList>
        <ExcludeList Include="$(XunitTestBinBase)/GC/LargeMemory/API/gc/suppressfinalize/*">
            <Issue>https://github.com/dotnet/runtime/issues/5200 Test is useful to have because it can be run manually when making changes to the GC that can have effects in OOM scenarios, but not appropriate to run on our current test infrastructure.</Issue>
        </ExcludeList>
        <ExcludeList Include="$(XunitTestBinBase)/JIT/opt/Tailcall/TailcallVerifyWithPrefix/*">
            <Issue>Depends on implicit tailcalls to be performed</Issue>
        </ExcludeList>
        <ExcludeList Include="$(XunitTestBinBase)/JIT/Regression/JitBlue/DevDiv_255294/DevDiv_255294/*">
            <Issue>https://github.com/dotnet/runtime/issues/8034 The test causes OutOfMemory exception in crossgen mode.</Issue>
        </ExcludeList>
        <ExcludeList Include="$(XunitTestBinBase)/baseservices/varargs/varargsupport/*">
            <Issue>Varargs supported on this platform</Issue>
        </ExcludeList>
        <ExcludeList Include="$(XunitTestBinBase)/baseservices/varargs/varargsupport_r/*">
            <Issue>Varargs supported on this platform</Issue>
        </ExcludeList>
        <ExcludeList Include="$(XunitTestBinBase)/JIT/jit64/regress/vsw/373472/**">
            <Issue>Allocates large contiguous array that is not consistently available on 32-bit platforms</Issue>
        </ExcludeList>
        <ExcludeList Include="$(XunitTestBinBase)/Regressions/coreclr/GitHub_34094/Test34094/*">
            <Issue>https://github.com/dotnet/runtime/issues/57458</Issue>
        </ExcludeList>
<<<<<<< HEAD
        <ExcludeList Include="$(XunitTestBinBase)/JIT/Regression/JitBlue/Runtime_63354/Runtime_63354/**">
            <Issue>https://github.com/dotnet/runtime/issues/78898</Issue>
=======
        <ExcludeList Include="$(XunitTestBinBase)/JIT/Regression/JitBlue/Runtime_31615/Runtime_31615/*">
            <Issue>https://github.com/dotnet/runtime/issues/79170</Issue>
>>>>>>> 0b7fd637
        </ExcludeList>
    </ItemGroup>

    <!-- Windows arm32 specific excludes -->
    <ItemGroup Condition="'$(XunitTestBinBase)' != '' and ('$(TargetArchitecture)' == 'arm' or '$(AltJitArch)' == 'arm') and '$(TargetsWindows)' == 'true' and '$(RuntimeFlavor)' == 'coreclr'">
        <ExcludeList Include="$(XunitTestBinBase)/JIT/Directed/Convert/out_of_range_fp_to_int_conversions/*">
            <Issue>https://github.com/dotnet/runtime/issues/49184</Issue>
        </ExcludeList>
        <ExcludeList Include="$(XunitTestBinBase)/Interop/COM/NETClients/Primitives/NETClientPrimitives/*">
            <Issue>https://github.com/dotnet/runtime/issues/11360</Issue>
        </ExcludeList>
        <ExcludeList Include="$(XunitTestBinBase)/Interop/COM/NETClients/Primitives/NETClientPrimitivesInALC/*">
            <Issue>https://github.com/dotnet/runtime/issues/11360</Issue>
        </ExcludeList>
        <ExcludeList Include="$(XunitTestBinBase)/Interop/COM/NativeClients/Primitives/*">
            <Issue>https://github.com/dotnet/runtime/issues/11360</Issue>
        </ExcludeList>
        <ExcludeList Include="$(XunitTestBinBase)/Interop/COM/NativeClients/Dispatch/*">
            <Issue>https://github.com/dotnet/runtime/issues/11360</Issue>
        </ExcludeList>
        <ExcludeList Include="$(XunitTestBinBase)/Interop/COM/NETClients/Lifetime/*">
            <Issue>https://github.com/dotnet/runtime/issues/11360</Issue>
        </ExcludeList>
        <ExcludeList Include="$(XunitTestBinBase)/Interop/COM/NativeClients/Licensing/*">
            <Issue>https://github.com/dotnet/runtime/issues/11360</Issue>
        </ExcludeList>
        <ExcludeList Include="$(XunitTestBinBase)/Interop/COM/NativeClients/DefaultInterfaces/*">
            <Issue>https://github.com/dotnet/runtime/issues/11360</Issue>
        </ExcludeList>
        <ExcludeList Include="$(XunitTestBinBase)/Interop/COM/NETClients/IDispatch/NETClientIDispatch/*">
            <Issue>https://github.com/dotnet/runtime/issues/11360</Issue>
        </ExcludeList>
        <ExcludeList Include="$(XunitTestBinBase)/Interop/COM/NETClients/Aggregation/NETClientAggregation/*">
            <Issue>https://github.com/dotnet/runtime/issues/11360</Issue>
        </ExcludeList>
        <ExcludeList Include="$(XunitTestBinBase)/Interop/COM/NETClients/Licensing/NETClientLicense/*">
            <Issue>https://github.com/dotnet/runtime/issues/11360</Issue>
        </ExcludeList>
        <ExcludeList Include="$(XunitTestBinBase)/Interop/COM/NETClients/ConsumeNETServer/ConsumeNETServer/*">
            <Issue>https://github.com/dotnet/runtime/issues/11360</Issue>
        </ExcludeList>
        <ExcludeList Include="$(XUnitTestBinBase)/JIT/Directed/callconv/ThisCall/ThisCallTest/*">
            <Issue>Native member function calling conventions not supported on Windows ARM32.</Issue>
        </ExcludeList>
        <ExcludeList Include="$(XUnitTestBinBase)/JIT/Directed/callconv/StdCallMemberFunction/StdCallMemberFunctionTest/*">
            <Issue>Native member function calling conventions not supported on Windows ARM32.</Issue>
        </ExcludeList>
        <ExcludeList Include="$(XUnitTestBinBase)/JIT/Directed/callconv/PlatformDefaultMemberFunction/PlatformDefaultMemberFunctionTest/*">
            <Issue>Native member function calling conventions not supported on Windows ARM32.</Issue>
        </ExcludeList>
        <ExcludeList Include="$(XUnitTestBinBase)/JIT/Directed/callconv/CdeclMemberFunction/CdeclMemberFunctionTest/*">
            <Issue>Native member function calling conventions not supported on Windows ARM32.</Issue>
        </ExcludeList>
        <ExcludeList Include="$(XunitTestBinBase)/JIT/Regression/CLR-x86-JIT/V1-M13-RTM/b88793/b88793/*">
            <Issue>https://github.com/dotnet/runtime/issues/12979</Issue>
        </ExcludeList>
        <ExcludeList Include="$(XunitTestBinBase)/JIT/Regression/CLR-x86-JIT/V1-M12-Beta2/b37646/b37646/*">
            <Issue>https://github.com/dotnet/runtime/issues/12979</Issue>
        </ExcludeList>
        <ExcludeList Include="$(XunitTestBinBase)/JIT/Directed/PREFIX/unaligned/1/arglist_Target_ARM/*">
            <Issue>https://github.com/dotnet/runtime/issues/12979</Issue>
        </ExcludeList>
        <ExcludeList Include="$(XunitTestBinBase)/JIT/Regression/CLR-x86-JIT/V1-M11-Beta1/b41391/b41391/*">
            <Issue>https://github.com/dotnet/runtime/issues/12979</Issue>
        </ExcludeList>
        <ExcludeList Include="$(XunitTestBinBase)/JIT/jit64/mcc/interop/mcc_i00/*">
            <Issue>https://github.com/dotnet/runtime/issues/12979</Issue>
        </ExcludeList>
        <ExcludeList Include="$(XunitTestBinBase)/JIT/jit64/mcc/interop/mcc_i70/*">
            <Issue>https://github.com/dotnet/runtime/issues/12979</Issue>
        </ExcludeList>
        <ExcludeList Include="$(XunitTestBinBase)/JIT/jit64/mcc/interop/mcc_i32/*">
            <Issue>https://github.com/dotnet/runtime/issues/12979</Issue>
        </ExcludeList>
        <ExcludeList Include="$(XunitTestBinBase)/JIT/jit64/mcc/interop/mcc_i51/*">
            <Issue>https://github.com/dotnet/runtime/issues/12979</Issue>
        </ExcludeList>
        <ExcludeList Include="$(XunitTestBinBase)/JIT/Regression/CLR-x86-JIT/V1-M09.5-PDC/b32374/b32374/*">
            <Issue>https://github.com/dotnet/runtime/issues/12979</Issue>
        </ExcludeList>
        <ExcludeList Include="$(XunitTestBinBase)/Interop/PInvoke/Varargs/VarargsTest/*">
            <Issue>https://github.com/dotnet/runtime/issues/12979</Issue>
        </ExcludeList>
        <ExcludeList Include="$(XunitTestBinBase)/JIT/Directed/PREFIX/volatile/1/arglist_Target_ARM/*">
            <Issue>https://github.com/dotnet/runtime/issues/12979</Issue>
        </ExcludeList>
        <ExcludeList Include="$(XunitTestBinBase)/JIT/Regression/CLR-x86-JIT/V1-M09.5-PDC/b28901/b28901/*">
            <Issue>https://github.com/dotnet/runtime/issues/12979</Issue>
        </ExcludeList>
        <ExcludeList Include="$(XunitTestBinBase)/JIT/jit64/mcc/interop/mcc_i82/*">
            <Issue>https://github.com/dotnet/runtime/issues/12979</Issue>
        </ExcludeList>
        <ExcludeList Include="$(XunitTestBinBase)/JIT/jit64/mcc/interop/mcc_i80/*">
            <Issue>https://github.com/dotnet/runtime/issues/12979</Issue>
        </ExcludeList>
        <ExcludeList Include="$(XunitTestBinBase)/JIT/jit64/gc/misc/funclet/*">
            <Issue>https://github.com/dotnet/runtime/issues/12979</Issue>
        </ExcludeList>
        <ExcludeList Include="$(XunitTestBinBase)/JIT/Regression/CLR-x86-JIT/V1-M09.5-PDC/b30864/b30864/*">
            <Issue>https://github.com/dotnet/runtime/issues/12979</Issue>
        </ExcludeList>
        <ExcludeList Include="$(XunitTestBinBase)/JIT/Regression/CLR-x86-JIT/V1-M09.5-PDC/b30838/b30838/*">
            <Issue>https://github.com/dotnet/runtime/issues/12979</Issue>
        </ExcludeList>
        <ExcludeList Include="$(XunitTestBinBase)/JIT/Methodical/refany/seq_il_r/*">
            <Issue>https://github.com/dotnet/runtime/issues/12979</Issue>
        </ExcludeList>
        <ExcludeList Include="$(XunitTestBinBase)/JIT/jit64/mcc/interop/mcc_i61/*">
            <Issue>https://github.com/dotnet/runtime/issues/12979</Issue>
        </ExcludeList>
        <ExcludeList Include="$(XunitTestBinBase)/JIT/jit64/mcc/interop/mcc_i60/*">
            <Issue>https://github.com/dotnet/runtime/issues/12979</Issue>
        </ExcludeList>
        <ExcludeList Include="$(XunitTestBinBase)/JIT/jit64/mcc/interop/mcc_i31/*">
            <Issue>https://github.com/dotnet/runtime/issues/12979</Issue>
        </ExcludeList>
        <ExcludeList Include="$(XunitTestBinBase)/JIT/Regression/CLR-x86-EJIT/V1-M12-Beta2/b26323/b26323/*">
            <Issue>https://github.com/dotnet/runtime/issues/12979</Issue>
        </ExcludeList>
        <ExcludeList Include="$(XunitTestBinBase)/JIT/Regression/CLR-x86-JIT/V1-M09.5-PDC/b26324/b26324a/*">
            <Issue>https://github.com/dotnet/runtime/issues/12979</Issue>
        </ExcludeList>
        <ExcludeList Include="$(XunitTestBinBase)/JIT/Regression/CLR-x86-JIT/V1-M09.5-PDC/b26324/b26324b/*">
            <Issue>https://github.com/dotnet/runtime/issues/12979</Issue>
        </ExcludeList>
        <ExcludeList Include="$(XunitTestBinBase)/JIT/jit64/mcc/interop/mcc_i50/*">
            <Issue>https://github.com/dotnet/runtime/issues/12979</Issue>
        </ExcludeList>
        <ExcludeList Include="$(XunitTestBinBase)/JIT/jit64/mcc/interop/mcc_i62/*">
            <Issue>https://github.com/dotnet/runtime/issues/12979</Issue>
        </ExcludeList>
        <ExcludeList Include="$(XunitTestBinBase)/JIT/Regression/CLR-x86-JIT/V1-M11-Beta1/b36472/b36472/*">
            <Issue>https://github.com/dotnet/runtime/issues/12979</Issue>
        </ExcludeList>
        <ExcludeList Include="$(XunitTestBinBase)/JIT/jit64/mcc/interop/mcc_i72/*">
            <Issue>https://github.com/dotnet/runtime/issues/12979</Issue>
        </ExcludeList>
        <ExcludeList Include="$(XunitTestBinBase)/JIT/Regression/CLR-x86-JIT/V1-M11-Beta1/b37598/b37598/*">
            <Issue>https://github.com/dotnet/runtime/issues/12979</Issue>
        </ExcludeList>
        <ExcludeList Include="$(XunitTestBinBase)/JIT/Regression/CLR-x86-JIT/V1-M11-Beta1/b46867/b46867/*">
            <Issue>https://github.com/dotnet/runtime/issues/12979</Issue>
        </ExcludeList>
        <ExcludeList Include="$(XunitTestBinBase)/JIT/Regression/CLR-x86-JIT/V2.0-Beta2/b409748/b409748/*">
            <Issue>https://github.com/dotnet/runtime/issues/12979</Issue>
        </ExcludeList>
        <ExcludeList Include="$(XunitTestBinBase)/JIT/jit64/mcc/interop/mcc_i30/*">
            <Issue>https://github.com/dotnet/runtime/issues/12979</Issue>
        </ExcludeList>
        <ExcludeList Include="$(XunitTestBinBase)/JIT/Regression/CLR-x86-JIT/V1-M09.5-PDC/b16423/b16423/*">
            <Issue>https://github.com/dotnet/runtime/issues/12979</Issue>
        </ExcludeList>
        <ExcludeList Include="$(XunitTestBinBase)/JIT/Directed/PREFIX/unaligned/2/arglist_Target_ARM/*">
            <Issue>https://github.com/dotnet/runtime/issues/12979</Issue>
        </ExcludeList>
        <ExcludeList Include="$(XunitTestBinBase)/JIT/Methodical/refany/seq_il_d/*">
            <Issue>https://github.com/dotnet/runtime/issues/12979</Issue>
        </ExcludeList>
        <ExcludeList Include="$(XunitTestBinBase)/JIT/Methodical/Coverage/arglist_pos/*">
            <Issue>https://github.com/dotnet/runtime/issues/12979</Issue>
        </ExcludeList>
        <ExcludeList Include="$(XunitTestBinBase)/JIT/Regression/CLR-x86-JIT/V1-M11-Beta1/b35784/b35784/*">
            <Issue>https://github.com/dotnet/runtime/issues/12979</Issue>
        </ExcludeList>
        <ExcludeList Include="$(XunitTestBinBase)/JIT/Regression/CLR-x86-JIT/V1-M12-Beta2/b31746/b31746/*">
            <Issue>https://github.com/dotnet/runtime/issues/12979</Issue>
        </ExcludeList>
        <ExcludeList Include="$(XunitTestBinBase)/JIT/jit64/mcc/interop/mcc_i12/*">
            <Issue>https://github.com/dotnet/runtime/issues/12979</Issue>
        </ExcludeList>
        <ExcludeList Include="$(XunitTestBinBase)/JIT/jit64/mcc/interop/mcc_i52/*">
            <Issue>https://github.com/dotnet/runtime/issues/12979</Issue>
        </ExcludeList>
        <ExcludeList Include="$(XunitTestBinBase)/JIT/jit64/mcc/interop/mcc_i81/*">
            <Issue>https://github.com/dotnet/runtime/issues/12979</Issue>
        </ExcludeList>
        <ExcludeList Include="$(XunitTestBinBase)/JIT/jit64/mcc/interop/mcc_i11/*">
            <Issue>https://github.com/dotnet/runtime/issues/12979</Issue>
        </ExcludeList>
        <ExcludeList Include="$(XunitTestBinBase)/JIT/Regression/CLR-x86-JIT/V1-M12-Beta2/b41852/b41852/*">
            <Issue>https://github.com/dotnet/runtime/issues/12979</Issue>
        </ExcludeList>
        <ExcludeList Include="$(XunitTestBinBase)/JIT/jit64/mcc/interop/mcc_i02/*">
            <Issue>https://github.com/dotnet/runtime/issues/12979</Issue>
        </ExcludeList>
        <ExcludeList Include="$(XunitTestBinBase)/JIT/jit64/mcc/interop/mcc_i01/*">
            <Issue>https://github.com/dotnet/runtime/issues/12979</Issue>
        </ExcludeList>
        <ExcludeList Include="$(XunitTestBinBase)/JIT/jit64/mcc/interop/mcc_i71/*">
            <Issue>https://github.com/dotnet/runtime/issues/12979</Issue>
        </ExcludeList>
        <ExcludeList Include="$(XunitTestBinBase)/JIT/Regression/CLR-x86-JIT/V1-M12-Beta2/b31745/b31745/*">
            <Issue>https://github.com/dotnet/runtime/issues/12979</Issue>
        </ExcludeList>
        <ExcludeList Include="$(XunitTestBinBase)/JIT/Regression/CLR-x86-JIT/V1-M13-RTM/b91248/b91248/*">
            <Issue>https://github.com/dotnet/runtime/issues/12979</Issue>
        </ExcludeList>
        <ExcludeList Include="$(XunitTestBinBase)/JIT/Regression/JitBlue/Runtime_56953/Runtime_56953/*">
            <Issue>https://github.com/dotnet/runtime/issues/67870</Issue>
        </ExcludeList>
        <ExcludeList Include="$(XunitTestBinBase)/JIT/Regression/JitBlue/Runtime_57606/Runtime_57606/*">
            <Issue>https://github.com/dotnet/runtime/issues/12979</Issue>
        </ExcludeList>
        <ExcludeList Include="$(XunitTestBinBase)/JIT/Directed/PREFIX/unaligned/4/arglist_Target_ARM/*">
            <Issue>https://github.com/dotnet/runtime/issues/12979</Issue>
        </ExcludeList>
        <ExcludeList Include="$(XunitTestBinBase)/JIT/jit64/mcc/interop/mcc_i10/*">
            <Issue>https://github.com/dotnet/runtime/issues/12979</Issue>
        </ExcludeList>
        <ExcludeList Include="$(XunitTestBinBase)/JIT/jit64/regress/vsw/373472/**">
            <Issue>Allocates large contiguous array that is not consistently available on 32-bit platforms</Issue>
        </ExcludeList>
        <ExcludeList Include="$(XunitTestBinBase)/Regressions/coreclr/GitHub_45929/test45929/*">
            <Issue>https://github.com/dotnet/runtime/issues/60152</Issue>
        </ExcludeList>
        <ExcludeList Include="$(XunitTestBinBase)/JIT/Stress/ABI/pinvokes_d/**">
            <Issue>https://github.com/dotnet/runtime/issues/66745</Issue>
        </ExcludeList>
        <ExcludeList Include="$(XunitTestBinBase)/JIT/Stress/ABI/pinvokes_do/**">
            <Issue>https://github.com/dotnet/runtime/issues/66745</Issue>
        </ExcludeList>
    </ItemGroup>

    <!-- Windows arm64 specific excludes -->
    <ItemGroup Condition="'$(XunitTestBinBase)' != '' and ('$(TargetArchitecture)' == 'arm64' or '$(AltJitArch)' == 'arm64') and '$(TargetsWindows)' == 'true' and '$(RuntimeFlavor)' == 'coreclr'">
        <ExcludeList Include="$(XunitTestBinBase)/JIT/opt/Tailcall/TailcallVerifyWithPrefix/*">
            <Issue>Condition17::Test1 checks that we tail call via helper when security cookie is needed; on arm64 we fast tail call in this case.</Issue>
        </ExcludeList>
        <ExcludeList Include="$(XunitTestBinBase)/GC/Regressions/dev10bugs/536168/536168/*">
            <Issue>extremely memory/time intensive test</Issue>
        </ExcludeList>
        <ExcludeList Include="$(XunitTestBinBase)/GC/API/NoGCRegion/NoGC/*">
            <Issue>needs triage</Issue>
        </ExcludeList>
        <ExcludeList Include="$(XunitTestBinBase)/baseservices/varargs/varargsupport_r/*">
            <Issue>Varargs supported on this platform</Issue>
        </ExcludeList>
        <ExcludeList Include="$(XunitTestBinBase)/baseservices/varargs/varargsupport/*">
            <Issue>Varargs supported on this platform</Issue>
        </ExcludeList>
        <ExcludeList Include="$(XunitTestBinBase)/JIT/jit64/opt/rngchk/RngchkStress3/*">
            <Issue>Needs Triage</Issue>
        </ExcludeList>
        <ExcludeList Include="$(XunitTestBinBase)/Regressions/coreclr/GitHub_45929/test45929/*">
            <Issue>https://github.com/dotnet/runtime/issues/60152</Issue>
        </ExcludeList>
    </ItemGroup>

    <!-- The following are x64 Unix failures on CoreCLR. -->
    <ItemGroup Condition="'$(XunitTestBinBase)' != '' and '$(TargetArchitecture)' == 'x64' and '$(TargetsWindows)' != 'true' and '$(RuntimeFlavor)' == 'coreclr'">
        <ExcludeList Include="$(XunitTestBinBase)/baseservices/exceptions/simple/ParallelCrashWorkerThreads/*">
            <Issue>https://github.com/dotnet/runtime/issues/57621</Issue>
        </ExcludeList>
        <ExcludeList Include="$(XunitTestBinBase)/JIT/Methodical/refany/seq_il_d/*">
            <Issue>https://github.com/dotnet/runtime/issues/10478 </Issue>
        </ExcludeList>
        <ExcludeList Include="$(XunitTestBinBase)/JIT/Methodical/refany/seq_il_r/*">
            <Issue>https://github.com/dotnet/runtime/issues/10478 </Issue>
        </ExcludeList>
        <ExcludeList Include="$(XunitTestBinBase)/JIT/Methodical/refany/stress1_r/*">
            <Issue>https://github.com/dotnet/runtime/issues/10478 </Issue>
        </ExcludeList>
        <ExcludeList Include="$(XunitTestBinBase)/JIT/Methodical/refany/stress3_r/*">
            <Issue>https://github.com/dotnet/runtime/issues/10478 </Issue>
        </ExcludeList>
        <ExcludeList Include="$(XunitTestBinBase)/JIT/Methodical/refany/stress1_do/*">
            <Issue>https://github.com/dotnet/runtime/issues/10478 </Issue>
        </ExcludeList>
        <ExcludeList Include="$(XunitTestBinBase)/JIT/Methodical/refany/stress3_do/*">
            <Issue>https://github.com/dotnet/runtime/issues/10478 </Issue>
        </ExcludeList>
        <ExcludeList Include="$(XunitTestBinBase)/JIT/Methodical/refany/stress1_ro/*">
            <Issue>https://github.com/dotnet/runtime/issues/10478 </Issue>
        </ExcludeList>
        <ExcludeList Include="$(XunitTestBinBase)/JIT/Methodical/refany/stress3_ro/*">
            <Issue>https://github.com/dotnet/runtime/issues/10478 </Issue>
        </ExcludeList>
        <ExcludeList Include="$(XunitTestBinBase)/JIT/Regression/CLR-x86-JIT/V1-M11-Beta1/b41391/*">
            <Issue>https://github.com/dotnet/runtime/issues/10478 </Issue>
        </ExcludeList>
        <ExcludeList Include="$(XunitTestBinBase)/JIT/Regression/CLR-x86-JIT/V1-M12-Beta2/b37646/*">
            <Issue>https://github.com/dotnet/runtime/issues/10478 </Issue>
        </ExcludeList>
        <ExcludeList Include="$(XunitTestBinBase)/JIT/Directed/pinning/object-pin/*">
            <Issue>Issue building native components for the test.</Issue>
        </ExcludeList>
        <ExcludeList Include="$(XunitTestBinBase)/JIT/Regression/JitBlue/GitHub_18232/GitHub_18232/*">
            <Issue>Needs Triage</Issue>
        </ExcludeList>
        <ExcludeList Include="$(XunitTestBinBase)/JIT/Regression/JitBlue/GitHub_19022/GitHub_19022/*">
            <Issue>Needs Triage</Issue>
        </ExcludeList>
        <ExcludeList Include="$(XunitTestBinBase)/JIT/Regression/JitBlue/GitHub_19149/GitHub_19149/*">
            <Issue>Needs Triage</Issue>
        </ExcludeList>
        <ExcludeList Include="$(XunitTestBinBase)/JIT/jit64/opt/rngchk/RngchkStress3/*">
            <Issue>timeout</Issue>
        </ExcludeList>
        <ExcludeList Include="$(XunitTestBinBase)/JIT/Regression/JitBlue/GitHub_19601/Github_19601/*">
            <Issue>Needs Triage</Issue>
        </ExcludeList>
    </ItemGroup>

    <!-- Unix arm64 specific -->
    <ItemGroup Condition="'$(XunitTestBinBase)' != '' and ('$(TargetArchitecture)' == 'arm64' or '$(AltJitArch)' == 'arm64') and '$(TargetsWindows)' != 'true' and '$(RuntimeFlavor)' == 'coreclr'">
        <ExcludeList Include="$(XunitTestBinBase)/tracing/runtimeeventsource/nativeruntimeeventsource/*">
            <Issue>https://github.com/dotnet/runtime/issues/68690</Issue>
        </ExcludeList>
        <ExcludeList Include="$(XunitTestBinBase)/JIT/jit64/eh/FinallyExec/nonlocalexitinhandler/*">
            <Issue>Test times out</Issue>
        </ExcludeList>
        <ExcludeList Include="$(XunitTestBinBase)/JIT/jit64/eh/FinallyExec/nonlocalexitinfinally/*">
            <Issue>Test times out</Issue>
        </ExcludeList>
        <ExcludeList Include="$(XunitTestBinBase)/JIT/jit64/eh/FinallyExec/nonlocalexitintry/*">
            <Issue>Test times out</Issue>
        </ExcludeList>
        <ExcludeList Include="$(XunitTestBinBase)/JIT/jit64/eh/FinallyExec/nonlocalexitincatch/*">
            <Issue>Test times out</Issue>
        </ExcludeList>
        <ExcludeList Include="$(XunitTestBinBase)/JIT/jit64/eh/FinallyExec/nonlocalexitinroot/*">
            <Issue>Test times out</Issue>
        </ExcludeList>
        <ExcludeList Include="$(XunitTestBinBase)/GC/Scenarios/DoublinkList/dlstack/*">
            <Issue>Release only crash</Issue>
        </ExcludeList>
    </ItemGroup>

    <!-- Unix arm32 specific -->
    <ItemGroup Condition="'$(XunitTestBinBase)' != '' and ('$(TargetArchitecture)' == 'arm' or '$(AltJitArch)' == 'arm') and '$(TargetsWindows)' != 'true' and '$(RuntimeFlavor)' == 'coreclr'">
        <ExcludeList Include="$(XunitTestBinBase)/tracing/runtimeeventsource/nativeruntimeeventsource/*">
            <Issue>https://github.com/dotnet/runtime/issues/68690</Issue>
        </ExcludeList>
        <ExcludeList Include="$(XunitTestBinBase)/JIT/jit64/regress/vsw/373472/**">
            <Issue>Allocates large contiguous array that is not consistently available on 32-bit platforms</Issue>
        </ExcludeList>
        <ExcludeList Include="$(XunitTestBinBase)/JIT/Regression/JitBlue/Runtime_56953/Runtime_56953/*">
            <Issue>https://github.com/dotnet/runtime/issues/57856</Issue>
        </ExcludeList>
        <ExcludeList Include="$(XunitTestBinBase)/profiler/multiple/multiple/*">
            <Issue>https://github.com/dotnet/runtime/issues/57875</Issue>
        </ExcludeList>
    </ItemGroup>

    <!-- All OSX targets on CoreCLR Runtime -->
    <ItemGroup Condition="'$(XunitTestBinBase)' != '' and '$(TargetsOSX)' == 'true' and '$(RuntimeFlavor)' == 'coreclr' ">
        <ExcludeList Include="$(XunitTestBinBase)/profiler/eventpipe/eventpipe/*">
            <Issue>https://github.com/dotnet/runtime/issues/66174</Issue>
        </ExcludeList>
    </ItemGroup>

    <!-- OSX x64 on CoreCLR Runtime -->
    <ItemGroup Condition="'$(XunitTestBinBase)' != '' and '$(TargetsOSX)' == 'true' and '$(TargetArchitecture)' == 'x64' and '$(RuntimeFlavor)' == 'coreclr' ">
    </ItemGroup>

    <!-- OSX arm64 on CoreCLR Runtime -->
    <ItemGroup Condition="'$(XunitTestBinBase)' != '' and '$(TargetsOSX)' == 'true' and '$(TargetArchitecture)' == 'arm64' and '$(RuntimeFlavor)' == 'coreclr' ">
    </ItemGroup>

    <!-- Tests that need to be triaged for vararg usage as that is not supported -->
    <!-- Note these will only be excluded for unix platforms on all runtimes -->
    <ItemGroup Condition="'$(XunitTestBinBase)' != '' and '$(TargetsWindows)' != 'true' ">
        <ExcludeList Include="$(XunitTestBinBase)/JIT/Directed/PREFIX/unaligned/1/arglist*/*">
            <Issue>needs triage</Issue>
        </ExcludeList>
        <ExcludeList Include="$(XunitTestBinBase)/JIT/Directed/PREFIX/unaligned/2/arglist*/*">
            <Issue>needs triage</Issue>
        </ExcludeList>
        <ExcludeList Include="$(XunitTestBinBase)/JIT/Directed/PREFIX/unaligned/4/arglist*/*">
            <Issue>needs triage</Issue>
        </ExcludeList>
        <ExcludeList Include="$(XunitTestBinBase)/JIT/Directed/PREFIX/volatile/1/arglist*/*">
            <Issue>needs triage</Issue>
        </ExcludeList>
    </ItemGroup>

    <!-- Tests that need to be triaged for vararg usage as that is not supported -->
    <!-- Note these will only be excluded for unix platforms on CoreCLR only -->
    <ItemGroup Condition="'$(XunitTestBinBase)' != '' and '$(TargetsWindows)' != 'true' and '$(RuntimeFlavor)' == 'coreclr'">
        <ExcludeList Include="$(XunitTestBinBase)/JIT/jit64/gc/misc/funclet/*">
            <Issue>needs triage</Issue>
        </ExcludeList>
        <ExcludeList Include="$(XunitTestBinBase)/JIT/jit64/mcc/interop/mcc_i00/*">
            <Issue>needs triage</Issue>
        </ExcludeList>
        <ExcludeList Include="$(XunitTestBinBase)/JIT/jit64/mcc/interop/mcc_i01/*">
            <Issue>needs triage</Issue>
        </ExcludeList>
        <ExcludeList Include="$(XunitTestBinBase)/JIT/jit64/mcc/interop/mcc_i02/*">
            <Issue>needs triage</Issue>
        </ExcludeList>
        <ExcludeList Include="$(XunitTestBinBase)/JIT/jit64/mcc/interop/mcc_i03/*">
            <Issue>needs triage</Issue>
        </ExcludeList>
        <ExcludeList Include="$(XunitTestBinBase)/JIT/jit64/mcc/interop/mcc_i10/*">
            <Issue>needs triage</Issue>
        </ExcludeList>
        <ExcludeList Include="$(XunitTestBinBase)/JIT/jit64/mcc/interop/mcc_i11/*">
            <Issue>needs triage</Issue>
        </ExcludeList>
        <ExcludeList Include="$(XunitTestBinBase)/JIT/jit64/mcc/interop/mcc_i12/*">
            <Issue>needs triage</Issue>
        </ExcludeList>
        <ExcludeList Include="$(XunitTestBinBase)/JIT/jit64/mcc/interop/mcc_i13/*">
            <Issue>needs triage</Issue>
        </ExcludeList>
        <ExcludeList Include="$(XunitTestBinBase)/JIT/jit64/mcc/interop/mcc_i30/*">
            <Issue>needs triage</Issue>
        </ExcludeList>
        <ExcludeList Include="$(XunitTestBinBase)/JIT/jit64/mcc/interop/mcc_i31/*">
            <Issue>needs triage</Issue>
        </ExcludeList>
        <ExcludeList Include="$(XunitTestBinBase)/JIT/jit64/mcc/interop/mcc_i32/*">
            <Issue>needs triage</Issue>
        </ExcludeList>
        <ExcludeList Include="$(XunitTestBinBase)/JIT/jit64/mcc/interop/mcc_i33/*">
            <Issue>needs triage</Issue>
        </ExcludeList>
        <ExcludeList Include="$(XunitTestBinBase)/JIT/jit64/mcc/interop/mcc_i50/*">
            <Issue>needs triage</Issue>
        </ExcludeList>
        <ExcludeList Include="$(XunitTestBinBase)/JIT/jit64/mcc/interop/mcc_i51/*">
            <Issue>needs triage</Issue>
        </ExcludeList>
        <ExcludeList Include="$(XunitTestBinBase)/JIT/jit64/mcc/interop/mcc_i52/*">
            <Issue>needs triage</Issue>
        </ExcludeList>
        <ExcludeList Include="$(XunitTestBinBase)/JIT/jit64/mcc/interop/mcc_i53/*">
            <Issue>needs triage</Issue>
        </ExcludeList>
        <ExcludeList Include="$(XunitTestBinBase)/JIT/jit64/mcc/interop/mcc_i60/*">
            <Issue>needs triage</Issue>
        </ExcludeList>
        <ExcludeList Include="$(XunitTestBinBase)/JIT/jit64/mcc/interop/mcc_i61/*">
            <Issue>needs triage</Issue>
        </ExcludeList>
        <ExcludeList Include="$(XunitTestBinBase)/JIT/jit64/mcc/interop/mcc_i62/*">
            <Issue>needs triage</Issue>
        </ExcludeList>
        <ExcludeList Include="$(XunitTestBinBase)/JIT/jit64/mcc/interop/mcc_i63/*">
            <Issue>needs triage</Issue>
        </ExcludeList>
        <ExcludeList Include="$(XunitTestBinBase)/JIT/jit64/mcc/interop/mcc_i70/*">
            <Issue>needs triage</Issue>
        </ExcludeList>
        <ExcludeList Include="$(XunitTestBinBase)/JIT/jit64/mcc/interop/mcc_i71/*">
            <Issue>needs triage</Issue>
        </ExcludeList>
        <ExcludeList Include="$(XunitTestBinBase)/JIT/jit64/mcc/interop/mcc_i72/*">
            <Issue>needs triage</Issue>
        </ExcludeList>
        <ExcludeList Include="$(XunitTestBinBase)/JIT/jit64/mcc/interop/mcc_i73/*">
            <Issue>needs triage</Issue>
        </ExcludeList>
        <ExcludeList Include="$(XunitTestBinBase)/JIT/jit64/mcc/interop/mcc_i80/*">
            <Issue>needs triage</Issue>
        </ExcludeList>
        <ExcludeList Include="$(XunitTestBinBase)/JIT/jit64/mcc/interop/mcc_i81/*">
            <Issue>needs triage</Issue>
        </ExcludeList>
        <ExcludeList Include="$(XunitTestBinBase)/JIT/jit64/mcc/interop/mcc_i82/*">
            <Issue>needs triage</Issue>
        </ExcludeList>
        <ExcludeList Include="$(XunitTestBinBase)/JIT/jit64/mcc/interop/mcc_i83/*">
            <Issue>needs triage</Issue>
        </ExcludeList>
        <ExcludeList Include="$(XunitTestBinBase)/JIT/Methodical/Coverage/arglist_pos/*">
            <Issue>needs triage</Issue>
        </ExcludeList>
        <ExcludeList Include="$(XunitTestBinBase)/JIT/Methodical/refany/seq_il_d/*">
            <Issue>needs triage</Issue>
        </ExcludeList>
        <ExcludeList Include="$(XunitTestBinBase)/JIT/Methodical/refany/seq_il_r/*">
            <Issue>needs triage</Issue>
        </ExcludeList>
        <ExcludeList Include="$(XunitTestBinBase)/JIT/Regression/CLR-x86-EJIT/V1-M12-Beta2/b26323/b26323/*">
            <Issue>needs triage</Issue>
        </ExcludeList>
        <ExcludeList Include="$(XunitTestBinBase)/JIT/Regression/CLR-x86-JIT/V1-M09.5-PDC/b16423/b16423/*">
            <Issue>needs triage</Issue>
        </ExcludeList>
        <ExcludeList Include="$(XunitTestBinBase)/JIT/Regression/CLR-x86-JIT/V1-M09.5-PDC/b26324/b26324a/*">
            <Issue>needs triage</Issue>
        </ExcludeList>
        <ExcludeList Include="$(XunitTestBinBase)/JIT/Regression/CLR-x86-JIT/V1-M09.5-PDC/b26324/b26324b/*">
            <Issue>needs triage</Issue>
        </ExcludeList>
        <ExcludeList Include="$(XunitTestBinBase)/JIT/Regression/CLR-x86-JIT/V1-M09.5-PDC/b28901/b28901/*">
            <Issue>needs triage</Issue>
        </ExcludeList>
        <ExcludeList Include="$(XunitTestBinBase)/JIT/Regression/CLR-x86-JIT/V1-M09.5-PDC/b30838/b30838/*">
            <Issue>needs triage</Issue>
        </ExcludeList>
        <ExcludeList Include="$(XunitTestBinBase)/JIT/Regression/CLR-x86-JIT/V1-M09.5-PDC/b30864/b30864/*">
            <Issue>needs triage</Issue>
        </ExcludeList>
        <ExcludeList Include="$(XunitTestBinBase)/JIT/Regression/CLR-x86-JIT/V1-M09.5-PDC/b32374/b32374/*">
            <Issue>needs triage</Issue>
        </ExcludeList>
        <ExcludeList Include="$(XunitTestBinBase)/JIT/Regression/CLR-x86-JIT/V1-M11-Beta1/b35784/b35784/*">
            <Issue>needs triage</Issue>
        </ExcludeList>
        <ExcludeList Include="$(XunitTestBinBase)/JIT/Regression/CLR-x86-JIT/V1-M11-Beta1/b36472/b36472/*">
            <Issue>needs triage</Issue>
        </ExcludeList>
        <ExcludeList Include="$(XunitTestBinBase)/JIT/Regression/CLR-x86-JIT/V1-M11-Beta1/b37598/b37598/*">
            <Issue>needs triage</Issue>
        </ExcludeList>
        <ExcludeList Include="$(XunitTestBinBase)/JIT/Regression/CLR-x86-JIT/V1-M11-Beta1/b41391/b41391/*">
            <Issue>needs triage</Issue>
        </ExcludeList>
        <ExcludeList Include="$(XunitTestBinBase)/JIT/Regression/CLR-x86-JIT/V1-M11-Beta1/b46867/b46867/*">
            <Issue>needs triage</Issue>
        </ExcludeList>
        <ExcludeList Include="$(XunitTestBinBase)/JIT/Regression/CLR-x86-JIT/V1-M12-Beta2/b31745/b31745/*">
            <Issue>needs triage</Issue>
        </ExcludeList>
        <ExcludeList Include="$(XunitTestBinBase)/JIT/Regression/CLR-x86-JIT/V1-M12-Beta2/b31746/b31746/*">
            <Issue>needs triage</Issue>
        </ExcludeList>
        <ExcludeList Include="$(XunitTestBinBase)/JIT/Regression/CLR-x86-JIT/V1-M12-Beta2/b37646/b37646/*">
            <Issue>needs triage</Issue>
        </ExcludeList>
        <ExcludeList Include="$(XunitTestBinBase)/JIT/Regression/CLR-x86-JIT/V1-M12-Beta2/b41852/b41852/*">
            <Issue>needs triage</Issue>
        </ExcludeList>
        <ExcludeList Include="$(XunitTestBinBase)/JIT/Regression/CLR-x86-JIT/V1-M13-RTM/b88793/b88793/*">
            <Issue>needs triage</Issue>
        </ExcludeList>
        <ExcludeList Include="$(XunitTestBinBase)/JIT/Regression/CLR-x86-JIT/V1-M13-RTM/b91248/b91248/*">
            <Issue>needs triage</Issue>
        </ExcludeList>
        <ExcludeList Include="$(XunitTestBinBase)/JIT/Regression/CLR-x86-JIT/V2.0-Beta2/b409748/b409748/*">
            <Issue>needs triage</Issue>
        </ExcludeList>
    </ItemGroup>

    <!-- Failures while testing via ILLINK -->
    <ItemGroup Condition="'$(XunitTestBinBase)' != '' and '$(RunTestsViaIllink)' == 'true'">
        <ExcludeList Include="$(XunitTestBinBase)/JIT/superpmi/superpmicollect/*">
            <!-- Linker runs reset CORE_ROOT to the linked directory based on superpmicollect.exe.
                 The test runs other benchmarks to collect superpmi data.
                 These tests cannot run from the binaries generated wrt superpmicollect.exe -->
            <Issue>By Test Infrastructure design</Issue>
        </ExcludeList>
        <ExcludeList Include="$(XunitTestBinBase)/JIT/Directed/RVAInit/nested/*">
            <!-- Data referred from static field is dropped -->
            <Issue>Bug</Issue>
        </ExcludeList>
    </ItemGroup>

    <!-- Crossgen2 specific -->
    <ItemGroup Condition="'$(XunitTestBinBase)' != '' and ('$(TestBuildMode)' == 'crossgen2' or '$(TestBuildMode)' == 'crossgen') and '$(RuntimeFlavor)' == 'coreclr'">
        <ExcludeList Include="$(XunitTestBinBase)/Interop/IJW/NativeVarargs/NativeVarargsTest/*">
            <Issue>https://github.com/dotnet/runtime/issues/38096</Issue>
        </ExcludeList>
        <ExcludeList Include="$(XunitTestBinBase)/Interop/IJW/CopyConstructorMarshaler/CopyConstructorMarshaler/*">
            <Issue>https://github.com/dotnet/runtime/issues/38096</Issue>
        </ExcludeList>
        <ExcludeList Include="$(XunitTestBinBase)/Interop/IJW/ManagedCallingNative/ManagedCallingNative/*">
            <Issue>https://github.com/dotnet/runtime/issues/38096</Issue>
        </ExcludeList>
        <ExcludeList Include="$(XunitTestBinBase)/Interop/IJW/LoadIjwFromModuleHandle/LoadIjwFromModuleHandle/*">
            <Issue>https://github.com/dotnet/runtime/issues/38096</Issue>
        </ExcludeList>
        <ExcludeList Include="$(XunitTestBinBase)/Interop/IJW/NativeCallingManaged/NativeCallingManaged/*">
            <Issue>https://github.com/dotnet/runtime/issues/38096</Issue>
        </ExcludeList>
        <ExcludeList Include="$(XunitTestBinBase)/Interop/IJW/FixupCallsHostWhenLoaded/FixupCallsHostWhenLoaded/*">
            <Issue>https://github.com/dotnet/runtime/issues/38096</Issue>
        </ExcludeList>
        <ExcludeList Include="$(XunitTestBinBase)/JIT/Regression/CLR-x86-JIT/v2.1/DDB/B168384/LdfldaHack/*">
            <Issue>https://github.com/dotnet/runtime/issues/615</Issue>
        </ExcludeList>
        <ExcludeList Include="$(XunitTestBinBase)/JIT/superpmi/superpmicollect/*">
            <Issue>Not compatible with crossgen2</Issue>
        </ExcludeList>
        <ExcludeList Include="$(XunitTestBinBase)/Interop/StructMarshalling/PInvoke/MarshalStructAsLayoutExp/*">
            <Issue>https://github.com/dotnet/runtime/issues/43461</Issue>
        </ExcludeList>
        <ExcludeList Include="$(XunitTestBinBase)/JIT/Directed/debugging/poisoning/poison/*">
            <Issue>https://github.com/dotnet/runtime/issues/56148</Issue>
        </ExcludeList>
    </ItemGroup>

    <!-- Crossgen2 x86 specific excludes -->
    <ItemGroup Condition="'$(XunitTestBinBase)' != '' and '$(TestBuildMode)' == 'crossgen2' and '$(RuntimeFlavor)' == 'coreclr' and '$(TargetArchitecture)' == 'x86'">
        <ExcludeList Include="$(XunitTestBinBase)/JIT/jit64/opt/cse/hugeexpr1/**">
            <Issue>https://github.com/dotnet/runtime/issues/74555</Issue>
        </ExcludeList>
    </ItemGroup>

    <!-- Crossgen2 arm32 specific excludes -->
    <ItemGroup Condition="'$(XunitTestBinBase)' != '' and ('$(TestBuildMode)' == 'crossgen2' or '$(TestBuildMode)' == 'crossgen') and '$(RuntimeFlavor)' == 'coreclr' and ('$(TargetArchitecture)' == 'arm' or '$(AltJitArch)' == 'arm')">
        <ExcludeList Include="$(XunitTestBinBase)/JIT/Regression/JitBlue/Runtime_34170/Runtime_34170/*">
            <Issue>https://github.com/dotnet/runtime/issues/53560</Issue>
        </ExcludeList>
    </ItemGroup>

    <!-- NativeAOT specific -->
    <ItemGroup Condition="'$(XunitTestBinBase)' != '' and '$(TestBuildMode)' == 'nativeaot' and '$(RuntimeFlavor)' == 'coreclr'">
        <ExcludeList Include="$(XunitTestBinBase)/Loader/classloader/StaticVirtualMethods/NegativeTestCases/**">
            <Issue>https://github.com/dotnet/runtimelab/issues/155: Compatible TypeLoadException for invalid inputs</Issue>
        </ExcludeList>
        <ExcludeList Include="$(XunitTestBinBase)/Loader/classloader/StaticVirtualMethods/DiamondShape/svm_diamondshape_d/*">
            <Issue>https://github.com/dotnet/runtime/issues/72589</Issue>
        </ExcludeList>
        <ExcludeList Include="$(XunitTestBinBase)/Loader/classloader/StaticVirtualMethods/DiamondShape/svm_diamondshape_r/*">
            <Issue>https://github.com/dotnet/runtime/issues/72589</Issue>
        </ExcludeList>
        <ExcludeList Include="$(XunitTestBinBase)/baseservices/RuntimeConfiguration/TestConfig/*">
            <Issue>Test expects being run with corerun</Issue>
        </ExcludeList>
        <ExcludeList Include="$(XunitTestBinBase)/JIT/Directed/debugging/debuginfo/tester/*">
            <Issue>Just-in-time compilation test</Issue>
        </ExcludeList>
        <ExcludeList Include="$(XunitTestBinBase)/JIT/HardwareIntrinsics/General/Vector128/Vector128_r/*">
            <Issue>Not compatible with multifile testing. Problem with detecting that a JIT intrinsic is reflection-used.</Issue>
        </ExcludeList>
        <ExcludeList Include="$(XunitTestBinBase)/JIT/HardwareIntrinsics/General/Vector128/Vector128_ro/*">
            <Issue>Not compatible with multifile testing. Problem with detecting that a JIT intrinsic is reflection-used.</Issue>
        </ExcludeList>
        <ExcludeList Include="$(XunitTestBinBase)/JIT/HardwareIntrinsics/General/Vector256/Vector256_r/*">
            <Issue>Not compatible with multifile testing. Problem with detecting that a JIT intrinsic is reflection-used.</Issue>
        </ExcludeList>
        <ExcludeList Include="$(XunitTestBinBase)/JIT/HardwareIntrinsics/General/Vector256/Vector256_ro/*">
            <Issue>Not compatible with multifile testing. Problem with detecting that a JIT intrinsic is reflection-used.</Issue>
        </ExcludeList>
        <ExcludeList Include="$(XunitTestBinBase)/JIT/Intrinsics/TypeIntrinsics_r/*">
            <Issue>Not compatible with multifile testing.</Issue>
        </ExcludeList>
        <ExcludeList Include="$(XunitTestBinBase)/JIT/Intrinsics/TypeIntrinsics_ro/*">
            <Issue>Not compatible with multifile testing.</Issue>
        </ExcludeList>
        <ExcludeList Include="$(XunitTestBinBase)/baseservices/compilerservices/RuntimeWrappedException/RuntimeWrappedException/*">
            <Issue>https://github.com/dotnet/runtimelab/issues/155: Wrapping non-exception throws</Issue>
        </ExcludeList>
        <ExcludeList Include="$(XunitTestBinBase)/reflection/RefEmit/EmittingIgnoresAccessChecksToAttributeIsRespected/*">
            <Issue>https://github.com/dotnet/runtimelab/issues/155: Reflection.Emit</Issue>
        </ExcludeList>
        <ExcludeList Include="$(XunitTestBinBase)/JIT/Regression/JitBlue/GitHub_25468/GitHub_25468/*">
            <Issue>https://github.com/dotnet/runtimelab/issues/155: BinaryFormatter</Issue>
        </ExcludeList>
        <ExcludeList Include="$(XunitTestBinBase)/baseservices/exceptions/stackoverflow/stackoverflowtester/*">
            <Issue>Specific to CoreCLR</Issue>
        </ExcludeList>
        <ExcludeList Include="$(XunitTestBinBase)/baseservices/threading/coverage/OSThreadId/osthreadid/*">
            <Issue>Accessing a reflection blocked internal detail</Issue>
        </ExcludeList>
        <ExcludeList Include="$(XunitTestBinBase)/baseservices/TieredCompilation/**">
            <Issue>No crossgen folder under Core_Root</Issue>
        </ExcludeList>
        <ExcludeList Include="$(XunitTestBinBase)/baseservices/typeequivalence/simple/Simple/*">
            <Issue>https://github.com/dotnet/runtimelab/issues/155: Type equivalence</Issue>
        </ExcludeList>
        <ExcludeList Include="$(XunitTestBinBase)/GC/API/WeakReference/Finalize2/*">
            <Issue>Expectations about finalization order</Issue>
        </ExcludeList>
        <ExcludeList Include="$(XunitTestBinBase)/ilasm/PortablePdb/IlasmPortablePdbTests/*">
            <Issue>Specific to CoreCLR</Issue>
        </ExcludeList>
        <ExcludeList Include="$(XunitTestBinBase)/ilasm/System/Runtime/CompilerServices/MethodImplOptionsTests/*">
            <Issue>Specific to CoreCLR</Issue>
        </ExcludeList>
        <ExcludeList Include="$(XunitTestBinBase)/Interop/ArrayMarshalling/SafeArray/SafeArrayTest/*">
            <Issue>https://github.com/dotnet/runtimelab/issues/155: SAFEARRAY</Issue>
        </ExcludeList>
        <ExcludeList Include="$(XunitTestBinBase)/Interop/COM/ComWrappers/API/ComWrappersTests/*">
            <Issue>https://github.com/dotnet/runtime/issues/74620</Issue>
        </ExcludeList>
        <ExcludeList Include="$(XunitTestBinBase)/Interop/COM/ComWrappers/API/ComWrappersTestsBuiltInComDisabled/*">
            <Issue>https://github.com/dotnet/runtime/issues/74620</Issue>
        </ExcludeList>
        <ExcludeList Include="$(XunitTestBinBase)/Interop/COM/ComWrappers/WeakReference/WeakReferenceTest/*">
            <Issue>https://github.com/dotnet/runtime/issues/74620</Issue>
        </ExcludeList>
        <ExcludeList Include="$(XunitTestBinBase)/Interop/ICustomMarshaler/ConflictingNames/MultipleALCs/*">
            <Issue>https://github.com/dotnet/runtimelab/issues/155: AssemblyLoadContext.LoadFromAssemblyPath</Issue>
        </ExcludeList>
        <ExcludeList Include="$(XunitTestBinBase)/Interop/MarshalAPI/FunctionPointer/FunctionPtrTest/*">
            <Issue>https://github.com/dotnet/runtimelab/issues/164</Issue>
        </ExcludeList>
        <ExcludeList Include="$(XunitTestBinBase)/Interop/NativeLibrary/API/NativeLibraryTests/*">
            <Issue>https://github.com/dotnet/runtimelab/issues/165</Issue>
        </ExcludeList>
        <ExcludeList Include="$(XunitTestBinBase)/Interop/NativeLibrary/AssemblyLoadContext/ResolveUnmanagedDllTests/*">
            <Issue>https://github.com/dotnet/runtimelab/issues/165</Issue>
        </ExcludeList>
        <ExcludeList Include="$(XunitTestBinBase)/Interop/NativeLibrary/Callback/CallbackStressTest_TargetWindows/*">
            <Issue>https://github.com/dotnet/runtimelab/issues/166</Issue>
        </ExcludeList>
        <ExcludeList Include="$(XunitTestBinBase)/Interop/NativeLibrary/Callback/CallbackTests/*">
            <Issue>https://github.com/dotnet/runtimelab/issues/206</Issue>
        </ExcludeList>
        <ExcludeList Include="$(XunitTestBinBase)/Interop/PInvoke/Array/MarshalArrayAsParam/AsDefault/AsDefaultTest/*">
            <Issue>https://github.com/dotnet/runtimelab/issues/176: VARIANT marshalling</Issue>
        </ExcludeList>
        <ExcludeList Include="$(XunitTestBinBase)/Interop/PInvoke/ArrayWithOffset/ArrayWithOffsetTest/*">
            <Issue>https://github.com/dotnet/runtimelab/issues/170</Issue>
        </ExcludeList>
        <ExcludeList Include="$(XunitTestBinBase)/Interop/PInvoke/AsAny/AsAnyTest/*">
            <Issue>https://github.com/dotnet/runtimelab/issues/169</Issue>
        </ExcludeList>
        <ExcludeList Include="$(XunitTestBinBase)/Interop/SuppressGCTransition/SuppressGCTransitionTest/*">
            <Issue>https://github.com/dotnet/runtimelab/issues/165</Issue>
        </ExcludeList>
        <ExcludeList Include="$(XunitTestBinBase)/Interop/PInvoke/BestFitMapping/**/*">
            <Issue>https://github.com/dotnet/runtimelab/issues/172</Issue>
        </ExcludeList>
        <ExcludeList Include="$(XunitTestBinBase)/Interop/PInvoke/CriticalHandles/**/*">
            <Issue>https://github.com/dotnet/runtimelab/issues/173</Issue>
        </ExcludeList>
        <ExcludeList Include="$(XunitTestBinBase)/Interop/PInvoke/Decimal/DecimalTest/*">
            <Issue>https://github.com/dotnet/runtimelab/issues/175</Issue>
        </ExcludeList>
        <ExcludeList Include="$(XunitTestBinBase)/Interop/PInvoke/Delegate/DelegateTest/*">
            <Issue>https://github.com/dotnet/runtimelab/issues/176: IDispatch</Issue>
        </ExcludeList>
        <ExcludeList Include="$(XunitTestBinBase)/Interop/PInvoke/Generics/GenericsTest/*">
            <Issue>https://github.com/dotnet/runtimelab/issues/177</Issue>
        </ExcludeList>
        <ExcludeList Include="$(XunitTestBinBase)/Interop/PInvoke/IEnumerator/IEnumeratorTest/*">
            <Issue>https://github.com/dotnet/runtimelab/issues/155: COM</Issue>
        </ExcludeList>
        <ExcludeList Include="$(XunitTestBinBase)/Interop/PInvoke/Miscellaneous/CopyCtor/CopyCtorTest/*">
            <Issue>https://github.com/dotnet/runtimelab/issues/155: C++/CLI</Issue>
        </ExcludeList>
        <ExcludeList Include="$(XunitTestBinBase)/Interop/PInvoke/SafeHandles/SafeHandleTests/*">
            <Issue>https://github.com/dotnet/runtimelab/issues/168</Issue>
        </ExcludeList>
        <ExcludeList Include="$(XunitTestBinBase)/Interop/PInvoke/SizeParamIndex/ReversePInvoke/**/*">
            <Issue>https://github.com/dotnet/runtimelab/issues/167</Issue>
        </ExcludeList>
        <ExcludeList Include="$(XunitTestBinBase)/Interop/PInvoke/Varargs/VarargsTest/*">
            <Issue>https://github.com/dotnet/runtimelab/issues/155: Varargs</Issue>
        </ExcludeList>
        <ExcludeList Include="$(XunitTestBinBase)/Interop/PInvoke/Variant/VariantTest/*">
            <Issue>https://github.com/dotnet/runtimelab/issues/155: VARIANT marshalling</Issue>
        </ExcludeList>
        <ExcludeList Include="$(XunitTestBinBase)/Interop/StringMarshalling/VBByRefStr/VBByRefStrTest/*">
            <Issue>https://github.com/dotnet/runtimelab/issues/179</Issue>
        </ExcludeList>
        <ExcludeList Include="$(XunitTestBinBase)/Interop/StructMarshalling/PInvoke/MarshalStructAsLayoutSeq/*">
            <Issue>https://github.com/dotnet/runtimelab/issues/180</Issue>
        </ExcludeList>
        <ExcludeList Include="$(XunitTestBinBase)/Interop/StructMarshalling/ReversePInvoke/MarshalExpStruct/ReversePInvokeManaged/ReversePInvokeTest/*">
            <Issue>https://github.com/dotnet/runtimelab/issues/180</Issue>
        </ExcludeList>
        <ExcludeList Include="$(XunitTestBinBase)/Interop/StructMarshalling/ReversePInvoke/MarshalSeqStruct/DelegatePInvoke/DelegatePInvokeTest/*">
            <Issue>https://github.com/dotnet/runtimelab/issues/180</Issue>
        </ExcludeList>
        <ExcludeList Include="$(XunitTestBinBase)/Interop/StructMarshalling/ReversePInvoke/MarshalSeqStruct/ReversePInvoke/ReversePInvokeTest/*">
            <Issue>https://github.com/dotnet/runtimelab/issues/180</Issue>
        </ExcludeList>
        <ExcludeList Include="$(XunitTestBinBase)/Interop/StructPacking/StructPacking/*">
            <Issue>https://github.com/dotnet/runtimelab/issues/181</Issue>
        </ExcludeList>
        <ExcludeList Include="$(XunitTestBinBase)/Interop/WinRT/WinRT/*">
            <Issue>https://github.com/dotnet/runtimelab/issues/182</Issue>
        </ExcludeList>
        <ExcludeList Include="$(XunitTestBinBase)/JIT/Directed/arglist/vararg_TargetWindows/*">
            <Issue>https://github.com/dotnet/runtimelab/issues/155: Varargs</Issue>
        </ExcludeList>
        <ExcludeList Include="$(XunitTestBinBase)/JIT/Directed/forceinlining/NegativeCases/*">
            <Issue>https://github.com/dotnet/runtimelab/issues/183</Issue>
        </ExcludeList>
        <ExcludeList Include="$(XunitTestBinBase)/JIT/Directed/pinvoke/calli_excep/*">
            <Issue>https://github.com/dotnet/runtimelab/issues/166</Issue>
        </ExcludeList>
        <ExcludeList Include="$(XunitTestBinBase)/JIT/Directed/tailcall/more_tailcalls/*">
            <Issue>https://github.com/dotnet/runtimelab/issues/155: Tailcalls</Issue>
        </ExcludeList>
        <ExcludeList Include="$(XunitTestBinBase)/JIT/Directed/throwbox/fault/*">
            <Issue>https://github.com/dotnet/runtimelab/issues/155: Non-exception throws</Issue>
        </ExcludeList>
        <ExcludeList Include="$(XunitTestBinBase)/JIT/Directed/throwbox/filter/*">
            <Issue>https://github.com/dotnet/runtimelab/issues/155: Non-exception throws</Issue>
        </ExcludeList>
        <ExcludeList Include="$(XunitTestBinBase)/JIT/Directed/throwbox/finally/*">
            <Issue>https://github.com/dotnet/runtimelab/issues/155: Non-exception throws</Issue>
        </ExcludeList>
        <ExcludeList Include="$(XunitTestBinBase)/JIT/Directed/throwbox/rethrow/*">
            <Issue>https://github.com/dotnet/runtimelab/issues/155: Non-exception throws</Issue>
        </ExcludeList>
        <ExcludeList Include="$(XunitTestBinBase)/JIT/HardwareIntrinsics/General/Vector128_1/Vector128_1_r/*">
            <Issue>https://github.com/dotnet/runtimelab/issues/184</Issue>
        </ExcludeList>
        <ExcludeList Include="$(XunitTestBinBase)/JIT/HardwareIntrinsics/General/Vector128_1/Vector128_1_ro/*">
            <Issue>https://github.com/dotnet/runtimelab/issues/184</Issue>
        </ExcludeList>
        <ExcludeList Include="$(XunitTestBinBase)/JIT/HardwareIntrinsics/General/Vector64_1/Vector64_1_r/*">
            <Issue>https://github.com/dotnet/runtimelab/issues/184</Issue>
        </ExcludeList>
        <ExcludeList Include="$(XunitTestBinBase)/JIT/HardwareIntrinsics/General/Vector64_1/Vector64_1_ro/*">
            <Issue>https://github.com/dotnet/runtimelab/issues/184</Issue>
        </ExcludeList>
        <ExcludeList Include="$(XunitTestBinBase)/JIT/HardwareIntrinsics/General/Vector256_1/Vector256_1_r/*">
            <Issue>https://github.com/dotnet/runtimelab/issues/184</Issue>
        </ExcludeList>
        <ExcludeList Include="$(XunitTestBinBase)/JIT/HardwareIntrinsics/General/Vector256_1/Vector256_1_ro/*">
            <Issue>https://github.com/dotnet/runtimelab/issues/184</Issue>
        </ExcludeList>
        <ExcludeList Include="$(XunitTestBinBase)/JIT/jit64/opt/cse/hugeSimpleExpr1/*">
            <Issue>https://github.com/dotnet/runtimelab/issues/190</Issue>
        </ExcludeList>
        <ExcludeList Include="$(XunitTestBinBase)/JIT/jit64/opt/inl/caninline_d/*">
            <Issue>https://github.com/dotnet/runtimelab/issues/183</Issue>
        </ExcludeList>
        <ExcludeList Include="$(XunitTestBinBase)/JIT/jit64/opt/inl/caninline_do/*">
            <Issue>https://github.com/dotnet/runtimelab/issues/183</Issue>
        </ExcludeList>
        <ExcludeList Include="$(XunitTestBinBase)/JIT/jit64/opt/inl/caninline_r/*">
            <Issue>https://github.com/dotnet/runtimelab/issues/183</Issue>
        </ExcludeList>
        <ExcludeList Include="$(XunitTestBinBase)/JIT/jit64/opt/inl/caninline_ro/*">
            <Issue>https://github.com/dotnet/runtimelab/issues/183</Issue>
        </ExcludeList>
        <ExcludeList Include="$(XunitTestBinBase)/JIT/Methodical/Arrays/misc/initializearray_il_d/*">
            <Issue>https://github.com/dotnet/runtimelab/issues/155: RuntimeHelpers.InitializeArray</Issue>
        </ExcludeList>
        <ExcludeList Include="$(XunitTestBinBase)/JIT/Methodical/Arrays/misc/initializearray_il_r/*">
            <Issue>https://github.com/dotnet/runtimelab/issues/155: RuntimeHelpers.InitializeArray</Issue>
        </ExcludeList>
        <ExcludeList Include="$(XunitTestBinBase)/JIT/Methodical/eh/basics/throwinfilter_il_d/*">
            <Issue>https://github.com/dotnet/runtimelab/issues/188</Issue>
        </ExcludeList>
        <ExcludeList Include="$(XunitTestBinBase)/JIT/Methodical/eh/basics/throwinfilter_il_r/*">
            <Issue>https://github.com/dotnet/runtimelab/issues/188</Issue>
        </ExcludeList>
        <ExcludeList Include="$(XunitTestBinBase)/JIT/Methodical/eh/interactions/throw1dimarray_il_d/*">
            <Issue>https://github.com/dotnet/runtimelab/issues/155: Non-exception throw</Issue>
        </ExcludeList>
        <ExcludeList Include="$(XunitTestBinBase)/JIT/Methodical/eh/interactions/throw1dimarray_il_r/*">
            <Issue>https://github.com/dotnet/runtimelab/issues/155: Non-exception throw</Issue>
        </ExcludeList>
        <ExcludeList Include="$(XunitTestBinBase)/JIT/Methodical/eh/interactions/throw2dimarray_il_d/*">
            <Issue>https://github.com/dotnet/runtimelab/issues/155: Non-exception throw</Issue>
        </ExcludeList>
        <ExcludeList Include="$(XunitTestBinBase)/JIT/Methodical/eh/interactions/throw2dimarray_il_r/*">
            <Issue>https://github.com/dotnet/runtimelab/issues/155: Non-exception throw</Issue>
        </ExcludeList>
        <ExcludeList Include="$(XunitTestBinBase)/JIT/opt/ObjectStackAllocation/ObjectStackAllocationTests/*">
            <Issue>Need to pass flag to enable object stack allocation in RyuJIT</Issue>
        </ExcludeList>
        <ExcludeList Include="$(XunitTestBinBase)/JIT/opt/Devirtualization/Comparer_get_Default/*">
            <Issue>https://github.com/dotnet/runtimelab/issues/1136</Issue>
        </ExcludeList>
        <ExcludeList Include="$(XunitTestBinBase)/JIT/Performance/CodeQuality/BenchmarksGame/fasta/fasta-1/*">
            <Issue>Multimodule incompatible (GVM)</Issue>
        </ExcludeList>
        <ExcludeList Include="$(XunitTestBinBase)/JIT/Performance/CodeQuality/BenchmarksGame/k-nucleotide/k-nucleotide-9/*">
            <Issue>Needs triage</Issue>
        </ExcludeList>
        <ExcludeList Include="$(XunitTestBinBase)/JIT/Performance/CodeQuality/BenchmarksGame/regex-redux/regex-redux-1/*">
            <Issue>Needs triage</Issue>
        </ExcludeList>
        <ExcludeList Include="$(XunitTestBinBase)/JIT/Performance/CodeQuality/BenchmarksGame/regex-redux/regex-redux-5/*">
            <Issue>Needs triage</Issue>
        </ExcludeList>
        <ExcludeList Include="$(XunitTestBinBase)/JIT/Performance/CodeQuality/BenchmarksGame/reverse-complement/reverse-complement-1/*">
            <Issue>Needs triage</Issue>
        </ExcludeList>
        <ExcludeList Include="$(XunitTestBinBase)/JIT/Performance/CodeQuality/BenchmarksGame/reverse-complement/reverse-complement-6/*">
            <Issue>Needs triage</Issue>
        </ExcludeList>
        <ExcludeList Include="$(XunitTestBinBase)/JIT/Performance/CodeQuality/Burgers/Burgers/*">
            <Issue>Multimodule incompatible (GVM)</Issue>
        </ExcludeList>
        <ExcludeList Include="$(XunitTestBinBase)/JIT/Performance/CodeQuality/Serialization/Deserialize/*">
            <Issue>Needs xunit.performance</Issue>
        </ExcludeList>
        <ExcludeList Include="$(XunitTestBinBase)/JIT/Performance/CodeQuality/Serialization/Serialize/*">
            <Issue>Needs xunit.performance</Issue>
        </ExcludeList>
        <ExcludeList Include="$(XunitTestBinBase)/JIT/Regression/CLR-x86-JIT/V1-M12-Beta2/b68872/b68872/*">
            <Issue>https://github.com/dotnet/runtimelab/issues/188</Issue>
        </ExcludeList>
        <ExcludeList Include = "$(XunitTestBinBase)/JIT/Regression/CLR-x86-JIT/V1-M12-Beta2/b71120/b71120/**">
            <Issue>https://github.com/dotnet/runtimelab/issues/155: Varargs</Issue>
        </ExcludeList>
        <ExcludeList Include = "$(XunitTestBinBase)/JIT/Regression/CLR-x86-JIT/V2.0-Beta2/b353858/b353858/**">
            <Issue>https://github.com/dotnet/runtimelab/issues/155: Thorough checking of invalid inputs</Issue>
        </ExcludeList>
        <ExcludeList Include="$(XunitTestBinBase)/JIT/Regression/CLR-x86-JIT/v2.2/ddb/b429039/b429039/*">
            <Issue>https://github.com/dotnet/runtimelab/issues/155: RuntimeHelpers.InitializeArray</Issue>
        </ExcludeList>
        <ExcludeList Include="$(XunitTestBinBase)/JIT/Regression/JitBlue/GitHub_19444/GitHub_19444/*">
            <Issue>https://github.com/dotnet/runtimelab/issues/197</Issue>
        </ExcludeList>
        <ExcludeList Include="$(XunitTestBinBase)/JIT/Regression/JitBlue/GitHub_22583/GitHub_22583/*">
            <Issue>https://github.com/dotnet/runtimelab/issues/155: Type equivalence</Issue>
        </ExcludeList>
        <ExcludeList Include="$(XunitTestBinBase)/JIT/Regression/JitBlue/GitHub_25020/GitHub_25020/*">
            <Issue>https://github.com/dotnet/runtimelab/issues/154</Issue>
        </ExcludeList>
        <ExcludeList Include="$(XunitTestBinBase)/JIT/Regression/JitBlue/GitHub_25027/GitHub_25027/*">
            <Issue>https://github.com/dotnet/runtimelab/issues/155: Thorough checking of invalid inputs</Issue>
        </ExcludeList>
        <ExcludeList Include="$(XunitTestBinBase)/JIT/Regression/JitBlue/GitHub_35384/GitHub_35384/*">
            <Issue>https://github.com/dotnet/runtimelab/issues/198</Issue>
        </ExcludeList>
        <ExcludeList Include="$(XunitTestBinBase)/JIT/Regression/JitBlue/GitHub_4044/GitHub_4044/*">
            <Issue>https://github.com/dotnet/runtimelab/issues/188</Issue>
        </ExcludeList>
        <ExcludeList Include="$(XunitTestBinBase)/JIT/Regression/JitBlue/Runtime_71375/*">
            <Issue>https://github.com/dotnet/runtimelab/issues/155: Varargs</Issue>
        </ExcludeList>
        <ExcludeList Include="$(XunitTestBinBase)/JIT/superpmi/superpmicollect/**">
            <Issue>CoreCLR test</Issue>
        </ExcludeList>
        <ExcludeList Include="$(XunitTestBinBase)/Loader/AssemblyDependencyResolver/AssemblyDependencyResolverTests/AssemblyDependencyResolverTests/*">
            <Issue>https://github.com/dotnet/runtimelab/issues/165</Issue>
        </ExcludeList>
        <ExcludeList Include="$(XunitTestBinBase)/Loader/binding/tracing/BinderTracingTest.Basic/*">
            <Issue>AOT incompatible</Issue>
        </ExcludeList>
        <ExcludeList Include="$(XunitTestBinBase)/Loader/binding/tracing/BinderTracingTest.ResolutionFlow/*">
            <Issue>AOT incompatible</Issue>
        </ExcludeList>
        <ExcludeList Include="$(XunitTestBinBase)/Loader/classloader/DictionaryExpansion/DictionaryExpansion/*">
            <Issue>https://github.com/dotnet/runtimelab/issues/154</Issue>
        </ExcludeList>
        <ExcludeList Include="$(XunitTestBinBase)/Loader/classloader/explicitlayout/Regressions/ASURT/ASURT150271/test3/*">
            <Issue>Won't fix https://github.com/dotnet/corert/issues/2396</Issue>
        </ExcludeList>
        <ExcludeList Include="$(XunitTestBinBase)/Loader/classloader/generics/Instantiation/Negative/abstract01/*">
            <Issue>https://github.com/dotnet/runtimelab/issues/155: Thorough checking of invalid inputs</Issue>
        </ExcludeList>
        <ExcludeList Include="$(XunitTestBinBase)/Loader/classloader/MethodImpl/generics_override1/*">
            <Issue>https://github.com/dotnet/runtimelab/issues/207</Issue>
        </ExcludeList>
        <ExcludeList Include="$(XunitTestBinBase)/Loader/classloader/regressions/347422/b347422/*">
            <Issue>https://github.com/dotnet/runtimelab/issues/194</Issue>
        </ExcludeList>
        <ExcludeList Include="$(XunitTestBinBase)/Loader/classloader/regressions/vsw529206/vsw529206ModuleCctor/*">
            <Issue>https://github.com/dotnet/runtimelab/issues/155: compat for exceptions thrown from module cctor</Issue>
        </ExcludeList>
        <ExcludeList Include="$(XunitTestBinBase)/Loader/classloader/TSAmbiguities/CollapsedInterfaces/HelloWorld/*">
            <Issue>https://github.com/dotnet/runtimelab/issues/155: Thorough checking of invalid inputs</Issue>
        </ExcludeList>
        <ExcludeList Include="$(XunitTestBinBase)/Loader/classloader/TSAmbiguities/SameMethodImpl/Override/HelloWorld/*">
            <Issue>https://github.com/dotnet/runtimelab/issues/155: Thorough checking of invalid inputs</Issue>
        </ExcludeList>
        <ExcludeList Include="$(XunitTestBinBase)/Loader/CollectibleAssemblies/ByRefLocals/ByRefLocals/*">
            <Issue>https://github.com/dotnet/runtimelab/issues/155: Collectible assemblies</Issue>
        </ExcludeList>
        <ExcludeList Include="$(XunitTestBinBase)/Loader/CollectibleAssemblies/Statics/CollectibleStatics/*">
            <Issue>https://github.com/dotnet/runtimelab/issues/155: Collectible assemblies</Issue>
        </ExcludeList>
        <ExcludeList Include="$(XunitTestBinBase)/JIT/Regression/JitBlue/Runtime_64883/Runtime_64883/*">
            <Issue>https://github.com/dotnet/runtimelab/issues/155: Collectible assemblies</Issue>
        </ExcludeList>
        <ExcludeList Include="$(XunitTestBinBase)/JIT/Regression/JitBlue/Runtime_66624/Runtime_66624/*">
            <Issue>https://github.com/dotnet/runtimelab/issues/155: Collectible assemblies</Issue>
        </ExcludeList>
        <ExcludeList Include="$(XunitTestBinBase)/Loader/ContextualReflection/ContextualReflection/*">
            <Issue>https://github.com/dotnet/runtimelab/issues/165</Issue>
        </ExcludeList>
        <ExcludeList Include="$(XunitTestBinBase)/profiler/**/*">
            <Issue>CoreCLR test</Issue>
        </ExcludeList>
        <ExcludeList Include="$(XunitTestBinBase)/readytorun/**/*">
            <Issue>CoreCLR test</Issue>
        </ExcludeList>
        <ExcludeList Include="$(XunitTestBinBase)/reflection/Modifiers/modifiers/*">
            <Issue>https://github.com/dotnet/runtimelab/issues/201</Issue>
        </ExcludeList>
        <ExcludeList Include="$(XunitTestBinBase)/reflection/RefEmit/EmittingIgnoresAccessChecksToAttributeIsRespected\EmittingIgnoresAccessChecksToAttributeIsRespected/*">
            <Issue>https://github.com/dotnet/runtimelab/issues/155: Ref emit</Issue>
        </ExcludeList>
        <ExcludeList Include="$(XunitTestBinBase)/reflection/SetValue/TrySetReadonlyStaticField/*">
            <Issue>https://github.com/dotnet/runtimelab/issues/200</Issue>
        </ExcludeList>
        <ExcludeList Include="$(XunitTestBinBase)/tracing/**/*">
            <Issue>EventPipe</Issue>
        </ExcludeList>
        <ExcludeList Include="$(XunitTestBinBase)/JIT/Regression/CLR-x86-JIT/V2.0-Beta2/b426654/b426654/*">
            <Issue>https://github.com/dotnet/runtimelab/issues/208</Issue>
        </ExcludeList>
        <ExcludeList Include="$(XunitTestBinBase)/JIT/Regression/CLR-x86-JIT/v2.1/DDB/B168384/LdfldaHack/*">
            <Issue>https://github.com/dotnet/runtime/issues/615</Issue>
        </ExcludeList>
        <ExcludeList Include="$(XunitTestBinBase)/JIT/Regression/JitBlue/DevDiv_754566/DevDiv_754566/*">
            <Issue>https://github.com/dotnet/runtimelab/issues/155: Complext tail calls</Issue>
        </ExcludeList>
        <ExcludeList Include="$(XunitTestBinBase)/reflection\DefaultInterfaceMethods\Emit\*">
            <Issue>https://github.com/dotnet/runtimelab/issues/155: Reflection.Emit</Issue>
        </ExcludeList>
        <ExcludeList Include="$(XunitTestBinBase)/reflection\DefaultInterfaceMethods\GetInterfaceMapConsumer\*">
            <Issue>https://github.com/dotnet/runtimelab/issues/861</Issue>
        </ExcludeList>
        <ExcludeList Include="$(XunitTestBinBase)/Interop\IDynamicInterfaceCastable\IDynamicInterfaceCastable\*">
            <Issue>https://github.com/dotnet/runtimelab/issues/1442</Issue>
        </ExcludeList>
        <ExcludeList Include="$(XunitTestBinBase)\Interop\PInvoke\Variant\VariantTestBuiltInComDisabled\*">
            <Issue>https://github.com/dotnet/runtimelab/issues/306</Issue>
        </ExcludeList>
        <ExcludeList Include="$(XunitTestBinBase)\Interop\PInvoke\Variant\VariantTestComWrappers\*">
            <Issue>https://github.com/dotnet/runtimelab/issues/306</Issue>
        </ExcludeList>

        <!-- Complex constrained calls -->
        <!-- https://github.com/dotnet/runtimelab/issues/1431 -->
        <ExcludeList Include="$(XunitTestBinBase)/Regressions\coreclr\16354\notimplemented\*" />
        <ExcludeList Include="$(XunitTestBinBase)/Loader/classloader\DefaultInterfaceMethods\constrainedcall\constrainedcall\*" />
        <ExcludeList Include="$(XunitTestBinBase)/Loader/classloader\DefaultInterfaceMethods\constrainedcall\constrained2\*" />
        <ExcludeList Include="$(XunitTestBinBase)/Loader/classloader\DefaultInterfaceMethods\constrainedcall\constrained2_gm\*" />

        <!-- Arrays with non-zero lower bounds -->
        <!-- https://github.com/dotnet/runtimelab/issues/155 -->
        <ExcludeList Include="$(XunitTestBinBase)/JIT/Methodical\Arrays\huge\huge_b_il_r\*" />
        <ExcludeList Include="$(XunitTestBinBase)/JIT/Methodical\Arrays\huge\huge_i4_il_r\*" />
        <ExcludeList Include="$(XunitTestBinBase)/JIT/Methodical\Arrays\huge\huge_objref_il_r\*" />
        <ExcludeList Include="$(XunitTestBinBase)/JIT/Methodical\Arrays\huge\huge_r4_il_r\*" />
        <ExcludeList Include="$(XunitTestBinBase)/JIT/Methodical\Arrays\huge\huge_r8_il_r\*" />
        <ExcludeList Include="$(XunitTestBinBase)/JIT/Methodical\Arrays\huge\huge_struct_il_r\*" />
        <ExcludeList Include="$(XunitTestBinBase)/JIT/Methodical\Arrays\huge\huge_u8_il_r\*" />
        <ExcludeList Include="$(XunitTestBinBase)/JIT/Methodical\Arrays\misc\address_il_d\*" />
        <ExcludeList Include="$(XunitTestBinBase)/JIT/Methodical\Arrays\misc\ldelem_get_il_d\*" />
        <ExcludeList Include="$(XunitTestBinBase)/JIT/Methodical\Arrays\misc\address_il_r\*" />
        <ExcludeList Include="$(XunitTestBinBase)/JIT/Methodical\Arrays\misc\gcarr_il_r\*" />
        <ExcludeList Include="$(XunitTestBinBase)/JIT/Methodical\Arrays\misc\ldelem_get_il_r\*" />
        <ExcludeList Include="$(XunitTestBinBase)/JIT/Methodical\Arrays\range\float64_range1_il_d\*" />
        <ExcludeList Include="$(XunitTestBinBase)/JIT/Methodical\Arrays\range\float64_range2_il_d\*" />
        <ExcludeList Include="$(XunitTestBinBase)/JIT/Methodical\Arrays\range\int32_1_il_d\*" />
        <ExcludeList Include="$(XunitTestBinBase)/JIT/Methodical\Arrays\range\int32_m1_il_d\*" />
        <ExcludeList Include="$(XunitTestBinBase)/JIT/Methodical\Arrays\range\int32_neg_range_il_d\*" />
        <ExcludeList Include="$(XunitTestBinBase)/JIT/Methodical\Arrays\range\int32_range1_il_d\*" />
        <ExcludeList Include="$(XunitTestBinBase)/JIT/Methodical\Arrays\range\int32_range2_il_d\*" />
        <ExcludeList Include="$(XunitTestBinBase)/JIT/Methodical\Arrays\range\float64_range1_il_r\*" />
        <ExcludeList Include="$(XunitTestBinBase)/JIT/Methodical\Arrays\range\float64_range2_il_r\*" />
        <ExcludeList Include="$(XunitTestBinBase)/JIT/Methodical\Arrays\range\int32_1_il_r\*" />
        <ExcludeList Include="$(XunitTestBinBase)/JIT/Methodical\Arrays\range\int32_m1_il_r\*" />
        <ExcludeList Include="$(XunitTestBinBase)/JIT/Methodical\Arrays\range\int32_neg_range_il_r\*" />
        <ExcludeList Include="$(XunitTestBinBase)/JIT/Methodical\Arrays\range\int32_range1_il_r\*" />
        <ExcludeList Include="$(XunitTestBinBase)/JIT/Methodical\Arrays\range\int32_range2_il_r\*" />
        <ExcludeList Include="$(XunitTestBinBase)/JIT/Methodical\int64\arrays\hugedim_il_r\*" />
        <ExcludeList Include="$(XunitTestBinBase)/JIT/Methodical\refany\array2_il_d\*" />
        <ExcludeList Include="$(XunitTestBinBase)/JIT/Methodical\refany\array3_il_d\*" />
        <ExcludeList Include="$(XunitTestBinBase)/JIT/Methodical\refany\array3_il_r\*" />
        <ExcludeList Include="$(XunitTestBinBase)/JIT/Methodical\tailcall\deep_array_nz_il_d\*" />
        <ExcludeList Include="$(XunitTestBinBase)/JIT/Methodical\tailcall\deep_array_nz_il_r\*" />
        <ExcludeList Include="$(XunitTestBinBase)/JIT/Methodical\VT\port\huge_gcref_il_d\*" />
        <ExcludeList Include="$(XunitTestBinBase)/JIT/Methodical\VT\port\huge_gcref_il_r\*" />
        <ExcludeList Include="$(XunitTestBinBase)/JIT/Performance/CodeQuality/Benchstones/MDBenchI/MDGeneralArray/MDGeneralArray/*" />

        <!-- Covariant returns -->
        <!-- https://github.com/dotnet/runtimelab/issues/205 -->
        <ExcludeList Include="$(XunitTestBinBase)/Loader\classloader\MethodImpl\CovariantReturns\Interfaces\UnitTest\*" />
        <ExcludeList Include="$(XunitTestBinBase)/Loader\classloader\MethodImpl\CovariantReturns\Interfaces\UnsupportedScenario1\*" />
        <ExcludeList Include="$(XunitTestBinBase)/Loader\classloader\MethodImpl\CovariantReturns\Interfaces\UnsupportedScenario2\*" />
        <ExcludeList Include="$(XunitTestBinBase)/Loader\classloader\MethodImpl\CovariantReturns\Interfaces\UnsupportedScenario3\*" />
        <ExcludeList Include="$(XunitTestBinBase)/Loader\classloader\MethodImpl\CovariantReturns\ReturnTypeValidation\ImplicitOverrideSameSigAsDecl\*" />
        <ExcludeList Include="$(XunitTestBinBase)/Loader\classloader\MethodImpl\CovariantReturns\ReturnTypeValidation\OverrideSameSigAsDecl\*" />
        <ExcludeList Include="$(XunitTestBinBase)/Loader\classloader\MethodImpl\CovariantReturns\Structs\IncompatibleOverride\*" />
        <ExcludeList Include="$(XunitTestBinBase)/Loader\classloader\MethodImpl\CovariantReturns\UnitTest\AttributeTesting\*" />
        <ExcludeList Include="$(XunitTestBinBase)/Loader\classloader\MethodImpl\CovariantReturns\UnitTest\CompatibleWithTest\*" />
        <ExcludeList Include="$(XunitTestBinBase)/Loader\classloader\MethodImpl\CovariantReturns\UnitTest\UnitTest\*" />
        <ExcludeList Include="$(XunitTestBinBase)/Loader\classloader\MethodImpl\CovariantReturns\UnitTest\UnitTest_GVM\*" />
        <ExcludeList Include="$(XunitTestBinBase)/Loader\classloader\MethodImpl\CovariantReturns\UnitTest\UnitTestDelegates\*" />
        <ExcludeList Include="$(XunitTestBinBase)/Loader\classloader\MethodImpl\CovariantReturns\UnitTest\OverrideMoreDerivedReturn\*" />
    </ItemGroup>

    <!-- run.proj finds all the *.cmd/*.sh scripts in a test folder and creates corresponding test methods.
         Exclude these scripts to avoid creating such methods for the superpmicollect dependent test projects
         and running them separately from superpmicollect test. These should be excluded regardless of RuntimeFlavor/os/arch-->

    <ItemGroup Condition="'$(XunitTestBinBase)' != ''">
        <ExcludeList Include="$(XunitTestBinBase)/JIT/superpmi/superpmicollect/*" Exclude="$(XunitTestBinBase)/JIT/superpmi/superpmicollect/superpmicollect.*">
            <Issue>Do not run these scripts separately from superpmicollect test</Issue>
        </ExcludeList>
    </ItemGroup>

    <!-- Known failures for mono runtime on *all* architectures/operating systems in *all* runtime modes -->
    <ItemGroup Condition="'$(RuntimeFlavor)' == 'mono'" >
        <ExcludeList Include="$(XunitTestBinBase)/JIT/opt/Remainder/Regressions/Regression1/**">
            <Issue>https://github.com/dotnet/runtime/issues/79022</Issue>
        </ExcludeList>
        <ExcludeList Include="$(XunitTestBinBase)/Interop/PInvoke/Int128/Int128TestFieldLayout/*">
            <Issue>https://github.com/dotnet/runtime/issues/74223</Issue>
        </ExcludeList>
        <ExcludeList Include = "$(XUnitTestBinBase)/JIT/Directed/Arrays/nintindexoutofrange/**">
            <Issue>https://github.com/dotnet/runtime/issues/71656</Issue>
        </ExcludeList>
        <ExcludeList Include = "$(XunitTestBinBase)/JIT/HardwareIntrinsics/X86/Sse2.X64/StoreNonTemporal_r/**">
            <Issue>https://github.com/dotnet/runtime/issues/54176</Issue>
        </ExcludeList>
        <ExcludeList Include = "$(XunitTestBinBase)/JIT/HardwareIntrinsics/X86/Sse2.X64/StoreNonTemporal_ro/**">
            <Issue>https://github.com/dotnet/runtime/issues/54176</Issue>
        </ExcludeList>
        <ExcludeList Include = "$(XunitTestBinBase)/JIT/HardwareIntrinsics/X86/Sse42.X64/Crc32_*/**">
            <Issue>https://github.com/dotnet/runtime/issues/54185</Issue>
        </ExcludeList>
        <ExcludeList Include="$(XunitTestBinBase)/JIT/Directed/Convert/out_of_range_fp_to_int_conversions/*">
            <Issue>Mono does not define out of range fp to int conversions</Issue>
        </ExcludeList>
        <ExcludeList Include="$(XunitTestBinBase)/JIT/Directed/DynamicPgo/**">
            <Issue>Mono doesn't have a dynamic pgo or tiered compilation infrastructure</Issue>
        </ExcludeList>
        <ExcludeList Include="$(XunitTestBinBase)/JIT/SIMD/Vector3Interop_r/*">
            <Issue>https://github.com/dotnet/runtime/issues/46174</Issue>
        </ExcludeList>
        <ExcludeList Include="$(XunitTestBinBase)/JIT/SIMD/Vector3Interop_ro/*">
            <Issue>https://github.com/dotnet/runtime/issues/46174</Issue>
        </ExcludeList>
        <ExcludeList Include="$(XunitTestBinBase)/JIT/SIMD/ShiftOperations/*">
          <Issue>There is a known undefined behavior with shifts and 0xFFFFFFFF overflows, so skip the test for mono.</Issue>
        </ExcludeList>

        <ExcludeList Include="$(XunitTestBinBase)/baseservices/TieredCompilation/BasicTestWithMcj/*">
            <Issue>Tests features specific to coreclr</Issue>
        </ExcludeList>
        <ExcludeList Include="$(XunitTestBinBase)/baseservices/RuntimeConfiguration/*">
            <Issue>Tests features specific to coreclr</Issue>
        </ExcludeList>
        <ExcludeList Include="$(XunitTestBinBase)/Loader/CollectibleAssemblies/ByRefLocals/**">
            <Issue>https://github.com/dotnet/runtime/issues/40394</Issue>
        </ExcludeList>
        <ExcludeList Include="$(XunitTestBinBase)/Loader/CollectibleAssemblies/Statics/**">
            <Issue>https://github.com/dotnet/runtime/issues/40394</Issue>
        </ExcludeList>
        <ExcludeList Include="$(XunitTestBinBase)/Interop/PInvoke/Miscellaneous/CopyCtor/**">
            <Issue>Handling for Copy constructors isn't present in mono interop</Issue>
        </ExcludeList>
        <ExcludeList Include="$(XunitTestBinBase)/Interop/StringMarshalling/AnsiBSTR/AnsiBStrTest/**">
            <Issue>Crashes during LLVM AOT compilation.</Issue>
        </ExcludeList>
        <ExcludeList Include="$(XunitTestBinBase)/Interop/StringMarshalling/BSTR/BSTRTest/**">
            <Issue>Crashes during LLVM AOT compilation.</Issue>
        </ExcludeList>

        <ExcludeList Include="$(XunitTestBinBase)/Loader/classloader/MethodImpl/CovariantReturns/Structs/IncompatibleOverride/**">
            <Issue>Crashes during LLVM AOT compilation.</Issue>
        </ExcludeList>

        <ExcludeList Include="$(XunitTestBinBase)/JIT/Directed/StructABI/StructABI/**">
            <Issue>Doesn't pass after LLVM AOT compilation.</Issue>
        </ExcludeList>
        <ExcludeList Include="$(XunitTestBinBase)/JIT/Regression/JitBlue/GitHub_15949/GitHub_15949/**">
            <Issue>Doesn't pass after LLVM AOT compilation.</Issue>
        </ExcludeList>
        <ExcludeList Include="$(XunitTestBinBase)/JIT/Regression/JitBlue/GitHub_15291/GitHub_15291/**">
            <Issue>Doesn't pass after LLVM AOT compilation.</Issue>
        </ExcludeList>
        <ExcludeList Include="$(XunitTestBinBase)/JIT/Regression/CLR-x86-JIT/V1-M09.5-PDC/b16928/b16928/**">
            <Issue>Doesn't pass after LLVM AOT compilation.</Issue>
        </ExcludeList>
        <ExcludeList Include="$(XunitTestBinBase)/JIT/jit64/opt/osr/osr015/**">
            <Issue>Doesn't pass after LLVM AOT compilation.</Issue>
        </ExcludeList>
        <ExcludeList Include="$(XunitTestBinBase)/JIT/jit64/opt/rngchk/ArrayBound_o/**">
            <Issue>Doesn't pass after LLVM AOT compilation.</Issue>
        </ExcludeList>
        <ExcludeList Include="$(XunitTestBinBase)/Loader/classloader/TypeInitialization/CctorsWithSideEffects/CctorThrowInlinedStatic/**">
            <Issue>Doesn't pass after LLVM AOT compilation.</Issue>
        </ExcludeList>
        <ExcludeList Include="$(XunitTestBinBase)/Loader/classloader/MethodImpl/CovariantReturns/UnitTest/CompatibleWithTest/**">
            <Issue>Doesn't pass after LLVM AOT compilation.</Issue>
        </ExcludeList>
        <ExcludeList Include="$(XunitTestBinBase)/Loader/classloader/TypeInitialization/CctorsWithSideEffects/CctorThrowMethodAccess/**">
            <Issue>Doesn't pass after LLVM AOT compilation.</Issue>
        </ExcludeList>
        <ExcludeList Include="$(XunitTestBinBase)/Loader/classloader/MethodImpl/CovariantReturns/UnitTest/CompatibleWithTest/**">
            <Issue>Doesn't pass after LLVM AOT compilation.</Issue>
        </ExcludeList>
        <ExcludeList Include="$(XunitTestBinBase)/Loader/classloader/StaticVirtualMethods/InterfaceVariance/**">
            <Issue>Static virtual methods are not yet implemented in the Mono runtime.</Issue>
        </ExcludeList>
        <ExcludeList Include="$(XunitTestBinBase)/Loader/classloader/StaticVirtualMethods/NegativeTestCases/**">
            <Issue>Static virtual methods are not yet implemented in the Mono runtime.</Issue>
        </ExcludeList>

        <ExcludeList Include="$(XunitTestBinBase)/baseservices/exceptions/stackoverflow/stackoverflowtester/**">
            <Issue>needs triage</Issue>
        </ExcludeList>
        <ExcludeList Include="$(XunitTestBinBase)/baseservices/callconvs/TestCallingConventions/**">
            <Issue>needs triage</Issue>
        </ExcludeList>
        <ExcludeList Include="$(XunitTestBinBase)/GC/API/GC/Collect1/**">
            <Issue>needs triage</Issue>
        </ExcludeList>
        <ExcludeList Include="$(XunitTestBinBase)/GC/API/GC/CollectionCountTest/**">
            <Issue>needs triage</Issue>
        </ExcludeList>
        <ExcludeList Include="$(XunitTestBinBase)/GC/API/GC/GetGCMemoryInfo/**">
            <Issue>https://github.com/dotnet/runtime/issues/37950</Issue>
        </ExcludeList>
        <ExcludeList Include="$(XunitTestBinBase)/GC/API/GC/GetGeneration/**">
            <Issue>needs triage</Issue>
        </ExcludeList>
        <ExcludeList Include="$(XunitTestBinBase)/GC/API/GC/GetGeneration_fail/**">
            <Issue>needs triage</Issue>
        </ExcludeList>
        <ExcludeList Include="$(XunitTestBinBase)/GC/API/GC/GetGenerationWR/**">
            <Issue>needs triage</Issue>
        </ExcludeList>
        <ExcludeList Include="$(XunitTestBinBase)/GC/API/GC/GetTotalAllocatedBytes/**">
            <Issue>needs triage</Issue>
        </ExcludeList>
        <ExcludeList Include="$(XunitTestBinBase)/GC/API/GC/MaxGeneration/**">
            <Issue>needs triage</Issue>
        </ExcludeList>
        <ExcludeList Include="$(XunitTestBinBase)/GC/API/GCSettings/InputValidation/**">
            <Issue>https://github.com/dotnet/runtime/issues/46666</Issue>
        </ExcludeList>
        <ExcludeList Include="$(XunitTestBinBase)GC/API/WeakReference/Finalize2/**">
            <Issue>needs triage</Issue>
        </ExcludeList>
        <ExcludeList Include="$(XunitTestBinBase)GC/API/WeakReference/Finalize2/**">
            <Issue>needs triage</Issue>
        </ExcludeList>
        <ExcludeList Include="$(XunitTestBinBase)/GC/Features/LOHCompaction/lohpin/**">
            <Issue>https://github.com/dotnet/runtime/issues/46666</Issue>
        </ExcludeList>
        <ExcludeList Include="$(XunitTestBinBase)/GC/Scenarios/ReflectObj/reflectobj/**">
            <Issue>needs triage</Issue>
        </ExcludeList>

        <ExcludeList Include="$(XunitTestBinBase)/GC/API/WeakReference/NullHandle/**">
            <Issue>PlatformDetection.IsPreciseGcSupported false on mono</Issue>
        </ExcludeList>
        <ExcludeList Include="$(XunitTestBinBase)/GC/Features/Finalizer/finalizeother/finalizeexcep/**">
            <Issue>PlatformDetection.IsPreciseGcSupported false on mono</Issue>
        </ExcludeList>
        <ExcludeList Include="$(XunitTestBinBase)/GC/Features/Finalizer/finalizeother/finalizenested/**">
            <Issue>PlatformDetection.IsPreciseGcSupported false on mono</Issue>
        </ExcludeList>
        <ExcludeList Include="$(XunitTestBinBase)/GC/Features/Finalizer/finalizeother/finalizearray/**">
            <Issue>PlatformDetection.IsPreciseGcSupported false on mono</Issue>
        </ExcludeList>
        <ExcludeList Include="$(XunitTestBinBase)/GC/Features/Finalizer/finalizeother/finalizedest/**">
            <Issue>PlatformDetection.IsPreciseGcSupported false on mono</Issue>
        </ExcludeList>
        <ExcludeList Include="$(XunitTestBinBase)/GC/Features/Finalizer/finalizeother/finalizearraysleep/**">
            <Issue>PlatformDetection.IsPreciseGcSupported false on mono</Issue>
        </ExcludeList>
        <ExcludeList Include="$(XunitTestBinBase)/GC/Features/Finalizer/finalizeother/finalizeinherit/**">
            <Issue>PlatformDetection.IsPreciseGcSupported false on mono</Issue>
        </ExcludeList>
        <ExcludeList Include="$(XunitTestBinBase)/GC/Features/Finalizer/finalizeio/finalizeio/**">
            <Issue>PlatformDetection.IsPreciseGcSupported false on mono</Issue>
        </ExcludeList>
        <ExcludeList Include="$(XunitTestBinBase)/GC/Scenarios/BaseFinal/basefinal/**">
            <Issue>PlatformDetection.IsPreciseGcSupported false on mono</Issue>
        </ExcludeList>
        <ExcludeList Include="$(XunitTestBinBase)/GC/Scenarios/NDPin/ndpinfinal/**">
            <Issue>PlatformDetection.IsPreciseGcSupported false on mono</Issue>
        </ExcludeList>
        <ExcludeList Include="$(XunitTestBinBase)/GC/Scenarios/DoublinkList/dlbigleak/**">
            <Issue>PlatformDetection.IsPreciseGcSupported false on mono</Issue>
        </ExcludeList>
        <ExcludeList Include="$(XunitTestBinBase)/GC/Scenarios/DoublinkList/doublinknoleak/**">
            <Issue>PlatformDetection.IsPreciseGcSupported false on mono</Issue>
        </ExcludeList>
        <ExcludeList Include="$(XunitTestBinBase)/GC/Scenarios/DoublinkList/doublinknoleak2/**">
            <Issue>PlatformDetection.IsPreciseGcSupported false on mono</Issue>
        </ExcludeList>
        <ExcludeList Include="$(XunitTestBinBase)/GC/Scenarios/DoublinkList/doublinkstay/**">
            <Issue>PlatformDetection.IsPreciseGcSupported false on mono</Issue>
        </ExcludeList>
        <ExcludeList Include="$(XunitTestBinBase)/GC/Scenarios/DoublinkList/doublinkgen/**">
            <Issue>PlatformDetection.IsPreciseGcSupported false on mono</Issue>
        </ExcludeList>
        <ExcludeList Include="$(XunitTestBinBase)/GC/Scenarios/DoublinkList/dlbigleakthd/**">
            <Issue>PlatformDetection.IsPreciseGcSupported false on mono</Issue>
        </ExcludeList>
        <ExcludeList Include="$(XunitTestBinBase)/GC/Scenarios/DoublinkList/dlstack/**">
            <Issue>PlatformDetection.IsPreciseGcSupported false on mono</Issue>
        </ExcludeList>
        <ExcludeList Include="$(XunitTestBinBase)/GC/Scenarios/DoublinkList/dlcollect/**">
            <Issue>PlatformDetection.IsPreciseGcSupported false on mono</Issue>
        </ExcludeList>
        <ExcludeList Include="$(XunitTestBinBase)/GC/Scenarios/FinalNStruct/nstructtun/**">
            <Issue>PlatformDetection.IsPreciseGcSupported false on mono</Issue>
        </ExcludeList>
        <ExcludeList Include="$(XunitTestBinBase)/GC/Scenarios/FinalNStruct/finalnstruct/**">
            <Issue>PlatformDetection.IsPreciseGcSupported false on mono</Issue>
        </ExcludeList>
        <ExcludeList Include="$(XunitTestBinBase)/GC/Scenarios/FinalNStruct/nstructresur/**">
            <Issue>PlatformDetection.IsPreciseGcSupported false on mono</Issue>
        </ExcludeList>
        <ExcludeList Include="$(XunitTestBinBase)/GC/Scenarios/WeakReference/weakreffinal/**">
            <Issue>PlatformDetection.IsPreciseGcSupported false on mono</Issue>
        </ExcludeList>
        <ExcludeList Include="$(XunitTestBinBase)/GC/Scenarios/Resurrection/continue/**">
            <Issue>PlatformDetection.IsPreciseGcSupported false on mono</Issue>
        </ExcludeList>
        <ExcludeList Include="$(XunitTestBinBase)/GC/Scenarios/Rootmem/rootmem/**">
            <Issue>PlatformDetection.IsPreciseGcSupported false on mono</Issue>
        </ExcludeList>
        <ExcludeList Include="$(XunitTestBinBase)/GC/Scenarios/SingLinkList/singlinkgen/**">
            <Issue>PlatformDetection.IsPreciseGcSupported false on mono</Issue>
        </ExcludeList>
        <ExcludeList Include="$(XunitTestBinBase)/GC/Scenarios/LeakWheel/leakwheel/**">
            <Issue>PlatformDetection.IsPreciseGcSupported false on mono</Issue>
        </ExcludeList>
        <ExcludeList Include="$(XunitTestBinBase)/GC/Scenarios/ReflectObj/reflectobj/**">
            <Issue>PlatformDetection.IsPreciseGcSupported false on mono</Issue>
        </ExcludeList>
        <ExcludeList Include="$(XunitTestBinBase)/GC/Scenarios/FragMan/fragman/**">
            <Issue>PlatformDetection.IsPreciseGcSupported false on mono</Issue>
        </ExcludeList>
        <ExcludeList Include="$(XunitTestBinBase)/GC/Scenarios/LeakGen/leakgen/**">
            <Issue>PlatformDetection.IsPreciseGcSupported false on mono</Issue>
        </ExcludeList>

        <ExcludeList Include="$(XunitTestBinBase)/GC/Scenarios/SingLinkList/singlinkgen/**">
            <Issue>needs triage</Issue>
        </ExcludeList>
        <ExcludeList Include="$(XunitTestBinBase)/Interop/ArrayMarshalling/ByValArray/MarshalArrayByValTest/**">
            <Issue>needs triage</Issue>
        </ExcludeList>
        <ExcludeList Include="$(XunitTestBinBase)/Interop/COM/Reflection/Reflection/**">
            <Issue>https://github.com/dotnet/runtime/issues/34371</Issue>
        </ExcludeList>
        <ExcludeList Include="$(XunitTestBinBase)/Interop/COM/ComWrappers/**">
            <Issue>Not supported on Mono</Issue>
        </ExcludeList>
        <ExcludeList Include="$(XunitTestBinBase)/Interop/ICastable/Castable/**">
            <Issue>needs triage</Issue>
        </ExcludeList>
        <ExcludeList Include="$(XunitTestBinBase)/Interop/IDynamicInterfaceCastable/IDynamicInterfaceCastable/**">
            <Issue>needs triage</Issue>
        </ExcludeList>
        <ExcludeList Include="$(XunitTestBinBase)/Interop/ICustomMarshaler/ConflictingNames/MultipleALCs/**">
            <Issue>https://github.com/dotnet/runtime/issues/34072</Issue>
        </ExcludeList>
        <ExcludeList Include="$(XunitTestBinBase)/Interop/ICustomMarshaler/Primitives/ICustomMarshaler_TargetUnix/**">
            <Issue>https://github.com/dotnet/runtime/issues/34374</Issue>
        </ExcludeList>
        <ExcludeList Include="$(XunitTestBinBase)/Interop/LayoutClass/LayoutClassTest/**">
            <Issue>needs triage</Issue>
        </ExcludeList>
        <ExcludeList Include="$(XunitTestBinBase)/Interop/MarshalAPI/FunctionPointer/**">
            <Issue>needs triage</Issue>
        </ExcludeList>
        <ExcludeList Include="$(XunitTestBinBase)/Interop/NativeLibrary/AssemblyLoadContext/ResolveUnmanagedDllTests/**">
            <Issue>https://github.com/dotnet/runtime/issues/41180</Issue>
        </ExcludeList>
        <ExcludeList Include="$(XunitTestBinBase)/Interop/ObjectiveC/ObjectiveCMarshalAPI/**">
            <Issue>needs triage</Issue>
        </ExcludeList>
        <ExcludeList Include="$(XunitTestBinBase)/Interop/PInvoke/Array/MarshalArrayAsField/AsByValArray/AsByValArrayTest/**">
            <Issue>needs triage</Issue>
        </ExcludeList>
        <ExcludeList Include="$(XunitTestBinBase)/Interop/PInvoke/Array/MarshalArrayAsField/AsLPArray/AsLPArrayTest/**">
            <Issue>needs triage</Issue>
        </ExcludeList>
        <ExcludeList Include="$(XunitTestBinBase)/Interop/PInvoke/Array/MarshalArrayAsParam/AsDefault/AsDefaultTest/**">
            <Issue>needs triage</Issue>
        </ExcludeList>
        <ExcludeList Include="$(XunitTestBinBase)/Interop/PInvoke/Array/MarshalArrayAsParam/AsLPArray/AsLPArrayTest/**">
            <Issue>needs triage</Issue>
        </ExcludeList>
        <ExcludeList Include="$(XunitTestBinBase)/Interop/PInvoke/ArrayWithOffset/ArrayWithOffsetTest/**">
            <Issue>needs triage</Issue>
        </ExcludeList>
        <ExcludeList Include="$(XunitTestBinBase)/Interop/PInvoke/AsAny/AsAnyTest/**">
            <Issue>needs triage</Issue>
        </ExcludeList>
        <ExcludeList Include="$(XunitTestBinBase)/Interop/PInvoke/CriticalHandles/ArrayTest/**">
            <Issue>needs triage</Issue>
        </ExcludeList>
        <ExcludeList Include="$(XunitTestBinBase)/Interop/PInvoke/CriticalHandles/StructTest/StructTest/**">
            <Issue>needs triage</Issue>
        </ExcludeList>
        <ExcludeList Include="$(XunitTestBinBase)/Interop/PInvoke/CriticalHandles/**">
            <Issue>needs triage</Issue>
        </ExcludeList>
        <ExcludeList Include="$(XunitTestBinBase)/Interop/PInvoke/DateTime/DateTimeTest/**">
            <Issue>needs triage</Issue>
        </ExcludeList>
        <ExcludeList Include="$(XunitTestBinBase)/Interop/PInvoke/Decimal/DecimalTest/**">
            <Issue>needs triage</Issue>
        </ExcludeList>
        <ExcludeList Include="$(XunitTestBinBase)/Interop/PInvoke/Delegate/DelegateTest/**">
            <Issue>needs triage</Issue>
        </ExcludeList>
        <ExcludeList Include="$(XunitTestBinBase)/Interop/PInvoke/Generics/GenericsTest/GenericsTest/**">
            <Issue>needs triage</Issue>
        </ExcludeList>
        <ExcludeList Include="$(XunitTestBinBase)/Interop/PInvoke/Int128/Int128Test/**">
            <Issue>https://github.com/dotnet/runtime/issues/69531</Issue>
        </ExcludeList>
        <ExcludeList Include="$(XunitTestBinBase)/Interop/PInvoke/SafeHandles/**">
            <Issue>https://github.com/dotnet/runtime/issues/48084</Issue>
        </ExcludeList>
        <ExcludeList Include="$(XunitTestBinBase)/Interop/PInvoke/SizeParamIndex/PInvoke/Invalid/InvalidParamIndex/**">
            <Issue>needs triage</Issue>
        </ExcludeList>
        <ExcludeList Include="$(XunitTestBinBase)/Interop/PInvoke/SizeParamIndex/PInvoke/PassingByOut/PassingByOutTest/**">
            <Issue>needs triage</Issue>
        </ExcludeList>
        <ExcludeList Include="$(XunitTestBinBase)/Interop/PInvoke/SizeParamIndex/PInvoke/PassingByRef/PassingByRefTest/**">
            <Issue>needs triage</Issue>
        </ExcludeList>
        <ExcludeList Include="$(XunitTestBinBase)/Interop/PInvoke/SizeParamIndex/ReversePInvoke/PassingByOut/PassingByOutTest/**">
            <Issue>https://github.com/dotnet/runtime/issues/34196</Issue>
        </ExcludeList>
        <ExcludeList Include="$(XunitTestBinBase)/Interop/PInvoke/SizeParamIndex/ReversePInvoke/PassingByRef/PassingByRefTest/**">
            <Issue>https://github.com/dotnet/runtime/issues/34196</Issue>
        </ExcludeList>
        <ExcludeList Include="$(XunitTestBinBase)/Interop/StringMarshalling/LPSTR/LPSTRTest/**">
            <Issue>needs triage</Issue>
        </ExcludeList>
        <ExcludeList Include="$(XunitTestBinBase)/Interop/StructMarshalling/PInvoke/MarshalStructAsLayoutSeq/**">
            <Issue>needs triage</Issue>
        </ExcludeList>
        <ExcludeList Include="$(XunitTestBinBase)/Interop/StructMarshalling/ReversePInvoke/MarshalSeqStruct/ReversePInvoke/ReversePInvokeTest/**">
            <Issue>https://github.com/dotnet/runtime/issues/34196</Issue>
        </ExcludeList>
        <ExcludeList Include="$(XunitTestBinBase)/Interop/StructPacking/StructPacking/**">
            <Issue>needs triage</Issue>
        </ExcludeList>
        <ExcludeList Include="$(XunitTestBinBase)/JIT/Directed/Convert/ldind_conv/**">
            <Issue>needs triage</Issue>
        </ExcludeList>
        <ExcludeList Include="$(XunitTestBinBase)/JIT/Directed/coverage/compiler/FilterToHandler/**">
            <Issue>needs triage</Issue>
        </ExcludeList>
        <ExcludeList Include="$(XunitTestBinBase)/JIT/Directed/coverage/importer/Desktop/badldsfld_il_d/**">
            <Issue>needs triage</Issue>
        </ExcludeList>
        <ExcludeList Include="$(XunitTestBinBase)/JIT/Directed/coverage/importer/Desktop/badldsfld_il_r/**">
            <Issue>needs triage</Issue>
        </ExcludeList>
        <ExcludeList Include="$(XunitTestBinBase)/JIT/Directed/tailcall/more_tailcalls/**">
            <Issue>needs triage</Issue>
        </ExcludeList>
        <ExcludeList Include="$(XunitTestBinBase)/JIT/Directed/tailcall/mutual_recursion/**">
            <Issue>FSharp Test</Issue>
        </ExcludeList>
        <ExcludeList Include="$(XunitTestBinBase)/JIT/Directed/newarr/newarr/**">
            <Issue>needs triage</Issue>
        </ExcludeList>
        <ExcludeList Include="$(XunitTestBinBase)/JIT/Intrinsics/TypeIntrinsics_il/**">
            <Issue>https://github.com/dotnet/runtime/issues/54867</Issue>
        </ExcludeList>
        <ExcludeList Include="$(XunitTestBinBase)/JIT/jit64/localloc/call/call05_large/**">
            <Issue>needs triage</Issue>
        </ExcludeList>
        <ExcludeList Include="$(XunitTestBinBase)/JIT/jit64/localloc/call/call05_small/**">
            <Issue>needs triage</Issue>
        </ExcludeList>
        <ExcludeList Include="$(XunitTestBinBase)/JIT/jit64/localloc/ehverify/eh05_dynamic/**">
            <Issue>needs triage</Issue>
        </ExcludeList>
        <ExcludeList Include="$(XunitTestBinBase)/JIT/jit64/localloc/ehverify/eh05_large/**">
            <Issue>needs triage</Issue>
        </ExcludeList>
        <ExcludeList Include="$(XunitTestBinBase)/JIT/jit64/localloc/ehverify/eh05_small/**">
            <Issue>needs triage</Issue>
        </ExcludeList>
        <ExcludeList Include="$(XunitTestBinBase)/JIT/jit64/localloc/ehverify/eh06_dynamic/**">
            <Issue>needs triage</Issue>
        </ExcludeList>
        <ExcludeList Include="$(XunitTestBinBase)/JIT/jit64/localloc/ehverify/eh06_large/**">
            <Issue>needs triage</Issue>
        </ExcludeList>
        <ExcludeList Include="$(XunitTestBinBase)/JIT/jit64/localloc/ehverify/eh06_small/**">
            <Issue>needs triage</Issue>
        </ExcludeList>
        <ExcludeList Include="$(XunitTestBinBase)/JIT/jit64/localloc/ehverify/eh07_dynamic/**">
            <Issue>needs triage</Issue>
        </ExcludeList>
        <ExcludeList Include="$(XunitTestBinBase)/JIT/jit64/localloc/ehverify/eh07_small/**">
            <Issue>needs triage</Issue>
        </ExcludeList>
        <ExcludeList Include="$(XunitTestBinBase)/JIT/jit64/localloc/ehverify/eh08_dynamic/**">
            <Issue>needs triage</Issue>
        </ExcludeList>
        <ExcludeList Include="$(XunitTestBinBase)/JIT/jit64/localloc/ehverify/eh08_large/**">
            <Issue>needs triage</Issue>
        </ExcludeList>
        <ExcludeList Include="$(XunitTestBinBase)/JIT/jit64/localloc/ehverify/eh08_small/**">
            <Issue>needs triage</Issue>
        </ExcludeList>
        <ExcludeList Include="$(XunitTestBinBase)/JIT/Methodical/Boxing/morph/sin3double/**">
            <Issue>https://github.com/dotnet/runtime/issues/34196</Issue>
        </ExcludeList>
        <ExcludeList Include="$(XunitTestBinBase)/JIT/Methodical/Boxing/boxunbox/KeepAliveBoxOpt/**">
            <Issue>Relies on precise finalization and thus precise GC</Issue>
        </ExcludeList>
        <ExcludeList Include="$(XunitTestBinBase)/JIT/Methodical/doublearray/dblarray2_cs_d/**">
            <Issue>needs triage</Issue>
        </ExcludeList>
        <ExcludeList Include="$(XunitTestBinBase)/JIT/Methodical/doublearray/dblarray2_cs_do/**">
            <Issue>needs triage</Issue>
        </ExcludeList>
        <ExcludeList Include="$(XunitTestBinBase)/JIT/Methodical/doublearray/dblarray2_cs_r/**">
            <Issue>needs triage</Issue>
        </ExcludeList>
        <ExcludeList Include="$(XunitTestBinBase)/JIT/Methodical/doublearray/dblarray2_cs_ro/**">
            <Issue>needs triage</Issue>
        </ExcludeList>
        <ExcludeList Include="$(XunitTestBinBase)/JIT/Methodical/doublearray/dblarray3_cs_do/**">
            <Issue>needs triage</Issue>
        </ExcludeList>
        <ExcludeList Include="$(XunitTestBinBase)/JIT/Methodical/refany/lcs_il_r/**">
            <Issue>https://github.com/dotnet/runtime/issues/34196</Issue>
        </ExcludeList>
        <ExcludeList Include = "$(XunitTestBinBase)/JIT/Methodical/tailcall/compat_i4_u_il_d/**">
            <Issue>https://github.com/dotnet/runtime/issues/67756</Issue>
        </ExcludeList>
        <ExcludeList Include = "$(XunitTestBinBase)/JIT/Methodical/tailcall/compat_i4_u_il_r/**">
            <Issue>https://github.com/dotnet/runtime/issues/67756</Issue>
        </ExcludeList>
        <ExcludeList Include="$(XunitTestBinBase)JIT/Methodical/tailcall_v4/hijacking/**">
            <Issue>needs triage</Issue>
        </ExcludeList>
        <ExcludeList Include = "$(XunitTestBinBase)/JIT/Methodical/Coverage/copy_prop_byref_to_native_int/**">
            <Issue>https://github.com/dotnet/runtime/issues/69832</Issue>
        </ExcludeList>
        <ExcludeList Include="$(XunitTestBinBase)/JIT/opt/ObjectStackAllocation/ObjectStackAllocationTests/**">
            <Issue>needs triage</Issue>
        </ExcludeList>
        <ExcludeList Include="$(XunitTestBinBase)/JIT/Performance/CodeQuality/BilinearInterpol/BilinearInterpol/**">
            <Issue>needs triage</Issue>
        </ExcludeList>
        <ExcludeList Include="$(XunitTestBinBase)/JIT/Regression/CLR-x86-JIT/V1-M12-Beta2/b31283/b31283/**">
            <Issue>needs triage</Issue>
        </ExcludeList>
        <ExcludeList Include="$(XunitTestBinBase)/JIT/Regression/CLR-x86-JIT/V2.0-Beta2/b091942/b091942/**">
            <Issue>needs triage</Issue>
        </ExcludeList>
        <ExcludeList Include="$(XunitTestBinBase)/JIT/Regression/CLR-x86-JIT/v2.1/DDB/B168384/LdfldaHack/**">
            <Issue>needs triage</Issue>
        </ExcludeList>
        <ExcludeList Include="$(XunitTestBinBase)/JIT/Regression/Dev11/Dev11_468598/Test_HndIndex_10_Plain/**">
            <Issue>needs triage</Issue>
        </ExcludeList>
        <ExcludeList Include="$(XunitTestBinBase)/JIT/Regression/Dev11/Dev11_468598/Test_HndIndex_10_Reordered/**">
            <Issue>needs triage</Issue>
        </ExcludeList>
        <ExcludeList Include="$(XunitTestBinBase)/JIT/Regression/JitBlue/DevDiv_545500/**">
            <Issue>https://github.com/dotnet/runtime/issues/34084</Issue>
        </ExcludeList>
        <ExcludeList Include="$(XunitTestBinBase)/JIT/Regression/JitBlue/devdiv_902271/DevDiv_902271/**">
            <Issue>needs triage</Issue>
        </ExcludeList>
        <ExcludeList Include="$(XunitTestBinBase)/JIT/Regression/JitBlue/GitHub_18144/**">
            <Issue>needs triage</Issue>
        </ExcludeList>
        <ExcludeList Include="$(XunitTestBinBase)/JIT/Regression/JitBlue/GitHub_18295/**">
            <Issue>https://github.com/dotnet/runtime/issues/34196</Issue>
        </ExcludeList>
        <ExcludeList Include="$(XunitTestBinBase)/JIT/Regression/JitBlue/GitHub_23411/**">
            <Issue>https://github.com/dotnet/runtime/issues/34196</Issue>
        </ExcludeList>
        <ExcludeList Include="$(XunitTestBinBase)/JIT/Regression/JitBlue/GitHub_23791/**">
            <Issue>https://github.com/dotnet/runtime/issues/34385</Issue>
        </ExcludeList>
        <ExcludeList Include="$(XunitTestBinBase)/JIT/Regression/JitBlue/GitHub_27169/**">
            <Issue>needs triage</Issue>
        </ExcludeList>
        <ExcludeList Include="$(XunitTestBinBase)/JIT/Regression/JitBlue/GitHub_27551/**">
            <Issue>needs triage</Issue>
        </ExcludeList>
        <ExcludeList Include="$(XunitTestBinBase)/JIT/Regression/JitBlue/GitHub_27678/**">
            <Issue>needs triage</Issue>
        </ExcludeList>
        <ExcludeList Include="$(XunitTestBinBase)/JIT/Regression/JitBlue/GitHub_35384/GitHub_35384/**">
            <Issue>needs triage</Issue>
        </ExcludeList>
        <ExcludeList Include="$(XunitTestBinBase)/JIT/Regression/JitBlue/GitHub_4044/**">
            <Issue>needs triage</Issue>
        </ExcludeList>
        <ExcludeList Include="$(XunitTestBinBase)/JIT/Regression/JitBlue/Runtime_34587/**">
            <Issue>needs triage</Issue>
        </ExcludeList>
        <ExcludeList Include="$(XunitTestBinBase)/JIT/Regression/JitBlue/Runtime_72265/**">
            <Issue>https://github.com/dotnet/runtime/issues/72016</Issue>
        </ExcludeList>
        <ExcludeList Include="$(XunitTestBinBase)/JIT/Regression/JitBlue/Runtime_72845/**">
            <Issue>FSharp Test</Issue>
        </ExcludeList>
        <ExcludeList Include="$(XunitTestBinBase)/JIT/Regression/VS-ia64-JIT/V1.2-M02/b10828/**">
            <Issue>needs triage</Issue>
        </ExcludeList>
        <ExcludeList Include="$(XunitTestBinBase)/JIT/superpmi/superpmicollect/**">
            <Issue>needs triage</Issue>
        </ExcludeList>
        <ExcludeList Include="$(XunitTestBinBase)/Loader/AssemblyDependencyResolver/AssemblyDependencyResolverTests/AssemblyDependencyResolverTests/**">
            <Issue>needs triage</Issue>
        </ExcludeList>
        <ExcludeList Include="$(XunitTestBinBase)/Loader/binding/tracing/BinderTracingTest/**">
            <Issue>needs triage</Issue>
        </ExcludeList>
        <ExcludeList Include="$(XunitTestBinBase)/Loader/binding/tracing/BinderTracingTest.ResolutionFlow/**">
            <Issue>needs triage</Issue>
        </ExcludeList>
        <ExcludeList Include="$(XunitTestBinBase)/Loader/binding/tracing/BinderTracingTest.Basic/**">
            <Issue>needs triage</Issue>
        </ExcludeList>
        <ExcludeList Include="$(XunitTestBinBase)/Loader/classloader/DefaultInterfaceMethods/reabstraction/**">
            <Issue>needs triage</Issue>
        </ExcludeList>
        <ExcludeList Include="$(XunitTestBinBase)/Loader/classloader/explicitlayout/Regressions/ASURT/ASURT150271/test3/**">
            <Issue>needs triage</Issue>
        </ExcludeList>
        <ExcludeList Include="$(XunitTestBinBase)/Loader/classloader/generics/Instantiation/Negative/abstract01/**">
            <Issue>needs triage</Issue>
        </ExcludeList>
        <ExcludeList Include="$(XunitTestBinBase)/Loader/classloader/generics/regressions/dev10_531793/**">
            <Issue>needs triage</Issue>
        </ExcludeList>
        <ExcludeList Include="$(XunitTestBinBase)/Loader/classloader/MethodImpl/CovariantReturns/Interfaces/**">
          <Issue>https://github.com/dotnet/runtime/issues/37509</Issue>
        </ExcludeList>
        <ExcludeList Include="$(XunitTestBinBase)/Loader/classloader/regressions/347422/b347422/**">
            <Issue>needs triage</Issue>
        </ExcludeList>
        <ExcludeList Include="$(XunitTestBinBase)/Loader/classloader/regressions/GitHub_11371/Negative_ByRefLikeType/**">
            <Issue>needs triage</Issue>
        </ExcludeList>
        <ExcludeList Include="$(XunitTestBinBase)/Loader/classloader/regressions/vsw529206/vsw529206ModuleCctor/**">
            <Issue>needs triage</Issue>
        </ExcludeList>
        <ExcludeList Include="$(XunitTestBinBase)/Loader/classloader/rmv/il/RMV-2-15-12b/**">
            <Issue>needs triage</Issue>
        </ExcludeList>
        <ExcludeList Include="$(XunitTestBinBase)/Loader/classloader/TSAmbiguities/CollapsedInterfaces/HelloWorld/**">
        </ExcludeList>
        <ExcludeList Include="$(XunitTestBinBase)/Loader/classloader/TSAmbiguities/SameMethodImpl/Override/HelloWorld/**">
            <Issue>needs triage</Issue>
        </ExcludeList>
        <ExcludeList Include="$(XunitTestBinBase)/Loader/classloader/TypeInitialization/CctorsWithSideEffects/CctorThrowLDFTNStaticMethod/**">
            <Issue>needs triage</Issue>
        </ExcludeList>
        <ExcludeList Include="$(XunitTestBinBase)/Loader/classloader/TypeInitialization/CctorsWithSideEffects/CctorThrowStaticFieldBFI/**">
            <Issue>needs triage</Issue>
        </ExcludeList>
        <ExcludeList Include="$(XunitTestBinBase)/Loader/classloader/TypeInitialization/CctorsWithSideEffects/TypeLoadInitExcepBFI/**">
            <Issue>needs triage</Issue>
        </ExcludeList>
        <ExcludeList Include="$(XunitTestBinBase)/Loader/classloader/TypeInitialization/CoreCLR/CctorThrowStaticFieldBFI/**">
            <Issue>needs triage</Issue>
        </ExcludeList>
        <ExcludeList Include="$(XunitTestBinBase)/Loader/ContextualReflection/ContextualReflection/**">
            <Issue>https://github.com/dotnet/runtime/issues/34072</Issue>
        </ExcludeList>
        <ExcludeList Include="$(XunitTestBinBase)/profiler/**">
            <Issue>needs triage</Issue>
        </ExcludeList>
        <ExcludeList Include="$(XunitTestBinBase)/profiler/elt/slowpatheltenter/*">
            <Issue>needs triage</Issue>
        </ExcludeList>
        <ExcludeList Include="$(XunitTestBinBase)/profiler/elt/slowpatheltleave/*">
            <Issue>needs triage</Issue>
        </ExcludeList>
        <ExcludeList Include="$(XunitTestBinBase)/profiler/unittest/metadatagetdispenser/**">
            <Issue>needs triage</Issue>
        </ExcludeList>
        <ExcludeList Include="$(XunitTestBinBase)/profiler/rejit/rejit/rejit.sh">
            <Issue>needs triage</Issue>
        </ExcludeList>
        <ExcludeList Include="$(XunitTestBinBase)/readytorun/**">
            <Issue>These tests are not supposed to be run with mono.</Issue>
        </ExcludeList>
        <ExcludeList Include="$(XunitTestBinBase)/reflection/DefaultInterfaceMethods/Emit/**">
            <Issue>https://github.com/dotnet/runtime/issues/36113</Issue>
        </ExcludeList>
        <ExcludeList Include="$(XunitTestBinBase)/reflection/DefaultInterfaceMethods/InvokeConsumer/**">
            <Issue>https://github.com/dotnet/runtime/issues/36113</Issue>
        </ExcludeList>
        <ExcludeList Include="$(XunitTestBinBase)/reflection/Modifiers/modifiers/**">
            <Issue>needs triage</Issue>
        </ExcludeList>
        <ExcludeList Include="$(XunitTestBinBase)/reflection/SetValue/TrySetReadonlyStaticField/**">
            <Issue>needs triage</Issue>
        </ExcludeList>
        <ExcludeList Include="$(XunitTestBinBase)/reflection/SetValue/TrySetReadonlyStaticField2/**">
            <Issue>https://github.com/dotnet/runtime/issues/37903</Issue>
        </ExcludeList>
        <ExcludeList Include="$(XunitTestBinBase)/Regressions/coreclr/15241/genericcontext/**">
            <Issue>needs triage</Issue>
        </ExcludeList>
        <ExcludeList Include="$(XunitTestBinBase)/Regressions/coreclr/15647/interfacestatics/**">
            <Issue>https://github.com/dotnet/runtime/issues/34390</Issue>
        </ExcludeList>
        <ExcludeList Include="$(XunitTestBinBase)/Regressions/coreclr/16123/ambiguousconstraint/**">
            <Issue>needs triage</Issue>
        </ExcludeList>
        <ExcludeList Include="$(XunitTestBinBase)/Regressions/coreclr/16355/variance/**">
            <Issue>needs triage</Issue>
        </ExcludeList>
        <ExcludeList Include="$(XunitTestBinBase)/Regressions/coreclr/20616/UnicodeBug/**">
            <Issue>needs triage</Issue>
        </ExcludeList>
        <ExcludeList Include="$(XunitTestBinBase)/Regressions/coreclr/22021/consumer/**">
            <Issue>needs triage</Issue>
        </ExcludeList>
        <ExcludeList Include="$(XunitTestBinBase)/tracing/eventpipe/gcdump/gcdump/**">
            <Issue>needs triage</Issue>
        </ExcludeList>
        <ExcludeList Include="$(XunitTestBinBase)/Interop/DllImportAttribute/DllImportPath/**">
            <Issue>needs triage</Issue>
        </ExcludeList>
        <ExcludeList Include="$(XunitTestBinBase)/Interop/PInvoke/Generics/GenericsTest/**">
            <Issue>needs triage</Issue>
        </ExcludeList>
        <ExcludeList Include = "$(XunitTestBinBase)/Interop/DllImportAttribute/ExactSpelling/ExactSpellingTest/**">
            <Issue>needs triage</Issue>
        </ExcludeList>
        <ExcludeList Include = "$(XunitTestBinBase)/JIT/Stress/ABI/pinvokes_d/**">
            <Issue>needs triage</Issue>
        </ExcludeList>
        <ExcludeList Include = "$(XunitTestBinBase)/JIT/Stress/ABI/pinvokes_do/**">
            <Issue>needs triage</Issue>
        </ExcludeList>
        <ExcludeList Include = "$(XunitTestBinBase)/JIT/Stress/ABI/stubs_do/**">
            <Issue>needs triage</Issue>
        </ExcludeList>
        <ExcludeList Include = "$(XunitTestBinBase)/JIT/Stress/ABI/tailcalls_d/**">
            <Issue>needs triage</Issue>
        </ExcludeList>
        <ExcludeList Include = "$(XunitTestBinBase)/JIT/Stress/ABI/tailcalls_do/**">
            <Issue>needs triage</Issue>
        </ExcludeList>
        <ExcludeList Include = "$(XunitTestBinBase)/JIT/Directed/debugging/poisoning/poison/**">
            <Issue>Tests coreclr JIT's debug poisoning of address taken variables</Issue>
        </ExcludeList>
        <ExcludeList Include = "$(XunitTestBinBase)/JIT/Directed/debugging/debuginfo/**">
            <Issue>Tests coreclr JIT's debug info generation</Issue>
        </ExcludeList>
        <ExcludeList Include = "$(XunitTestBinBase)/Interop/DisabledRuntimeMarshalling/**">
            <Issue>https://github.com/dotnet/runtime/issues/64127</Issue>
        </ExcludeList>
        <ExcludeList Include = "$(XunitTestBinBase)/Interop/IJW/FixupCallsHostWhenLoaded/FixupCallsHostWhenLoaded/*">
            <Issue>C++/CLI, IJW not supported on Mono</Issue>
        </ExcludeList>
        <ExcludeList Include = "$(XunitTestBinBase)/Interop/IJW/CopyConstructorMarshaler/CopyConstructorMarshaler/*">
            <Issue>C++/CLI, IJW not supported on Mono</Issue>
        </ExcludeList>
        <ExcludeList Include = "$(XunitTestBinBase)/Interop/IJW/ManagedCallingNative/ManagedCallingNative/*">
            <Issue>C++/CLI, IJW not supported on Mono</Issue>
        </ExcludeList>
        <ExcludeList Include = "$(XunitTestBinBase)/Interop/IJW/NativeCallingManaged/NativeCallingManaged/*">
            <Issue>C++/CLI, IJW not supported on Mono</Issue>
        </ExcludeList>
        <ExcludeList Include = "$(XunitTestBinBase)/Interop/IJW/NativeVarargs/NativeVarargsTest/*">
            <Issue>C++/CLI, IJW not supported on Mono</Issue>
        </ExcludeList>
        <ExcludeList Include="$(XunitTestBinBase)/baseservices/typeequivalence/simple/Simple/*">
            <Issue>Mono doesn't support type equivalence on types implemented in different assemblies</Issue>
        </ExcludeList>
        <ExcludeList Include="$(XunitTestBinBase)/Interop/ArrayMarshalling/SafeArray/SafeArrayTest/*">
            <Issue>Requires COM support, disabled on all Mono platforms.</Issue>
        </ExcludeList>
        <ExcludeList Include="$(XunitTestBinBase)/Interop/ExecInDefAppDom/ExecInDefAppDom/*">
            <Issue>CLR Runtime Host API not supported on Mono</Issue>
        </ExcludeList>
        <ExcludeList Include="$(XunitTestBinBase)/Interop/MarshalAPI/IUnknown/IUnknownTest/*">
            <Issue>Requires COM support, disabled on all Mono platforms</Issue>
        </ExcludeList>
        <ExcludeList Include="$(XunitTestBinBase)/Interop/MarshalAPI/IUnknown/IUnknownTestInALC/*">
            <Issue>Requires COM support, disabled on all Mono platforms</Issue>
        </ExcludeList>
        <ExcludeList Include="$(XunitTestBinBase)/Interop/PInvoke/Varargs/VarargsTest/*">
            <Issue>PInvoke Varargs/ArgIterator marshalling not supported on Mono</Issue>
        </ExcludeList>
        <ExcludeList Include="$(XunitTestBinBase)/Interop/PInvoke/Attributes/LCID/LCIDTest/*">
            <Issue>PInvoke LCIDConversionAttribute not supported on Mono</Issue>
        </ExcludeList>
        <ExcludeList Include="$(XunitTestBinBase)/Interop/PInvoke/NativeCallManagedComVisible/Default/DefaultTest/*">
            <Issue>Requires COM support, disabled on all Mono platforms</Issue>
        </ExcludeList>
        <ExcludeList Include="$(XunitTestBinBase)/Interop/PInvoke/NativeCallManagedComVisible/Default/DefaultTestInALC/*">
            <Issue>PInvoke object marshalling not supported on Mono</Issue>
        </ExcludeList>
        <ExcludeList Include="$(XunitTestBinBase)/Interop/PInvoke/NativeCallManagedComVisible/AssemblyWithoutComVisible/AssemblyWithoutComVisibleTest/*">
            <Issue>PInvoke object marshalling not supported on Mono</Issue>
        </ExcludeList>
        <ExcludeList Include="$(XunitTestBinBase)/Interop/PInvoke/NativeCallManagedComVisible/AssemblyTrue/AssemblyTrueTest/*">
            <Issue>PInvoke object marshalling not supported on Mono</Issue>
        </ExcludeList>
        <ExcludeList Include="$(XunitTestBinBase)/Interop/PInvoke/Variant/VariantTest/*">
            <Issue>PInvoke object marshalling not supported on Mono</Issue>
        </ExcludeList>
        <ExcludeList Include="$(XunitTestBinBase)/Interop/PInvoke/Variant/VariantTestBuiltInComDisabled/*">
            <Issue>PInvoke object marshalling not supported on Mono</Issue>
        </ExcludeList>
        <ExcludeList Include="$(XunitTestBinBase)/Interop/PInvoke/Variant/VariantTestComWrappers/*">
            <Issue>Requires COM support, disabled on all Mono platforms</Issue>
        </ExcludeList>
        <ExcludeList Include="$(XunitTestBinBase)/Interop/PInvoke/IEnumerator/IEnumeratorTest/*">
            <Issue>PInvoke IEnumerator/IEnumarable marshalling not supported on Mono</Issue>
        </ExcludeList>
        <ExcludeList Include="$(XunitTestBinBase)/Interop/StructMarshalling/ReversePInvoke/MarshalExpStruct/DelegatePInvoke/DelegatePInvokeTest/*">
            <Issue>https://github.com/dotnet/runtime/issues/65695</Issue>
        </ExcludeList>
        <ExcludeList Include="$(XunitTestBinBase)/Interop/StructMarshalling/ReversePInvoke/MarshalExpStruct/ReversePInvokeManaged/ReversePInvokeTest/*">
            <Issue>https://github.com/dotnet/runtime/issues/65695</Issue>
        </ExcludeList>
        <ExcludeList Include="$(XunitTestBinBase)/Interop/WinRT/WinRT/*">
            <Issue>WinRT not supported on Mono</Issue>
        </ExcludeList>
        <ExcludeList Include="$(XunitTestBinBase)/JIT/Regression/JitBlue/GitHub_22583/GitHub_22583/*">
            <Issue>Mono doesn't support type equivalence on types implemented in different assemblies</Issue>
        </ExcludeList>
        <ExcludeList Include="$(XunitTestBinBase)/Interop/PInvoke/CustomMarshalers/CustomMarshalersTest/*">
            <Issue>Requires COM support, disabled on all Mono platforms</Issue>
        </ExcludeList>
        <ExcludeList Include="$(XunitTestBinBase)/JIT/opt/Tailcall/TailcallVerifyWithPrefix/*">
            <Issue>Fails on Windows Mono, test doesn't execute on none Windows platforms</Issue>
        </ExcludeList>
        <ExcludeList Include="$(XunitTestBinBase)/Interop/PInvoke/BestFitMapping/Assembly_False_True/Assembly_False_True/*">
            <Issue>Mono doesn't support interop BestFitMapping and ThrowOnUnmappableChar attributes</Issue>
        </ExcludeList>
        <ExcludeList Include="$(XunitTestBinBase)/Interop/PInvoke/BestFitMapping/Assembly_True_True/Assembly_True_True/*">
            <Issue>Mono doesn't support interop BestFitMapping and ThrowOnUnmappableChar attributes</Issue>
        </ExcludeList>
        <ExcludeList Include="$(XunitTestBinBase)/Interop/PInvoke/BestFitMapping/Assembly_Default/Assembly_Default/*">
            <Issue>Mono doesn't support interop BestFitMapping and ThrowOnUnmappableChar attributes</Issue>
        </ExcludeList>
        <ExcludeList Include="$(XunitTestBinBase)/Interop/PInvoke/BestFitMapping/Assembly_False_False/Assembly_False_False/*">
            <Issue>Mono doesn't support interop BestFitMapping and ThrowOnUnmappableChar attributes</Issue>
        </ExcludeList>
        <ExcludeList Include="$(XunitTestBinBase)/Interop/PInvoke/BestFitMapping/Assembly_True_False/Assembly_True_False/*">
            <Issue>Mono doesn't support interop BestFitMapping and ThrowOnUnmappableChar attributes</Issue>
        </ExcludeList>
        <ExcludeList Include="$(XunitTestBinBase)/JIT/Regression/JitBlue/Runtime_70259/Runtime_70259/*">
            <Issue>https://github.com/dotnet/runtime/issues/70279</Issue>
        </ExcludeList>
        <ExcludeList Include="$(XunitTestBinBase)/JIT/Regression/JitBlue/Runtime_68568/Runtime_68568/*">
            <Issue>Tests coreclr's handling of switches on natively sized integers</Issue>
        </ExcludeList>
        <ExcludeList Include = "$(XunitTestBinBase)/JIT/opt/OSR/pinnedlocal/**">
            <Issue>https://github.com/dotnet/runtime/issues/70820</Issue>
        </ExcludeList>
    </ItemGroup>

    <!-- Known failures for mono runtime on Windows -->
    <ItemGroup Condition="'$(RuntimeFlavor)' == 'mono' and '$(TargetsWindows)' == 'true'" >
        <ExcludeList Include = "$(XunitTestBinBase)/GC/Scenarios/Dynamo/dynamo/*">
            <Issue>needs triage</Issue>
        </ExcludeList>
        <ExcludeList Include="$(XunitTestBinBase)/Interop/StringMarshalling/VBByRefStr/VBByRefStrTest/*">
            <Issue>https://github.com/dotnet/runtime/issues/65698</Issue>
        </ExcludeList>
        <ExcludeList Include="$(XunitTestBinBase)/JIT/Directed/callconv/PlatformDefaultMemberFunction/PlatformDefaultMemberFunctionTest/*">
            <Issue>https://github.com/dotnet/runtime/issues/50440</Issue>
        </ExcludeList>
        <ExcludeList Include="$(XUnitTestBinBase)/JIT/Directed/callconv/CdeclMemberFunction/CdeclMemberFunctionTest/*">
            <Issue>https://github.com/dotnet/runtime/issues/50440</Issue>
        </ExcludeList>
        <ExcludeList Include="$(XUnitTestBinBase)/JIT/Directed/callconv/StdCallMemberFunction/StdCallMemberFunctionTest/*">
            <Issue>https://github.com/dotnet/runtime/issues/50440</Issue>
        </ExcludeList>
        <ExcludeList Include="$(XUnitTestBinBase)/JIT/Directed/callconv/ThisCall/ThisCallTest/*">
            <Issue>https://github.com/dotnet/runtime/issues/50440</Issue>
        </ExcludeList>
        <ExcludeList Include="$(XunitTestBinBase)/JIT/Directed/arglist/vararg_TargetWindows/*">
            <Issue>https://github.com/dotnet/runtime/issues/10478</Issue>
        </ExcludeList>
        <ExcludeList Include="$(XunitTestBinBase)/JIT/Directed/pinvoke/calli_excep/*">
            <Issue>Mono doesn't support SEH exceptions in Mono Windows runtime exception handler (AddVectoredExceptionHandler)</Issue>
        </ExcludeList>
        <ExcludeList Include="$(XunitTestBinBase)/JIT/jit64/mcc/interop/mcc_i37/*">
            <Issue>https://github.com/dotnet/runtime/issues/65702</Issue>
        </ExcludeList>
        <ExcludeList Include="$(XunitTestBinBase)/JIT/jit64/mcc/interop/mcc_i57/*">
            <Issue>https://github.com/dotnet/runtime/issues/65702</Issue>
        </ExcludeList>
        <ExcludeList Include="$(XunitTestBinBase)/JIT/jit64/mcc/interop/mcc_i67/*">
            <Issue>https://github.com/dotnet/runtime/issues/65702</Issue>
        </ExcludeList>
        <ExcludeList Include="$(XunitTestBinBase)/JIT/jit64/mcc/interop/mcc_i77/*">
            <Issue>https://github.com/dotnet/runtime/issues/65702</Issue>
        </ExcludeList>
        <ExcludeList Include="$(XunitTestBinBase)/JIT/jit64/mcc/interop/mcc_i87/*">
            <Issue>https://github.com/dotnet/runtime/issues/65702</Issue>
        </ExcludeList>
        <ExcludeList Include="$(XunitTestBinBase)/JIT/Methodical/eh/finallyexec/loopinfinally_do/*">
            <Issue>https://github.com/dotnet/runtime/issues/65704</Issue>
        </ExcludeList>
        <ExcludeList Include="$(XunitTestBinBase)/JIT/Methodical/eh/finallyexec/loopinfinally_ro/*">
            <Issue>https://github.com/dotnet/runtime/issues/65704</Issue>
        </ExcludeList>
        <ExcludeList Include="$(XunitTestBinBase)/GC/Regressions/v2.0-beta1/149926/149926/*">
            <Issue>Triggers OOM issue on CI, pass on local test run</Issue>
        </ExcludeList>
        <ExcludeList Include = "$(XunitTestBinBase)/baseservices/TieredCompilation/BasicTest_DefaultMode_R2r/*">
          <Issue>missing assembly</Issue>
        </ExcludeList>
        <ExcludeList Include = "$(XunitTestBinBase)/baseservices/TieredCompilation/BasicTest_QuickJitForLoopsOff_R2r/*">
          <Issue>missing assembly</Issue>
        </ExcludeList>
        <ExcludeList Include = "$(XunitTestBinBase)/baseservices/TieredCompilation/BasicTest_QuickJitForLoopsOn_R2r/*">
          <Issue>missing assembly</Issue>
        </ExcludeList>
        <ExcludeList Include = "$(XunitTestBinBase)/baseservices/TieredCompilation/BasicTest_QuickJitOff_R2r/*">
          <Issue>missing assembly</Issue>
        </ExcludeList>
        <ExcludeList Include = "$(XunitTestBinBase)/baseservices/TieredCompilation/BasicTest_QuickJitOn_R2r/*">
          <Issue>missing assembly</Issue>
        </ExcludeList>
        <ExcludeList Include = "$(XunitTestBinBase)Interop/MonoAPI/MonoMono/PInvokeDetach/*">
          <Issue>https://github.com/dotnet/runtime/issues/67047</Issue>
        </ExcludeList>
        <ExcludeList Include = "$(XunitTestBinBase)Interop/MonoAPI/MonoMono/Thunks/*">
          <Issue>https://github.com/dotnet/runtime/issues/67047</Issue>
        </ExcludeList>
        <ExcludeList Include = "$(XunitTestBinBase)Interop/MonoAPI/MonoMono/InstallEHCallback/*">
          <Issue>https://github.com/dotnet/runtime/issues/67047</Issue>
        </ExcludeList>
    </ItemGroup>

    <!-- Known failures for mono runtime on *all* architectures/operating systems in interpreter runtime mode -->
    <ItemGroup Condition="'$(RuntimeFlavor)' == 'mono' and '$(RuntimeVariant)' == 'monointerpreter' ">
        <ExcludeList Include = "$(XunitTestBinBase)/JIT/jit64/opt/cse/HugeArray1/**">
            <Issue>https://github.com/dotnet/runtime/issues/46622</Issue>
        </ExcludeList>
        <ExcludeList Include="$(XunitTestBinBase)/JIT/Intrinsics/TypeIntrinsics_r/**">
            <Issue>https://github.com/dotnet/runtime/issues/54867</Issue>
        </ExcludeList>
        <ExcludeList Include="$(XunitTestBinBase)/JIT/Intrinsics/TypeIntrinsics_ro/**">
            <Issue>https://github.com/dotnet/runtime/issues/54867</Issue>
        </ExcludeList>
        <ExcludeList Include = "$(XunitTestBinBase)/JIT/Regression/JitBlue/GitHub_21990/**">
            <Issue>https://github.com/dotnet/runtime/issues/46622</Issue>
        </ExcludeList>
        <ExcludeList Include = "$(XunitTestBinBase)/JIT/Directed/zeroinit/tail/**">
            <Issue>https://github.com/dotnet/runtime/issues/37955</Issue>
        </ExcludeList>
        <ExcludeList Include = "$(XunitTestBinBase)/JIT/jit64/rtchecks/overflow/overflow04_div/**">
            <Issue>needs triage</Issue>
        </ExcludeList>
        <ExcludeList Include = "$(XunitTestBinBase)/JIT/Methodical/ELEMENT_TYPE_IU/u_fld_il_r/**">
            <Issue>needs triage</Issue>
        </ExcludeList>
        <ExcludeList Include = "$(XunitTestBinBase)/JIT/Methodical/ELEMENT_TYPE_IU/u_fld_il_d/**">
            <Issue>needs triage</Issue>
        </ExcludeList>
        <ExcludeList Include = "$(XunitTestBinBase)/JIT/jit64/localloc/ehverify/eh07_large/**">
            <Issue>https://github.com/dotnet/runtime/issues/54395</Issue>
        </ExcludeList>
        <ExcludeList Include = "$(XunitTestBinBase)/JIT/jit64/verif/sniff/fg/ver_fg_13/**">
            <Issue>https://github.com/dotnet/runtime/issues/54396</Issue>
        </ExcludeList>
        <ExcludeList Include = "$(XunitTestBinBase)/JIT/Regression/CLR-x86-JIT/V1-M12-Beta2/b59952/b59952/**">
            <Issue>needs triage</Issue>
        </ExcludeList>
        <ExcludeList Include = "$(XunitTestBinBase)/JIT/Regression/CLR-x86-JIT/V1-M09.5-PDC/b16499/b16499b/**">
            <Issue>needs triage</Issue>
        </ExcludeList>
        <ExcludeList Include = "$(XunitTestBinBase)/JIT/Regression/CLR-x86-JIT/V1-M12-Beta2/b31547/b31547/**">
            <Issue>needs triage</Issue>
        </ExcludeList>
        <ExcludeList Include = "$(XunitTestBinBase)/JIT/Regression/CLR-x86-JIT/V1-M11-Beta1/b45541/b45541/**">
            <Issue>needs triage</Issue>
        </ExcludeList>
        <ExcludeList Include = "$(XunitTestBinBase)/JIT/Regression/CLR-x86-JIT/V1-M12-Beta2/b65176/b65176/**">
            <Issue>needs triage</Issue>
        </ExcludeList>
        <ExcludeList Include = "$(XunitTestBinBase)/JIT/Regression/CLR-x86-JIT/V1-M12-Beta2/b34953/b34953/**">
            <Issue>needs triage</Issue>
        </ExcludeList>
        <ExcludeList Include = "$(XunitTestBinBase)/JIT/Regression/CLR-x86-JIT/V1-M09.5-PDC/b30862/b30862/**">
            <Issue>needs triage</Issue>
        </ExcludeList>
        <ExcludeList Include = "$(XunitTestBinBase)/JIT/Regression/CLR-x86-JIT/V1-M09.5-PDC/b30869/b30869/**">
            <Issue>needs triage</Issue>
        </ExcludeList>
        <ExcludeList Include = "$(XunitTestBinBase)/JIT/Directed/coverage/importer/Desktop/volatilstind_il_r/**">
            <Issue>needs triage</Issue>
        </ExcludeList>
        <ExcludeList Include = "$(XunitTestBinBase)/JIT/Regression/CLR-x86-JIT/V1-M12-Beta2/b60142/b60142/**">
            <Issue>needs triage</Issue>
        </ExcludeList>
        <ExcludeList Include = "$(XunitTestBinBase)/JIT/Regression/CLR-x86-JIT/V1-M12-Beta2/b53980/b53980/**">
            <Issue>needs triage</Issue>
        </ExcludeList>
        <ExcludeList Include = "$(XunitTestBinBase)/JIT/Regression/CLR-x86-JIT/V1-M11-Beta1/b45956/b45956/**">
            <Issue>needs triage</Issue>
        </ExcludeList>
        <ExcludeList Include = "$(XunitTestBinBase)/JIT/Regression/CLR-x86-JIT/V1-M09.5-PDC/b25701/b25701/**">
            <Issue>needs triage</Issue>
        </ExcludeList>
        <ExcludeList Include = "$(XunitTestBinBase)/JIT/Directed/coverage/importer/Desktop/volatilstind_il_d/**">
            <Issue>needs triage</Issue>
        </ExcludeList>
        <ExcludeList Include = "$(XunitTestBinBase)/JIT/Regression/CLR-x86-JIT/V1-M09.5-PDC/b30892/b30892/**">
            <Issue>needs triage</Issue>
        </ExcludeList>
        <ExcludeList Include = "$(XunitTestBinBase)/JIT/Directed/coverage/importer/volatilstind/**">
            <Issue>needs triage</Issue>
        </ExcludeList>
        <ExcludeList Include = "$(XunitTestBinBase)/JIT/Regression/CLR-x86-JIT/V1-M09.5-PDC/b28597/b28597/**">
            <Issue>needs triage</Issue>
        </ExcludeList>
        <ExcludeList Include = "$(XunitTestBinBase)/JIT/Regression/CLR-x86-JIT/V1-M12-Beta2/b71120/b71120/**">
            <Issue>needs triage</Issue>
        </ExcludeList>
        <ExcludeList Include = "$(XunitTestBinBase)/JIT/Methodical/refany/indcall_il_d/**">
            <Issue>needs triage</Issue>
        </ExcludeList>
        <ExcludeList Include = "$(XunitTestBinBase)/JIT/Regression/CLR-x86-JIT/V1-M12-Beta2/b50027/b50027/**">
            <Issue>needs triage</Issue>
        </ExcludeList>
        <ExcludeList Include = "$(XunitTestBinBase)/JIT/Regression/JitBlue/DevDiv_605447/DevDiv_605447/**">
            <Issue>https://github.com/dotnet/runtime/issues/54391</Issue>
        </ExcludeList>
        <ExcludeList Include = "$(XunitTestBinBase)/JIT/Regression/VS-ia64-JIT/V1.2-M02/b102844/b102844/**">
            <Issue>needs triage</Issue>
        </ExcludeList>
        <ExcludeList Include = "$(XunitTestBinBase)/JIT/Methodical/ELEMENT_TYPE_IU/u_conv_il_r/**">
            <Issue>needs triage</Issue>
        </ExcludeList>
        <ExcludeList Include = "$(XunitTestBinBase)/JIT/Methodical/casts/coverage/castclass_calli_il_d/**">
            <Issue>needs triage</Issue>
        </ExcludeList>
        <ExcludeList Include = "$(XunitTestBinBase)/JIT/Regression/JitBlue/DevDiv_362706/DevDiv_362706/**">
            <Issue>https://github.com/dotnet/runtime/issues/54391</Issue>
        </ExcludeList>
        <ExcludeList Include = "$(XunitTestBinBase)/JIT/Regression/VS-ia64-JIT/V2.0-Beta2/b309576/b309576/**">
            <Issue>https://github.com/dotnet/runtime/issues/54391</Issue>
        </ExcludeList>
        <ExcludeList Include = "$(XunitTestBinBase)/JIT/Regression/JitBlue/DevDiv_578214/DevDiv_578214/**">
            <Issue>needs triage</Issue>
        </ExcludeList>
        <ExcludeList Include = "$(XunitTestBinBase)/JIT/Methodical/ELEMENT_TYPE_IU/ptr_il_d/**">
            <Issue>needs triage</Issue>
        </ExcludeList>
        <ExcludeList Include = "$(XunitTestBinBase)/JIT/Methodical/Invoke/SEH/catchfinally_ind_il_r/**">
            <Issue>needs triage</Issue>
        </ExcludeList>
        <ExcludeList Include = "$(XunitTestBinBase)/JIT/Methodical/eh/deadcode/deadoponerrorinfunclet_il_r/**">
            <Issue>needs triage</Issue>
        </ExcludeList>
        <ExcludeList Include = "$(XunitTestBinBase)/JIT/Methodical/casts/coverage/castclass_calli_il_r/**">
            <Issue>needs triage</Issue>
        </ExcludeList>
        <ExcludeList Include = "$(XunitTestBinBase)/JIT/Methodical/Invoke/fptr/instftn_t_il_d/**">
            <Issue>needs triage</Issue>
        </ExcludeList>
        <ExcludeList Include = "$(XunitTestBinBase)/JIT/Methodical/eh/deadcode/deadoponerrorinfunclet_il_d/**">
            <Issue>needs triage</Issue>
        </ExcludeList>
        <ExcludeList Include = "$(XunitTestBinBase)/JIT/Methodical/Invoke/fptr/valftn_t_il_r/**">
            <Issue>needs triage</Issue>
        </ExcludeList>
        <ExcludeList Include = "$(XunitTestBinBase)/JIT/Methodical/Invoke/SEH/catchfinally_ind_il_d/**">
            <Issue>needs triage</Issue>
        </ExcludeList>
        <ExcludeList Include = "$(XunitTestBinBase)/JIT/Regression/CLR-x86-JIT/V2.0-RTM/b530694/b530694/**">
            <Issue>needs triage</Issue>
        </ExcludeList>
        <ExcludeList Include = "$(XunitTestBinBase)/JIT/Methodical/Invoke/deep/deep1_il_d/**">
            <Issue>needs triage</Issue>
        </ExcludeList>
        <ExcludeList Include = "$(XunitTestBinBase)/JIT/Methodical/Invoke/fptr/valftn_t_il_d/**">
            <Issue>needs triage</Issue>
        </ExcludeList>
        <ExcludeList Include = "$(XunitTestBinBase)/JIT/Methodical/Invoke/deep/deep1_il_r/**">
            <Issue>needs triage</Issue>
        </ExcludeList>
        <ExcludeList Include = "$(XunitTestBinBase)/JIT/Methodical/Invoke/fptr/instftn_t_il_r/**">
            <Issue>needs triage</Issue>
        </ExcludeList>
        <ExcludeList Include = "$(XunitTestBinBase)/JIT/Methodical/flowgraph/dev10_bug679955/volatileLocal2/**">
            <Issue>needs triage</Issue>
        </ExcludeList>
        <ExcludeList Include = "$(XunitTestBinBase)/JIT/Methodical/Invoke/fptr/virtftn_t_il_d/**">
            <Issue>needs triage</Issue>
        </ExcludeList>
        <ExcludeList Include = "$(XunitTestBinBase)/JIT/Methodical/Invoke/fptr/virtftn_t_il_r/**">
            <Issue>needs triage</Issue>
        </ExcludeList>
        <ExcludeList Include = "$(XunitTestBinBase)/JIT/Methodical/Invoke/fptr/ftn_t_il_d/**">
            <Issue>needs triage</Issue>
        </ExcludeList>
        <ExcludeList Include = "$(XunitTestBinBase)/JIT/Methodical/ELEMENT_TYPE_IU/ptr_il_r/**">
            <Issue>needs triage</Issue>
        </ExcludeList>
        <ExcludeList Include = "$(XunitTestBinBase)/JIT/Methodical/Invoke/fptr/ftn_t_il_r/**">
            <Issue>needs triage</Issue>
        </ExcludeList>
        <ExcludeList Include = "$(XunitTestBinBase)/JIT/Regression/JitBlue/DevDiv_461649/DevDiv_461649/**">
            <Issue>needs triage</Issue>
        </ExcludeList>
        <ExcludeList Include = "$(XunitTestBinBase)/JIT/jit64/rtchecks/overflow/overflow02_div/**">
            <Issue>needs triage</Issue>
        </ExcludeList>
        <ExcludeList Include = "$(XunitTestBinBase)/GC/Scenarios/Dynamo/dynamo/**">
            <Issue>needs triage</Issue>
        </ExcludeList>
        <ExcludeList Include = "$(XunitTestBinBase)/JIT/Regression/JitBlue/GitHub_24846/GitHub_24846/**">
            <Issue>https://github.com/dotnet/runtime/issues/54392</Issue>
        </ExcludeList>
        <ExcludeList Include = "$(XunitTestBinBase)/JIT/Methodical/Boxing/boxunbox/huge_filter_il_d/**">
            <Issue>https://github.com/dotnet/runtime/issues/54388</Issue>
        </ExcludeList>
        <ExcludeList Include = "$(XunitTestBinBase)/JIT/Regression/VS-ia64-JIT/M00/b108366/b108366/**">
            <Issue>https://github.com/dotnet/runtime/issues/54393</Issue>
        </ExcludeList>
        <ExcludeList Include = "$(XunitTestBinBase)/JIT/Methodical/Boxing/boxunbox/huge_filter_il_r/**">
            <Issue>needs triage</Issue>
        </ExcludeList>
        <ExcludeList Include = "$(XunitTestBinBase)/JIT/jit64/rtchecks/overflow/overflow03_div/**">
            <Issue>needs triage</Issue>
        </ExcludeList>
        <ExcludeList Include = "$(XunitTestBinBase)/JIT/Methodical/eh/finallyexec/catchrettoinnertry_cs_ro/**">
            <Issue>needs triage</Issue>
        </ExcludeList>
        <ExcludeList Include = "$(XunitTestBinBase)/JIT/Regression/CLR-x86-JIT/V1.2-M01/b00722/b00722/**">
            <Issue>https://github.com/dotnet/runtime/issues/54393</Issue>
        </ExcludeList>
        <ExcludeList Include = "$(XunitTestBinBase)/JIT/Methodical/Boxing/boxunbox/tailcall_il_r/**">
            <Issue>needs triage</Issue>
        </ExcludeList>
        <ExcludeList Include = "$(XunitTestBinBase)/JIT/Methodical/Coverage/b39946/**">
            <Issue>needs triage</Issue>
        </ExcludeList>
        <ExcludeList Include = "$(XunitTestBinBase)/JIT/Regression/JitBlue/DevDiv_487699/DevDiv_487699/**">
            <Issue>https://github.com/dotnet/runtime/issues/54393</Issue>
        </ExcludeList>
        <ExcludeList Include = "$(XunitTestBinBase)/JIT/Methodical/Boxing/boxunbox/tailcall_il_d/**">
            <Issue>https://github.com/dotnet/runtime/issues/54388</Issue>
        </ExcludeList>
        <ExcludeList Include = "$(XunitTestBinBase)/JIT/Methodical/eh/finallyexec/loopinfinally_r/**">
            <Issue>needs triage</Issue>
        </ExcludeList>
        <ExcludeList Include = "$(XunitTestBinBase)/JIT/Methodical/eh/basics/throwinclassconstructor_r/**">
            <Issue>needs triage</Issue>
        </ExcludeList>
        <ExcludeList Include = "$(XunitTestBinBase)/JIT/SIMD/VectorMatrix_ro/**">
            <Issue>needs triage</Issue>
        </ExcludeList>
        <ExcludeList Include = "$(XunitTestBinBase)/JIT/Methodical/eh/interactions/strswitchfinal_d/**">
            <Issue>needs triage</Issue>
        </ExcludeList>
        <ExcludeList Include = "$(XunitTestBinBase)/JIT/Regression/JitBlue/DevDiv_405852/DevDiv_405852/**">
            <Issue>https://github.com/dotnet/runtime/issues/54392</Issue>
        </ExcludeList>
        <ExcludeList Include = "$(XunitTestBinBase)/JIT/Regression/JitBlue/DevDiv_544983/DevDiv_544983/**">
            <Issue>https://github.com/dotnet/runtime/issues/54393</Issue>
        </ExcludeList>
        <ExcludeList Include = "$(XunitTestBinBase)/JIT/Directed/Misc/function_pointer/MutualThdRecur-fptr/**">
            <Issue>needs triage</Issue>
        </ExcludeList>
        <ExcludeList Include = "$(XunitTestBinBase)/JIT/Methodical/eh/basics/throwinclassconstructor_d/**">
            <Issue>needs triage</Issue>
        </ExcludeList>
        <ExcludeList Include = "$(XunitTestBinBase)/JIT/Methodical/eh/finallyexec/loopinfinally_ro/**">
            <Issue>needs triage</Issue>
        </ExcludeList>
        <ExcludeList Include = "$(XunitTestBinBase)/JIT/Regression/CLR-x86-JIT/V1.2-M01/b13452/b13452/**">
            <Issue>https://github.com/dotnet/runtime/issues/54392</Issue>
        </ExcludeList>
        <ExcludeList Include = "$(XunitTestBinBase)/JIT/Methodical/eh/finallyexec/catchrettoinnertry_cs_d/**">
            <Issue>needs triage</Issue>
        </ExcludeList>
        <ExcludeList Include = "$(XunitTestBinBase)/JIT/Methodical/Invoke/deep/deep1_il_r/**">
            <Issue>needs triage</Issue>
        </ExcludeList>
        <ExcludeList Include = "$(XunitTestBinBase)/JIT/Methodical/Invoke/fptr/instftn_t_il_r/**">
            <Issue>needs triage</Issue>
        </ExcludeList>
        <ExcludeList Include = "$(XunitTestBinBase)/JIT/Methodical/flowgraph/dev10_bug679955/volatileLocal2/**">
            <Issue>needs triage</Issue>
        </ExcludeList>
        <ExcludeList Include = "$(XunitTestBinBase)/JIT/Methodical/Invoke/fptr/virtftn_t_il_d/**">
            <Issue>needs triage</Issue>
        </ExcludeList>
        <ExcludeList Include = "$(XunitTestBinBase)/JIT/Methodical/Invoke/fptr/virtftn_t_il_r/**">
            <Issue>needs triage</Issue>
        </ExcludeList>
        <ExcludeList Include = "$(XunitTestBinBase)/JIT/Methodical/Invoke/fptr/ftn_t_il_d/**">
            <Issue>needs triage</Issue>
        </ExcludeList>
        <ExcludeList Include = "$(XunitTestBinBase)/JIT/Methodical/ELEMENT_TYPE_IU/ptr_il_r/**">
            <Issue>needs triage</Issue>
        </ExcludeList>
        <ExcludeList Include = "$(XunitTestBinBase)/JIT/Methodical/Invoke/fptr/ftn_t_il_r/**">
            <Issue>needs triage</Issue>
        </ExcludeList>
        <ExcludeList Include = "$(XunitTestBinBase)/JIT/Regression/JitBlue/DevDiv_461649/DevDiv_461649/**">
            <Issue>needs triage</Issue>
        </ExcludeList>
        <ExcludeList Include = "$(XunitTestBinBase)/JIT/jit64/rtchecks/overflow/overflow02_div/**">
            <Issue>needs triage</Issue>
        </ExcludeList>
        <ExcludeList Include = "$(XunitTestBinBase)/GC/Scenarios/Dynamo/dynamo/**">
            <Issue>needs triage</Issue>
        </ExcludeList>
        <ExcludeList Include = "$(XunitTestBinBase)/JIT/Methodical/Boxing/boxunbox/huge_filter_il_d/**">
            <Issue>needs triage</Issue>
        </ExcludeList>
        <ExcludeList Include = "$(XunitTestBinBase)/JIT/Methodical/Boxing/boxunbox/huge_filter_il_r/**">
            <Issue>https://github.com/dotnet/runtime/issues/54388</Issue>
        </ExcludeList>
        <ExcludeList Include = "$(XunitTestBinBase)/JIT/jit64/rtchecks/overflow/overflow03_div/**">
            <Issue>needs triage</Issue>
        </ExcludeList>
        <ExcludeList Include = "$(XunitTestBinBase)/JIT/Methodical/eh/finallyexec/catchrettoinnertry_cs_ro/**">
            <Issue>needs triage</Issue>
        </ExcludeList>
        <ExcludeList Include = "$(XunitTestBinBase)/JIT/Methodical/Boxing/boxunbox/tailcall_boxunbox_il_r/**">
            <Issue>https://github.com/dotnet/runtime/issues/54388</Issue>
        </ExcludeList>
        <ExcludeList Include = "$(XunitTestBinBase)/JIT/Methodical/Coverage/b39946/**">
            <Issue>https://github.com/dotnet/runtime/issues/54388</Issue>
        </ExcludeList>
        <ExcludeList Include = "$(XunitTestBinBase)/JIT/Methodical/Boxing/boxunbox/tailcall_boxunbox_il_d/**">
            <Issue>needs triage</Issue>
        </ExcludeList>
        <ExcludeList Include = "$(XunitTestBinBase)/JIT/Methodical/eh/finallyexec/loopinfinally_r/**">
            <Issue>needs triage</Issue>
        </ExcludeList>
        <ExcludeList Include = "$(XunitTestBinBase)/JIT/Methodical/eh/basics/throwinclassconstructor_ro/**">
            <Issue>needs triage</Issue>
        </ExcludeList>
        <ExcludeList Include = "$(XunitTestBinBase)/JIT/Methodical/eh/finallyexec/loopinfinally_d/**">
            <Issue>needs triage</Issue>
        </ExcludeList>
        <ExcludeList Include = "$(XunitTestBinBase)/JIT/Methodical/eh/finallyexec/catchrettoinnertry_cs_r/**">
            <Issue>needs triage</Issue>
        </ExcludeList>
        <ExcludeList Include = "$(XunitTestBinBase)/JIT/Methodical/eh/finallyexec/catchrettoinnertry_cs_do/**">
            <Issue>needs triage</Issue>
        </ExcludeList>
        <ExcludeList Include = "$(XunitTestBinBase)/JIT/Methodical/eh/finallyexec/loopinfinally_do/**">
            <Issue>needs triage</Issue>
        </ExcludeList>
        <ExcludeList Include = "$(XunitTestBinBase)/JIT/Methodical/eh/interactions/strswitchfinal_ro/**">
            <Issue>needs triage</Issue>
        </ExcludeList>
        <ExcludeList Include = "$(XunitTestBinBase)/GC/Scenarios/FinalNStruct/nstructresur/**">
            <Issue>needs triage</Issue>
        </ExcludeList>
        <ExcludeList Include = "$(XunitTestBinBase)/GC/Scenarios/FinalNStruct/finalnstruct/**">
            <Issue>needs triage</Issue>
        </ExcludeList>
        <ExcludeList Include = "$(XunitTestBinBase)/JIT/Methodical/eh/interactions/strswitchfinal_do/**">
            <Issue>needs triage</Issue>
        </ExcludeList>
        <ExcludeList Include = "$(XunitTestBinBase)/JIT/Methodical/eh/interactions/strswitchfinal_r/**">
            <Issue>needs triage</Issue>
        </ExcludeList>
        <ExcludeList Include = "$(XunitTestBinBase)/GC/Features/Finalizer/finalizeother/finalizearray/**">
            <Issue>needs triage</Issue>
        </ExcludeList>
        <ExcludeList Include = "$(XunitTestBinBase)/JIT/jit64/rtchecks/overflow/overflow01_div/**">
            <Issue>needs triage</Issue>
        </ExcludeList>
        <ExcludeList Include = "$(XunitTestBinBase)/JIT/Regression/CLR-x86-JIT/V2.0-Beta2/b353858/b353858/**">
            <Issue>https://github.com/dotnet/runtime/issues/54393</Issue>
        </ExcludeList>
        <ExcludeList Include = "$(XunitTestBinBase)/JIT/SIMD/VectorMatrix_ro/**">
            <Issue>needs triage</Issue>
        </ExcludeList>
        <ExcludeList Include = "$(XunitTestBinBase)/JIT/Methodical/eh/interactions/strswitchfinal_d/**">
            <Issue>needs triage</Issue>
        </ExcludeList>
        <ExcludeList Include = "$(XunitTestBinBase)/JIT/Directed/Misc/function_pointer/MutualThdRecur-fptr/**">
            <Issue>needs triage</Issue>
        </ExcludeList>
        <ExcludeList Include = "$(XunitTestBinBase)/JIT/Methodical/eh/basics/throwinclassconstructor_d/**">
            <Issue>needs triage</Issue>
        </ExcludeList>
        <ExcludeList Include = "$(XunitTestBinBase)/JIT/Methodical/eh/finallyexec/loopinfinally_ro/**">
            <Issue>needs triage</Issue>
        </ExcludeList>
        <ExcludeList Include = "$(XunitTestBinBase)/JIT/Methodical/eh/finallyexec/catchrettoinnertry_cs_d/**">
            <Issue>needs triage</Issue>
        </ExcludeList>
        <ExcludeList Include = "$(XunitTestBinBase)/Loader/classloader/DefaultInterfaceMethods/diamondshape/diamondshape_r/**">
            <Issue>https://github.com/dotnet/runtime/issues/54399</Issue>
        </ExcludeList>
        <ExcludeList Include = "$(XunitTestBinBase)/JIT/Regression/CLR-x86-JIT/V1-M09.5-PDC/b25459/b25459/**">
            <Issue>https://github.com/dotnet/runtime/issues/54393</Issue>
        </ExcludeList>
        <ExcludeList Include = "$(XunitTestBinBase)/JIT/Directed/zeroinit/init_struct/**">
            <Issue>https://github.com/dotnet/runtime/issues/54373</Issue>
        </ExcludeList>
        <ExcludeList Include = "$(XunitTestBinBase)/JIT/Methodical/eh/basics/throwinclassconstructor_do/**">
            <Issue>needs triage</Issue>
        </ExcludeList>
        <ExcludeList Include = "$(XunitTestBinBase)/JIT/Directed/pinvoke/tail/**">
            <Issue>https://github.com/dotnet/runtime/issues/54373</Issue>
        </ExcludeList>
        <ExcludeList Include = "$(XunitTestBinBase)/JIT/Regression/CLR-x86-JIT/V1-M11-Beta1/b39946/b39946/**">
            <Issue>https://github.com/dotnet/runtime/issues/54393</Issue>
        </ExcludeList>
        <ExcludeList Include = "$(XunitTestBinBase)/JIT/Regression/VS-ia64-JIT/M00/b109878/b109878/**">
            <Issue>https://github.com/dotnet/runtime/issues/54392</Issue>
        </ExcludeList>
        <ExcludeList Include = "$(XunitTestBinBase)/JIT/Regression/VS-ia64-JIT/M00/b92726/b92726/**">
            <Issue>https://github.com/dotnet/runtime/issues/54392</Issue>
        </ExcludeList>
        <ExcludeList Include = "$(XunitTestBinBase)/Loader/classloader/DefaultInterfaceMethods/diamondshape/diamondshape_d/**">
            <Issue>https://github.com/dotnet/runtime/issues/54399</Issue>
        </ExcludeList>
        <ExcludeList Include = "$(XunitTestBinBase)/JIT/Directed/coverage/importer/Desktop/volatilldind_il_d/**">
            <Issue>needs triage</Issue>
        </ExcludeList>
        <ExcludeList Include = "$(XunitTestBinBase)/JIT/Regression/CLR-x86-JIT/V1-M12-Beta2/b84909/b84909/**">
            <Issue>https://github.com/dotnet/runtime/issues/54392</Issue>
        </ExcludeList>
        <ExcludeList Include = "$(XunitTestBinBase)/JIT/Directed/coverage/importer/Desktop/volatilldind_il_r/**">
            <Issue>needs triage</Issue>
        </ExcludeList>
        <ExcludeList Include = "$(XunitTestBinBase)/JIT/Directed/coverage/importer/volatilldind/**">
            <Issue>needs triage</Issue>
        </ExcludeList>
        <ExcludeList Include = "$(XunitTestBinBase)/JIT/jit64/opt/rngchk/RngchkStress3/**">
            <Issue>needs triage</Issue>
        </ExcludeList>
        <ExcludeList Include = "$(XunitTestBinBase)/JIT/Performance/CodeQuality/Burgers/Burgers/**">
            <Issue>https://github.com/dotnet/runtime/issues/54358</Issue>
        </ExcludeList>
        <ExcludeList Include = "$(XunitTestBinBase)/Interop/StructMarshalling/ReversePInvoke/MarshalSeqStruct/DelegatePInvoke/DelegatePInvokeTest/**">
            <Issue>needs triage</Issue>
        </ExcludeList>
        <ExcludeList Include = "$(XunitTestBinBase)/Interop/NativeLibrary/MainProgramHandle/**">
            <Issue>needs triage</Issue>
        </ExcludeList>
        <ExcludeList Include = "$(XunitTestBinBase)/JIT/Methodical/eh/basics/throwinfilter_il_d/**">
            <Issue>https://github.com/dotnet/runtime/issues/47624</Issue>
        </ExcludeList>
        <ExcludeList Include = "$(XunitTestBinBase)/JIT/Methodical/eh/basics/throwinfilter_il_r/**">
            <Issue>https://github.com/dotnet/runtime/issues/47624</Issue>
        </ExcludeList>
        <ExcludeList Include = "$(XunitTestBinBase)/JIT/Regression/JitBlue/Runtime_64125/Runtime_64125/**">
            <Issue>needs triage</Issue>
        </ExcludeList>
        <ExcludeList Include = "$(XunitTestBinBase)/JIT/Regression/JitBlue/Runtime_74635/Runtime_74635/**">
            <Issue>https://github.com/dotnet/runtime/issues/74687</Issue>
        </ExcludeList>
        <!-- End interpreter issues -->
    </ItemGroup>

    <ItemGroup Condition="'$(RuntimeFlavor)' == 'mono' and '$(RuntimeVariant)' == 'llvmaot' ">
        <ExcludeList Include = "$(XunitTestBinBase)JIT/Methodical/ELEMENT_TYPE_IU/u_conv_il_r/**">
            <Issue>needs triage</Issue>
        </ExcludeList>
        <ExcludeList Include = "$(XunitTestBinBase)/JIT/Methodical/eh/deadcode/deadoponerrorinfunclet_il_r/**">
            <Issue>needs triage</Issue>
        </ExcludeList>
        <ExcludeList Include = "$(XunitTestBinBase)/JIT/Methodical/eh/deadcode/deadoponerrorinfunclet_il_d/**">
            <Issue>needs triage</Issue>
        </ExcludeList>
        <ExcludeList Include = "$(XunitTestBinBase)/JIT/Directed/nullabletypes/isinstvaluetype_do/**">
            <Issue> needs triage </Issue>
        </ExcludeList>
        <ExcludeList Include = "$(XunitTestBinBase)/JIT/Generics/Instantiation/Structs/struct01/**">
            <Issue> needs triage </Issue>
        </ExcludeList>
        <ExcludeList Include = "$(XunitTestBinBase)/JIT/jit64/opt/cse/HugeArray1/**">
            <Issue> needs triage </Issue>
        </ExcludeList>
        <ExcludeList Include = "$(XunitTestBinBase)/GC/Scenarios/Dynamo/dynamo/**">
            <Issue> needs triage </Issue>
        </ExcludeList>

        <ExcludeList Include = "$(XunitTestBinBase)/GC/Features/Finalizer/finalizeother/finalizearray/**">
            <Issue>https://github.com/dotnet/runtime/issues/54113</Issue>
        </ExcludeList>

        <ExcludeList Include = "$(XunitTestBinBase)/tracing/eventactivityidcontrol/eventactivityidcontrol/**">
            <Issue>needs triage</Issue>
        </ExcludeList>
        <ExcludeList Include = "$(XunitTestBinBase)/JIT/Performance/CodeQuality/BenchmarksGame/k-nucleotide/k-nucleotide-9/**">
            <Issue>https://github.com/dotnet/runtime/issues/67675</Issue>
        </ExcludeList>


        <ExcludeList Include = "$(XunitTestBinBase)/JIT/SIMD/VectorConvert_r_Target_64Bit/**">
            <Issue>https://github.com/dotnet/runtime/issues/75359</Issue>
        </ExcludeList>
        <ExcludeList Include = "$(XunitTestBinBase)/JIT/SIMD/VectorConvert_ro_Target_64Bit/**">
            <Issue>https://github.com/dotnet/runtime/issues/75359</Issue>
        </ExcludeList>

        <ExcludeList Include = "$(XunitTestBinBase)/JIT/SIMD/VectorConvert_r_Target_64Bit/**">
            <Issue>https://github.com/dotnet/runtime/issues/75359</Issue>
        </ExcludeList>
        <ExcludeList Include = "$(XunitTestBinBase)/JIT/SIMD/VectorConvert_ro_Target_64Bit/**">
            <Issue>https://github.com/dotnet/runtime/issues/75359</Issue>
        </ExcludeList>
        <ExcludeList Include = "$(XunitTestBinBase)/JIT/HardwareIntrinsics/X86/Aes/**">
            <Issue>https://github.com/dotnet/runtime/issues/75767</Issue>
        </ExcludeList>
        <ExcludeList Include = "$(XunitTestBinBase)/JIT/HardwareIntrinsics/X86/Bmi1/**">
            <Issue>https://github.com/dotnet/runtime/issues/75767</Issue>
        </ExcludeList>
        <ExcludeList Include = "$(XunitTestBinBase)/JIT/HardwareIntrinsics/X86/Bmi1.X64/**">
            <Issue>https://github.com/dotnet/runtime/issues/75767</Issue>
        </ExcludeList>
        <ExcludeList Include = "$(XunitTestBinBase)/JIT/HardwareIntrinsics/X86/Bmi2/**">
            <Issue>https://github.com/dotnet/runtime/issues/75767</Issue>
        </ExcludeList>
        <ExcludeList Include = "$(XunitTestBinBase)/JIT/HardwareIntrinsics/X86/Bmi2.X64/**">
            <Issue>https://github.com/dotnet/runtime/issues/75767</Issue>
        </ExcludeList>
        <ExcludeList Include = "$(XunitTestBinBase)/JIT/HardwareIntrinsics/X86/General/VectorRet_r/**">
            <Issue>https://github.com/dotnet/runtime/issues/75767</Issue>
        </ExcludeList>
        <ExcludeList Include = "$(XunitTestBinBase)/JIT/HardwareIntrinsics/X86/General/VectorRet_ro/**">
            <Issue>https://github.com/dotnet/runtime/issues/75767</Issue>
        </ExcludeList>
        <ExcludeList Include = "$(XunitTestBinBase)/JIT/HardwareIntrinsics/X86/General/IsSupported_r/**">
            <Issue>https://github.com/dotnet/runtime/issues/75767</Issue>
        </ExcludeList>
        <ExcludeList Include = "$(XunitTestBinBase)/JIT/HardwareIntrinsics/X86/General/IsSupported_ro/**">
            <Issue>https://github.com/dotnet/runtime/issues/75767</Issue>
        </ExcludeList>
        <ExcludeList Include = "$(XunitTestBinBase)/JIT/HardwareIntrinsics/X86/General/VectorArray_r/**">
            <Issue>https://github.com/dotnet/runtime/issues/75767</Issue>
        </ExcludeList>
        <ExcludeList Include = "$(XunitTestBinBase)/JIT/HardwareIntrinsics/X86/General/VectorArray_ro/**">
            <Issue>https://github.com/dotnet/runtime/issues/75767</Issue>
        </ExcludeList>
        <ExcludeList Include = "$(XunitTestBinBase)/JIT/HardwareIntrinsics/X86/Pclmulqdq/**">
            <Issue>https://github.com/dotnet/runtime/issues/75767</Issue>
        </ExcludeList>
        <ExcludeList Include = "$(XunitTestBinBase)/JIT/HardwareIntrinsics/X86/Sse1/Shuffle_r/**">
            <Issue>https://github.com/dotnet/runtime/issues/75767</Issue>
        </ExcludeList>
        <ExcludeList Include = "$(XunitTestBinBase)/JIT/HardwareIntrinsics/X86/Sse1/Shuffle_ro/**">
            <Issue>https://github.com/dotnet/runtime/issues/75767</Issue>
        </ExcludeList>
        <ExcludeList Include = "$(XunitTestBinBase)/JIT/HardwareIntrinsics/X86/Sse1/Sse_r/**">
            <Issue>https://github.com/dotnet/runtime/issues/75767</Issue>
        </ExcludeList>
        <ExcludeList Include = "$(XunitTestBinBase)/JIT/HardwareIntrinsics/X86/Sse1/Sse_ro/**">
            <Issue>https://github.com/dotnet/runtime/issues/75767</Issue>
        </ExcludeList>
        <ExcludeList Include = "$(XunitTestBinBase)/JIT/HardwareIntrinsics/X86/Sse1.X64/**">
            <Issue>https://github.com/dotnet/runtime/issues/75767</Issue>
        </ExcludeList>
        <ExcludeList Include = "$(XunitTestBinBase)/JIT/HardwareIntrinsics/X86/Sse2/Sse2_r/**">
            <Issue>https://github.com/dotnet/runtime/issues/75767</Issue>
        </ExcludeList>
        <ExcludeList Include = "$(XunitTestBinBase)/JIT/HardwareIntrinsics/X86/Sse2/Sse2_ro/**">
            <Issue>https://github.com/dotnet/runtime/issues/75767</Issue>
        </ExcludeList>
        <ExcludeList Include = "$(XunitTestBinBase)/JIT/HardwareIntrinsics/X86/Sse2.X64/Sse2.X64_r/**">
            <Issue>https://github.com/dotnet/runtime/issues/75767</Issue>
        </ExcludeList>
        <ExcludeList Include = "$(XunitTestBinBase)/JIT/HardwareIntrinsics/X86/Sse2.X64/Sse2.X64_ro/**">
            <Issue>https://github.com/dotnet/runtime/issues/75767</Issue>
        </ExcludeList>
        <ExcludeList Include = "$(XunitTestBinBase)/JIT/HardwareIntrinsics/X86/Sse3/Sse3_r/**">
            <Issue>https://github.com/dotnet/runtime/issues/75767</Issue>
        </ExcludeList>
        <ExcludeList Include = "$(XunitTestBinBase)/JIT/HardwareIntrinsics/X86/Sse3/Sse3_ro/**">
            <Issue>https://github.com/dotnet/runtime/issues/75767</Issue>
        </ExcludeList>
        <ExcludeList Include = "$(XunitTestBinBase)/JIT/HardwareIntrinsics/X86/Sse41/**">
            <Issue>https://github.com/dotnet/runtime/issues/75767</Issue>
        </ExcludeList>
        <ExcludeList Include = "$(XunitTestBinBase)/JIT/HardwareIntrinsics/X86/Sse41.X64/**">
            <Issue>https://github.com/dotnet/runtime/issues/75767</Issue>
        </ExcludeList>
        <ExcludeList Include = "$(XunitTestBinBase)/JIT/HardwareIntrinsics/X86/Sse41_Overloaded/**">
            <Issue>https://github.com/dotnet/runtime/issues/75767</Issue>
        </ExcludeList>
        <ExcludeList Include = "$(XunitTestBinBase)/JIT/HardwareIntrinsics/X86/Sse42/**">
            <Issue>https://github.com/dotnet/runtime/issues/75767</Issue>
        </ExcludeList>
        <ExcludeList Include = "$(XunitTestBinBase)/JIT/HardwareIntrinsics/X86/Ssse3/**">
            <Issue>https://github.com/dotnet/runtime/issues/75767</Issue>
        </ExcludeList>
    </ItemGroup>

    <ItemGroup Condition="'$(RuntimeFlavor)' == 'mono' and '$(RuntimeVariant)' == 'llvmfullaot' ">
        <ExcludeList Include="$(XunitTestBinBase)/Loader/classloader/explicitlayout/objrefandnonobjrefoverlap/case1/**">
            <Issue>expected failure: overlapped structs fail at AOT compile time, not runtime</Issue>
        </ExcludeList>
        <ExcludeList Include="$(XunitTestBinBase)/Loader/classloader/explicitlayout/objrefandnonobjrefoverlap/case11/**">
            <Issue>expected failure: overlapped structs fail at AOT compile time, not runtime</Issue>
        </ExcludeList>
        <ExcludeList Include="$(XunitTestBinBase)/Loader/classloader/explicitlayout/objrefandnonobjrefoverlap/case12/**">
            <Issue>expected failure: overlapped structs fail at AOT compile time, not runtime</Issue>
        </ExcludeList>
        <ExcludeList Include="$(XunitTestBinBase)/Loader/classloader/explicitlayout/objrefandnonobjrefoverlap/case14/**">
            <Issue>expected failure: overlapped structs fail at AOT compile time, not runtime</Issue>
        </ExcludeList>
        <ExcludeList Include="$(XunitTestBinBase)/Loader/classloader/explicitlayout/objrefandnonobjrefoverlap/case15/**">
            <Issue>expected failure: overlapped structs fail at AOT compile time, not runtime</Issue>
        </ExcludeList>
        <ExcludeList Include="$(XunitTestBinBase)/Loader/classloader/explicitlayout/objrefandnonobjrefoverlap/case3/**">
            <Issue>expected failure: overlapped structs fail at AOT compile time, not runtime</Issue>
        </ExcludeList>
        <ExcludeList Include="$(XunitTestBinBase)/Loader/classloader/explicitlayout/objrefandnonobjrefoverlap/case4/**">
            <Issue>expected failure: overlapped structs fail at AOT compile time, not runtime</Issue>
        </ExcludeList>
        <ExcludeList Include="$(XunitTestBinBase)/Loader/classloader/explicitlayout/objrefandnonobjrefoverlap/case5/**">
            <Issue>expected failure: overlapped structs fail at AOT compile time, not runtime</Issue>
        </ExcludeList>
        <ExcludeList Include="$(XunitTestBinBase)/Loader/classloader/explicitlayout/objrefandnonobjrefoverlap/case6/**">
            <Issue>expected failure: overlapped structs fail at AOT compile time, not runtime</Issue>
        </ExcludeList>
        <ExcludeList Include="$(XunitTestBinBase)/Loader/classloader/explicitlayout/objrefandnonobjrefoverlap/case7/**">
            <Issue>expected failure: overlapped structs fail at AOT compile time, not runtime</Issue>
        </ExcludeList>
        <ExcludeList Include="$(XunitTestBinBase)/Loader/classloader/explicitlayout/objrefandnonobjrefoverlap/case8/**">
            <Issue>expected failure: overlapped structs fail at AOT compile time, not runtime</Issue>
        </ExcludeList>
        <ExcludeList Include="$(XunitTestBinBase)/Loader/classloader/explicitlayout/objrefandnonobjrefoverlap/case9/**">
            <Issue>expected failure: overlapped structs fail at AOT compile time, not runtime</Issue>
        </ExcludeList>
        <ExcludeList Include = "$(XunitTestBinBase)/Loader/classloader/explicitlayout/NestedStructs/case03/**">
            <Issue>expected failure: overlapped structs fail at AOT compile time, not runtime</Issue>
        </ExcludeList>
        <ExcludeList Include = "$(XunitTestBinBase)/Loader/classloader/explicitlayout/NestedStructs/case04/**">
            <Issue>expected failure: overlapped structs fail at AOT compile time, not runtime</Issue>
        </ExcludeList>
        <ExcludeList Include = "$(XunitTestBinBase)/Loader/classloader/explicitlayout/NestedStructs/case05/**">
            <Issue>expected failure: overlapped structs fail at AOT compile time, not runtime</Issue>
        </ExcludeList>
        <ExcludeList Include = "$(XunitTestBinBase)/Loader/classloader/RefFields/Validate/**">
            <Issue>expected failure: unsupported type with ref field fails at AOT compile time, not runtime</Issue>
        </ExcludeList>
        <ExcludeList Include = "$(XunitTestBinBase)/Loader/classloader/generics/ByRefLike/Validate/**">
            <Issue>expected failure: unsupported type with ByRefLike parameters currently fails at AOT compile time, not runtime</Issue>
        </ExcludeList>
        <ExcludeList Include = "$(XunitTestBinBase)/Interop/SuppressGCTransition/SuppressGCTransitionTest/**">
            <Issue>https://github.com/dotnet/runtime/issues/70490</Issue>
        </ExcludeList>
        <ExcludeList Include = "$(XunitTestBinBase)/Interop/UnmanagedCallersOnly/UnmanagedCallersOnlyTest/**">
            <Issue>https://github.com/dotnet/runtime/issues/57362</Issue>
        </ExcludeList>
        <ExcludeList Include="$(XUnitTestBinBase)/JIT/Directed/callconv/CdeclMemberFunction/CdeclMemberFunctionTest/*">
            <Issue>https://github.com/dotnet/runtime/issues/70492</Issue>
        </ExcludeList>
        <ExcludeList Include="$(XUnitTestBinBase)/JIT/Directed/callconv/PlatformDefaultMemberFunction/PlatformDefaultMemberFunctionTest/*">
            <Issue>https://github.com/dotnet/runtime/issues/70492</Issue>
        </ExcludeList>
        <ExcludeList Include="$(XUnitTestBinBase)/JIT/Directed/callconv/StdCallMemberFunction/StdCallMemberFunctionTest/*">
            <Issue>https://github.com/dotnet/runtime/issues/70492</Issue>
        </ExcludeList>
        <ExcludeList Include="$(XUnitTestBinBase)/JIT/Directed/callconv/ThisCall/ThisCallTest/*">
            <Issue>https://github.com/dotnet/runtime/issues/70492</Issue>
        </ExcludeList>
        <ExcludeList Include = "$(XunitTestBinBase)/JIT/Methodical/eh/deadcode/deadoponerrorinfunclet_il_r/**">
            <Issue>https://github.com/dotnet/runtime/issues/57369</Issue>
        </ExcludeList>
        <ExcludeList Include = "$(XunitTestBinBase)/JIT/Methodical/eh/deadcode/deadoponerrorinfunclet_il_d/**">
            <Issue>https://github.com/dotnet/runtime/issues/57369</Issue>
        </ExcludeList>
        <ExcludeList Include = "$(XunitTestBinBase)JIT/Methodical/ELEMENT_TYPE_IU/u_conv_il_r/**">
            <Issue>https://github.com/dotnet/runtime/issues/57369</Issue>
        </ExcludeList>

        <ExcludeList Include = "$(XunitTestBinBase)/Interop/StructMarshalling/ReversePInvoke/MarshalSeqStruct/DelegatePInvoke/DelegatePInvokeTest/**">
            <Issue>https://github.com/dotnet/runtime/issues/57350</Issue>
        </ExcludeList>
        <ExcludeList Include = "$(XunitTestBinBase)/Interop/PInvoke/Vector2_3_4/Vector2_3_4/**">
            <Issue>https://github.com/dotnet/runtime/issues/57350</Issue>
        </ExcludeList>
        <ExcludeList Include = "$(XunitTestBinBase)/Interop/PInvoke/Miscellaneous/HandleRef/HandleRefTest/**">
            <Issue>https://github.com/dotnet/runtime/issues/57350</Issue>
        </ExcludeList>
        <ExcludeList Include="$(XunitTestBinBase)/JIT/Directed/callconv/ThisCall/EmptyThisCallTest/*">
            <Issue>Tests that 'thiscall' with an empty signature results in InvalidProgramException</Issue>
        </ExcludeList>
        <ExcludeList Include = "$(XunitTestBinBase)/JIT/Directed/coverage/importer/badendfinally/**">
            <Issue>https://github.com/dotnet/runtime/issues/57350</Issue>
        </ExcludeList>
        <ExcludeList Include = "$(XunitTestBinBase)/JIT/Directed/coverage/importer/Desktop/badendfinally*/**">
            <Issue>https://github.com/dotnet/runtime/issues/57350</Issue>
        </ExcludeList>
        <ExcludeList Include = "$(XunitTestBinBase)/JIT/Directed/coverage/importer/ceeillegal/**">
            <Issue>https://github.com/dotnet/runtime/issues/57350</Issue>
        </ExcludeList>
        <ExcludeList Include = "$(XunitTestBinBase)/JIT/Directed/coverage/importer/Desktop/ceeillegal*/**">
            <Issue>https://github.com/dotnet/runtime/issues/57350</Issue>
        </ExcludeList>
        <ExcludeList Include = "$(XunitTestBinBase)/JIT/Directed/pinvoke/tail/**">
            <Issue>https://github.com/dotnet/runtime/issues/57350</Issue>
        </ExcludeList>
        <ExcludeList Include = "$(XunitTestBinBase)/JIT/Directed/perffix/primitivevt/callconv3_il_*/**">
            <Issue>https://github.com/dotnet/runtime/issues/57350</Issue>
        </ExcludeList>
        <ExcludeList Include = "$(XunitTestBinBase)/JIT/Directed/zeroinit/tail/**">
            <Issue>https://github.com/dotnet/runtime/issues/57350</Issue>
        </ExcludeList>
        <ExcludeList Include = "$(XunitTestBinBase)/JIT/Methodical/tailcall/deep_*_il_d/**">
            <Issue>https://github.com/dotnet/runtime/issues/57350</Issue>
        </ExcludeList>
        <ExcludeList Include = "$(XunitTestBinBase)/JIT/Methodical/tailcall/deep_*_il_r/**">
            <Issue>https://github.com/dotnet/runtime/issues/57350</Issue>
        </ExcludeList>
        <ExcludeList Include = "$(XunitTestBinBase)/JIT/Methodical/VT/callconv/jumps2_il_r/**">
            <Issue>https://github.com/dotnet/runtime/issues/57350</Issue>
        </ExcludeList>
        <ExcludeList Include = "$(XunitTestBinBase)/JIT/Methodical/VT/callconv/jumper4_il_r/**">
            <Issue>https://github.com/dotnet/runtime/issues/57350</Issue>
        </ExcludeList>
        <ExcludeList Include = "$(XunitTestBinBase)/JIT/Methodical/VT/callconv/jumper5_il_r/**">
            <Issue>https://github.com/dotnet/runtime/issues/57350</Issue>
        </ExcludeList>
        <ExcludeList Include = "$(XunitTestBinBase)/JIT/Methodical/VT/callconv/jumps2_il_d/**">
            <Issue>https://github.com/dotnet/runtime/issues/57350</Issue>
        </ExcludeList>
        <ExcludeList Include = "$(XunitTestBinBase)/JIT/Methodical/localloc/verify/verify01_small/**">
            <Issue>https://github.com/dotnet/runtime/issues/57350</Issue>
        </ExcludeList>
        <ExcludeList Include = "$(XunitTestBinBase)/JIT/Methodical/localloc/verify/verify01_large/**">
            <Issue>https://github.com/dotnet/runtime/issues/57350</Issue>
        </ExcludeList>
        <ExcludeList Include = "$(XunitTestBinBase)/JIT/Methodical/localloc/verify/verify01_dynamic/**">
            <Issue>https://github.com/dotnet/runtime/issues/57350</Issue>
        </ExcludeList>
        <ExcludeList Include = "$(XunitTestBinBase)/JIT/Methodical/Boxing/misc/tailjump_il_r/**">
            <Issue>https://github.com/dotnet/runtime/issues/57350</Issue>
        </ExcludeList>
        <ExcludeList Include = "$(XunitTestBinBase)/JIT/Methodical/Boxing/misc/tailjump_il_d/**">
            <Issue>https://github.com/dotnet/runtime/issues/57350</Issue>
        </ExcludeList>
        <ExcludeList Include = "$(XunitTestBinBase)/JIT/Methodical/Invoke/SEH/catchfinally_*_il_r/**">
            <Issue>https://github.com/dotnet/runtime/issues/57350</Issue>
        </ExcludeList>
        <ExcludeList Include = "$(XunitTestBinBase)/JIT/Methodical/Invoke/SEH/catchfault_*_il_r/**">
            <Issue>https://github.com/dotnet/runtime/issues/57350</Issue>
        </ExcludeList>
        <ExcludeList Include = "$(XunitTestBinBase)/JIT/Methodical/Invoke/SEH/catchfinally_*_il_d/**">
            <Issue>https://github.com/dotnet/runtime/issues/57350</Issue>
        </ExcludeList>
        <ExcludeList Include = "$(XunitTestBinBase)/JIT/Methodical/Invoke/SEH/catchfault_jmp_il_d/**">
            <Issue>https://github.com/dotnet/runtime/issues/57350</Issue>
        </ExcludeList>
        <ExcludeList Include = "$(XunitTestBinBase)/JIT/Methodical/Invoke/25params/25paramMixed_*/**">
            <Issue>https://github.com/dotnet/runtime/issues/57350</Issue>
        </ExcludeList>
        <ExcludeList Include = "$(XunitTestBinBase)/JIT/Regression/JitBlue/GitHub_25020/GitHub_25020/**">
            <Issue>https://github.com/dotnet/runtime/issues/57350</Issue>
        </ExcludeList>
        <ExcludeList Include = "$(XunitTestBinBase)/JIT/Regression/JitBlue/DevDiv_461649/DevDiv_461649/**">
            <Issue>https://github.com/dotnet/runtime/issues/57350</Issue>
        </ExcludeList>
        <ExcludeList Include = "$(XunitTestBinBase)/JIT/Regression/JitBlue/GitHub_25027/GitHub_25027/**">
            <Issue>https://github.com/dotnet/runtime/issues/57350</Issue>
        </ExcludeList>
        <ExcludeList Include = "$(XunitTestBinBase)/JIT/Regression/CLR-x86-JIT/V1.2-M01/b13452/**">
            <Issue>https://github.com/dotnet/runtime/issues/57350</Issue>
        </ExcludeList>
        <ExcludeList Include = "$(XunitTestBinBase)/JIT/Regression/JitBlue/WPF_3226/CSharpRepro/WPF_3226/**">
            <Issue>https://github.com/dotnet/runtime/issues/57350</Issue>
        </ExcludeList>
        <ExcludeList Include = "$(XunitTestBinBase)/JIT/Regression/CLR-x86-JIT/V2.0-Beta2/b353858/**">
            <Issue>https://github.com/dotnet/runtime/issues/57350</Issue>
        </ExcludeList>
        <ExcludeList Include = "$(XunitTestBinBase)/JIT/Regression/JitBlue/GitHub_23861/GitHub_23861/**">
            <Issue>https://github.com/dotnet/runtime/issues/57350</Issue>
        </ExcludeList>
        <ExcludeList Include = "$(XunitTestBinBase)/JIT/Regression/JitBlue/DevDiv_279829/DevDiv_279829/**">
            <Issue>https://github.com/dotnet/runtime/issues/57350</Issue>
        </ExcludeList>
        <ExcludeList Include = "$(XunitTestBinBase)/JIT/jit64/verif/sniff/fg/ver_fg_13/**">
            <Issue>https://github.com/dotnet/runtime/issues/57350</Issue>
        </ExcludeList>
        <ExcludeList Include = "$(XunitTestBinBase)/JIT/jit64/localloc/call/call05_dynamic/**">
            <Issue>https://github.com/dotnet/runtime/issues/57350</Issue>
        </ExcludeList>
        <ExcludeList Include = "$(XunitTestBinBase)/Loader/classloader/MethodImpl/CovariantReturns/ReturnTypeValidation/OverrideSameSigAsDecl/**">
            <Issue>https://github.com/dotnet/runtime/issues/57350</Issue>
        </ExcludeList>
        <ExcludeList Include = "$(XunitTestBinBase)/Loader/classloader/DictionaryExpansion/DictionaryExpansion/**">
            <Issue>https://github.com/dotnet/runtime/issues/57350</Issue>
        </ExcludeList>
        <ExcludeList Include = "$(XunitTestBinBase)/Loader/classloader/explicitlayout/Regressions/ASURT/ASURT150271/test13/**">
            <Issue>https://github.com/dotnet/runtime/issues/57350</Issue>
        </ExcludeList>
        <ExcludeList Include = "$(XunitTestBinBase)/Loader/classloader/Statics/Misc/LiteralStatic/**">
            <Issue>https://github.com/dotnet/runtime/issues/57350</Issue>
        </ExcludeList>
        <ExcludeList Include = "$(XunitTestBinBase)/Loader/classloader/MethodImpl/generics_override1/**">
            <Issue>https://github.com/dotnet/runtime/issues/57350</Issue>
        </ExcludeList>
        <ExcludeList Include = "$(XunitTestBinBase)/Loader/classloader/MethodImpl/CovariantReturns/UnitTest/UnitTest_GVM/**">
            <Issue>https://github.com/dotnet/runtime/issues/57350</Issue>
        </ExcludeList>
        <ExcludeList Include = "$(XunitTestBinBase)/Loader/classloader/MethodImpl/CovariantReturns/ReturnTypeValidation/ImplicitOverrideSameSigAsDecl/**">
            <Issue>https://github.com/dotnet/runtime/issues/57350</Issue>
        </ExcludeList>
        <ExcludeList Include = "$(XunitTestBinBase)/Regressions/coreclr/16354/notimplemented/**">
            <Issue>https://github.com/dotnet/runtime/issues/57350</Issue>
        </ExcludeList>
        <ExcludeList Include = "$(XunitTestBinBase)/JIT/Performance/CodeQuality/Serialization/Serialize/**">
            <Issue>https://github.com/dotnet/runtime/issues/57350</Issue>
        </ExcludeList>
        <ExcludeList Include = "$(XunitTestBinBase)/JIT/Performance/CodeQuality/Serialization/Deserialize/**">
            <Issue>https://github.com/dotnet/runtime/issues/57350</Issue>
        </ExcludeList>
        <ExcludeList Include = "$(XunitTestBinBase)/JIT/Intrinsics/TypeIntrinsics_r*/**">
            <Issue>https://github.com/dotnet/runtime/issues/57350</Issue>
        </ExcludeList>
        <ExcludeList Include="$(XunitTestBinBase)/baseservices/varargs/varargsupport/*">
            <Issue>https://github.com/dotnet/runtime/issues/57350</Issue>
        </ExcludeList>
        <ExcludeList Include="$(XunitTestBinBase)/baseservices/varargs/varargsupport_r/*">
            <Issue>https://github.com/dotnet/runtime/issues/57350</Issue>
        </ExcludeList>
        <ExcludeList Include = "$(XunitTestBinBase)/baseservices/TieredCompilation/TieredVtableMethodTests/**">
            <Issue>https://github.com/dotnet/runtime/issues/57350</Issue>
        </ExcludeList>
        <ExcludeList Include = "$(XunitTestBinBase)/Loader/classloader/explicitlayout/objrefandnonobjrefoverlap/case2/**">
            <Issue>https://github.com/dotnet/runtime/issues/57350</Issue>
        </ExcludeList>

        <ExcludeList Include = "$(XunitTestBinBase)/JIT/jit64/localloc/ehverify/eh07_large/**">
            <Issue>llvmfullaot: EH problem</Issue>
        </ExcludeList>
        <ExcludeList Include = "$(XunitTestBinBase)/Exceptions/ForeignThread/ForeignThreadExceptions/**">
            <Issue>llvmfullaot: EH problem</Issue>
        </ExcludeList>

        <ExcludeList Include = "$(XunitTestBinBase)/JIT/Directed/nullabletypes/Desktop/boxunboxvaluetype_*/**">
            <Issue>https://github.com/dotnet/runtime/issues/57353</Issue>
        </ExcludeList>
        <ExcludeList Include = "$(XunitTestBinBase)/JIT/Directed/nullabletypes/castclassvaluetype_*/**">
            <Issue>https://github.com/dotnet/runtime/issues/57353</Issue>
        </ExcludeList>

        <ExcludeList Include = "$(XunitTestBinBase)/JIT/Performance/CodeQuality/Roslyn/CscBench/**">
            <Issue>https://github.com/dotnet/runtime/issues/57352</Issue>
        </ExcludeList>
        <ExcludeList Include = "$(XunitTestBinBase)/JIT/opt/virtualstubdispatch/bigvtbl/bigvtbl_cs*/**">
            <Issue>https://github.com/dotnet/runtime/issues/57352</Issue>
        </ExcludeList>
        <ExcludeList Include = "$(XunitTestBinBase)/JIT/HardwareIntrinsics/General/Vector256_1/**">
            <Issue>https://github.com/dotnet/runtime/issues/57352</Issue>
        </ExcludeList>

        <ExcludeList Include="$(XunitTestBinBase)/Interop/DisabledRuntimeMarshalling/DisabledRuntimeMarshalling_Disabled_NativeAssemblyEnabled/**">
            <Issue>This test includes an intentionally-invalid UnmanagedCallersOnly method. Invalid UnmanagedCallersOnly methods cause failures at AOT-time.</Issue>
        </ExcludeList>

        <ExcludeList Include="$(XunitTestBinBase)/JIT/HardwareIntrinsics/Arm/ArmBase/Yield_*/**">
            <Issue>https://github.com/dotnet/runtime/issues/64179</Issue>
        </ExcludeList>

        <ExcludeList Include="$(XunitTestBinBase)/JIT/Regression/JitBlue/GitHub_25468/GitHub_25468/**">
            <Issue>https://github.com/dotnet/runtime/issues/52977</Issue>
        </ExcludeList>
        <ExcludeList Include="$(XunitTestBinBase)/JIT/CheckProjects/CheckProjects/**">
            <Issue>https://github.com/dotnet/runtime/issues/52977</Issue>
        </ExcludeList>
        <ExcludeList Include="$(XunitTestBinBase)/JIT/Performance/CodeQuality/BenchmarksGame/k-nucleotide/k-nucleotide-9/**">
            <Issue>https://github.com/dotnet/runtime/issues/67675</Issue>
        </ExcludeList>


        <ExcludeList Include = "$(XunitTestBinBase)/JIT/SIMD/VectorConvert_r_Target_64Bit/**">
            <Issue>https://github.com/dotnet/runtime/issues/75359</Issue>
        </ExcludeList>
        <ExcludeList Include = "$(XunitTestBinBase)/JIT/SIMD/VectorConvert_ro_Target_64Bit/**">
            <Issue>https://github.com/dotnet/runtime/issues/75359</Issue>
        </ExcludeList>

        <ExcludeList Include = "$(XunitTestBinBase)/JIT/SIMD/VectorConvert_r_Target_64Bit/**">
            <Issue>https://github.com/dotnet/runtime/issues/75359</Issue>
        </ExcludeList>
        <ExcludeList Include = "$(XunitTestBinBase)/JIT/SIMD/VectorConvert_ro_Target_64Bit/**">
            <Issue>https://github.com/dotnet/runtime/issues/75359</Issue>
        </ExcludeList>

        <ExcludeList Include = "$(XunitTestBinBase)/Interop/NativeLibrary/Callback/CallbackTests/**">
            <Issue>Needs coreclr build</Issue>
        </ExcludeList>
        <ExcludeList Include = "$(XunitTestBinBase)/Interop/NativeLibrary/Callback/CallbackStressTest_TargetUnix/**">
            <Issue>Needs coreclr build</Issue>
        </ExcludeList>
        <ExcludeList Include = "$(XunitTestBinBase)/Interop/ICustomMarshaler/ConflictingNames/SameNameDifferentAssembly/**">
            <Issue>Needs coreclr build</Issue>
        </ExcludeList>
        <ExcludeList Include = "$(XunitTestBinBase)/Interop/UnmanagedCallersOnlyBasic/UnmanagedCallersOnlyBasicTest/**">
            <Issue>Needs coreclr build</Issue>
        </ExcludeList>
        <ExcludeList Include = "$(XunitTestBinBase)/Interop/UnmanagedCallConv/UnmanagedCallConvTest/**">
            <Issue>Needs coreclr build</Issue>
        </ExcludeList>
        <ExcludeList Include = "$(XunitTestBinBase)/Interop/PInvoke/Miscellaneous/MultipleAssembliesWithSamePInvoke/MAWSPITest/**">
            <Issue>Needs coreclr build</Issue>
        </ExcludeList>
            <ExcludeList Include = "$(XunitTestBinBase)/Interop/PInvoke/Primitives/Pointer/NonBlittablePointer/**">
            <Issue>Needs coreclr build</Issue>
        </ExcludeList>
        <ExcludeList Include = "$(XunitTestBinBase)/Interop/PInvoke/Primitives/RuntimeHandles/RuntimeHandlesTest/**">
            <Issue>Needs coreclr build</Issue>
        </ExcludeList>
        <ExcludeList Include = "$(XunitTestBinBase)/Interop/PInvoke/SetLastError/SetLastErrorTest/*">
            <Issue>Needs coreclr build</Issue>
        </ExcludeList>
        <ExcludeList Include = "$(XunitTestBinBase)Interop/MonoAPI/MonoMono/InstallEHCallback/*">
          <Issue>Needs coreclr build</Issue>
        </ExcludeList>
        <ExcludeList Include = "$(XunitTestBinBase)Interop/MonoAPI/MonoMono/PInvokeDetach/*">
          <Issue>Needs coreclr build</Issue>
        </ExcludeList>
        <ExcludeList Include = "$(XunitTestBinBase)Interop/MonoAPI/MonoMono/PInvokeDetach/*">
          <Issue>Needs coreclr build</Issue>
        </ExcludeList>
        <ExcludeList Include = "$(XunitTestBinBase)/JIT/Methodical/gc_poll/InsertGCPoll/**">
            <Issue>Needs coreclr build</Issue>
        </ExcludeList>
        <ExcludeList Include = "$(XunitTestBinBase)/JIT/Regression/JitBlue/Runtime_76194/Runtime_76194/**">
            <Issue>Needs coreclr build</Issue>
        </ExcludeList>
        <ExcludeList Include = "$(XunitTestBinBase)/Interop/PInvoke/Primitives/Int/PInvokeIntTest/**">
            <Issue>Needs coreclr build</Issue>
        </ExcludeList>
        
    </ItemGroup>

    <ItemGroup Condition="'$(RuntimeFlavor)' == 'mono' and ('$(RuntimeVariant)' == 'llvmfullaot' or '$(RuntimeVariant)' == 'llvmaot')">
        <ExcludeList Include="$(XunitTestBinBase)/JIT/Regression/CLR-x86-JIT/V1.1-M1-Beta1/b143840/b143840/*">
            <Issue>https://github.com/dotnet/runtime/issues/48914</Issue>
        </ExcludeList>
        <ExcludeList Include="$(XunitTestBinBase)/JIT/Regression/JitBlue/Runtime_76273/Runtime_76273/**">
            <Issue>Fuzzlyn</Issue>
        </ExcludeList>
        <ExcludeList Include = "$(XUnitTestBinBase)/JIT/HardwareIntrinsics/X86/X86Base/Pause*/**">
            <Issue>https://github.com/dotnet/runtime/issues/73454;https://github.com/dotnet/runtime/pull/61707#issuecomment-973122341</Issue>
        </ExcludeList>
        <ExcludeList Include = "$(XunitTestBinBase)/tracing/eventpipe/eventsourceerror/**">
            <Issue> needs triage </Issue>
        </ExcludeList>
        <ExcludeList Include = "$(XunitTestBinBase)/tracing/eventpipe/reverseouter/**">
            <Issue> needs triage </Issue>
        </ExcludeList>
        <ExcludeList Include = "$(XunitTestBinBase)/tracing/eventpipe/bigevent/**">
            <Issue> needs triage </Issue>
        </ExcludeList>
        <ExcludeList Include = "$(XunitTestBinBase)/tracing/eventpipe/buffersize/**">
            <Issue> needs triage </Issue>
        </ExcludeList>
        <ExcludeList Include = "$(XunitTestBinBase)/tracing/eventpipe/config/**">
            <Issue> needs triage </Issue>
        </ExcludeList>
        <ExcludeList Include = "$(XunitTestBinBase)/tracing/eventpipe/diagnosticport/**">
            <Issue> needs triage </Issue>
        </ExcludeList>
        <ExcludeList Include = "$(XunitTestBinBase)/tracing/eventpipe/eventsvalidation/**">
            <Issue> needs triage </Issue>
        </ExcludeList>
        <ExcludeList Include = "$(XunitTestBinBase)/tracing/eventpipe/pauseonstart/**">
            <Issue> needs triage </Issue>
        </ExcludeList>
        <ExcludeList Include = "$(XunitTestBinBase)/tracing/eventpipe/processenvironment/**">
            <Issue> needs triage </Issue>
        </ExcludeList>
        <ExcludeList Include = "$(XunitTestBinBase)/tracing/eventpipe/processinfo/**">
            <Issue> needs triage </Issue>
        </ExcludeList>
        <ExcludeList Include = "$(XunitTestBinBase)/tracing/eventpipe/processinfo2/**">
            <Issue> needs triage </Issue>
        </ExcludeList>
        <ExcludeList Include = "$(XunitTestBinBase)/tracing/eventpipe/providervalidation/**">
            <Issue> needs triage </Issue>
        </ExcludeList>
        <ExcludeList Include = "$(XunitTestBinBase)/tracing/eventpipe/reverse/**">
            <Issue> needs triage </Issue>
        </ExcludeList>
        <ExcludeList Include = "$(XunitTestBinBase)/tracing/eventpipe/rundownvalidation/**">
            <Issue> needs triage </Issue>
        </ExcludeList>
        <ExcludeList Include = "$(XunitTestBinBase)/tracing/eventcounter/**">
            <Issue> needs triage </Issue>
        </ExcludeList>
        <ExcludeList Include = "$(XunitTestBinBase)/tracing/runtimeeventsource/nativeruntimeeventsource/*">
            <Issue>Build doesn't include diagnostics tracing</Issue>
        </ExcludeList>
        <ExcludeList Include = "$(XunitTestBinBase)/Interop/MonoAPI/MonoMono/Thunks/**">
            <Issue>Test not expected to work with AOT</Issue>
        </ExcludeList>
        <ExcludeList Include = "$(XunitTestBinBase)/Loader/classloader/generics/Pointers/**">
            <Issue>Doesn't compile with LLVM AOT.</Issue>
        </ExcludeList>
        <ExcludeList Include = "$(XunitTestBinBase)/baseservices/invalid_operations/**">
            <Issue>Doesn't compile with LLVM AOT.</Issue>
        </ExcludeList>
        <ExcludeList Include = "$(XunitTestBinBase)/JIT/Directed/aliasing_retbuf/aliasing_retbuf/**">
            <Issue>Fails after removing patching step: https://github.com/dotnet/runtime/pull/62863</Issue>
        </ExcludeList>
        <ExcludeList Include = "$(XunitTestBinBase)/Interop/NativeLibrary/API/NativeLibraryTests/**">
            <Issue>Needs coreclr build</Issue>
        </ExcludeList>
    </ItemGroup>

    <ItemGroup Condition="'$(RuntimeFlavor)' == 'mono' and ('$(RuntimeVariant)' == 'llvmfullaot' or '$(RuntimeVariant)' == 'llvmaot') and '$(TargetArchitecture)' == 'arm64'">
        <ExcludeList Include = "$(XunitTestBinBase)/Loader/classloader/explicitlayout/objrefandnonobjrefoverlap/case2/**">
            <Issue>https://github.com/dotnet/runtime/issues/57350</Issue>
        </ExcludeList>
    </ItemGroup>

    <ItemGroup Condition=" '$(RuntimeFlavor)' == 'mono' and '$(TargetArchitecture)' == 'arm64' and '$(TargetsWindows)' != 'true' " >
        <ExcludeList Include="$(XunitTestBinBase)/baseservices/typeequivalence/simple/Simple/**">
            <Issue>Doesn't compile with LLVM AOT.</Issue>
        </ExcludeList>
        <ExcludeList Include="$(XunitTestBinBase)/Loader/classloader/generics/Variance/IL/Unbox002/**">
            <Issue>Doesn't compile with LLVM AOT.</Issue>
        </ExcludeList>
        <ExcludeList Include="$(XunitTestBinBase)/Loader/classloader/generics/Variance/IL/Unbox003/**">
            <Issue>Doesn't compile with LLVM AOT.</Issue>
        </ExcludeList>
        <ExcludeList Include="$(XunitTestBinBase)/Loader/classloader/generics/Variance/IL/vsw543506/**">
            <Issue>Doesn't compile with LLVM AOT.</Issue>
        </ExcludeList>

        <ExcludeList Include = "$(XunitTestBinBase)/JIT/Methodical/eh/finallyexec/loopinfinally_ro/**">
            <Issue>needs triage</Issue>
        </ExcludeList>
        <ExcludeList Include = "$(XunitTestBinBase)/JIT/Methodical/eh/finallyexec/loopinfinally_do/**">
            <Issue>needs triage</Issue>
        </ExcludeList>
        <ExcludeList Include = "$(XunitTestBinBase)/JIT/Regression/CLR-x86-JIT/V1-M11-Beta1/b44657/b44657/**">
            <Issue>needs triage</Issue>
        </ExcludeList>
        <ExcludeList Include = "$(XunitTestBinBase)/JIT/Regression/CLR-x86-JIT/V1-M12-Beta2/b63726/b63726/**">
            <Issue>needs triage</Issue>
        </ExcludeList>
        <ExcludeList Include = "$(XunitTestBinBase)/JIT/Regression/CLR-x86-JIT/V1-M12-Beta2/b60142/b60142/**">
            <Issue>needs triage</Issue>
        </ExcludeList>
        <ExcludeList Include = "$(XunitTestBinBase)/JIT/Regression/JitBlue/DevDiv_487699/DevDiv_487699/**">
            <Issue>needs triage</Issue>
        </ExcludeList>
        <ExcludeList Include = "$(XunitTestBinBase)/JIT/Methodical/NaN/r8nanconv_il_d/**">
            <Issue>needs triage</Issue>
        </ExcludeList>
        <ExcludeList Include = "$(XunitTestBinBase)/JIT/Methodical/flowgraph/dev10_bug679955/volatileLocal2/**">
            <Issue>needs triage</Issue>
        </ExcludeList>
        <ExcludeList Include = "$(XunitTestBinBase)/JIT/Methodical/NaN/r8nanconv_il_r/**">
            <Issue>needs triage</Issue>
        </ExcludeList>
        <ExcludeList Include = "$(XunitTestBinBase)/JIT/Regression/CLR-x86-JIT/V1-M12-Beta2/b36302/b36302/**">
            <Issue>needs triage</Issue>
        </ExcludeList>
        <ExcludeList Include = "$(XunitTestBinBase)/JIT/Methodical/NaN/r4nanconv_il_d/**">
            <Issue>needs triage</Issue>
        </ExcludeList>
        <ExcludeList Include = "$(XunitTestBinBase)/JIT/Methodical/NaN/r4nanconv_il_r/**">
            <Issue>needs triage</Issue>
        </ExcludeList>
        <ExcludeList Include = "$(XunitTestBinBase)/JIT/Regression/CLR-x86-JIT/V1-M12-Beta2/b53980/b53980/**">
            <Issue>needs triage</Issue>
        </ExcludeList>
        <ExcludeList Include = "$(XunitTestBinBase)/JIT/Methodical/tailcall/test_mutual_rec_il_r/**">
            <Issue>needs triage</Issue>
        </ExcludeList>
        <ExcludeList Include = "$(XunitTestBinBase)/JIT/Regression/CLR-x86-JIT/V1-M11-Beta1/b27873/b27873/**">
            <Issue>needs triage</Issue>
        </ExcludeList>
        <ExcludeList Include = "$(XunitTestBinBase)/JIT/Regression/CLR-x86-JIT/V1-M12-Beta2/b53994/b53994/**">
            <Issue>needs triage</Issue>
        </ExcludeList>
        <ExcludeList Include = "$(XunitTestBinBase)/JIT/Regression/JitBlue/DevDiv_406156/DevDiv_406156/**">
            <Issue>needs triage</Issue>
        </ExcludeList>
        <ExcludeList Include = "$(XunitTestBinBase)/JIT/Regression/JitBlue/DevDiv_370233/DevDiv_370233/**">
            <Issue>needs triage</Issue>
        </ExcludeList>
        <ExcludeList Include = "$(XunitTestBinBase)/JIT/Regression/CLR-x86-JIT/V1-M12-Beta2/b73207/b73207/**">
            <Issue>needs triage</Issue>
        </ExcludeList>
        <ExcludeList Include = "$(XunitTestBinBase)/JIT/Methodical/tailcall/test_switch_il_d/**">
            <Issue>needs triage</Issue>
        </ExcludeList>
        <ExcludeList Include = "$(XunitTestBinBase)/JIT/Regression/CLR-x86-JIT/V1-M09.5-PDC/b25701/b25701/**">
            <Issue>needs triage</Issue>
        </ExcludeList>
        <ExcludeList Include = "$(XunitTestBinBase)/JIT/Regression/CLR-x86-JIT/V1-M12-Beta2/b50027/b50027/**">
            <Issue>needs triage</Issue>
        </ExcludeList>
        <ExcludeList Include = "$(XunitTestBinBase)/JIT/Regression/CLR-x86-JIT/V1-M12-Beta2/b34953/b34953/**">
            <Issue>needs triage</Issue>
        </ExcludeList>
        <ExcludeList Include = "$(XunitTestBinBase)/JIT/Regression/CLR-x86-JIT/V1-M09.5-PDC/b30892/b30892/**">
            <Issue>needs triage</Issue>
        </ExcludeList>
        <ExcludeList Include = "$(XunitTestBinBase)/JIT/Methodical/tailcall/test_switch_il_r/**">
            <Issue>needs triage</Issue>
        </ExcludeList>
        <ExcludeList Include = "$(XunitTestBinBase)/JIT/Regression/CLR-x86-JIT/V1-M12-Beta2/b32614/b32614/**">
            <Issue>needs triage</Issue>
        </ExcludeList>
        <ExcludeList Include = "$(XunitTestBinBase)/JIT/Regression/CLR-x86-JIT/V1-M12-Beta2/b82247/b82247/**">
            <Issue>needs triage</Issue>
        </ExcludeList>
        <ExcludeList Include = "$(XunitTestBinBase)/JIT/Regression/CLR-x86-JIT/V1-M12-Beta2/b59952/b59952/**">
            <Issue>needs triage</Issue>
        </ExcludeList>
        <ExcludeList Include = "$(XunitTestBinBase)/JIT/Regression/CLR-x86-JIT/V1-M12-Beta2/b49435/b49435/**">
            <Issue>needs triage</Issue>
        </ExcludeList>
        <ExcludeList Include = "$(XunitTestBinBase)/JIT/Methodical/tailcall/test_mutual_rec_il_d/**">
            <Issue>needs triage</Issue>
        </ExcludeList>
        <ExcludeList Include = "$(XunitTestBinBase)/JIT/Regression/CLR-x86-JIT/V1-M09.5-PDC/b30862/b30862/**">
            <Issue>needs triage</Issue>
        </ExcludeList>
        <ExcludeList Include = "$(XunitTestBinBase)/JIT/Regression/CLR-x86-JIT/V1-M11-Beta1/b45541/b45541/**">
            <Issue>needs triage</Issue>
        </ExcludeList>
        <ExcludeList Include = "$(XunitTestBinBase)/JIT/Regression/CLR-x86-JIT/V1-M12-Beta2/b71003/b71003/**">
            <Issue>needs triage</Issue>
        </ExcludeList>
        <ExcludeList Include = "$(XunitTestBinBase)/JIT/Regression/CLR-x86-JIT/V1-M12-Beta2/b31547/b31547/**">
            <Issue>needs triage</Issue>
        </ExcludeList>
        <ExcludeList Include = "$(XunitTestBinBase)/JIT/Regression/CLR-x86-JIT/V1-M11-Beta1/b45956/b45956/**">
            <Issue>needs triage</Issue>
        </ExcludeList>
        <ExcludeList Include = "$(XunitTestBinBase)/JIT/IL_Conformance/Old/Conformance_Base/div_r8/**">
            <Issue>needs triage</Issue>
        </ExcludeList>
        <ExcludeList Include = "$(XunitTestBinBase)/JIT/jit64/rtchecks/overflow/overflow02_div/**">
            <Issue>needs triage</Issue>
        </ExcludeList>
        <ExcludeList Include = "$(XunitTestBinBase)/JIT/IL_Conformance/Old/Base/ckfinite/**">
            <Issue>needs triage</Issue>
        </ExcludeList>
        <ExcludeList Include = "$(XunitTestBinBase)/JIT/IL_Conformance/Old/Conformance_Base/div_r4/**">
            <Issue>needs triage</Issue>
        </ExcludeList>
        <ExcludeList Include = "$(XunitTestBinBase)/JIT/jit64/rtchecks/overflow/overflow01_div/**">
            <Issue>needs triage</Issue>
        </ExcludeList>
        <ExcludeList Include = "$(XunitTestBinBase)/JIT/Directed/StructABI/StructABI/**">
            <Issue>needs triage</Issue>
        </ExcludeList>
        <ExcludeList Include = "$(XunitTestBinBase)/JIT/Regression/VS-ia64-JIT/M00/b108366/b108366/**">
            <Issue>needs triage</Issue>
        </ExcludeList>
    </ItemGroup>

     <!-- These are known failures on mono-arm64 in the interpreter runtime variant -->
    <ItemGroup Condition=" '$(RuntimeFlavor)' == 'mono' and ('$(TargetArchitecture)' == 'arm64') and '$(TargetsWindows)' != 'true' and '$(RuntimeVariant)' == 'monointerpreter' " >
        <ExcludeList Include = "$(XunitTestBinBase)/tracing/eventpipe/pauseonstart/**">
            <Issue> needs triage </Issue>
        </ExcludeList>
    </ItemGroup>


    <ItemGroup Condition=" '$(TargetArchitecture)' == 'wasm' " >
        <ExcludeList Include="$(XunitTestBinBase)/baseservices/finalization/CriticalFinalizer/**">
            <Issue>https://github.com/dotnet/runtime/issues/75756</Issue>
        </ExcludeList>
        <ExcludeList Include="$(XunitTestBinBase)/JIT/Intrinsics/TypeIntrinsics_r/**">
            <Issue>https://github.com/dotnet/runtime/issues/54867</Issue>
        </ExcludeList>
        <ExcludeList Include="$(XunitTestBinBase)/JIT/Intrinsics/TypeIntrinsics_ro/**">
            <Issue>https://github.com/dotnet/runtime/issues/54867</Issue>
        </ExcludeList>

        <ExcludeList Include = "$(XunitTestBinBase)/JIT/HardwareIntrinsics/General/Vector256_1/**">
            <Issue>https://github.com/dotnet/runtime/issues/54122</Issue>
        </ExcludeList>
        <ExcludeList Include = "$(XunitTestBinBase)/JIT/HardwareIntrinsics/General/Vector128_1/**">
            <Issue>https://github.com/dotnet/runtime/issues/54122</Issue>
        </ExcludeList>

        <ExcludeList Include = "$(XunitTestBinBase)/baseservices/invalid_operations/**">
            <Issue>Function mismatch</Issue>
        </ExcludeList>
        <ExcludeList Include = "$(XunitTestBinBase)/baseservices/threading/DeadThreads/DeadThreads/**">
            <Issue>https://github.com/dotnet/runtime/issues/41472</Issue>
        </ExcludeList>
        <ExcludeList Include = "$(XunitTestBinBase)/baseservices/threading/coverage/OSThreadId/osthreadid/**">
            <Issue>https://github.com/dotnet/runtime/issues/41472</Issue>
        </ExcludeList>
        <ExcludeList Include = "$(XunitTestBinBase)/Interop/NativeLibrary/Callback/CallbackStressTest_TargetUnix/**">
            <Issue>https://github.com/dotnet/runtime/issues/64127</Issue>
        </ExcludeList>
        <ExcludeList Include = "$(XunitTestBinBase)/Interop/NativeLibrary/API/NativeLibraryTests/**">
            <Issue>https://github.com/dotnet/runtime/issues/64127</Issue>
        </ExcludeList>
        <ExcludeList Include = "$(XunitTestBinBase)/Interop/NativeLibrary/Callback/CallbackTests/**">
            <Issue>https://github.com/dotnet/runtime/issues/64127</Issue>
        </ExcludeList>
        <ExcludeList Include = "$(XunitTestBinBase)/Interop/ICustomMarshaler/ConflictingNames/SameNameDifferentAssembly/**">
            <Issue>https://github.com/dotnet/runtime/issues/64127</Issue>
        </ExcludeList>
        <ExcludeList Include = "$(XunitTestBinBase)/Interop/PInvoke/Int128/**">
            <Issue>https://github.com/dotnet/runtime/issues/64127</Issue>
        </ExcludeList>
        <ExcludeList Include = "$(XunitTestBinBase)/Interop/PInvoke/Miscellaneous/HandleRef/HandleRefTest/**">
            <Issue>https://github.com/dotnet/runtime/issues/64127</Issue>
        </ExcludeList>
        <ExcludeList Include = "$(XunitTestBinBase)/Interop/PInvoke/Miscellaneous/MultipleAssembliesWithSamePInvoke/MAWSPITest/**">
            <Issue>https://github.com/dotnet/runtime/issues/64127</Issue>
        </ExcludeList>
        <ExcludeList Include = "$(XunitTestBinBase)/Interop/PInvoke/Primitives/Pointer/NonBlittablePointer/**">
            <Issue>https://github.com/dotnet/runtime/issues/64127</Issue>
        </ExcludeList>
        <ExcludeList Include = "$(XunitTestBinBase)/Interop/PInvoke/Vector2_3_4/Vector2_3_4/**">
            <Issue>https://github.com/dotnet/runtime/issues/64127</Issue>
        </ExcludeList>
        <ExcludeList Include = "$(XunitTestBinBase)/Interop/PInvoke/Primitives/RuntimeHandles/RuntimeHandlesTest/**">
            <Issue>https://github.com/dotnet/runtime/issues/64127</Issue>
        </ExcludeList>
        <ExcludeList Include = "$(XunitTestBinBase)/Interop/PInvoke/Primitives/Int/PInvokeIntTest/**">
            <Issue>https://github.com/dotnet/runtime/issues/64127</Issue>
        </ExcludeList>
        <ExcludeList Include="$(XunitTestBinBase)/Interop/PInvoke/SetLastError/**">
            <Issue>https://github.com/dotnet/runtime/issues/64127</Issue>
        </ExcludeList>
        <ExcludeList Include = "$(XunitTestBinBase)/Interop/SuppressGCTransition/SuppressGCTransitionTest/**">
            <Issue>https://github.com/dotnet/runtime/issues/64127</Issue>
        </ExcludeList>
        <ExcludeList Include = "$(XunitTestBinBase)/Interop/UnmanagedCallConv/UnmanagedCallConvTest/**">
            <Issue>https://github.com/dotnet/runtime/issues/64127</Issue>
        </ExcludeList>
        <ExcludeList Include = "$(XunitTestBinBase)/Interop/UnmanagedCallersOnly/UnmanagedCallersOnlyTest/**">
            <Issue>https://github.com/dotnet/runtime/issues/64127</Issue>
        </ExcludeList>
        <ExcludeList Include = "$(XunitTestBinBase)/Interop/UnmanagedCallersOnlyBasic/UnmanagedCallersOnlyBasicTest/**">
            <Issue>https://github.com/dotnet/runtime/issues/64127</Issue>
        </ExcludeList>
        <ExcludeList Include = "$(XunitTestBinBase)/JIT/CodeGenBringUpTests/LocallocLarge_d/**">
            <Issue>https://github.com/dotnet/runtime/issues/41472</Issue>
        </ExcludeList>
        <ExcludeList Include = "$(XunitTestBinBase)/JIT/CodeGenBringUpTests/LocallocLarge_do/**">
            <Issue>https://github.com/dotnet/runtime/issues/41472</Issue>
        </ExcludeList>
        <ExcludeList Include = "$(XunitTestBinBase)/JIT/CodeGenBringUpTests/LocallocLarge_ro/**">
            <Issue>https://github.com/dotnet/runtime/issues/41472</Issue>
        </ExcludeList>
        <ExcludeList Include = "$(XunitTestBinBase)/JIT/CodeGenBringUpTests/LocallocLarge_r/**">
            <Issue>https://github.com/dotnet/runtime/issues/41472</Issue>
        </ExcludeList>
        <ExcludeList Include="$(XUnitTestBinBase)/JIT/Directed/callconv/ThisCall/ThisCallTest/*">
            <Issue>https://github.com/dotnet/runtime/issues/64127</Issue>
        </ExcludeList>
        <ExcludeList Include="$(XUnitTestBinBase)/JIT/Directed/callconv/StdCallMemberFunction/StdCallMemberFunctionTest/*">
            <Issue>https://github.com/dotnet/runtime/issues/64127</Issue>
        </ExcludeList>
        <ExcludeList Include="$(XUnitTestBinBase)/JIT/Directed/callconv/PlatformDefaultMemberFunction/PlatformDefaultMemberFunctionTest/*">
            <Issue>https://github.com/dotnet/runtime/issues/64127</Issue>
        </ExcludeList>
        <ExcludeList Include="$(XUnitTestBinBase)/JIT/Directed/callconv/CdeclMemberFunction/CdeclMemberFunctionTest/*">
            <Issue>https://github.com/dotnet/runtime/issues/64127</Issue>
        </ExcludeList>
        <ExcludeList Include="$(XUnitTestBinBase)/JIT/Directed/aliasing_retbuf/aliasing_retbuf/*">
            <Issue>https://github.com/dotnet/runtime/issues/64127</Issue>
        </ExcludeList>
        <ExcludeList Include = "$(XunitTestBinBase)/Loader/classloader/TypeInitialization/CircularCctors/CircularCctorFourThreadsBFI/**">
            <Issue>https://github.com/dotnet/runtime/issues/41472</Issue>
        </ExcludeList>
        <ExcludeList Include = "$(XunitTestBinBase)/Loader/classloader/TypeInitialization/CoreCLR/CircularCctorThreeThreads03/**">
            <Issue>https://github.com/dotnet/runtime/issues/41472</Issue>
        </ExcludeList>
        <ExcludeList Include = "$(XunitTestBinBase)/Loader/classloader/regressions/523654/test532654_b/**">
            <Issue>https://github.com/dotnet/runtime/issues/41472</Issue>
        </ExcludeList>
        <ExcludeList Include = "$(XunitTestBinBase)/JIT/jit64/opt/rngchk/ArrayWithThread_o/**">
            <Issue>https://github.com/dotnet/runtime/issues/41472</Issue>
        </ExcludeList>
        <ExcludeList Include = "$(XunitTestBinBase)/JIT/jit64/opt/cse/VolatileTest_op_mul/**">
            <Issue>https://github.com/dotnet/runtime/issues/41472</Issue>
        </ExcludeList>
        <ExcludeList Include = "$(XunitTestBinBase)/JIT/Methodical/eh/interactions/switchinfinally_d/**">
            <Issue>needs triage</Issue>
        </ExcludeList>
        <ExcludeList Include = "$(XunitTestBinBase)/JIT/Methodical/eh/interactions/switchinfinally_ro/**">
            <Issue>needs triage</Issue>
        </ExcludeList>
        <ExcludeList Include = "$(XunitTestBinBase)/JIT/Methodical/eh/interactions/switchinfinally_do/**">
            <Issue>needs triage</Issue>
        </ExcludeList>
        <ExcludeList Include = "$(XunitTestBinBase)/JIT/Methodical/eh/interactions/switchinfinally_r/**">
            <Issue>needs triage</Issue>
        </ExcludeList>
        <ExcludeList Include = "$(XunitTestBinBase)/JIT/Methodical/cctor/misc/threads1_cs_do/**">
            <Issue>https://github.com/dotnet/runtime/issues/41472</Issue>
        </ExcludeList>
        <ExcludeList Include = "$(XunitTestBinBase)/JIT/Regression/CLR-x86-JIT/V1-M13-RTM/b99969/b99969/**">
            <Issue>https://github.com/dotnet/runtime/issues/41472</Issue>
        </ExcludeList>
        <ExcludeList Include = "$(XunitTestBinBase)/JIT/Methodical/VT/callconv/jumps4_il_r/**">
            <Issue>needs triage</Issue>
        </ExcludeList>
        <ExcludeList Include = "$(XunitTestBinBase)/JIT/Methodical/VT/callconv/jumps4_il_d/**">
            <Issue>needs triage</Issue>
        </ExcludeList>
        <ExcludeList Include = "$(XunitTestBinBase)/JIT/Methodical/gc_poll/InsertGCPoll/**">
            <Issue>needs triage</Issue>
        </ExcludeList>
        <ExcludeList Include = "$(XunitTestBinBase)/JIT/Regression/JitBlue/Runtime_76194/Runtime_76194/**">
            <Issue>needs triage</Issue>
        </ExcludeList>
        <ExcludeList Include = "$(XunitTestBinBase)/JIT/Regression/JitBlue/Runtime_40444/Runtime_40444/**">
            <Issue>https://github.com/dotnet/runtime/issues/41472</Issue>
        </ExcludeList>
        <ExcludeList Include = "$(XunitTestBinBase)/JIT/Regression/JitBlue/Runtime_76273/Runtime_76273/**">
            <Issue>Fuzzlyn</Issue>
        </ExcludeList>
        <ExcludeList Include = "$(XunitTestBinBase)/JIT/Regression/CLR-x86-JIT/V2.0-Beta2/b426654/b426654/**">
            <Issue>https://github.com/dotnet/runtime/issues/41472</Issue>
        </ExcludeList>
        <ExcludeList Include = "$(XunitTestBinBase)/JIT/Regression/VS-ia64-JIT/V1.2-M01/b10827/b10827/**">
            <Issue>https://github.com/dotnet/runtime/issues/41472</Issue>
        </ExcludeList>
        <ExcludeList Include = "$(XunitTestBinBase)/JIT/Regression/CLR-x86-JIT/V2.0-Beta2/b425314/b425314/**">
            <Issue>https://github.com/dotnet/runtime/issues/41472</Issue>
        </ExcludeList>
        <ExcludeList Include = "$(XunitTestBinBase)/JIT/Regression/JitBlue/GitHub_27924/GitHub_27924/**">
            <Issue>https://github.com/dotnet/runtime/issues/41472</Issue>
        </ExcludeList>
        <ExcludeList Include = "$(XunitTestBinBase)/GC/Scenarios/DoublinkList/dlbigleakthd/**">
            <Issue>https://github.com/dotnet/runtime/issues/41472</Issue>
        </ExcludeList>
        <ExcludeList Include = "$(XunitTestBinBase)/JIT/CheckProjects/CheckProjects/**">
            <Issue>tries to access project source code - not supported on mobile and wasm</Issue>
        </ExcludeList>
        <ExcludeList Include = "$(XunitTestBinBase)/JIT/Performance/CodeQuality/BenchmarksGame/mandelbrot/mandelbrot-2/**">
            <Issue>https://github.com/dotnet/runtime/issues/56814</Issue>
        </ExcludeList>
        <ExcludeList Include = "$(XunitTestBinBase)/JIT/Performance/CodeQuality/BenchmarksGame/spectralnorm/spectralnorm-3/**">
            <Issue>https://github.com/dotnet/runtime/issues/41472</Issue>
        </ExcludeList>
        <ExcludeList Include = "$(XunitTestBinBase)/JIT/Performance/CodeQuality/BenchmarksGame/binarytrees/binarytrees-5/**">
            <Issue>https://github.com/dotnet/runtime/issues/41472</Issue>
        </ExcludeList>
        <ExcludeList Include = "$(XunitTestBinBase)/JIT/Performance/CodeQuality/BenchmarksGame/binarytrees/binarytrees-6/**">
            <Issue>https://github.com/dotnet/runtime/issues/41472</Issue>
        </ExcludeList>
        <ExcludeList Include = "$(XunitTestBinBase)/JIT/Performance/CodeQuality/BenchmarksGame/fasta/fasta-1/**">
            <Issue>https://github.com/dotnet/runtime/issues/41472</Issue>
        </ExcludeList>
        <ExcludeList Include = "$(XunitTestBinBase)/JIT/Performance/CodeQuality/BenchmarksGame/mandelbrot/mandelbrot-7/**">
            <Issue>https://github.com/dotnet/runtime/issues/41472</Issue>
        </ExcludeList>
        <ExcludeList Include = "$(XunitTestBinBase)/GC/Regressions/v2.0-beta2/452950/452950/**">
            <Issue>needs triage</Issue>
        </ExcludeList>
        <ExcludeList Include = "$(XunitTestBinBase)/GC/Stress/Framework/ReliabilityFramework/**">
            <Issue>needs triage</Issue>
        </ExcludeList>
        <ExcludeList Include = "$(XunitTestBinBase)/GC/Features/HeapExpansion/plug/**">
            <Issue>needs triage</Issue>
        </ExcludeList>
        <ExcludeList Include = "$(XunitTestBinBase)/GC/Features/HeapExpansion/bestfit-finalize/**">
            <Issue>needs triage</Issue>
        </ExcludeList>
        <ExcludeList Include = "$(XunitTestBinBase)/GC/Features/HeapExpansion/bestfit-threaded/**">
            <Issue>needs triage</Issue>
        </ExcludeList>
        <ExcludeList Include = "$(XunitTestBinBase)/GC/Features/LOHCompaction/lohcompactapi/**">
            <Issue>needs triage</Issue>
        </ExcludeList>
        <ExcludeList Include = "$(XunitTestBinBase)/GC/Features/HeapExpansion/bestfit/**">
            <Issue>needs triage</Issue>
        </ExcludeList>
        <ExcludeList Include = "$(XunitTestBinBase)/GC/Features/HeapExpansion/bestfit_1/**">
            <Issue>needs triage</Issue>
        </ExcludeList>
        <ExcludeList Include = "$(XunitTestBinBase)/GC/Scenarios/DoublinkList/dlstack/**">
            <Issue>needs triage</Issue>
        </ExcludeList>
        <ExcludeList Include = "$(XunitTestBinBase)/GC/Scenarios/THDChaos/thdchaos/**">
            <Issue>needs triage</Issue>
        </ExcludeList>
        <ExcludeList Include = "$(XunitTestBinBase)/GC/Scenarios/DoublinkList/doublinkstay/**">
            <Issue>needs triage</Issue>
        </ExcludeList>
        <ExcludeList Include = "$(XunitTestBinBase)/GC/Scenarios/FinalNStruct/nstructtun/**">
            <Issue>needs triage</Issue>
        </ExcludeList>
        <ExcludeList Include = "$(XunitTestBinBase)/GC/Scenarios/BinTree/thdtreegrowingobj/**">
            <Issue>needs triage</Issue>
        </ExcludeList>
        <ExcludeList Include = "$(XunitTestBinBase)/GC/Scenarios/DoublinkList/doublinknoleak2/**">
            <Issue>needs triage</Issue>
        </ExcludeList>
        <ExcludeList Include = "$(XunitTestBinBase)/GC/Scenarios/ServerModel/servermodel/**">
            <Issue>needs triage</Issue>
        </ExcludeList>
        <ExcludeList Include = "$(XunitTestBinBase)/GC/Scenarios/THDList/thdlist/**">
            <Issue>needs triage</Issue>
        </ExcludeList>
        <ExcludeList Include = "$(XunitTestBinBase)/GC/Scenarios/BinTree/thdtreelivingobj/**">
            <Issue>needs triage</Issue>
        </ExcludeList>
        <ExcludeList Include = "$(XunitTestBinBase)/GC/Scenarios/NDPin/ndpinfinal/**">
            <Issue>needs triage</Issue>
        </ExcludeList>
        <ExcludeList Include = "$(XunitTestBinBase)/GC/Scenarios/Resurrection/continue/**">
            <Issue>needs triage</Issue>
        </ExcludeList>
        <ExcludeList Include = "$(XunitTestBinBase)/GC/Scenarios/BinTree/thdtree/**">
            <Issue>needs triage</Issue>
        </ExcludeList>
        <ExcludeList Include = "$(XunitTestBinBase)/GC/Scenarios/FinalizeTimeout/FinalizeTimeout/**">
            <Issue>needs triage</Issue>
        </ExcludeList>
        <ExcludeList Include = "$(XunitTestBinBase)/GC/API/GC/Collect_Optimized_2/**">
            <Issue>needs triage</Issue>
        </ExcludeList>
        <ExcludeList Include = "$(XunitTestBinBase)/GC/API/NoGCRegion/NoGC/**">
            <Issue>needs triage</Issue>
        </ExcludeList>
        <ExcludeList Include = "$(XunitTestBinBase)/GC/API/GC/Collect_Optimized_3/**">
            <Issue>needs triage</Issue>
        </ExcludeList>
        <ExcludeList Include = "$(XunitTestBinBase)/GC/API/WeakReference/multipleWRs_1/**">
            <Issue>needs triage</Issue>
        </ExcludeList>
        <ExcludeList Include = "$(XunitTestBinBase)/GC/API/WeakReference/multipleWRs/**">
            <Issue>needs triage</Issue>
        </ExcludeList>
        <ExcludeList Include = "$(XunitTestBinBase)/GC/LargeMemory/API/gc/gettotalmemory/**">
            <Issue>needs triage</Issue>
        </ExcludeList>
        <ExcludeList Include = "$(XunitTestBinBase)/GC/Coverage/LargeObjectAlloc/**">
            <Issue>needs triage</Issue>
        </ExcludeList>
        <ExcludeList Include = "$(XunitTestBinBase)/GC/Coverage/LargeObjectAlloc2/**">
            <Issue>needs triage</Issue>
        </ExcludeList>
        <ExcludeList Include = "$(XunitTestBinBase)/tracing/eventactivityidcontrol/eventactivityidcontrol/**">
            <Issue>needs triage</Issue>
        </ExcludeList>
        <ExcludeList Include = "$(XunitTestBinBase)/tracing/eventpipe/eventsourceerror/**">
            <Issue> needs triage </Issue>
        </ExcludeList>
        <ExcludeList Include = "$(XunitTestBinBase)/Exceptions/ForeignThread/ForeignThreadExceptions/**">
            <Issue>needs triage</Issue>
        </ExcludeList>
        <ExcludeList Include = "$(XunitTestBinBase)/ilasm/PortablePdb/IlasmPortablePdbTests/**">
            <Issue>needs triage</Issue>
        </ExcludeList>
        <ExcludeList Include = "$(XunitTestBinBase)/ilasm/System/Runtime/CompilerServices/MethodImplOptionsTests/**">
            <Issue>needs triage</Issue>
        </ExcludeList>
        <ExcludeList Include = "$(XunitTestBinBase)/JIT/opt/Devirtualization/box2/**">
            <Issue>https://github.com/dotnet/runtime/issues/41472</Issue>
        </ExcludeList>
        <ExcludeList Include = "$(XunitTestBinBase)/JIT/Performance/CodeQuality/BenchmarksGame/reverse-complement/reverse-complement-6/**">
            <Issue>https://github.com/dotnet/runtime/issues/41472</Issue>
        </ExcludeList>
        <ExcludeList Include = "$(XunitTestBinBase)/JIT/Performance/CodeQuality/SIMD/ConsoleMandel/ConsoleMandel/**">
            <Issue>needs triage</Issue>
        </ExcludeList>
        <ExcludeList Include = "$(XunitTestBinBase)/JIT/Performance/CodeQuality/BenchmarksGame/reverse-complement/reverse-complement-1/**">
            <Issue>needs triage</Issue>
        </ExcludeList>
        <ExcludeList Include = "$(XunitTestBinBase)/JIT/Performance/CodeQuality/Roslyn/CscBench/**">
            <Issue>needs triage</Issue>
        </ExcludeList>
        <ExcludeList Include = "$(XunitTestBinBase)/JIT/Performance/CodeQuality/Span/Indexer/**">
            <Issue>needs triage</Issue>
        </ExcludeList>
        <ExcludeList Include = "$(XunitTestBinBase)/JIT/Performance/CodeQuality/Bytemark/Bytemark/**">
            <Issue>needs triage</Issue>
        </ExcludeList>
        <ExcludeList Include = "$(XunitTestBinBase)/JIT/Performance/CodeQuality/BenchmarksGame/k-nucleotide/k-nucleotide-9/**">
            <Issue>https://github.com/dotnet/runtime/issues/41472</Issue>
        </ExcludeList>
        <ExcludeList Include = "$(XunitTestBinBase)/JIT/Performance/CodeQuality/BenchmarksGame/fannkuch-redux/fannkuch-redux-2/**">
            <Issue>needs triage</Issue>
        </ExcludeList>
        <ExcludeList Include = "$(XunitTestBinBase)/JIT/Performance/CodeQuality/BenchmarksGame/regex-redux/regex-redux-5/**">
            <Issue>https://github.com/dotnet/runtime/issues/41472</Issue>
        </ExcludeList>
        <ExcludeList Include = "$(XunitTestBinBase)/JIT/Performance/CodeQuality/SIMD/RayTracer/RayTracer/**">
            <Issue>needs triage</Issue>
        </ExcludeList>
        <ExcludeList Include = "$(XunitTestBinBase)/JIT/Regression/JitBlue/Runtime_64125/Runtime_64125/**">
            <Issue>needs triage</Issue>
        </ExcludeList>
        <ExcludeList Include="$(XunitTestBinBase)/JIT/Regression/JitBlue/Runtime_64883/Runtime_64883/*">
            <Issue>Loads an assembly from file</Issue>
        </ExcludeList>
        <ExcludeList Include="$(XunitTestBinBase)/JIT/Regression/JitBlue/Runtime_66624/Runtime_66624/*">
            <Issue>Loads an assembly from file</Issue>
        </ExcludeList>
        <ExcludeList Include = "$(XunitTestBinBase)/tracing/eventcounter/incrementingeventcounter/**">
            <Issue>System.Threading.Thread.UnsafeStart not supported</Issue>
        </ExcludeList>
        <ExcludeList Include = "$(XunitTestBinBase)/tracing/eventcounter/eventcounter/**">
            <Issue>System.Threading.Thread.UnsafeStart not supported</Issue>
        </ExcludeList>
        <ExcludeList Include = "$(XunitTestBinBase)/tracing/eventcounter/runtimecounters/**">
            <Issue>System.Threading.Thread.UnsafeStart not supported</Issue>
        </ExcludeList>
        <ExcludeList Include = "$(XunitTestBinBase)/tracing/eventcounter/incrementingpollingcounter/**">
            <Issue>System.Threading.Thread.UnsafeStart not supported</Issue>
        </ExcludeList>
        <ExcludeList Include = "$(XunitTestBinBase)/tracing/eventcounter/pollingcounter/**">
            <Issue>System.Threading.Thread.UnsafeStart not supported</Issue>
        </ExcludeList>
        <ExcludeList Include = "$(XunitTestBinBase)/tracing/eventcounter/gh53564/**">
            <Issue>Could not load legacy Microsoft.Diagnostics.Tools.RuntimeClient</Issue>
        </ExcludeList>
        <ExcludeList Include = "$(XunitTestBinBase)/tracing/eventpipe/reverse/**">
            <Issue>Could not load legacy Microsoft.Diagnostics.Tools.RuntimeClient</Issue>
        </ExcludeList>
        <ExcludeList Include = "$(XunitTestBinBase)/tracing/eventpipe/bigevent/**">
            <Issue>Could not load legacy Microsoft.Diagnostics.Tools.RuntimeClient and system.diagnostics.process not supported</Issue>
        </ExcludeList>
        <ExcludeList Include = "$(XunitTestBinBase)/tracing/eventpipe/processinfo2/**">
            <Issue>Could not load legacy Microsoft.Diagnostics.Tools.RuntimeClient and system.diagnostics.process not supported</Issue>
        </ExcludeList>
        <ExcludeList Include = "$(XunitTestBinBase)/tracing/eventpipe/diagnosticport/**">
            <Issue>Could not load legacy Microsoft.Diagnostics.Tools.RuntimeClient</Issue>
        </ExcludeList>
        <ExcludeList Include = "$(XunitTestBinBase)/tracing/eventpipe/processinfo/**">
            <Issue>Could not load legacy Microsoft.Diagnostics.Tools.RuntimeClient and system.diagnostics.process not supported</Issue>
        </ExcludeList>
        <ExcludeList Include = "$(XunitTestBinBase)/tracing/eventpipe/buffersize/**">
            <Issue>Could not load legacy Microsoft.Diagnostics.Tools.RuntimeClient</Issue>
        </ExcludeList>
        <ExcludeList Include = "$(XunitTestBinBase)/tracing/eventpipe/reverseouter/**">
            <Issue>Could not load legacy Microsoft.Diagnostics.Tools.RuntimeClient</Issue>
        </ExcludeList>
        <ExcludeList Include = "$(XunitTestBinBase)/tracing/eventpipe/processenvironment/**">
            <Issue>Could not load legacy Microsoft.Diagnostics.Tools.RuntimeClient</Issue>
        </ExcludeList>
        <ExcludeList Include = "$(XunitTestBinBase)/tracing/eventpipe/pauseonstart/**">
            <Issue>Could not load legacy Microsoft.Diagnostics.Tools.RuntimeClient</Issue>
        </ExcludeList>
        <ExcludeList Include = "$(XunitTestBinBase)/tracing/runtimeeventsource/nativeruntimeeventsource/*">
            <Issue>WASM doesn't support diagnostics tracing</Issue>
        </ExcludeList>
        <ExcludeList Include="$(XunitTestBinBase)/tracing/eventpipe/providervalidation/**">
            <Issue>WASM doesn't support diagnostics tracing</Issue>
        </ExcludeList>
        <ExcludeList Include="$(XunitTestBinBase)/tracing/eventpipe/rundownvalidation/**">
            <Issue>WASM doesn't support diagnostics tracing</Issue>
        </ExcludeList>
    </ItemGroup>

    <ItemGroup Condition=" $(TargetOS) == 'Android' " >
        <ExcludeList Include = "$(XunitTestBinBase)/baseservices/TieredCompilation/**">
            <Issue>No crossgen folder under Core_Root</Issue>
        </ExcludeList>
        <ExcludeList Include = "$(XunitTestBinBase)/Exceptions/ForeignThread/ForeignThreadExceptions/**">
            <Issue>needs triage</Issue>
        </ExcludeList>
        <ExcludeList Include = "$(XunitTestBinBase)/GC/API/GC/Collect_Optimized_3/**">
            <Issue>needs triage</Issue>
        </ExcludeList>
        <ExcludeList Include = "$(XunitTestBinBase)/GC/API/GC/Collect_Optimized_2/**">
            <Issue>needs triage</Issue>
        </ExcludeList>
        <ExcludeList Include = "$(XunitTestBinBase)/GC/API/WeakReference/multipleWRs/**">
            <Issue>needs triage</Issue>
        </ExcludeList>
        <ExcludeList Include = "$(XunitTestBinBase)/GC/API/WeakReference/multipleWRs_1/**">
            <Issue>needs triage</Issue>
        </ExcludeList>
        <ExcludeList Include = "$(XunitTestBinBase)/ilasm/System/Runtime/CompilerServices/MethodImplOptionsTests/**">
            <Issue>needs triage</Issue>
        </ExcludeList>
        <ExcludeList Include = "$(XunitTestBinBase)/Interop/ICustomMarshaler/ConflictingNames/SameNameDifferentAssembly/**">
            <Issue>needs triage</Issue>
        </ExcludeList>
        <ExcludeList Include = "$(XunitTestBinBase)/Interop/NativeLibrary/Callback/CallbackTests/**">
            <Issue>needs triage</Issue>
        </ExcludeList>
        <ExcludeList Include = "$(XunitTestBinBase)/Interop/PInvoke/Vector2_3_4/Vector2_3_4/**">
            <Issue>needs triage</Issue>
        </ExcludeList>
        <ExcludeList Include = "$(XunitTestBinBase)/Interop/PInvoke/Miscellaneous/MultipleAssembliesWithSamePInvoke/MAWSPITest/**">
            <Issue>needs triage</Issue>
        </ExcludeList>
        <ExcludeList Include = "$(XunitTestBinBase)/Interop/PInvoke/Primitives/Int/PInvokeIntTest/**">
            <Issue>needs triage</Issue>
        </ExcludeList>
        <ExcludeList Include = "$(XunitTestBinBase)/Interop/PInvoke/Primitives/Pointer/NonBlittablePointer/**">
            <Issue>needs triage</Issue>
        </ExcludeList>
        <ExcludeList Include = "$(XunitTestBinBase)/Interop/PInvoke/SetLastError/**">
            <Issue>needs triage</Issue>
        </ExcludeList>
        <ExcludeList Include = "$(XunitTestBinBase)/Interop/SuppressGCTransition/SuppressGCTransitionTest/**">
            <Issue>needs triage</Issue>
        </ExcludeList>
        <ExcludeList Include = "$(XunitTestBinBase)/Interop/PInvoke/Primitives/RuntimeHandles/RuntimeHandlesTest/**">
            <Issue>needs triage</Issue>
        </ExcludeList>
        <ExcludeList Include = "$(XunitTestBinBase)/Interop/PInvoke/Miscellaneous/HandleRef/HandleRefTest/**">
            <Issue>needs triage</Issue>
        </ExcludeList>
        <ExcludeList Include = "$(XunitTestBinBase)/Interop/UnmanagedCallersOnly/UnmanagedCallersOnlyTest/**">
            <Issue>needs triage</Issue>
        </ExcludeList>
        <ExcludeList Include = "$(XunitTestBinBase)/Interop/UnmanagedCallersOnlyBasic/UnmanagedCallersOnlyBasicTest/**">
            <Issue>needs triage</Issue>
        </ExcludeList>
        <ExcludeList Include = "$(XunitTestBinBase)/JIT/CheckProjects/CheckProjects/**">
            <Issue>Tries to access project source code - not supported on mobile and wasm</Issue>
        </ExcludeList>
        <ExcludeList Include="$(XUnitTestBinBase)/JIT/Directed/aliasing_retbuf/**/*">
            <Issue>https://github.com/dotnet/runtime/issues/73539</Issue>
        </ExcludeList>
        <ExcludeList Include="$(XUnitTestBinBase)/JIT/Directed/callconv/ThisCall/ThisCallTest/*">
            <Issue>needs triage</Issue>
        </ExcludeList>
        <ExcludeList Include="$(XUnitTestBinBase)/JIT/Directed/callconv/StdCallMemberFunction/StdCallMemberFunctionTest/*">
            <Issue>https://github.com/dotnet/runtime/issues/50440</Issue>
        </ExcludeList>
        <ExcludeList Include="$(XUnitTestBinBase)/JIT/Directed/callconv/PlatformDefaultMemberFunction/PlatformDefaultMemberFunctionTest/*">
            <Issue>https://github.com/dotnet/runtime/issues/50440</Issue>
        </ExcludeList>
        <ExcludeList Include="$(XUnitTestBinBase)/JIT/Directed/callconv/CdeclMemberFunction/CdeclMemberFunctionTest/*">
            <Issue>https://github.com/dotnet/runtime/issues/50440</Issue>
        </ExcludeList>
        <ExcludeList Include = "$(XunitTestBinBase)/JIT/jit64/eh/basics/throwinfinallyintryfilter2/**">
            <Issue>https://github.com/dotnet/runtime/issues/54906</Issue>
        </ExcludeList>
        <ExcludeList Include = "$(XunitTestBinBase)/JIT/jit64/hfa/main/testC/hfa_nd1C_r/**">
            <Issue>https://github.com/dotnet/runtime/issues/54906</Issue>
        </ExcludeList>
        <ExcludeList Include = "$(XunitTestBinBase)/GC/LargeMemory/API/gc/gettotalmemory/**">
            <Issue>https://github.com/dotnet/runtime/issues/54913</Issue>
        </ExcludeList>
        <ExcludeList Include = "$(XunitTestBinBase)/ilasm/PortablePdb/IlasmPortablePdbTests/**">
            <Issue>https://github.com/dotnet/runtime/issues/54906</Issue>
        </ExcludeList>
        <ExcludeList Include = "$(XunitTestBinBase)/Interop/NativeLibrary/API/NativeLibraryTests/**">
            <Issue>https://github.com/dotnet/runtime/issues/54905</Issue>
        </ExcludeList>
        <ExcludeList Include = "$(XunitTestBinBase)/Interop/NativeLibrary/Callback/CallbackStressTest_TargetUnix/**">
            <Issue>https://github.com/dotnet/runtime/issues/54905</Issue>
        </ExcludeList>
        <ExcludeList Include = "$(XunitTestBinBase)/JIT/Methodical/switch/switch5/**">
            <Issue>https://github.com/dotnet/runtime/issues/54911</Issue>
        </ExcludeList>
        <ExcludeList Include = "$(XunitTestBinBase)/JIT/Methodical/tailcall/test_void_il_r/**">
            <Issue>https://github.com/dotnet/runtime/issues/54911</Issue>
        </ExcludeList>
        <ExcludeList Include = "$(XunitTestBinBase)/JIT/Methodical/tailcall/recurse_ep_void_il_d/**">
            <Issue>https://github.com/dotnet/runtime/issues/54911</Issue>
        </ExcludeList>
        <ExcludeList Include = "$(XunitTestBinBase)/JIT/Methodical/tailcall/recurse_ep_void_il_r/**">
            <Issue>https://github.com/dotnet/runtime/issues/54911</Issue>
        </ExcludeList>
        <ExcludeList Include = "$(XunitTestBinBase)/JIT/Methodical/switch/switch6/**">
            <Issue>https://github.com/dotnet/runtime/issues/54911</Issue>
        </ExcludeList>
        <ExcludeList Include = "$(XunitTestBinBase)/JIT/Methodical/tailcall/test_void_il_d/**">
            <Issue>https://github.com/dotnet/runtime/issues/54911</Issue>
        </ExcludeList>
        <ExcludeList Include = "$(XunitTestBinBase)/JIT/Performance/CodeQuality/BenchmarksGame/reverse-complement/reverse-complement-6/**">
            <Issue>https://github.com/dotnet/runtime/issues/54906</Issue>
        </ExcludeList>
        <ExcludeList Include = "$(XunitTestBinBase)/JIT/Performance/CodeQuality/Serialization/Deserialize/**">
            <Issue>https://github.com/dotnet/runtime/issues/54906</Issue>
        </ExcludeList>
        <ExcludeList Include = "$(XunitTestBinBase)/JIT/Performance/CodeQuality/Span/SpanBench/**">
            <Issue>https://github.com/dotnet/runtime/issues/54906</Issue>
        </ExcludeList>
        <ExcludeList Include = "$(XunitTestBinBase)/JIT/Performance/CodeQuality/Span/Indexer/**">
            <Issue>https://github.com/dotnet/runtime/issues/54906</Issue>
        </ExcludeList>
        <ExcludeList Include = "$(XunitTestBinBase)/JIT/Performance/CodeQuality/SIMD/SeekUnroll/SeekUnroll/**">
            <Issue>https://github.com/dotnet/runtime/issues/54906</Issue>
        </ExcludeList>
        <ExcludeList Include = "$(XunitTestBinBase)/JIT/Performance/CodeQuality/Roslyn/CscBench/**">
            <Issue>https://github.com/dotnet/runtime/issues/54908</Issue>
        </ExcludeList>
        <ExcludeList Include = "$(XunitTestBinBase)/JIT/Performance/CodeQuality/Serialization/Serialize/**">
            <Issue>https://github.com/dotnet/runtime/issues/54906</Issue>
        </ExcludeList>
        <ExcludeList Include = "$(XunitTestBinBase)/JIT/Regression/JitBlue/GitHub_25468/GitHub_25468/**">
            <Issue>needs triage</Issue>
        </ExcludeList>
        <ExcludeList Include = "$(XunitTestBinBase)/JIT/Regression/JitBlue/GitHub_36614/GitHub_36614/**">
            <Issue>needs triage</Issue>
        </ExcludeList>
        <ExcludeList Include = "$(XunitTestBinBase)/readytorun/multifolder/multifolder/**">
            <Issue>needs triage</Issue>
        </ExcludeList>
        <ExcludeList Include = "$(XunitTestBinBase)/JIT/Methodical/gc_poll/InsertGCPoll/**">
            <Issue>https://github.com/dotnet/runtime/issues/54906</Issue>
        </ExcludeList>
        <ExcludeList Include = "$(XunitTestBinBase)/JIT/Regression/JitBlue/Runtime_76194/Runtime_76194/**">
            <Issue>https://github.com/dotnet/runtime/issues/54906</Issue>
        </ExcludeList>
        <ExcludeList Include = "$(XunitTestBinBase)/JIT/Performance/CodeQuality/V8/Crypto/Crypto/**">
            <Issue>https://github.com/dotnet/runtime/issues/54906</Issue>
        </ExcludeList>
        <ExcludeList Include = "$(XunitTestBinBase)/JIT/Performance/CodeQuality/BenchmarksGame/fasta/fasta-1/**">
            <Issue>https://github.com/dotnet/runtime/issues/54906</Issue>
        </ExcludeList>
        <ExcludeList Include = "$(XunitTestBinBase)/JIT/Performance/CodeQuality/BenchmarksGame/k-nucleotide/k-nucleotide-9/**">
            <Issue>https://github.com/dotnet/runtime/issues/54906</Issue>
        </ExcludeList>
        <ExcludeList Include = "$(XunitTestBinBase)/JIT/Performance/CodeQuality/BenchmarksGame/regex-redux/regex-redux-5/**">
            <Issue>https://github.com/dotnet/runtime/issues/54906</Issue>
        </ExcludeList>
        <ExcludeList Include = "$(XunitTestBinBase)/JIT/Performance/CodeQuality/SIMD/RayTracer/RayTracer/**">
            <Issue>https://github.com/dotnet/runtime/issues/54906</Issue>
        </ExcludeList>
        <ExcludeList Include = "$(XunitTestBinBase)/tracing/eventpipe/config/name_config_with_pid/**">
            <Issue>https://github.com/dotnet/runtime/issues/54974</Issue>
        </ExcludeList>
        <ExcludeList Include = "$(XunitTestBinBase)/Interop/UnmanagedCallConv/UnmanagedCallConvTest/**">
            <Issue>https://github.com/dotnet/runtime/issues/53077</Issue>
        </ExcludeList>
        <ExcludeList Include = "$(XunitTestBinBase)/GC/Scenarios/Dynamo/dynamo/**">
            <Issue>https://github.com/dotnet/runtime/issues/53350</Issue>
        </ExcludeList>
        <ExcludeList Include = "$(XunitTestBinBase)/Interop/StructMarshalling/ReversePInvoke/MarshalSeqStruct/DelegatePInvoke/DelegatePInvokeTest/**">
            <Issue>https://github.com/dotnet/runtime/issues/53351</Issue>
        </ExcludeList>
        <ExcludeList Include = "$(XunitTestBinBase)/JIT/Regression/JitBlue/DevDiv_461649/DevDiv_461649/**">
            <Issue>https://github.com/dotnet/runtime/issues/53353</Issue>
        </ExcludeList>
        <ExcludeList Include = "$(XunitTestBinBase)/tracing/eventpipe/diagnosticport/**">
            <Issue>Cannot run multiple apps on Android for subprocesses</Issue>
        </ExcludeList>
        <ExcludeList Include = "$(XunitTestBinBase)/tracing/eventpipe/pauseonstart/**">
            <Issue>Cannot run multiple apps on Android for subprocesses</Issue>
        </ExcludeList>
        <ExcludeList Include = "$(XunitTestBinBase)/tracing/eventpipe/processenvironment/**">
            <Issue>Cannot run multiple apps on Android for subprocesses</Issue>
        </ExcludeList>
        <ExcludeList Include = "$(XunitTestBinBase)/tracing/eventpipe/reverse/**">
            <Issue>Cannot run multiple apps on Android for subprocesses</Issue>
        </ExcludeList>
        <ExcludeList Include = "$(XunitTestBinBase)/tracing/eventpipe/reverseouter/**">
            <Issue>Cannot run multiple apps on Android for subprocesses</Issue>
        </ExcludeList>
        <ExcludeList Include = "$(XunitTestBinBase)/Loader/classloader/StaticVirtualMethods/GenericContext/**">
            <Issue>https://github.com/dotnet/runtime/issues/67359</Issue>
        </ExcludeList>
    </ItemGroup>

    <ItemGroup Condition=" $(TargetOS) == 'Android' And '$(TargetArchitecture)' == 'arm64' " >
        <ExcludeList Include = "$(XunitTestBinBase)/JIT/Performance/CodeQuality/BenchmarksGame/fannkuch-redux/fannkuch-redux-5/**">
            <Issue>https://github.com/dotnet/runtime/issues/52781</Issue>
        </ExcludeList>
    </ItemGroup>

    <ItemGroup Condition=" $(TargetOS) == 'iOSSimulator' " >
        <ExcludeList Include = "$(XunitTestBinBase)/Interop/PInvoke/Miscellaneous/MultipleAssembliesWithSamePInvoke/MAWSPITest/**">
            <Issue>missing assembly</Issue>
        </ExcludeList>
        <ExcludeList Include = "$(XunitTestBinBase)/Interop/PInvoke/Primitives/RuntimeHandles/RuntimeHandlesTest/**">
            <Issue>missing assembly</Issue>
        </ExcludeList>
        <ExcludeList Include = "$(XunitTestBinBase)/Interop/PInvoke/Primitives/Pointer/NonBlittablePointer/**">
            <Issue>missing assembly</Issue>
        </ExcludeList>
        <ExcludeList Include = "$(XunitTestBinBase)/Interop/PInvoke/Vector2_3_4/Vector2_3_4/**">
            <Issue>missing assembly</Issue>
        </ExcludeList>
        <ExcludeList Include = "$(XunitTestBinBase)/Interop/PInvoke/Primitives/Int/PInvokeIntTest/**">
            <Issue>missing assembly</Issue>
        </ExcludeList>
        <ExcludeList Include = "$(XunitTestBinBase)/Interop/PInvoke/Miscellaneous/HandleRef/HandleRefTest/**">
            <Issue>missing assembly</Issue>
        </ExcludeList>
        <ExcludeList Include = "$(XunitTestBinBase)/Interop/ICustomMarshaler/ConflictingNames/SameNameDifferentAssembly/**">
            <Issue>missing assembly</Issue>
        </ExcludeList>
        <ExcludeList Include = "$(XunitTestBinBase)/Interop/PInvoke/Attributes/SuppressGCTransition/SuppressGCTransitionTest/**">
            <Issue>missing assembly</Issue>
        </ExcludeList>
        <ExcludeList Include = "$(XunitTestBinBase)/Interop/NativeLibrary/API/NativeLibraryTests/**">
            <Issue>System.PlatformNotSupportedException: Operation is not supported on this platform</Issue>
        </ExcludeList>
        <ExcludeList Include = "$(XunitTestBinBase)/Interop/NativeLibrary/Callback/CallbackStressTest_TargetUnix/**">
            <Issue>System.DllNotFoundException: DoesNotExist</Issue>
        </ExcludeList>
        <ExcludeList Include = "$(XunitTestBinBase)/Interop/NativeLibrary/Callback/CallbackTests/**">
            <Issue>System.DllNotFoundException: DoesNotExist</Issue>
        </ExcludeList>
        <ExcludeList Include = "$(XunitTestBinBase)/Interop/UnmanagedCallersOnly/UnmanagedCallersOnlyTest/**">
            <Issue>System.DllNotFoundException: UnmanagedCallersOnlyDll</Issue>
        </ExcludeList>
        <ExcludeList Include="$(XunitTestBinBase)/Interop/ObjectiveC/AutoReleaseTest/**">
            <Issue>System.DllNotFoundException: ObjectiveC</Issue>
        </ExcludeList>
        <ExcludeList Include = "$(XunitTestBinBase)/Interop/SuppressGCTransition/SuppressGCTransitionTest/**">
            <Issue>System.DllNotFoundException: SuppressGCTransitionNative</Issue>
        </ExcludeList>

        <ExcludeList Include = "$(XunitTestBinBase)/JIT/Regression/JitBlue/GitHub_36614/GitHub_36614/**">
            <Issue>System.IO.FileNotFoundException: Could not load file or assembly 'xunit.assert, Version=2.4.1.0, Culture=neutral, PublicKeyToken=8d05b1bb7a6fdb6c' or one of its dependencies.</Issue>
        </ExcludeList>
        <ExcludeList Include = "$(XunitTestBinBase)/JIT/Methodical/gc_poll/InsertGCPoll/**">
            <Issue>System.DllNotFoundException: GCPollNative</Issue>
        </ExcludeList>
        <ExcludeList Include = "$(XunitTestBinBase)/JIT/Regression/JitBlue/Runtime_76194/Runtime_76194/**">
            <Issue>System.DllNotFoundException: CrossplatVirtualAlloc</Issue>
        </ExcludeList>

        <ExcludeList Include = "$(XunitTestBinBase)/tracing/eventpipe/config/name_config_with_pid/**">
            <Issue>System.ArgumentNullException: Value cannot be null. (Parameter 'path1')</Issue>
        </ExcludeList>

        <ExcludeList Include = "$(XunitTestBinBase)/readytorun/multifolder/multifolder/**">
            <Issue>System.IO.FileNotFoundException: Could not load file or assembly '/.../Library/Developer/CoreSimulator/Devices/941235AB-7563-4D79-AC28-946B7AD2304A/data/Containers/Bundle/Application/40176A30-D8F5-4497-958A-6514E5C684FC/readytorun_multifolder.app/testdir-multifolder/../FolderA/FolderA/FolderA.dll' or one of its dependencies.</Issue>
        </ExcludeList>

        <ExcludeList Include = "$(XunitTestBinBase)/Exceptions/ForeignThread/ForeignThreadExceptions/**">
            <Issue>Failed to catch an exception! System.DllNotFoundException: ForeignThreadExceptionsNative</Issue>
        </ExcludeList>

        <ExcludeList Include = "$(XunitTestBinBase)/GC/API/WeakReference/multipleWRs/**">
            <Issue>USAGE: MultipleWR.exe num objects [track]</Issue>
        </ExcludeList>
        <ExcludeList Include = "$(XunitTestBinBase)/GC/API/WeakReference/multipleWRs_1/**">
            <Issue>USAGE: MultipleWR.exe num objects [track]</Issue>
        </ExcludeList>
        <ExcludeList Include = "$(XunitTestBinBase)/GC/API/GC/Collect_Optimized_2/**">
            <Issue>GC_API 0|1|2</Issue>
        </ExcludeList>
        <ExcludeList Include = "$(XunitTestBinBase)/GC/API/GC/Collect_Optimized_3/**">
            <Issue>GC_API 0|1|2</Issue>
        </ExcludeList>

        <ExcludeList Include = "$(XunitTestBinBase)/ilasm/PortablePdb/IlasmPortablePdbTests/**">
            <Issue>System.IO.FileNotFoundException: Could not load file or assembly 'xunit.runner.utility.netcoreapp10, Version=2.4.1.0, Culture=neutral, PublicKeyToken=8d05b1bb7a6fdb6c' or one of its dependencies.</Issue>
        </ExcludeList>

        <ExcludeList Include = "$(XunitTestBinBase)/ilasm/System/Runtime/CompilerServices/MethodImplOptionsTests/**">
            <Issue>Environment variable is not set: 'CORE_ROOT'</Issue>
        </ExcludeList>

        <ExcludeList Include = "$(XunitTestBinBase)/GC/LargeMemory/API/gc/gettotalmemory/**">
            <Issue>System.ArgumentOutOfRangeException: Index was out of range. Must be non-negative and less than the size of the collection. (Parameter 'index')</Issue>
        </ExcludeList>

        <ExcludeList Include="$(XUnitTestBinBase)/JIT/Directed/callconv/ThisCall/ThisCallTest/*">
            <Issue>System.DllNotFoundException: ThisCallNative</Issue>
        </ExcludeList>
        <ExcludeList Include="$(XUnitTestBinBase)/JIT/Directed/callconv/StdCallMemberFunction/StdCallMemberFunctionTest/*">
            <Issue>https://github.com/dotnet/runtime/issues/50440</Issue>
        </ExcludeList>
        <ExcludeList Include="$(XUnitTestBinBase)/JIT/Directed/callconv/PlatformDefaultMemberFunction/PlatformDefaultMemberFunctionTest/*">
            <Issue>https://github.com/dotnet/runtime/issues/50440</Issue>
        </ExcludeList>
        <ExcludeList Include="$(XUnitTestBinBase)/JIT/Directed/callconv/CdeclMemberFunction/CdeclMemberFunctionTest/*">
            <Issue>https://github.com/dotnet/runtime/issues/50440</Issue>
        </ExcludeList>

        <ExcludeList Include = "$(XunitTestBinBase)/JIT/Performance/CodeQuality/Span/SpanBench/**">
            <Issue>System.IO.FileNotFoundException: Could not load file or assembly 'xunit.performance.core, Version=1.0.0.0, Culture=neutral, PublicKeyToken=67066efe964d3b03' or one of its dependencies.</Issue>
        </ExcludeList>
        <ExcludeList Include = "$(XunitTestBinBase)/JIT/Performance/CodeQuality/Serialization/Serialize/**">
            <Issue>System.IO.FileNotFoundException: Could not load file or assembly 'xunit.performance.core, Version=1.0.0.0, Culture=neutral, PublicKeyToken=67066efe964d3b03' or one of its dependencies.</Issue>
        </ExcludeList>
        <ExcludeList Include = "$(XunitTestBinBase)/JIT/Performance/CodeQuality/BenchmarksGame/fasta/fasta-1/**">
            <Issue>((null) error) * Assertion at runtime/src/mono/mono/metadata/assembly.c:2049, condition `is_ok (error)' not met, function:mono_assembly_load_friends, Could not load file or assembly 'xunit.performance.core, Version=1.0.0.0, Culture=neutral, PublicKeyToken=67066efe964d3b03' or one of its dependencies.</Issue>
        </ExcludeList>
        <ExcludeList Include = "$(XunitTestBinBase)/JIT/Performance/CodeQuality/BenchmarksGame/regex-redux/regex-redux-5/**">
            <Issue>((null) error) * Assertion at runtime/src/mono/mono/metadata/assembly.c:2049, condition `is_ok (error)' not met, function:mono_assembly_load_friends, Could not load file or assembly 'xunit.performance.core, Version=1.0.0.0, Culture=neutral, PublicKeyToken=67066efe964d3b03' or one of its dependencies.</Issue>
        </ExcludeList>
        <ExcludeList Include = "$(XunitTestBinBase)/JIT/Performance/CodeQuality/SIMD/RayTracer/RayTracer/**">
            <Issue>((null) error) * Assertion at runtime/src/mono/mono/metadata/assembly.c:2049, condition `is_ok (error)' not met, function:mono_assembly_load_friends, Could not load file or assembly 'xunit.performance.core, Version=1.0.0.0, Culture=neutral, PublicKeyToken=67066efe964d3b03' or one of its dependencies.</Issue>
        </ExcludeList>
        <ExcludeList Include = "$(XunitTestBinBase)/JIT/Performance/CodeQuality/V8/Crypto/Crypto/**">
            <Issue>((null) error) * Assertion at runtime/src/mono/mono/metadata/assembly.c:2049, condition `is_ok (error)' not met, function:mono_assembly_load_friends, Could not load file or assembly 'xunit.performance.core, Version=1.0.0.0, Culture=neutral, PublicKeyToken=67066efe964d3b03' or one of its dependencies.</Issue>
        </ExcludeList>
        <ExcludeList Include = "$(XunitTestBinBase)/JIT/Performance/CodeQuality/Roslyn/CscBench/**">
            <Issue>This test requires CORE_ROOT to be set</Issue>
        </ExcludeList>
        <ExcludeList Include = "$(XunitTestBinBase)/JIT/Performance/CodeQuality/BenchmarksGame/fannkuch-redux/fannkuch-redux-5/**">
            <Issue>((null) error) * Assertion at runtime/src/mono/mono/metadata/assembly.c:2049, condition `is_ok (error)' not met, function:mono_assembly_load_friends, Could not load file or assembly 'xunit.performance.core, Version=1.0.0.0, Culture=neutral, PublicKeyToken=67066efe964d3b03' or one of its dependencies.</Issue>
        </ExcludeList>
        <ExcludeList Include = "$(XunitTestBinBase)/JIT/Performance/CodeQuality/SIMD/SeekUnroll/SeekUnroll/**">
            <Issue>System.IO.FileNotFoundException: Could not load file or assembly 'xunit.assert, Version=2.4.1.0, Culture=neutral, PublicKeyToken=8d05b1bb7a6fdb6c' or one of its dependencies.</Issue>
        </ExcludeList>
        <ExcludeList Include = "$(XunitTestBinBase)/JIT/Performance/CodeQuality/BenchmarksGame/reverse-complement/reverse-complement-6/**">
            <Issue>((null) error) * Assertion at runtime/src/mono/mono/metadata/assembly.c:2049, condition `is_ok (error)' not met, function:mono_assembly_load_friends, Could not load file or assembly 'xunit.performance.core, Version=1.0.0.0, Culture=neutral, PublicKeyToken=67066efe964d3b03' or one of its dependencies.</Issue>
        </ExcludeList>
        <ExcludeList Include = "$(XunitTestBinBase)/JIT/Performance/CodeQuality/BenchmarksGame/k-nucleotide/k-nucleotide-9/**">
            <Issue>((null) error) * Assertion at runtime/src/mono/mono/metadata/assembly.c:2049, condition `is_ok (error)' not met, function:mono_assembly_load_friends, Could not load file or assembly 'xunit.performance.core, Version=1.0.0.0, Culture=neutral, PublicKeyToken=67066efe964d3b03' or one of its dependencies.</Issue>
        </ExcludeList>
        <ExcludeList Include = "$(XunitTestBinBase)/JIT/Performance/CodeQuality/Serialization/Deserialize/**">
            <Issue>System.IO.FileNotFoundException: Could not load file or assembly 'xunit.performance.core, Version=1.0.0.0, Culture=neutral, PublicKeyToken=67066efe964d3b03' or one of its dependencies.</Issue>
        </ExcludeList>
        <ExcludeList Include = "$(XunitTestBinBase)/JIT/Performance/CodeQuality/Span/Indexer/**">
            <Issue>System.IO.FileNotFoundException: Could not load file or assembly 'xunit.performance.core, Version=1.0.0.0, Culture=neutral, PublicKeyToken=67066efe964d3b03' or one of its dependencies.</Issue>
        </ExcludeList>

        <ExcludeList Include = "$(XunitTestBinBase)/JIT/CheckProjects/CheckProjects/*">
            <Issue>Tries to access project source code - not supported on mobile and wasm</Issue>
        </ExcludeList>

        <ExcludeList Include = "$(XunitTestBinBase)/JIT/Regression/JitBlue/GitHub_25468/GitHub_25468/**">
            <Issue>Could not load file or assembly 'System.Drawing.Common, Version=6.0.0.0, Culture=neutral, PublicKeyToken=cc7b13ffcd2ddd51' or one of its dependencies.</Issue>
        </ExcludeList>

        <ExcludeList Include = "$(XunitTestBinBase)/JIT/Regression/JitBlue/DevDiv_461649/DevDiv_461649/*">
            <Issue>needs triage</Issue>
        </ExcludeList>
        <ExcludeList Include = "$(XunitTestBinBase)/Interop/PInvoke/SetLastError/SetLastErrorTest/*">
            <Issue>needs triage</Issue>
        </ExcludeList>
        <ExcludeList Include = "$(XunitTestBinBase)/Interop/UnmanagedCallConv/UnmanagedCallConvTest/*">
            <Issue>needs triage</Issue>
        </ExcludeList>
        <ExcludeList Include = "$(XunitTestBinBase)/Interop/StructMarshalling/ReversePInvoke/MarshalSeqStruct/DelegatePInvoke/DelegatePInvokeTest/*">
            <Issue>needs triage</Issue>
        </ExcludeList>
        <ExcludeList Include = "$(XunitTestBinBase)/tracing/eventpipe/eventsourceerror/eventsourceerror/*">
            <Issue>needs triage</Issue>
        </ExcludeList>
        <ExcludeList Include = "$(XunitTestBinBase)/JIT/IL_Conformance/Old/Conformance_Base/mul_ovf_u2/*">
            <Issue>needs triage</Issue>
        </ExcludeList>
        <ExcludeList Include = "$(XunitTestBinBase)/JIT/Regression/CLR-x86-JIT/V1-M11-Beta1/b41126/b41126/*">
            <Issue>needs triage</Issue>
        </ExcludeList>
        <ExcludeList Include = "$(XunitTestBinBase)/GC/Scenarios/Dynamo/dynamo/*">
            <Issue>needs triage</Issue>
        </ExcludeList>
        <ExcludeList Include = "$(XunitTestBinBase)/baseservices/TieredCompilation/BasicTest_DefaultMode_R2r/*">
            <Issue>missing assembly</Issue>
        </ExcludeList>
        <ExcludeList Include = "$(XunitTestBinBase)/baseservices/TieredCompilation/BasicTest_QuickJitForLoopsOff_R2r/*">
            <Issue>missing assembly</Issue>
        </ExcludeList>
        <ExcludeList Include = "$(XunitTestBinBase)/baseservices/TieredCompilation/BasicTest_QuickJitForLoopsOn_R2r/*">
            <Issue>missing assembly</Issue>
        </ExcludeList>
        <ExcludeList Include = "$(XunitTestBinBase)/baseservices/TieredCompilation/BasicTest_QuickJitOff_R2r/*">
            <Issue>missing assembly</Issue>
        </ExcludeList>
        <ExcludeList Include = "$(XunitTestBinBase)/baseservices/TieredCompilation/BasicTest_QuickJitOn_R2r/*">
            <Issue>missing assembly</Issue>
        </ExcludeList>
        <ExcludeList Include = "$(XunitTestBinBase)/tracing/eventpipe/buffersize/buffersize/**">
            <Issue>https://github.com/dotnet/runtime/issues/74891</Issue>
        </ExcludeList>
        <ExcludeList Include = "$(XunitTestBinBase)/tracing/eventpipe/providervalidation/providervalidation/**">
            <Issue>https://github.com/dotnet/runtime/issues/74891</Issue>
        </ExcludeList>
        <ExcludeList Include = "$(XunitTestBinBase)/tracing/eventpipe/bigevent/bigevent/**">
            <Issue>https://github.com/dotnet/runtime/issues/74891</Issue>
        </ExcludeList>
        <ExcludeList Include = "$(XunitTestBinBase)/tracing/eventpipe/reverse/reverse/**">
           <Issue>https://github.com/dotnet/runtime/issues/74891</Issue>
        </ExcludeList>
        <ExcludeList Include = "$(XunitTestBinBase)/tracing/eventpipe/providervalidation/providervalidation/**">
            <Issue>https://github.com/dotnet/runtime/issues/74891</Issue>
        </ExcludeList>
        <ExcludeList Include = "$(XunitTestBinBase)/tracing/eventpipe/processenvironment/processenvironment/**">
            <Issue>https://github.com/dotnet/runtime/issues/74891</Issue>
        </ExcludeList>
        <ExcludeList Include = "$(XunitTestBinBase)/tracing/eventpipe/processinfo2/processinfo2/**">
            <Issue>https://github.com/dotnet/runtime/issues/74891</Issue>
        </ExcludeList>
        <ExcludeList Include = "$(XunitTestBinBase)/tracing/eventpipe/rundownvalidation/rundownvalidation/**">
            <Issue>https://github.com/dotnet/runtime/issues/74891</Issue>
        </ExcludeList>
        <ExcludeList Include = "$(XunitTestBinBase)/tracing/eventpipe/diagnosticport/diagnosticport/**">
            <Issue>https://github.com/dotnet/runtime/issues/74891</Issue>
        </ExcludeList>
        <ExcludeList Include = "$(XunitTestBinBase)/tracing/eventpipe/pauseonstart/pauseonstart/**">
            <Issue>https://github.com/dotnet/runtime/issues/74891</Issue>
        </ExcludeList>
        <ExcludeList Include = "$(XunitTestBinBase)/tracing/eventpipe/reverseouter/reverseouter/**">
            <Issue>https://github.com/dotnet/runtime/issues/74891</Issue>
        </ExcludeList>
        <ExcludeList Include = "$(XunitTestBinBase)/tracing/eventpipe/processinfo/processinfo/**">
            <Issue>https://github.com/dotnet/runtime/issues/74891</Issue>
        </ExcludeList>
        <ExcludeList Include = "$(XunitTestBinBase)/Interop/UnmanagedCallersOnlyBasic/UnmanagedCallersOnlyBasicTest/**">
            <Issue>needs triage</Issue>
        </ExcludeList>
        <ExcludeList Include = "$(XunitTestBinBase)//JIT/Methodical/Methodical_d1/**">
            <Issue>needs triage</Issue>
        </ExcludeList>
        <ExcludeList Include = "$(XunitTestBinBase)//JIT/Methodical/Methodical_do/**">
            <Issue>needs triage</Issue>
        </ExcludeList>
        <ExcludeList Include = "$(XunitTestBinBase)//JIT/Methodical/Methodical_others/**">
            <Issue>needs triage</Issue>
        </ExcludeList>
        <ExcludeList Include = "$(XunitTestBinBase)//JIT/Methodical/Methodical_ro/**">
            <Issue>needs triage</Issue>
        </ExcludeList>
        <ExcludeList Include = "$(XunitTestBinBase)//JIT/Methodical/Methodical_d2/**">
            <Issue>needs triage</Issue>
        </ExcludeList>
        <ExcludeList Include = "$(XunitTestBinBase)//JIT/Methodical/Methodical_r1/**">
            <Issue>needs triage</Issue>
        </ExcludeList>
        <ExcludeList Include = "$(XunitTestBinBase)//JIT/Methodical/Methodical_r2/**">
            <Issue>needs triage</Issue>
        </ExcludeList>
        <ExcludeList Include = "$(XunitTestBinBase)/JIT/Directed/aliasing_retbuf/aliasing_retbuf/**">
            <Issue>needs triage</Issue>
        </ExcludeList>
        <ExcludeList Include = "$(XunitTestBinBase)/JIT/HardwareIntrinsics/X86/Ssse3/Ssse3_r/**">
            <Issue>needs triage</Issue>
        </ExcludeList>
    </ItemGroup>

    <ItemGroup Condition=" '$(TargetArchitecture)' == 'wasm' or ('$(TargetOS)' == 'Android' or '$(TargetOS)' == 'iOSSimulator')">
        <ExcludeList Include="$(XunitTestBinBase)/Interop/MonoAPI/**">
            <Issue>mobile and wasm don't support tests with native libraries.  wasm also needs static linking</Issue>
        </ExcludeList>
    </ItemGroup>

    <Target Name="GetFilteredExcludeList" Returns="@(FilteredExcludeList)">
        <ItemGroup>
            <FilteredExcludeList
                Include="$([System.IO.Path]::GetRelativePath('$(XunitTestBinBase)', '%(ExcludeList.FullPath)').Replace('\', '/'))"
                Condition="'%(ExcludeList.Extension)' == '.dll'" />
            <FilteredExcludeList Include="$([System.IO.Path]::ChangeExtension('$([System.IO.Path]::GetRelativePath('$(XunitTestBinBase)', '%(ExcludeList.RootDir)%(ExcludeList.Directory)%(ExcludeList.FileName)'))', '.cmd').Replace('\', '/'))"
                Condition="'%(ExcludeList.Extension)' == '.OutOfProcessTest'" />
      </ItemGroup>
    </Target>
</Project><|MERGE_RESOLUTION|>--- conflicted
+++ resolved
@@ -276,14 +276,6 @@
         </ExcludeList>
         <ExcludeList Include="$(XunitTestBinBase)/Regressions/coreclr/GitHub_34094/Test34094/*">
             <Issue>https://github.com/dotnet/runtime/issues/57458</Issue>
-        </ExcludeList>
-<<<<<<< HEAD
-        <ExcludeList Include="$(XunitTestBinBase)/JIT/Regression/JitBlue/Runtime_63354/Runtime_63354/**">
-            <Issue>https://github.com/dotnet/runtime/issues/78898</Issue>
-=======
-        <ExcludeList Include="$(XunitTestBinBase)/JIT/Regression/JitBlue/Runtime_31615/Runtime_31615/*">
-            <Issue>https://github.com/dotnet/runtime/issues/79170</Issue>
->>>>>>> 0b7fd637
         </ExcludeList>
     </ItemGroup>
 
