<?xml version="1.0" ?>
<Project DefaultTargets = "GetListOfTestCmds" xmlns="http://schemas.microsoft.com/developer/msbuild/2003">
    <!-- All OS/Arch/Runtime excludes -->
    <ItemGroup Condition="'$(XunitTestBinBase)' != ''">
        <ExcludeList Include="$(XunitTestBinBase)/readytorun/DynamicMethodGCStress/DynamicMethodGCStress/*">
            <Issue>timeout</Issue>
        </ExcludeList>
        <ExcludeList Include="$(XunitTestBinBase)/Regressions/coreclr/GitHub_22888/test22888/*">
            <Issue>https://github.com/dotnet/runtime/issues/13703</Issue>
        </ExcludeList>
    </ItemGroup>

    <!-- All OS/Arch CoreCLR excludes -->
    <ItemGroup Condition="'$(XunitTestBinBase)' != '' and '$(RuntimeFlavor)' == 'coreclr' ">
        <ExcludeList Include="$(XunitTestBinBase)/baseservices/exceptions/StackTracePreserve/StackTracePreserveTests/*">
            <Issue>https://github.com/dotnet/runtime/issues/11213</Issue>
        </ExcludeList>
        <ExcludeList Include="$(XunitTestBinBase)/baseservices/mono/runningmono/*">
            <Issue>This test is to verify we are running mono, and therefore only makes sense on mono.</Issue>
        </ExcludeList>
        <ExcludeList Include="$(XunitTestBinBase)/baseservices/threading/generics/threadstart/GThread23/*">
            <Issue>https://github.com/dotnet/runtime/issues/10847</Issue>
        </ExcludeList>
        <ExcludeList Include="$(XunitTestBinBase)/baseservices/threading/mutex/misc/waitone2/*">
            <Issue>https://github.com/dotnet/runtime/issues/6372</Issue>
        </ExcludeList>
        <ExcludeList Include="$(XunitTestBinBase)/baseservices/threading/threadpool/unregister/unregister01/*">
            <Issue>https://github.com/dotnet/runtime/issues/44054</Issue>
        </ExcludeList>
        <ExcludeList Include="$(XunitTestBinBase)/baseservices/threading/threadpool/unregister/unregister03/*">
            <Issue>https://github.com/dotnet/runtime/issues/44054</Issue>
        </ExcludeList>
        <ExcludeList Include="$(XunitTestBinBase)/GC/Coverage/271010/**">
            <Issue>https://github.com/dotnet/runtime/issues/5933</Issue>
        </ExcludeList>
        <ExcludeList Include="$(XunitTestBinBase)/GC/Coverage/smalloom/*">
            <Issue>https://github.com/dotnet/runtime/issues/5933</Issue>
        </ExcludeList>
        <ExcludeList Include="$(XunitTestBinBase)/GC/Features/BackgroundGC/foregroundgc/*">
            <Issue>https://github.com/dotnet/runtime/issues/5933</Issue>
        </ExcludeList>
        <ExcludeList Include="$(XunitTestBinBase)/GC/Features/LOHFragmentation/lohfragmentation/*">
            <Issue>https://github.com/dotnet/runtime/issues/5933</Issue>
        </ExcludeList>
        <ExcludeList Include="$(XunitTestBinBase)/GC/Features/SustainedLowLatency/scenario/*">
            <Issue>https://github.com/dotnet/runtime/issues/5933</Issue>
        </ExcludeList>
        <ExcludeList Include="$(XunitTestBinBase)/GC/LargeMemory/Allocation/finalizertest/*">
            <Issue>https://github.com/dotnet/runtime/issues/5933</Issue>
        </ExcludeList>
        <ExcludeList Include="$(XunitTestBinBase)/GC/LargeMemory/API/gc/collect/*">
            <Issue>https://github.com/dotnet/runtime/issues/5933</Issue>
        </ExcludeList>
        <ExcludeList Include="$(XunitTestBinBase)/GC/LargeMemory/API/gc/getgeneration/*">
            <Issue>https://github.com/dotnet/runtime/issues/5933</Issue>
        </ExcludeList>
        <ExcludeList Include="$(XunitTestBinBase)/GC/LargeMemory/API/gc/reregisterforfinalize/*">
            <Issue>https://github.com/dotnet/runtime/issues/5933</Issue>
        </ExcludeList>
        <ExcludeList Include="$(XunitTestBinBase)/GC/Regressions/dev10bugs/536168/536168/*">
            <Issue>https://github.com/dotnet/runtime/issues/5933</Issue>
        </ExcludeList>
        <ExcludeList Include="$(XunitTestBinBase)/GC/Scenarios/BaseFinal/basefinal/*">
            <Issue>https://github.com/dotnet/runtime/issues/5933</Issue>
        </ExcludeList>
        <ExcludeList Include="$(XunitTestBinBase)/GC/Scenarios/DoublinkList/doublinknoleak/*">
            <Issue>https://github.com/dotnet/runtime/issues/5933</Issue>
        </ExcludeList>
        <ExcludeList Include="$(XunitTestBinBase)/GC/Scenarios/muldimjagary/muldimjagary/*">
            <Issue>https://github.com/dotnet/runtime/issues/5933</Issue>
        </ExcludeList>
        <ExcludeList Include="$(XunitTestBinBase)/Loader/classloader/generics/Variance/Methods/Method002/*">
            <Issue>https://github.com/dotnet/runtime/issues/84</Issue>
        </ExcludeList>
        <ExcludeList Include="$(XunitTestBinBase)/Loader/classloader/generics/Variance/Methods/Method003/*">
            <Issue>https://github.com/dotnet/runtime/issues/84</Issue>
        </ExcludeList>
        <ExcludeList Include="$(XunitTestBinBase)/Loader/classloader/generics/Variance/Methods/Method004/*">
            <Issue>https://github.com/dotnet/runtime/issues/84</Issue>
        </ExcludeList>
        <ExcludeList Include="$(XunitTestBinBase)/Loader/classloader/generics/Variance/CoreCLR/Method003/*">
            <Issue>https://github.com/dotnet/runtime/issues/84</Issue>
        </ExcludeList>
        <ExcludeList Include="$(XunitTestBinBase)/Loader/classloader/generics/Variance/IL/IsInst001/*">
            <Issue>https://github.com/dotnet/runtime/issues/84</Issue>
        </ExcludeList>
        <ExcludeList Include="$(XunitTestBinBase)/Loader/classloader/generics/Variance/IL/IsInst004/*">
            <Issue>https://github.com/dotnet/runtime/issues/84</Issue>
        </ExcludeList>
        <ExcludeList Include="$(XunitTestBinBase)/Loader/classloader/generics/Variance/IL/CastClass001/*">
            <Issue>https://github.com/dotnet/runtime/issues/84</Issue>
        </ExcludeList>
        <ExcludeList Include="$(XunitTestBinBase)/Loader/classloader/generics/Variance/IL/CastClass004/*">
            <Issue>https://github.com/dotnet/runtime/issues/84</Issue>
        </ExcludeList>
        <ExcludeList Include="$(XunitTestBinBase)/Loader/classloader/generics/Variance/IL/Unbox001/*">
            <Issue>https://github.com/dotnet/runtime/issues/84</Issue>
        </ExcludeList>
        <ExcludeList Include="$(XunitTestBinBase)/Loader/classloader/generics/Variance/IL/Unbox004/*">
            <Issue>https://github.com/dotnet/runtime/issues/84</Issue>
        </ExcludeList>
        <ExcludeList Include="$(XunitTestBinBase)/Loader/classloader/generics/Variance/Delegates/Delegates002/*">
            <Issue>https://github.com/dotnet/runtime/issues/84</Issue>
        </ExcludeList>
        <ExcludeList Include="$(XunitTestBinBase)/Loader/classloader/generics/Variance/Interfaces/Interfaces001/*">
            <Issue>https://github.com/dotnet/runtime/issues/84</Issue>
        </ExcludeList>
        <ExcludeList Include="$(XunitTestBinBase)/readytorun/r2rdump/BasicTests/R2RDumpTest/*">
            <Issue>https://github.com/dotnet/runtime/issues/10888 https://github.com/dotnet/runtime/issues/11823 </Issue>
        </ExcludeList>
        <ExcludeList Include="$(XunitTestBinBase)/readytorun/crossgen2/crossgen2smoke_donotalwaysusecrossgen2/*">
            <Issue>https://github.com/dotnet/runtime/issues/44234</Issue>
        </ExcludeList>
        <ExcludeList Include="$(XunitTestBinBase)/JIT/Regression/JitBlue/DevDiv_255294/DevDiv_255294/*">
            <Issue>https://github.com/dotnet/runtime/issues/44341</Issue>
        </ExcludeList>
        <ExcludeList Include="$(XunitTestBinBase)/Interop/COM/NativeClients/Dispatch/*">
            <Issue>https://github.com/dotnet/runtime/issues/44186</Issue>
        </ExcludeList>
        <ExcludeList Include="$(XunitTestBinBase)/tracing/eventpipe/eventsvalidation/ThreadPool/*">
            <Issue>https://github.com/dotnet/runtime/issues/48727</Issue>
        </ExcludeList>
    </ItemGroup>

    <!-- All Unix targets on all runtimes -->
    <ItemGroup Condition="'$(XunitTestBinBase)' != '' and '$(TargetsWindows)' != 'true'">
         <ExcludeList Include="$(XunitTestBinBase)/JIT/Directed/arglist/vararg_TargetUnix/*">
            <Issue>Native varargs not supported on unix</Issue>
        </ExcludeList>
        <ExcludeList Include="$(XunitTestBinBase)/Interop/ExecInDefAppDom/ExecInDefAppDom/*">
            <Issue>Issue building native components for the test.</Issue>
        </ExcludeList>
        <ExcludeList Include="$(XunitTestBinBase)/tracing/tracevalidation/inducedgc/inducedgc/*">
            <Issue>https://github.com/dotnet/runtime/issues/12216</Issue>
        </ExcludeList>
    </ItemGroup>

    <!-- All Unix targets  on CoreCLR Runtime -->
    <ItemGroup Condition="'$(XunitTestBinBase)' != '' and '$(TargetsWindows)' != 'true' and '$(RuntimeFlavor)' == 'coreclr' ">
        <ExcludeList Include="$(XunitTestBinBase)/Regressions/coreclr/1514/InterlockExchange/*">
            <Issue>https://github.com/dotnet/runtime/issues/12166</Issue>
        </ExcludeList>
        <ExcludeList Include="$(XunitTestBinBase)/baseservices/exceptions/stackoverflow/stackoverflowtester/*">
            <Issue>https://github.com/dotnet/runtime/issues/46175</Issue>
        </ExcludeList>
    </ItemGroup>

    <!-- Arm32 All OS -->
    <ItemGroup Condition="'$(XunitTestBinBase)' != '' and ('$(TargetArchitecture)' == 'arm' or '$(AltJitArch)' == 'arm') and '$(RuntimeFlavor)' == 'coreclr' ">
        <ExcludeList Include="$(XunitTestBinBase)/CoreMangLib/cti/system/reflection/emit/DynMethodJumpStubTests/DynMethodJumpStubTests/*">
            <Issue>needs triage</Issue>
        </ExcludeList>
        <ExcludeList Include="$(XunitTestBinBase)/JIT/jit64/opt/cse/HugeArray1/*">
            <Issue>needs triage</Issue>
        </ExcludeList>
        <ExcludeList Include="$(XunitTestBinBase)/JIT/jit64/opt/cse/hugeSimpleExpr1/*">
            <Issue>needs triage</Issue>
        </ExcludeList>
        <ExcludeList Include="$(XunitTestBinBase)/GC/Features/HeapExpansion/pluggaps/*">
            <Issue>needs triage</Issue>
        </ExcludeList>
        <ExcludeList Include="$(XunitTestBinBase)/GC/Regressions/v2.0-beta2/460373/460373/*">
            <Issue>needs triage</Issue>
        </ExcludeList>
        <ExcludeList Include="$(XunitTestBinBase)/GC/Regressions/v2.0-beta1/149926/149926/*">
            <Issue>needs triage</Issue>
        </ExcludeList>
        <ExcludeList Include="$(XunitTestBinBase)/GC/Regressions/v2.0-rtm/494226/494226/*">
            <Issue>needs triage</Issue>
        </ExcludeList>
        <ExcludeList Include="$(XunitTestBinBase)/GC/Regressions/dev10bugs/536168/536168/*">
            <Issue>needs triage</Issue>
        </ExcludeList>
        <ExcludeList Include="$(XunitTestBinBase)/GC/API/GC/GetAllocatedBytesForCurrentThread/*">
            <Issue>https://github.com/dotnet/runtime/issues/</Issue>
        </ExcludeList>
        <ExcludeList Include="$(XunitTestBinBase)/GC/Features/HeapExpansion/bestfit-finalize/*">
            <Issue>times out</Issue>
        </ExcludeList>
        <ExcludeList Include="$(XunitTestBinBase)/GC/Regressions/v2.0-rtm/494226/494226/*">
            <Issue>needs triage</Issue>
        </ExcludeList>
        <ExcludeList Include="$(XunitTestBinBase)/GC/Regressions/dev10bugs/536168/536168/*">
            <Issue>needs triage</Issue>
        </ExcludeList>
        <ExcludeList Include="$(XunitTestBinBase)/GC/API/NoGCRegion/NoGC/*">
            <Issue>needs triage</Issue>
        </ExcludeList>
        <ExcludeList Include="$(XunitTestBinBase)/GC/Scenarios/LeakWheel/leakwheel/*">
            <Issue>times out</Issue>
        </ExcludeList>
        <ExcludeList Include="$(XunitTestBinBase)/CoreMangLib/system/span/SlowTailCallArgs/*">
            <Issue>times out</Issue>
        </ExcludeList>
        <ExcludeList Include="$(XunitTestBinBase)/JIT/jit64/opt/rngchk/RngchkStress3/*">
            <Issue>needs triage</Issue>
        </ExcludeList>
        <ExcludeList Include="$(XunitTestBinBase)/GC/Scenarios/ServerModel/servermodel/*">
            <Issue>times out</Issue>
        </ExcludeList>
        <ExcludeList Include="$(XunitTestBinBase)/JIT/jit64/eh/FinallyExec/nonlocalexitinhandler/*">
            <Issue>times out</Issue>
        </ExcludeList>
        <ExcludeList Include="$(XunitTestBinBase)/tracing/tracevalidation/inducedgc/inducedgc/*">
            <Issue>times out</Issue>
        </ExcludeList>
        <ExcludeList Include="$(XunitTestBinBase)/tracing/tracevalidation/rundown/rundown/*">
            <Issue>times out</Issue>
        </ExcludeList>
        <ExcludeList Include="$(XunitTestBinBase)/tracing/tracevalidation/tracelogging/tracelogging/*">
            <Issue>needs triage</Issue>
        </ExcludeList>
        <ExcludeList Include="$(XunitTestBinBase)/tracing/tracevalidation/jittingstarted/JittingStarted/*">
            <Issue>times out</Issue>
        </ExcludeList>
        <ExcludeList Include="$(XunitTestBinBase)/JIT/jit64/eh/FinallyExec/nonlocalexitintry/*">
            <Issue>times out</Issue>
        </ExcludeList>
        <ExcludeList Include="$(XunitTestBinBase)/JIT/jit64/eh/FinallyExec/nonlocalexitincatch/*">
            <Issue>needs triage</Issue>
        </ExcludeList>
        <ExcludeList Include="$(XunitTestBinBase)/JIT/jit64/opt/rngchk/ArrayWithThread_o/*">
            <Issue>times out</Issue>
        </ExcludeList>
        <ExcludeList Include="$(XunitTestBinBase)/JIT/jit64/eh/FinallyExec/nonlocalexitinfinally/*">
            <Issue>times out</Issue>
        </ExcludeList>
        <ExcludeList Include="$(XunitTestBinBase)/JIT/jit64/eh/FinallyExec/nonlocalexitinroot/*">
            <Issue>times out</Issue>
        </ExcludeList>
        <ExcludeList Include="$(XunitTestBinBase)/JIT/opt/Tailcall/TailcallVerifyWithPrefix/*">
            <Issue>Depends on implicit tailcalls to be performed</Issue>
        </ExcludeList>
        <ExcludeList Include="$(XunitTestBinBase)/JIT/Directed/arglist/vararg*/*">
            <Issue>Needs triage</Issue>
        </ExcludeList>
        <ExcludeList Include="$(XunitTestBinBase)/baseservices/exceptions/WindowsEventLog/WindowsEventLog_TargetUnix/*">
            <Issue>Needs triage</Issue>
        </ExcludeList>
        <ExcludeList Include="$(XunitTestBinBase)/JIT/jit64/mcc/interop/mcc_i53/*">
            <Issue>Needs Triage</Issue>
        </ExcludeList>
        <ExcludeList Include="$(XunitTestBinBase)/JIT/jit64/mcc/interop/mcc_i13/*">
            <Issue>Needs Triage</Issue>
        </ExcludeList>
        <ExcludeList Include="$(XunitTestBinBase)/JIT/jit64/mcc/interop/mcc_i03/*">
            <Issue>Needs Triage</Issue>
        </ExcludeList>
        <ExcludeList Include="$(XunitTestBinBase)/JIT/jit64/mcc/interop/mcc_i33/*">
            <Issue>Needs Triage</Issue>
        </ExcludeList>
        <ExcludeList Include="$(XunitTestBinBase)/JIT/jit64/mcc/interop/mcc_i63/*">
            <Issue>Needs Triage</Issue>
        </ExcludeList>
        <ExcludeList Include="$(XunitTestBinBase)/JIT/jit64/mcc/interop/mcc_i73/*">
            <Issue>Needs Triage</Issue>
        </ExcludeList>
        <ExcludeList Include="$(XunitTestBinBase)/JIT/jit64/mcc/interop/mcc_i83/*">
            <Issue>Needs Triage</Issue>
        </ExcludeList>
        <ExcludeList Include="$(XunitTestBinBase)/JIT/Methodical/tailcall/_il_dbgtest_implicit/*">
            <Issue>https://github.com/dotnet/runtime/issues/8891 Arm32 does not support implicit tailcalls</Issue>
        </ExcludeList>
        <ExcludeList Include="$(XunitTestBinBase)/JIT/Methodical/tailcall/_il_reltest_implicit/*">
            <Issue>https://github.com/dotnet/runtime/issues/8891 Arm32 does not support implicit tailcalls</Issue>
        </ExcludeList>
        <ExcludeList Include="$(XunitTestBinBase)/JIT/Stress/ABI/**/*">
            <Issue>https://github.com/dotnet/runtime/issues/13241</Issue>
        </ExcludeList>
        <ExcludeList Include="$(XunitTestBinBase)/profiler/eventpipe/eventpipe/*">
            <Issue>TraceEvent can't parse unaligned floats on arm32</Issue>
        </ExcludeList>
    </ItemGroup>

    <!-- Arm64 All OS -->
    <ItemGroup Condition="'$(XunitTestBinBase)' != '' and ('$(TargetArchitecture)' == 'arm64' or '$(AltJitArch)' == 'arm64') and '$(RuntimeFlavor)' == 'coreclr'">
        <ExcludeList Include="$(XunitTestBinBase)/JIT/jit64/opt/cse/hugeexpr1/hugeexpr1/*">
            <Issue>needs triage</Issue>
        </ExcludeList>
        <ExcludeList Include="$(XunitTestBinBase)/JIT/jit64/opt/cse/HugeArray/*">
            <Issue>needs triage</Issue>
        </ExcludeList>
        <ExcludeList Include="$(XunitTestBinBase)/JIT/jit64/opt/cse/HugeArray1/*">
            <Issue>needs triage</Issue>
        </ExcludeList>
        <ExcludeList Include="$(XunitTestBinBase)/JIT/jit64/opt/cse/HugeField1/*">
            <Issue>needs triage</Issue>
        </ExcludeList>
        <ExcludeList Include="$(XunitTestBinBase)/JIT/jit64/opt/cse/HugeField2/*">
            <Issue>needs triage</Issue>
        </ExcludeList>
        <ExcludeList Include="$(XunitTestBinBase)/CoreMangLib/cti/system/string/StringFormat1/*">
            <Issue>needs triage</Issue>
        </ExcludeList>
        <ExcludeList Include="$(XunitTestBinBase)/CoreMangLib/cti/system/string/StringFormat2/*">
            <Issue>needs triage</Issue>
        </ExcludeList>
        <ExcludeList Include="$(XunitTestBinBase)/JIT/Regression/JitBlue/DevDiv_590772/DevDiv_590772/*">
            <Issue>needs triage</Issue>
        </ExcludeList>
        <ExcludeList Include="$(XunitTestBinBase)/JIT/Regression/JitBlue/DevDiv_605447/DevDiv_605447/*">
            <Issue>needs triage</Issue>
        </ExcludeList>
        <ExcludeList Include="$(XunitTestBinBase)/JIT/Regression/JitBlue/DevDiv_590771/DevDiv_590771/*">
            <Issue>needs triage</Issue>
        </ExcludeList>
        <ExcludeList Include="$(XunitTestBinBase)/tracing/tracevalidation/inducedgc/inducedgc/*">
            <Issue>https://github.com/dotnet/runtime/issues/12216</Issue>
        </ExcludeList>
    </ItemGroup>

    <!-- Windows all architecture excludes -->
    <ItemGroup Condition="'$(XunitTestBinBase)' != '' and '$(TargetsWindows)' == 'true' and '$(RuntimeFlavor)' == 'coreclr'">
    </ItemGroup>

    <!-- Windows x64 specific excludes -->
    <ItemGroup Condition="'$(XunitTestBinBase)' != '' and '$(TargetArchitecture)' == 'x64' and '$(TargetsWindows)' == 'true' and '$(RuntimeFlavor)' == 'coreclr'">
        <ExcludeList Include="$(XunitTestBinBase)/JIT/Regression/JitBlue/GitHub_18056/Bool_And_Op_cs_do/*">
            <Issue>https://github.com/dotnet/runtime/issues/10354</Issue>
        </ExcludeList>
        <ExcludeList Include="$(XunitTestBinBase)/baseservices/varargs/varargsupport/*">
            <Issue>Varargs supported on this platform</Issue>
        </ExcludeList>
        <ExcludeList Include="$(XunitTestBinBase)/baseservices/varargs/varargsupport_r/*">
            <Issue>Varargs supported on this platform</Issue>
        </ExcludeList>
        <ExcludeList Include="$(XunitTestBinBase)/Interop/WinRT/NETClients/Bindings/NETClientBindings/*">
            <Issue>WindowsXamlManager and DesktopWindowXamlSource are supported for apps targeting Windows version 10.0.18226.0 and later.</Issue>
        </ExcludeList>
    </ItemGroup>

    <!-- Windows x86 specific excludes -->
    <ItemGroup Condition="'$(XunitTestBinBase)' != '' and '$(TargetArchitecture)' == 'x86' and '$(TargetsWindows)' == 'true' and '$(RuntimeFlavor)' == 'coreclr'">
        <ExcludeList Include="$(XunitTestBinBase)/GC/LargeMemory/Allocation/largeexceptiontest/*">
            <Issue>https://github.com/dotnet/runtime/issues/5200 Test is useful to have because it can be run manually when making changes to the GC that can have effects in OOM scenarios, but not appropriate to run on our current test infrastructure.</Issue>
        </ExcludeList>
        <ExcludeList Include="$(XunitTestBinBase)/GC/LargeMemory/API/gc/gettotalmemory/*">
            <Issue>https://github.com/dotnet/runtime/issues/5200 Test is useful to have because it can be run manually when making changes to the GC that can have effects in OOM scenarios, but not appropriate to run on our current test infrastructure.</Issue>
        </ExcludeList>
        <ExcludeList Include="$(XunitTestBinBase)/GC/LargeMemory/API/gc/keepalive/*">
            <Issue>https://github.com/dotnet/runtime/issues/5200 Test is useful to have because it can be run manually when making changes to the GC that can have effects in OOM scenarios, but not appropriate to run on our current test infrastructure.</Issue>
        </ExcludeList>
        <ExcludeList Include="$(XunitTestBinBase)/GC/LargeMemory/API/gc/suppressfinalize/*">
            <Issue>https://github.com/dotnet/runtime/issues/5200 Test is useful to have because it can be run manually when making changes to the GC that can have effects in OOM scenarios, but not appropriate to run on our current test infrastructure.</Issue>
        </ExcludeList>
        <ExcludeList Include="$(XunitTestBinBase)/JIT/opt/Tailcall/TailcallVerifyWithPrefix/*">
            <Issue>Depends on implicit tailcalls to be performed</Issue>
        </ExcludeList>
        <ExcludeList Include="$(XunitTestBinBase)/JIT/Regression/JitBlue/DevDiv_255294/DevDiv_255294/*">
            <Issue>https://github.com/dotnet/runtime/issues/8034 The test causes OutOfMemory exception in crossgen mode.</Issue>
        </ExcludeList>
        <ExcludeList Include="$(XunitTestBinBase)/baseservices/varargs/varargsupport/*">
            <Issue>Varargs supported on this platform</Issue>
        </ExcludeList>
        <ExcludeList Include="$(XunitTestBinBase)/baseservices/varargs/varargsupport_r/*">
            <Issue>Varargs supported on this platform</Issue>
        </ExcludeList>
        <ExcludeList Include="$(XunitTestBinBase)/Interop/WinRT/NETClients/Bindings/NETClientBindings/*">
            <Issue>WindowsXamlManager and DesktopWindowXamlSource are supported for apps targeting Windows version 10.0.18226.0 and later.</Issue>
        </ExcludeList>
    </ItemGroup>

    <!-- Windows arm32 specific excludes -->
    <ItemGroup Condition="'$(XunitTestBinBase)' != '' and ('$(TargetArchitecture)' == 'arm' or '$(AltJitArch)' == 'arm') and '$(TargetsWindows)' == 'true' and '$(RuntimeFlavor)' == 'coreclr'">
        <ExcludeList Include="$(XunitTestBinBase)/Interop/COM/NETClients/Primitives/NETClientPrimitives/*">
            <Issue>https://github.com/dotnet/runtime/issues/11360</Issue>
        </ExcludeList>
        <ExcludeList Include="$(XunitTestBinBase)/Interop/COM/NETClients/Primitives/NETClientPrimitivesInALC/*">
            <Issue>https://github.com/dotnet/runtime/issues/11360</Issue>
        </ExcludeList>
        <ExcludeList Include="$(XunitTestBinBase)/Interop/COM/NativeClients/Primitives/*">
            <Issue>https://github.com/dotnet/runtime/issues/11360</Issue>
        </ExcludeList>
        <ExcludeList Include="$(XunitTestBinBase)/Interop/COM/NativeClients/Licensing/*">
            <Issue>https://github.com/dotnet/runtime/issues/11360</Issue>
        </ExcludeList>
        <ExcludeList Include="$(XunitTestBinBase)/Interop/COM/NativeClients/DefaultInterfaces/*">
            <Issue>https://github.com/dotnet/runtime/issues/11360</Issue>
        </ExcludeList>
        <ExcludeList Include="$(XunitTestBinBase)/Interop/COM/NETClients/IDispatch/NETClientIDispatch/*">
            <Issue>https://github.com/dotnet/runtime/issues/11360</Issue>
        </ExcludeList>
        <ExcludeList Include="$(XunitTestBinBase)/Interop/COM/NETClients/Aggregation/NETClientAggregation/*">
            <Issue>https://github.com/dotnet/runtime/issues/11360</Issue>
        </ExcludeList>
        <ExcludeList Include="$(XunitTestBinBase)/Interop/COM/NETClients/Licensing/NETClientLicense/*">
            <Issue>https://github.com/dotnet/runtime/issues/11360</Issue>
        </ExcludeList>
        <ExcludeList Include="$(XunitTestBinBase)/Interop/COM/NETClients/Events/NETClientEvents/*">
            <Issue>https://github.com/dotnet/runtime/issues/12104</Issue>
        </ExcludeList>
        <ExcludeList Include="$(XunitTestBinBase)/Interop/COM/NETClients/ConsumeNETServer/ConsumeNETServer/*">
            <Issue>https://github.com/dotnet/runtime/issues/11360</Issue>
        </ExcludeList>
        <ExcludeList Include="$(XunitTestBinBase)/Interop/IJW/CopyConstructorMarshaler/CopyConstructorMarshaler/*">
            <Issue>https://github.com/dotnet/runtime/issues/12299</Issue>
        </ExcludeList>
        <ExcludeList Include="$(XunitTestBinBase)/Interop/IJW/FixupCallsHostWhenLoaded/FixupCallsHostWhenLoaded/*">
            <Issue>https://github.com/dotnet/runtime/issues/12299</Issue>
        </ExcludeList>
        <ExcludeList Include="$(XunitTestBinBase)/Interop/IJW/LoadIjwFromModuleHandle/LoadIjwFromModuleHandle/*">
            <Issue>https://github.com/dotnet/runtime/issues/12299</Issue>
        </ExcludeList>
        <ExcludeList Include="$(XunitTestBinBase)/Interop/IJW/ManagedCallingNative/ManagedCallingNative/*">
            <Issue>https://github.com/dotnet/runtime/issues/12299</Issue>
        </ExcludeList>
        <ExcludeList Include="$(XunitTestBinBase)/Interop/IJW/NativeCallingManaged/NativeCallingManaged/*">
            <Issue>https://github.com/dotnet/runtime/issues/12299</Issue>
        </ExcludeList>
        <ExcludeList Include="$(XUnitTestBinBase)/JIT/Directed/callconv/ThisCall/ThisCallTest/*">
            <Issue>Native member function calling conventions not supported on Windows ARM32.</Issue>
        </ExcludeList>
        <ExcludeList Include="$(XUnitTestBinBase)/JIT/Directed/callconv/StdCallMemberFunction/StdCallMemberFunctionTest/*">
            <Issue>Native member function calling conventions not supported on Windows ARM32.</Issue>
        </ExcludeList>
        <ExcludeList Include="$(XUnitTestBinBase)/JIT/Directed/callconv/PlatformDefaultMemberFunction/PlatformDefaultMemberFunctionTest/*">
            <Issue>Native member function calling conventions not supported on Windows ARM32.</Issue>
        </ExcludeList>
        <ExcludeList Include="$(XUnitTestBinBase)/JIT/Directed/callconv/CdeclMemberFunction/CdeclMemberFunctionTest/*">
            <Issue>Native member function calling conventions not supported on Windows ARM32.</Issue>
        </ExcludeList>
        <ExcludeList Include="$(XunitTestBinBase)/JIT/Regression/CLR-x86-JIT/V1-M13-RTM/b88793/b88793/*">
            <Issue>https://github.com/dotnet/runtime/issues/12979</Issue>
        </ExcludeList>
        <ExcludeList Include="$(XunitTestBinBase)/JIT/Regression/CLR-x86-JIT/V1-M12-Beta2/b37646/b37646/*">
            <Issue>https://github.com/dotnet/runtime/issues/12979</Issue>
        </ExcludeList>
        <ExcludeList Include="$(XunitTestBinBase)/JIT/Directed/PREFIX/unaligned/1/arglist_Target_ARM/*">
            <Issue>https://github.com/dotnet/runtime/issues/12979</Issue>
        </ExcludeList>
        <ExcludeList Include="$(XunitTestBinBase)/JIT/Regression/CLR-x86-JIT/V1-M11-Beta1/b41391/b41391/*">
            <Issue>https://github.com/dotnet/runtime/issues/12979</Issue>
        </ExcludeList>
        <ExcludeList Include="$(XunitTestBinBase)/JIT/jit64/mcc/interop/mcc_i00/*">
            <Issue>https://github.com/dotnet/runtime/issues/12979</Issue>
        </ExcludeList>
        <ExcludeList Include="$(XunitTestBinBase)/JIT/jit64/mcc/interop/mcc_i70/*">
            <Issue>https://github.com/dotnet/runtime/issues/12979</Issue>
        </ExcludeList>
        <ExcludeList Include="$(XunitTestBinBase)/JIT/jit64/mcc/interop/mcc_i32/*">
            <Issue>https://github.com/dotnet/runtime/issues/12979</Issue>
        </ExcludeList>
        <ExcludeList Include="$(XunitTestBinBase)/JIT/jit64/mcc/interop/mcc_i51/*">
            <Issue>https://github.com/dotnet/runtime/issues/12979</Issue>
        </ExcludeList>
        <ExcludeList Include="$(XunitTestBinBase)/JIT/Regression/CLR-x86-JIT/V1-M09.5-PDC/b32374/b32374/*">
            <Issue>https://github.com/dotnet/runtime/issues/12979</Issue>
        </ExcludeList>
        <ExcludeList Include="$(XunitTestBinBase)/Interop/PInvoke/Varargs/VarargsTest/*">
            <Issue>https://github.com/dotnet/runtime/issues/12979</Issue>
        </ExcludeList>
        <ExcludeList Include="$(XunitTestBinBase)/JIT/Directed/PREFIX/volatile/1/arglist_Target_ARM/*">
            <Issue>https://github.com/dotnet/runtime/issues/12979</Issue>
        </ExcludeList>
        <ExcludeList Include="$(XunitTestBinBase)/JIT/Regression/CLR-x86-JIT/V1-M09.5-PDC/b28901/b28901/*">
            <Issue>https://github.com/dotnet/runtime/issues/12979</Issue>
        </ExcludeList>
        <ExcludeList Include="$(XunitTestBinBase)/JIT/jit64/mcc/interop/mcc_i82/*">
            <Issue>https://github.com/dotnet/runtime/issues/12979</Issue>
        </ExcludeList>
        <ExcludeList Include="$(XunitTestBinBase)/JIT/jit64/mcc/interop/mcc_i80/*">
            <Issue>https://github.com/dotnet/runtime/issues/12979</Issue>
        </ExcludeList>
        <ExcludeList Include="$(XunitTestBinBase)/JIT/jit64/gc/misc/funclet/*">
            <Issue>https://github.com/dotnet/runtime/issues/12979</Issue>
        </ExcludeList>
        <ExcludeList Include="$(XunitTestBinBase)/JIT/Regression/CLR-x86-JIT/V1-M09.5-PDC/b30864/b30864/*">
            <Issue>https://github.com/dotnet/runtime/issues/12979</Issue>
        </ExcludeList>
        <ExcludeList Include="$(XunitTestBinBase)/JIT/Regression/CLR-x86-JIT/V1-M09.5-PDC/b30838/b30838/*">
            <Issue>https://github.com/dotnet/runtime/issues/12979</Issue>
        </ExcludeList>
        <ExcludeList Include="$(XunitTestBinBase)/JIT/Methodical/refany/_il_relseq/*">
            <Issue>https://github.com/dotnet/runtime/issues/12979</Issue>
        </ExcludeList>
        <ExcludeList Include="$(XunitTestBinBase)/JIT/jit64/mcc/interop/mcc_i61/*">
            <Issue>https://github.com/dotnet/runtime/issues/12979</Issue>
        </ExcludeList>
        <ExcludeList Include="$(XunitTestBinBase)/JIT/jit64/mcc/interop/mcc_i60/*">
            <Issue>https://github.com/dotnet/runtime/issues/12979</Issue>
        </ExcludeList>
        <ExcludeList Include="$(XunitTestBinBase)/JIT/jit64/mcc/interop/mcc_i31/*">
            <Issue>https://github.com/dotnet/runtime/issues/12979</Issue>
        </ExcludeList>
        <ExcludeList Include="$(XunitTestBinBase)/JIT/Regression/CLR-x86-EJIT/V1-M12-Beta2/b26323/b26323/*">
            <Issue>https://github.com/dotnet/runtime/issues/12979</Issue>
        </ExcludeList>
        <ExcludeList Include="$(XunitTestBinBase)/JIT/Regression/CLR-x86-JIT/V1-M09.5-PDC/b26324/b26324a/*">
            <Issue>https://github.com/dotnet/runtime/issues/12979</Issue>
        </ExcludeList>
        <ExcludeList Include="$(XunitTestBinBase)/JIT/Regression/CLR-x86-JIT/V1-M09.5-PDC/b26324/b26324b/*">
            <Issue>https://github.com/dotnet/runtime/issues/12979</Issue>
        </ExcludeList>
        <ExcludeList Include="$(XunitTestBinBase)/JIT/jit64/mcc/interop/mcc_i50/*">
            <Issue>https://github.com/dotnet/runtime/issues/12979</Issue>
        </ExcludeList>
        <ExcludeList Include="$(XunitTestBinBase)/JIT/jit64/mcc/interop/mcc_i62/*">
            <Issue>https://github.com/dotnet/runtime/issues/12979</Issue>
        </ExcludeList>
        <ExcludeList Include="$(XunitTestBinBase)/JIT/Regression/CLR-x86-JIT/V1-M11-Beta1/b36472/b36472/*">
            <Issue>https://github.com/dotnet/runtime/issues/12979</Issue>
        </ExcludeList>
        <ExcludeList Include="$(XunitTestBinBase)/JIT/jit64/mcc/interop/mcc_i72/*">
            <Issue>https://github.com/dotnet/runtime/issues/12979</Issue>
        </ExcludeList>
        <ExcludeList Include="$(XunitTestBinBase)/JIT/Regression/CLR-x86-JIT/V1-M11-Beta1/b37598/b37598/*">
            <Issue>https://github.com/dotnet/runtime/issues/12979</Issue>
        </ExcludeList>
        <ExcludeList Include="$(XunitTestBinBase)/JIT/Regression/CLR-x86-JIT/V1-M11-Beta1/b46867/b46867/*">
            <Issue>https://github.com/dotnet/runtime/issues/12979</Issue>
        </ExcludeList>
        <ExcludeList Include="$(XunitTestBinBase)/JIT/Regression/CLR-x86-JIT/V2.0-Beta2/b409748/b409748/*">
            <Issue>https://github.com/dotnet/runtime/issues/12979</Issue>
        </ExcludeList>
        <ExcludeList Include="$(XunitTestBinBase)/JIT/jit64/mcc/interop/mcc_i30/*">
            <Issue>https://github.com/dotnet/runtime/issues/12979</Issue>
        </ExcludeList>
        <ExcludeList Include="$(XunitTestBinBase)/JIT/Regression/CLR-x86-JIT/V1-M09.5-PDC/b16423/b16423/*">
            <Issue>https://github.com/dotnet/runtime/issues/12979</Issue>
        </ExcludeList>
        <ExcludeList Include="$(XunitTestBinBase)/JIT/Directed/PREFIX/unaligned/2/arglist_Target_ARM/*">
            <Issue>https://github.com/dotnet/runtime/issues/12979</Issue>
        </ExcludeList>
        <ExcludeList Include="$(XunitTestBinBase)/JIT/Methodical/refany/_il_dbgseq/*">
            <Issue>https://github.com/dotnet/runtime/issues/12979</Issue>
        </ExcludeList>
        <ExcludeList Include="$(XunitTestBinBase)/JIT/Methodical/Coverage/arglist_pos/*">
            <Issue>https://github.com/dotnet/runtime/issues/12979</Issue>
        </ExcludeList>
        <ExcludeList Include="$(XunitTestBinBase)/JIT/Regression/CLR-x86-JIT/V1-M11-Beta1/b35784/b35784/*">
            <Issue>https://github.com/dotnet/runtime/issues/12979</Issue>
        </ExcludeList>
        <ExcludeList Include="$(XunitTestBinBase)/JIT/Regression/CLR-x86-JIT/V1-M12-Beta2/b31746/b31746/*">
            <Issue>https://github.com/dotnet/runtime/issues/12979</Issue>
        </ExcludeList>
        <ExcludeList Include="$(XunitTestBinBase)/JIT/jit64/mcc/interop/mcc_i12/*">
            <Issue>https://github.com/dotnet/runtime/issues/12979</Issue>
        </ExcludeList>
        <ExcludeList Include="$(XunitTestBinBase)/JIT/jit64/mcc/interop/mcc_i52/*">
            <Issue>https://github.com/dotnet/runtime/issues/12979</Issue>
        </ExcludeList>
        <ExcludeList Include="$(XunitTestBinBase)/JIT/jit64/mcc/interop/mcc_i81/*">
            <Issue>https://github.com/dotnet/runtime/issues/12979</Issue>
        </ExcludeList>
        <ExcludeList Include="$(XunitTestBinBase)/JIT/jit64/mcc/interop/mcc_i11/*">
            <Issue>https://github.com/dotnet/runtime/issues/12979</Issue>
        </ExcludeList>
        <ExcludeList Include="$(XunitTestBinBase)/JIT/Regression/CLR-x86-JIT/V1-M12-Beta2/b41852/b41852/*">
            <Issue>https://github.com/dotnet/runtime/issues/12979</Issue>
        </ExcludeList>
        <ExcludeList Include="$(XunitTestBinBase)/JIT/jit64/mcc/interop/mcc_i02/*">
            <Issue>https://github.com/dotnet/runtime/issues/12979</Issue>
        </ExcludeList>
        <ExcludeList Include="$(XunitTestBinBase)/JIT/jit64/mcc/interop/mcc_i01/*">
            <Issue>https://github.com/dotnet/runtime/issues/12979</Issue>
        </ExcludeList>
        <ExcludeList Include="$(XunitTestBinBase)/JIT/jit64/mcc/interop/mcc_i71/*">
            <Issue>https://github.com/dotnet/runtime/issues/12979</Issue>
        </ExcludeList>
        <ExcludeList Include="$(XunitTestBinBase)/JIT/Regression/CLR-x86-JIT/V1-M12-Beta2/b31745/b31745/*">
            <Issue>https://github.com/dotnet/runtime/issues/12979</Issue>
        </ExcludeList>
        <ExcludeList Include="$(XunitTestBinBase)/JIT/Regression/CLR-x86-JIT/V1-M13-RTM/b91248/b91248/*">
            <Issue>https://github.com/dotnet/runtime/issues/12979</Issue>
        </ExcludeList>
        <ExcludeList Include="$(XunitTestBinBase)/JIT/Directed/PREFIX/unaligned/4/arglist_Target_ARM/*">
            <Issue>https://github.com/dotnet/runtime/issues/12979</Issue>
        </ExcludeList>
        <ExcludeList Include="$(XunitTestBinBase)/JIT/jit64/mcc/interop/mcc_i10/*">
            <Issue>https://github.com/dotnet/runtime/issues/12979</Issue>
        </ExcludeList>
    </ItemGroup>

    <!-- Windows arm64 specific excludes -->
    <ItemGroup Condition="'$(XunitTestBinBase)' != '' and ('$(TargetArchitecture)' == 'arm64' or '$(AltJitArch)' == 'arm64') and '$(TargetsWindows)' == 'true' and '$(RuntimeFlavor)' == 'coreclr'">
        <ExcludeList Include="$(XunitTestBinBase)/GC/Features/HeapExpansion/bestfit-threaded/*">
            <Issue>https://github.com/dotnet/runtime/issues/9270</Issue>
        </ExcludeList>
        <ExcludeList Include="$(XunitTestBinBase)/GC/Regressions/v2.0-rtm/494226/494226/*">
            <Issue>https://github.com/dotnet/runtime/issues/9270</Issue>
        </ExcludeList>
        <ExcludeList Include="$(XunitTestBinBase)/GC/Scenarios/LeakWheel/leakwheel/*">
            <Issue>https://github.com/dotnet/runtime/issues/9270</Issue>
        </ExcludeList>
        <ExcludeList Include="$(XunitTestBinBase)/JIT/opt/Tailcall/TailcallVerifyWithPrefix/*">
            <Issue>Condition17::Test1 checks that we tail call via helper when security cookie is needed; on arm64 we fast tail call in this case.</Issue>
        </ExcludeList>
        <ExcludeList Include="$(XunitTestBinBase)/GC/Regressions/dev10bugs/536168/536168/*">
            <Issue>extremely memory/time intensive test</Issue>
        </ExcludeList>
        <ExcludeList Include="$(XunitTestBinBase)/JIT/Regression/CLR-x86-JIT/v2.1/DDB/B168384/LdfldaHack/*">
            <Issue>https://github.com/dotnet/runtime/issues/9270</Issue>
        </ExcludeList>
        <ExcludeList Include="$(XunitTestBinBase)/GC/API/NoGCRegion/NoGC/*">
            <Issue>needs triage</Issue>
        </ExcludeList>
        <ExcludeList Include="$(XunitTestBinBase)/baseservices/varargs/varargsupport_r/*">
            <Issue>Varargs supported on this platform</Issue>
        </ExcludeList>
        <ExcludeList Include="$(XunitTestBinBase)/baseservices/varargs/varargsupport/*">
            <Issue>Varargs supported on this platform</Issue>
        </ExcludeList>
        <ExcludeList Include="$(XunitTestBinBase)/tracing/runtimeeventsource/runtimeeventsource/*">
            <Issue>Needs Triage</Issue>
        </ExcludeList>
        <ExcludeList Include="$(XunitTestBinBase)/tracing/tracevalidation/inducedgc/inducedgc/*">
            <Issue>Needs Triage</Issue>
        </ExcludeList>
        <ExcludeList Include="$(XunitTestBinBase)/JIT/jit64/opt/rngchk/RngchkStress3/*">
            <Issue>Needs Triage</Issue>
        </ExcludeList>
        <ExcludeList Include="$(XunitTestBinBase)/JIT/SIMD/Vector3Interop_r/*">
            <Issue>https://github.com/dotnet/runtime/issues/46347</Issue>
        </ExcludeList>
    </ItemGroup>

    <!-- The following are x64 Unix failures on CoreCLR. -->
    <ItemGroup Condition="'$(XunitTestBinBase)' != '' and '$(TargetArchitecture)' == 'x64' and '$(TargetsWindows)' != 'true' and '$(RuntimeFlavor)' == 'coreclr'">
        <ExcludeList Include="$(XunitTestBinBase)/JIT/Methodical/refany/_il_dbgseq/*">
            <Issue>Varargs not supported on this platform</Issue>
        </ExcludeList>
        <ExcludeList Include="$(XunitTestBinBase)/JIT/Methodical/refany/_il_relseq/*">
            <Issue>Varargs not supported on this platform</Issue>
        </ExcludeList>
        <ExcludeList Include="$(XunitTestBinBase)/JIT/Methodical/refany/_relstress1/*">
            <Issue>Varargs not supported on this platform</Issue>
        </ExcludeList>
        <ExcludeList Include="$(XunitTestBinBase)/JIT/Methodical/refany/_relstress3/*">
            <Issue>Varargs not supported on this platform</Issue>
        </ExcludeList>
        <ExcludeList Include="$(XunitTestBinBase)/JIT/Methodical/refany/_speed_dbgstress1/*">
            <Issue>Varargs not supported on this platform</Issue>
        </ExcludeList>
        <ExcludeList Include="$(XunitTestBinBase)/JIT/Methodical/refany/_speed_dbgstress3/*">
            <Issue>Varargs not supported on this platform</Issue>
        </ExcludeList>
        <ExcludeList Include="$(XunitTestBinBase)/JIT/Methodical/refany/_speed_relstress1/*">
            <Issue>Varargs not supported on this platform</Issue>
        </ExcludeList>
        <ExcludeList Include="$(XunitTestBinBase)/JIT/Methodical/refany/_speed_relstress3/*">
            <Issue>Varargs not supported on this platform</Issue>
        </ExcludeList>
        <ExcludeList Include="$(XunitTestBinBase)/JIT/Regression/CLR-x86-JIT/V1-M11-Beta1/b41391/*">
            <Issue>Varargs not supported on this platform</Issue>
        </ExcludeList>
        <ExcludeList Include="$(XunitTestBinBase)/JIT/Regression/CLR-x86-JIT/V1-M12-Beta2/b37646/*">
            <Issue>Varargs not supported on this platform</Issue>
        </ExcludeList>
        <ExcludeList Include="$(XunitTestBinBase)/JIT/Directed/pinning/object-pin/*">
            <Issue>Issue building native components for the test.</Issue>
        </ExcludeList>
        <ExcludeList Include="$(XunitTestBinBase)/JIT/Regression/JitBlue/GitHub_18232/GitHub_18232/*">
            <Issue>Needs Triage</Issue>
        </ExcludeList>
        <ExcludeList Include="$(XunitTestBinBase)/JIT/Regression/JitBlue/GitHub_19022/GitHub_19022/*">
            <Issue>Needs Triage</Issue>
        </ExcludeList>
        <ExcludeList Include="$(XunitTestBinBase)/JIT/Regression/JitBlue/GitHub_19149/GitHub_19149/*">
            <Issue>Needs Triage</Issue>
        </ExcludeList>
        <ExcludeList Include="$(XunitTestBinBase)/JIT/jit64/opt/rngchk/RngchkStress3/*">
            <Issue>timeout</Issue>
        </ExcludeList>
        <ExcludeList Include="$(XunitTestBinBase)/JIT/Regression/JitBlue/GitHub_19601/Github_19601/*">
            <Issue>Needs Triage</Issue>
        </ExcludeList>
    </ItemGroup>

    <!-- Unix arm64 specific -->
    <ItemGroup Condition="'$(XunitTestBinBase)' != '' and ('$(TargetArchitecture)' == 'arm64' or '$(AltJitArch)' == 'arm64') and '$(TargetsWindows)' != 'true' and '$(RuntimeFlavor)' == 'coreclr'">
        <ExcludeList Include="$(XunitTestBinBase)/JIT/jit64/eh/FinallyExec/nonlocalexitinhandler/*">
            <Issue>Test times out</Issue>
        </ExcludeList>
        <ExcludeList Include="$(XunitTestBinBase)/JIT/jit64/eh/FinallyExec/nonlocalexitinfinally/*">
            <Issue>Test times out</Issue>
        </ExcludeList>
        <ExcludeList Include="$(XunitTestBinBase)/JIT/jit64/eh/FinallyExec/nonlocalexitintry/*">
            <Issue>Test times out</Issue>
        </ExcludeList>
        <ExcludeList Include="$(XunitTestBinBase)/JIT/jit64/eh/FinallyExec/nonlocalexitincatch/*">
            <Issue>Test times out</Issue>
        </ExcludeList>
        <ExcludeList Include="$(XunitTestBinBase)/JIT/jit64/eh/FinallyExec/nonlocalexitinroot/*">
            <Issue>Test times out</Issue>
        </ExcludeList>
        <ExcludeList Include="$(XunitTestBinBase)/GC/Scenarios/DoublinkList/dlstack/*">
            <Issue>Release only crash</Issue>
        </ExcludeList>
        <ExcludeList Include="$(XunitTestBinBase)/GC/Scenarios/Dynamo/dynamo/*">
            <Issue>https://github.com/dotnet/runtime/issues/10001</Issue>
        </ExcludeList>
    </ItemGroup>

    <!-- Unix arm32 specific -->
    <ItemGroup Condition="'$(XunitTestBinBase)' != '' and ('$(TargetArchitecture)' == 'arm' or '$(AltJitArch)' == 'arm') and '$(TargetsWindows)' != 'true' and '$(RuntimeFlavor)' == 'coreclr'">
        <ExcludeList Include="$(XunitTestBinBase)/tracing/runtimeeventsource/runtimeeventsource/*">
            <Issue>https://github.com/dotnet/runtime/issues/10848</Issue>
        </ExcludeList>
        <ExcludeList Include="$(XunitTestBinBase)/GC/Scenarios/Dynamo/dynamo/*">
            <Issue>https://github.com/dotnet/runtime/issues/10001</Issue>
        </ExcludeList>
    </ItemGroup>

    <!-- MacOS specific CoreCLR -->
    <ItemGroup Condition="'$(XunitTestBinBase)' != '' and '$(TargetOS)' == 'OSX' and '$(RuntimeFlavor)' == 'coreclr'">
        <ExcludeList Include="$(XunitTestBinBase)/baseservices/exceptions/simple/ParallelCrash/*">
            <Issue>https://github.com/dotnet/runtime/issues/47096</Issue>
        </ExcludeList>
        <ExcludeList Include="$(XunitTestBinBase)/baseservices/exceptions/simple/ParallelCrashWorkerThreads/*">
            <Issue>https://github.com/dotnet/runtime/issues/47096</Issue>
        </ExcludeList>
    </ItemGroup>

    <!-- MacOS arm64 specific -->
    <ItemGroup Condition="'$(XunitTestBinBase)' != '' and '$(TargetOS)' == 'OSX' and '$(TargetArchitecture)' == 'arm64' and '$(RuntimeFlavor)' == 'coreclr'">
        <!-- Hard failures -->
        <ExcludeList Include="$(XunitTestBinBase)/Regressions/coreclr/GitHub_35000/test35000/*">
            <Issue>https://github.com/dotnet/runtime/issues/47294</Issue>
        </ExcludeList>
        <ExcludeList Include="$(XunitTestBinBase)/JIT/Stress/ABI/pinvokes_d/*">
            <Issue>https://github.com/dotnet/runtime/issues/47294</Issue>
        </ExcludeList>
        <ExcludeList Include="$(XunitTestBinBase)/JIT/Stress/ABI/pinvokes_do/*">
            <Issue>https://github.com/dotnet/runtime/issues/47294</Issue>
        </ExcludeList>
        <!-- JitStress1 Failures -->
        <ExcludeList Include="$(XunitTestBinBase)/baseservices/threading/generics/threadstart/**">
            <Issue>https://github.com/dotnet/runtime/issues/48791</Issue>
        </ExcludeList>
        <!-- Tracing failures -->
        <ExcludeList Include="$(XunitTestBinBase)/tracing/eventpipe/eventsvalidation/ThreadPool/*">
            <Issue>https://github.com/dotnet/runtime/issues/48727</Issue>
        </ExcludeList>
        <ExcludeList Include="$(XunitTestBinBase)/tracing/eventpipe/eventsourceerror/eventsourceerror/*">
            <Issue>https://github.com/dotnet/runtime/issues/48786</Issue>
        </ExcludeList>
        <!-- Crossgen2 issues -->
        <ExcludeList Include="$(XunitTestBinBase)/readytorun/crossgen2/crossgen2smoke/*">
            <Issue>https://github.com/dotnet/runtime/issues/48001</Issue>
        </ExcludeList>
        <ExcludeList Include="$(XunitTestBinBase)/readytorun/multifolder/multifolder/*">
            <Issue>https://github.com/dotnet/runtime/issues/48001</Issue>
        </ExcludeList>
        <ExcludeList Include="$(XunitTestBinBase)/readytorun/r2rdump/FrameworkTests/R2RDumpTests/*">
            <Issue>https://github.com/dotnet/runtime/issues/48001</Issue>
        </ExcludeList>
        <!-- Intermittent failures disable to improve pass rate -->
        <ExcludeList Include="$(XunitTestBinBase)/baseservices/exceptions/regressions/Dev11/154243/dynamicmethodliveness/*">
            <Issue>https://github.com/dotnet/runtime/issues/46365</Issue>
        </ExcludeList>
        <ExcludeList Include="$(XunitTestBinBase)/baseservices/exceptions/simple/ParallelCrash/*">
            <Issue>https://github.com/dotnet/runtime/issues/46365</Issue>
        </ExcludeList>
        <ExcludeList Include="$(XunitTestBinBase)/baseservices/exceptions/simple/ParallelCrashWorkerThreads/*">
            <Issue>https://github.com/dotnet/runtime/issues/46365</Issue>
        </ExcludeList>
        <ExcludeList Include="$(XunitTestBinBase)/GC/Regressions/Github/runtime_32848/*">
            <Issue>https://github.com/dotnet/runtime/issues/46365</Issue>
        </ExcludeList>
        <ExcludeList Include="$(XunitTestBinBase)/JIT/Generics/Coverage/**">
            <Issue>https://github.com/dotnet/runtime/issues/46365</Issue>
        </ExcludeList>
        <ExcludeList Include="$(XunitTestBinBase)Loader/classloader/TypeGeneratorTests/**">
            <Issue>https://github.com/dotnet/runtime/issues/46365</Issue>
        </ExcludeList>
    </ItemGroup>

    <!-- Tests that need to be triaged for vararg usage as that is not supported -->
    <!-- Note these will only be excluded for unix platforms on all runtimes -->
    <ItemGroup Condition="'$(XunitTestBinBase)' != '' and '$(TargetsWindows)' != 'true' ">
        <ExcludeList Include="$(XunitTestBinBase)/JIT/Directed/PREFIX/unaligned/1/arglist*/*">
            <Issue>needs triage</Issue>
        </ExcludeList>
        <ExcludeList Include="$(XunitTestBinBase)/JIT/Directed/PREFIX/unaligned/2/arglist*/*">
            <Issue>needs triage</Issue>
        </ExcludeList>
        <ExcludeList Include="$(XunitTestBinBase)/JIT/Directed/PREFIX/unaligned/4/arglist*/*">
            <Issue>needs triage</Issue>
        </ExcludeList>
        <ExcludeList Include="$(XunitTestBinBase)/JIT/Directed/PREFIX/volatile/1/arglist*/*">
            <Issue>needs triage</Issue>
        </ExcludeList>
    </ItemGroup>

    <!-- Tests that need to be triaged for vararg usage as that is not supported -->
    <!-- Note these will only be excluded for unix platforms on CoreCLR only -->
    <ItemGroup Condition="'$(XunitTestBinBase)' != '' and '$(TargetsWindows)' != 'true' and '$(RuntimeFlavor)' == 'coreclr'">
        <ExcludeList Include="$(XunitTestBinBase)/JIT/jit64/gc/misc/funclet/*">
            <Issue>needs triage</Issue>
        </ExcludeList>
        <ExcludeList Include="$(XunitTestBinBase)/JIT/jit64/mcc/interop/mcc_i00/*">
            <Issue>needs triage</Issue>
        </ExcludeList>
        <ExcludeList Include="$(XunitTestBinBase)/JIT/jit64/mcc/interop/mcc_i01/*">
            <Issue>needs triage</Issue>
        </ExcludeList>
        <ExcludeList Include="$(XunitTestBinBase)/JIT/jit64/mcc/interop/mcc_i02/*">
            <Issue>needs triage</Issue>
        </ExcludeList>
        <ExcludeList Include="$(XunitTestBinBase)/JIT/jit64/mcc/interop/mcc_i03/*">
            <Issue>needs triage</Issue>
        </ExcludeList>
        <ExcludeList Include="$(XunitTestBinBase)/JIT/jit64/mcc/interop/mcc_i10/*">
            <Issue>needs triage</Issue>
        </ExcludeList>
        <ExcludeList Include="$(XunitTestBinBase)/JIT/jit64/mcc/interop/mcc_i11/*">
            <Issue>needs triage</Issue>
        </ExcludeList>
        <ExcludeList Include="$(XunitTestBinBase)/JIT/jit64/mcc/interop/mcc_i12/*">
            <Issue>needs triage</Issue>
        </ExcludeList>
        <ExcludeList Include="$(XunitTestBinBase)/JIT/jit64/mcc/interop/mcc_i13/*">
            <Issue>needs triage</Issue>
        </ExcludeList>
        <ExcludeList Include="$(XunitTestBinBase)/JIT/jit64/mcc/interop/mcc_i30/*">
            <Issue>needs triage</Issue>
        </ExcludeList>
        <ExcludeList Include="$(XunitTestBinBase)/JIT/jit64/mcc/interop/mcc_i31/*">
            <Issue>needs triage</Issue>
        </ExcludeList>
        <ExcludeList Include="$(XunitTestBinBase)/JIT/jit64/mcc/interop/mcc_i32/*">
            <Issue>needs triage</Issue>
        </ExcludeList>
        <ExcludeList Include="$(XunitTestBinBase)/JIT/jit64/mcc/interop/mcc_i33/*">
            <Issue>needs triage</Issue>
        </ExcludeList>
        <ExcludeList Include="$(XunitTestBinBase)/JIT/jit64/mcc/interop/mcc_i50/*">
            <Issue>needs triage</Issue>
        </ExcludeList>
        <ExcludeList Include="$(XunitTestBinBase)/JIT/jit64/mcc/interop/mcc_i51/*">
            <Issue>needs triage</Issue>
        </ExcludeList>
        <ExcludeList Include="$(XunitTestBinBase)/JIT/jit64/mcc/interop/mcc_i52/*">
            <Issue>needs triage</Issue>
        </ExcludeList>
        <ExcludeList Include="$(XunitTestBinBase)/JIT/jit64/mcc/interop/mcc_i53/*">
            <Issue>needs triage</Issue>
        </ExcludeList>
        <ExcludeList Include="$(XunitTestBinBase)/JIT/jit64/mcc/interop/mcc_i60/*">
            <Issue>needs triage</Issue>
        </ExcludeList>
        <ExcludeList Include="$(XunitTestBinBase)/JIT/jit64/mcc/interop/mcc_i61/*">
            <Issue>needs triage</Issue>
        </ExcludeList>
        <ExcludeList Include="$(XunitTestBinBase)/JIT/jit64/mcc/interop/mcc_i62/*">
            <Issue>needs triage</Issue>
        </ExcludeList>
        <ExcludeList Include="$(XunitTestBinBase)/JIT/jit64/mcc/interop/mcc_i63/*">
            <Issue>needs triage</Issue>
        </ExcludeList>
        <ExcludeList Include="$(XunitTestBinBase)/JIT/jit64/mcc/interop/mcc_i70/*">
            <Issue>needs triage</Issue>
        </ExcludeList>
        <ExcludeList Include="$(XunitTestBinBase)/JIT/jit64/mcc/interop/mcc_i71/*">
            <Issue>needs triage</Issue>
        </ExcludeList>
        <ExcludeList Include="$(XunitTestBinBase)/JIT/jit64/mcc/interop/mcc_i72/*">
            <Issue>needs triage</Issue>
        </ExcludeList>
        <ExcludeList Include="$(XunitTestBinBase)/JIT/jit64/mcc/interop/mcc_i73/*">
            <Issue>needs triage</Issue>
        </ExcludeList>
        <ExcludeList Include="$(XunitTestBinBase)/JIT/jit64/mcc/interop/mcc_i80/*">
            <Issue>needs triage</Issue>
        </ExcludeList>
        <ExcludeList Include="$(XunitTestBinBase)/JIT/jit64/mcc/interop/mcc_i81/*">
            <Issue>needs triage</Issue>
        </ExcludeList>
        <ExcludeList Include="$(XunitTestBinBase)/JIT/jit64/mcc/interop/mcc_i82/*">
            <Issue>needs triage</Issue>
        </ExcludeList>
        <ExcludeList Include="$(XunitTestBinBase)/JIT/jit64/mcc/interop/mcc_i83/*">
            <Issue>needs triage</Issue>
        </ExcludeList>
        <ExcludeList Include="$(XunitTestBinBase)/JIT/Methodical/Coverage/arglist_pos/*">
            <Issue>needs triage</Issue>
        </ExcludeList>
        <ExcludeList Include="$(XunitTestBinBase)/JIT/Methodical/refany/_il_dbgseq/*">
            <Issue>needs triage</Issue>
        </ExcludeList>
        <ExcludeList Include="$(XunitTestBinBase)/JIT/Methodical/refany/_il_relseq/*">
            <Issue>needs triage</Issue>
        </ExcludeList>
        <ExcludeList Include="$(XunitTestBinBase)/JIT/Regression/CLR-x86-EJIT/V1-M12-Beta2/b26323/b26323/*">
            <Issue>needs triage</Issue>
        </ExcludeList>
        <ExcludeList Include="$(XunitTestBinBase)/JIT/Regression/CLR-x86-JIT/V1-M09.5-PDC/b16423/b16423/*">
            <Issue>needs triage</Issue>
        </ExcludeList>
        <ExcludeList Include="$(XunitTestBinBase)/JIT/Regression/CLR-x86-JIT/V1-M09.5-PDC/b26324/b26324a/*">
            <Issue>needs triage</Issue>
        </ExcludeList>
        <ExcludeList Include="$(XunitTestBinBase)/JIT/Regression/CLR-x86-JIT/V1-M09.5-PDC/b26324/b26324b/*">
            <Issue>needs triage</Issue>
        </ExcludeList>
        <ExcludeList Include="$(XunitTestBinBase)/JIT/Regression/CLR-x86-JIT/V1-M09.5-PDC/b28901/b28901/*">
            <Issue>needs triage</Issue>
        </ExcludeList>
        <ExcludeList Include="$(XunitTestBinBase)/JIT/Regression/CLR-x86-JIT/V1-M09.5-PDC/b30838/b30838/*">
            <Issue>needs triage</Issue>
        </ExcludeList>
        <ExcludeList Include="$(XunitTestBinBase)/JIT/Regression/CLR-x86-JIT/V1-M09.5-PDC/b30864/b30864/*">
            <Issue>needs triage</Issue>
        </ExcludeList>
        <ExcludeList Include="$(XunitTestBinBase)/JIT/Regression/CLR-x86-JIT/V1-M09.5-PDC/b32374/b32374/*">
            <Issue>needs triage</Issue>
        </ExcludeList>
        <ExcludeList Include="$(XunitTestBinBase)/JIT/Regression/CLR-x86-JIT/V1-M11-Beta1/b35784/b35784/*">
            <Issue>needs triage</Issue>
        </ExcludeList>
        <ExcludeList Include="$(XunitTestBinBase)/JIT/Regression/CLR-x86-JIT/V1-M11-Beta1/b36472/b36472/*">
            <Issue>needs triage</Issue>
        </ExcludeList>
        <ExcludeList Include="$(XunitTestBinBase)/JIT/Regression/CLR-x86-JIT/V1-M11-Beta1/b37598/b37598/*">
            <Issue>needs triage</Issue>
        </ExcludeList>
        <ExcludeList Include="$(XunitTestBinBase)/JIT/Regression/CLR-x86-JIT/V1-M11-Beta1/b41391/b41391/*">
            <Issue>needs triage</Issue>
        </ExcludeList>
        <ExcludeList Include="$(XunitTestBinBase)/JIT/Regression/CLR-x86-JIT/V1-M11-Beta1/b46867/b46867/*">
            <Issue>needs triage</Issue>
        </ExcludeList>
        <ExcludeList Include="$(XunitTestBinBase)/JIT/Regression/CLR-x86-JIT/V1-M12-Beta2/b31745/b31745/*">
            <Issue>needs triage</Issue>
        </ExcludeList>
        <ExcludeList Include="$(XunitTestBinBase)/JIT/Regression/CLR-x86-JIT/V1-M12-Beta2/b31746/b31746/*">
            <Issue>needs triage</Issue>
        </ExcludeList>
        <ExcludeList Include="$(XunitTestBinBase)/JIT/Regression/CLR-x86-JIT/V1-M12-Beta2/b37646/b37646/*">
            <Issue>needs triage</Issue>
        </ExcludeList>
        <ExcludeList Include="$(XunitTestBinBase)/JIT/Regression/CLR-x86-JIT/V1-M12-Beta2/b41852/b41852/*">
            <Issue>needs triage</Issue>
        </ExcludeList>
        <ExcludeList Include="$(XunitTestBinBase)/JIT/Regression/CLR-x86-JIT/V1-M13-RTM/b88793/b88793/*">
            <Issue>needs triage</Issue>
        </ExcludeList>
        <ExcludeList Include="$(XunitTestBinBase)/JIT/Regression/CLR-x86-JIT/V1-M13-RTM/b91248/b91248/*">
            <Issue>needs triage</Issue>
        </ExcludeList>
        <ExcludeList Include="$(XunitTestBinBase)/JIT/Regression/CLR-x86-JIT/V2.0-Beta2/b409748/b409748/*">
            <Issue>needs triage</Issue>
        </ExcludeList>
    </ItemGroup>

    <!-- Failures while testing via ILLINK -->
    <ItemGroup Condition="'$(XunitTestBinBase)' != '' and '$(RunTestsViaIllink)' == 'true'">
        <ExcludeList Include="$(XunitTestBinBase)/JIT/superpmi/superpmicollect/*">
            <!-- Linker runs reset CORE_ROOT to the linked directory based on superpmicollect.exe.
                 The test runs other benchmarks to collect superpmi data.
                 These tests cannot run from the binaries generated wrt superpmicollect.exe -->
            <Issue>By Test Infrastructure design</Issue>
        </ExcludeList>
        <ExcludeList Include="$(XunitTestBinBase)/JIT/Directed/RVAInit/nested/*">
            <!-- Data refered from static field is dropped -->
            <Issue>Bug</Issue>
        </ExcludeList>
    </ItemGroup>

    <!-- Crossgen2 specific -->
    <ItemGroup Condition="'$(XunitTestBinBase)' != '' and '$(TestBuildMode)' == 'crossgen2' and '$(RuntimeFlavor)' == 'coreclr'">
        <ExcludeList Include="$(XunitTestBinBase)/baseservices/TieredCompilation/BasicTest_DefaultMode_R2r/*">
            <Issue>https://github.com/dotnet/runtime/issues/38291</Issue>
        </ExcludeList>
        <ExcludeList Include="$(XunitTestBinBase)/baseservices/TieredCompilation/BasicTest_QuickJitForLoopsOff_R2r/*">
            <Issue>https://github.com/dotnet/runtime/issues/38291</Issue>
        </ExcludeList>
        <ExcludeList Include="$(XunitTestBinBase)/baseservices/TieredCompilation/BasicTest_QuickJitForLoopsOn_R2r/*">
            <Issue>https://github.com/dotnet/runtime/issues/38291</Issue>
        </ExcludeList>
        <ExcludeList Include="$(XunitTestBinBase)/baseservices/TieredCompilation/BasicTest_QuickJitOff_R2r/*">
            <Issue>https://github.com/dotnet/runtime/issues/38291</Issue>
        </ExcludeList>
        <ExcludeList Include="$(XunitTestBinBase)/baseservices/TieredCompilation/BasicTest_QuickJitOn_R2r/*">
            <Issue>https://github.com/dotnet/runtime/issues/38291</Issue>
        </ExcludeList>
        <ExcludeList Include="$(XunitTestBinBase)/baseservices/TieredCompilation/BasicTestWithMcj/*">
            <Issue>https://github.com/dotnet/runtime/issues/38291</Issue>
        </ExcludeList>
        <ExcludeList Include="$(XunitTestBinBase)/Interop/IJW/NativeVarargs/NativeVarargsTest/*">
            <Issue>https://github.com/dotnet/runtime/issues/38096</Issue>
        </ExcludeList>
        <ExcludeList Include="$(XunitTestBinBase)/Interop/IJW/CopyConstructorMarshaler/CopyConstructorMarshaler/*">
            <Issue>https://github.com/dotnet/runtime/issues/38096</Issue>
        </ExcludeList>
        <ExcludeList Include="$(XunitTestBinBase)/Interop/IJW/ManagedCallingNative/ManagedCallingNative/*">
            <Issue>https://github.com/dotnet/runtime/issues/38096</Issue>
        </ExcludeList>
        <ExcludeList Include="$(XunitTestBinBase)/Interop/IJW/LoadIjwFromModuleHandle/LoadIjwFromModuleHandle/*">
            <Issue>https://github.com/dotnet/runtime/issues/38096</Issue>
        </ExcludeList>
        <ExcludeList Include="$(XunitTestBinBase)/Interop/IJW/NativeCallingManaged/NativeCallingManaged/*">
            <Issue>https://github.com/dotnet/runtime/issues/38096</Issue>
        </ExcludeList>
        <ExcludeList Include="$(XunitTestBinBase)/Interop/IJW/FixupCallsHostWhenLoaded/FixupCallsHostWhenLoaded/*">
            <Issue>https://github.com/dotnet/runtime/issues/38096</Issue>
        </ExcludeList>
        <ExcludeList Include="$(XunitTestBinBase)/JIT/Regression/CLR-x86-JIT/v2.1/DDB/B168384/LdfldaHack/*">
            <Issue>https://github.com/dotnet/runtime/issues/615</Issue>
        </ExcludeList>
        <ExcludeList Include="$(XunitTestBinBase)/JIT/superpmi/superpmicollect/*">
            <Issue>Not compatible with crossgen2</Issue>
        </ExcludeList>
        <ExcludeList Include="$(XunitTestBinBase)/JIT/Directed/coverage/importer/refanytype1/*">
            <Issue>https://github.com/dotnet/runtime/issues/43460</Issue>
        </ExcludeList>
        <ExcludeList Include="$(XunitTestBinBase)/JIT/Directed/coverage/importer/Desktop/refanytype1_il_r/*">
            <Issue>https://github.com/dotnet/runtime/issues/43460</Issue>
        </ExcludeList>
        <ExcludeList Include="$(XunitTestBinBase)/JIT/Directed/coverage/importer/Desktop/refanytype1_il_d/*">
            <Issue>https://github.com/dotnet/runtime/issues/43460</Issue>
        </ExcludeList>
        <ExcludeList Include="$(XunitTestBinBase)/JIT/Regression/CLR-x86-JIT/V1-M10/b09254/b09254/*">
            <Issue>https://github.com/dotnet/runtime/issues/43460</Issue>
        </ExcludeList>
        <ExcludeList Include="$(XunitTestBinBase)/JIT/Regression/CLR-x86-JIT/V1-M09.5-PDC/b29583/b29583/*">
            <Issue>https://github.com/dotnet/runtime/issues/43460</Issue>
        </ExcludeList>
        <ExcludeList Include="$(XunitTestBinBase)/JIT/IL_Conformance/Old/objectmodel/ldtoken/*">
            <Issue>https://github.com/dotnet/runtime/issues/43460</Issue>
        </ExcludeList>
        <ExcludeList Include="$(XunitTestBinBase)/Interop/StructMarshalling/PInvoke/MarshalStructAsLayoutExp/*">
            <Issue>https://github.com/dotnet/runtime/issues/43461</Issue>
        </ExcludeList>
        <ExcludeList Include="$(XunitTestBinBase)/Loader/classloader/regressions/dev10_715437/dev10_715437/*">
            <Issue>https://github.com/dotnet/runtime/issues/43498</Issue>
        </ExcludeList>
    </ItemGroup>

    <!-- run.proj finds all the *.cmd/*.sh scripts in a test folder and creates corresponding test methods.
         Exclude these scripts to avoid creating such methods for the superpmicollect dependent test projects
         and running them separately from superpmicollect test. These should be excluded regardless of RuntimeFlavor/os/arch-->

    <ItemGroup Condition="'$(XunitTestBinBase)' != ''">
        <ExcludeList Include="$(XunitTestBinBase)/JIT/superpmi/superpmicollect/*" Exclude="$(XunitTestBinBase)/JIT/superpmi/superpmicollect/superpmicollect.*">
            <Issue>Do not run these scripts separately from superpmicollect test</Issue>
        </ExcludeList>
    </ItemGroup>

    <!-- Known failures for mono runtime on *all* architectures/operating systems -->
    <ItemGroup Condition="'$(RuntimeFlavor)' == 'mono'" >
        <ExcludeList Include="$(XunitTestBinBase)/JIT/Directed/Convert/out_of_range_fp_to_int_conversions/*">
            <Issue>Mono does not define out of range fp to int conversions</Issue>
        </ExcludeList>
        <ExcludeList Include="$(XunitTestBinBase)/JIT/opt/Devirtualization/Comparer_get_Default/*">
            <Issue>https://github.com/dotnet/runtime/issues/48190</Issue>
        </ExcludeList>
        <ExcludeList Include="$(XunitTestBinBase)/JIT/Directed/DynamicPgo/**">
            <Issue>Mono doesn't have a dynamic pgo or tiered compilation infrastructure</Issue>
        </ExcludeList>
        <ExcludeList Include="$(XunitTestBinBase)/JIT/SIMD/Vector3Interop_r/*">
            <Issue>https://github.com/dotnet/runtime/issues/46174</Issue>
        </ExcludeList>
        <ExcludeList Include="$(XunitTestBinBase)/JIT/SIMD/Vector3Interop_ro/*">
            <Issue>https://github.com/dotnet/runtime/issues/46174</Issue>
        </ExcludeList>

        <ExcludeList Include="$(XunitTestBinBase)/Regressions/coreclr/Runtimelab_578/arr/*">
            <Issue>https://github.com/dotnet/runtime/issues/47458</Issue>
        </ExcludeList>
        <ExcludeList Include="$(XunitTestBinBase)/JIT/HardwareIntrinsics/General/Regression/GitHub_43569/**">
            <Issue>https://github.com/dotnet/runtime/issues/43676</Issue>
        </ExcludeList>
        <ExcludeList Include="$(XunitTestBinBase)/JIT/HardwareIntrinsics/General/Regression/GitHub_47236/**">
            <Issue>https://github.com/dotnet/runtime/issues/43676</Issue>
        </ExcludeList>
        <ExcludeList Include="$(XunitTestBinBase)/baseservices/TieredCompilation/BasicTestWithMcj/*">
            <Issue>Tests features specific to coreclr</Issue>
        </ExcludeList>
        <ExcludeList Include="$(XunitTestBinBase)/Loader/CollectibleAssemblies/ByRefLocals/**">
            <Issue>https://github.com/dotnet/runtime/issues/40394</Issue>
        </ExcludeList>
        <ExcludeList Include="$(XunitTestBinBase)/Loader/CollectibleAssemblies/Statics/**">
            <Issue>https://github.com/dotnet/runtime/issues/40394</Issue>
        </ExcludeList>
        <ExcludeList Include="$(XunitTestBinBase)/Interop/PInvoke/Miscellaneous/CopyCtor/**">
            <Issue>Handling for Copy constructors isn't present in mono interop</Issue>
        </ExcludeList>
        <ExcludeList Include="$(XunitTestBinBase)/Interop/StringMarshalling/AnsiBSTR/AnsiBStrTest/**">
            <Issue>Crashes during LLVM AOT compilation.</Issue>
        </ExcludeList>
        <ExcludeList Include="$(XunitTestBinBase)/Interop/StringMarshalling/BSTR/BSTRTest/**">
            <Issue>Crashes during LLVM AOT compilation.</Issue>
        </ExcludeList>
        <ExcludeList Include="$(XunitTestBinBase)/JIT/HardwareIntrinsics/X86/Regression/GitHub_17073/**">
            <Issue>Crashes during LLVM AOT compilation.</Issue>
        </ExcludeList>

        <ExcludeList Include="$(XunitTestBinBase)/JIT/HardwareIntrinsics/X86/Sse3/LoadDquVector128_r/**">
            <Issue>Crashes during LLVM AOT compilation.</Issue>
        </ExcludeList>
        <ExcludeList Include="$(XunitTestBinBase)/JIT/HardwareIntrinsics/X86/Sse3/LoadDquVector128_ro/**">
            <Issue>Crashes during LLVM AOT compilation.</Issue>
        </ExcludeList>

        <ExcludeList Include="$(XunitTestBinBase)/JIT/HardwareIntrinsics/X86/General/VectorArray_r/**">
            <Issue>Crashes during LLVM AOT compilation.</Issue>
        </ExcludeList>
        <ExcludeList Include="$(XunitTestBinBase)/JIT/HardwareIntrinsics/X86/General/VectorArray_ro/**">
            <Issue>Crashes during LLVM AOT compilation.</Issue>
        </ExcludeList>
        <ExcludeList Include="$(XunitTestBinBase)/JIT/HardwareIntrinsics/X86/General/VectorRet_r/**">
            <Issue>Crashes during LLVM AOT compilation.</Issue>
        </ExcludeList>
        <ExcludeList Include="$(XunitTestBinBase)/JIT/HardwareIntrinsics/X86/General/VectorRet_ro/**">
            <Issue>Crashes during LLVM AOT compilation.</Issue>
        </ExcludeList>
        <ExcludeList Include="$(XunitTestBinBase)/JIT/HardwareIntrinsics/X86/General/VectorUnused_r/**">
            <Issue>Crashes during LLVM AOT compilation.</Issue>
        </ExcludeList>
        <ExcludeList Include="$(XunitTestBinBase)/JIT/HardwareIntrinsics/X86/General/VectorUnused_ro/**">
            <Issue>Crashes during LLVM AOT compilation.</Issue>
        </ExcludeList>

        <ExcludeList Include="$(XunitTestBinBase)/JIT/HardwareIntrinsics/General/Vector128/Vector128_ro/**">
            <Issue>Crashes during LLVM AOT compilation.</Issue>
        </ExcludeList>
        <ExcludeList Include="$(XunitTestBinBase)/JIT/HardwareIntrinsics/General/Vector128/Vector128_r/**">
            <Issue>Crashes during LLVM AOT compilation.</Issue>
        </ExcludeList>
        <ExcludeList Include="$(XunitTestBinBase)/Loader/classloader/MethodImpl/CovariantReturns/Structs/IncompatibleOverride/**">
            <Issue>Crashes during LLVM AOT compilation.</Issue>
        </ExcludeList>

        <ExcludeList Include="$(XunitTestBinBase)/JIT/opt/InstructionCombining/DivToMul/**">
            <Issue>Doesn't pass after LLVM AOT compilation.</Issue>
        </ExcludeList>
        <ExcludeList Include="$(XunitTestBinBase)/JIT/SIMD/VectorConvert_ro_Target_64Bit/**">
            <Issue>Doesn't pass after LLVM AOT compilation.</Issue>
        </ExcludeList>
        <ExcludeList Include="$(XunitTestBinBase)/JIT/SIMD/VectorConvert_r_Target_64Bit/**">
            <Issue>Doesn't pass after LLVM AOT compilation.</Issue>
        </ExcludeList>
        <ExcludeList Include="$(XunitTestBinBase)/JIT/Directed/StructABI/StructABI/**">
            <Issue>Doesn't pass after LLVM AOT compilation.</Issue>
        </ExcludeList>
        <ExcludeList Include="$(XunitTestBinBase)/JIT/Regression/JitBlue/GitHub_15949/GitHub_15949/**">
            <Issue>Doesn't pass after LLVM AOT compilation.</Issue>
        </ExcludeList>
        <ExcludeList Include="$(XunitTestBinBase)/JIT/Regression/JitBlue/GitHub_15291/GitHub_15291/**">
            <Issue>Doesn't pass after LLVM AOT compilation.</Issue>
        </ExcludeList>
        <ExcludeList Include="$(XunitTestBinBase)/JIT/Regression/CLR-x86-JIT/V1-M09.5-PDC/b16928/b16928/**">
            <Issue>Doesn't pass after LLVM AOT compilation.</Issue>
        </ExcludeList>
        <ExcludeList Include="$(XunitTestBinBase)/JIT/jit64/opt/osr/osr015/**">
            <Issue>Doesn't pass after LLVM AOT compilation.</Issue>
        </ExcludeList>
        <ExcludeList Include="$(XunitTestBinBase)/JIT/jit64/opt/rngchk/ArrayBound_o/**">
            <Issue>Doesn't pass after LLVM AOT compilation.</Issue>
        </ExcludeList>
        <ExcludeList Include="$(XunitTestBinBase)/Loader/classloader/TypeInitialization/CctorsWithSideEffects/CctorThrowInlinedStatic/**">
            <Issue>Doesn't pass after LLVM AOT compilation.</Issue>
        </ExcludeList>
        <ExcludeList Include="$(XunitTestBinBase)/Loader/classloader/MethodImpl/CovariantReturns/UnitTest/CompatibleWithTest/**">
            <Issue>Doesn't pass after LLVM AOT compilation.</Issue>
        </ExcludeList>
        <ExcludeList Include="$(XunitTestBinBase)/Loader/classloader/TypeInitialization/CctorsWithSideEffects/CctorThrowMethodAccess/**">
            <Issue>Doesn't pass after LLVM AOT compilation.</Issue>
        </ExcludeList>
        <ExcludeList Include="$(XunitTestBinBase)/Loader/AssemblyLoadContext30Extensions/AssemblyLoadContext30Extensions/**">
            <Issue>Doesn't pass after LLVM AOT compilation.</Issue>
        </ExcludeList>
        <ExcludeList Include="$(XunitTestBinBase)/Loader/classloader/MethodImpl/CovariantReturns/UnitTest/CompatibleWithTest/**">
            <Issue>Doesn't pass after LLVM AOT compilation.</Issue>
        </ExcludeList>

        <ExcludeList Include="$(XunitTestBinBase)/GC/Features/Finalizer/finalizeother/finalizeexcep/**">
            <Issue>PlatformDetection.IsPreciseGcSupported false on mono</Issue>
        </ExcludeList>
        <ExcludeList Include="$(XunitTestBinBase)/GC/API/WeakReference/NullHandle/**">
            <Issue>PlatformDetection.IsPreciseGcSupported false on mono</Issue>
        </ExcludeList>
        <ExcludeList Include="$(XunitTestBinBase)/baseservices/exceptions/stackoverflow/stackoverflowtester/**">
            <Issue>needs triage</Issue>
        </ExcludeList>
        <ExcludeList Include="$(XunitTestBinBase)/baseservices/callconvs/TestCallingConventions/**">
            <Issue>needs triage</Issue>
        </ExcludeList>
        <ExcludeList Include="$(XunitTestBinBase)/GC/API/GC/Collect1/**">
            <Issue>needs triage</Issue>
        </ExcludeList>
        <ExcludeList Include="$(XunitTestBinBase)/GC/API/GC/CollectionCountTest/**">
            <Issue>needs triage</Issue>
        </ExcludeList>
        <ExcludeList Include="$(XunitTestBinBase)/GC/API/GC/GetGCMemoryInfo/**">
            <Issue>https://github.com/dotnet/runtime/issues/37950</Issue>
        </ExcludeList>
        <ExcludeList Include="$(XunitTestBinBase)/GC/API/GC/GetGeneration/**">
            <Issue>needs triage</Issue>
        </ExcludeList>
        <ExcludeList Include="$(XunitTestBinBase)/GC/API/GC/GetGeneration_fail/**">
            <Issue>needs triage</Issue>
        </ExcludeList>
        <ExcludeList Include="$(XunitTestBinBase)/GC/API/GC/GetGenerationWR/**">
            <Issue>needs triage</Issue>
        </ExcludeList>
        <ExcludeList Include="$(XunitTestBinBase)/GC/API/GC/GetTotalAllocatedBytes/**">
            <Issue>needs triage</Issue>
        </ExcludeList>
        <ExcludeList Include="$(XunitTestBinBase)/GC/API/GC/MaxGeneration/**">
            <Issue>needs triage</Issue>
        </ExcludeList>
        <ExcludeList Include="$(XunitTestBinBase)/GC/API/GCSettings/InputValidation/**">
            <Issue>https://github.com/dotnet/runtime/issues/46666</Issue>
        </ExcludeList>
        <ExcludeList Include="$(XunitTestBinBase)GC/API/WeakReference/Finalize2/**">
            <Issue>needs triage</Issue>
        </ExcludeList>
        <ExcludeList Include="$(XunitTestBinBase)GC/API/WeakReference/Finalize2/**">
            <Issue>needs triage</Issue>
        </ExcludeList>
        <ExcludeList Include="$(XunitTestBinBase)/GC/Features/LOHCompaction/lohpin/**">
            <Issue>https://github.com/dotnet/runtime/issues/46666</Issue>
        </ExcludeList>
        <ExcludeList Include="$(XunitTestBinBase)/GC/Scenarios/ReflectObj/reflectobj/**">
            <Issue>needs triage</Issue>
        </ExcludeList>
        <ExcludeList Include="$(XunitTestBinBase)/GC/Scenarios/DoublinkList/doublinknoleak2/**">
            <Issue>PlatformDetection.IsPreciseGcSupported false on mono</Issue>
        </ExcludeList>
        <ExcludeList Include="$(XunitTestBinBase)/GC/Scenarios/FinalNStruct/nstructtun/**">
            <Issue>PlatformDetection.IsPreciseGcSupported false on mono</Issue>
        </ExcludeList>
        <ExcludeList Include="$(XunitTestBinBase)/GC/Scenarios/SingLinkList/singlinkgen/**">
            <Issue>needs triage</Issue>
        </ExcludeList>
        <ExcludeList Include="$(XunitTestBinBase)/Interop/ArrayMarshalling/ByValArray/MarshalArrayByValTest/**">
            <Issue>needs triage</Issue>
        </ExcludeList>
        <ExcludeList Include="$(XunitTestBinBase)/Interop/COM/Reflection/Reflection/**">
            <Issue>https://github.com/dotnet/runtime/issues/34371</Issue>
        </ExcludeList>
        <ExcludeList Include="$(XunitTestBinBase)/Interop/ICastable/Castable/**">
            <Issue>needs triage</Issue>
        </ExcludeList>
        <ExcludeList Include="$(XunitTestBinBase)/Interop/IDynamicInterfaceCastable/IDynamicInterfaceCastable/**">
            <Issue>needs triage</Issue>
        </ExcludeList>
        <ExcludeList Include="$(XunitTestBinBase)/Interop/ICustomMarshaler/ConflictingNames/MultipleALCs/**">
            <Issue>https://github.com/dotnet/runtime/issues/34072</Issue>
        </ExcludeList>
        <ExcludeList Include="$(XunitTestBinBase)/Interop/ICustomMarshaler/Primitives/ICustomMarshaler_TargetUnix/**">
            <Issue>https://github.com/dotnet/runtime/issues/34374</Issue>
        </ExcludeList>
        <ExcludeList Include="$(XunitTestBinBase)/Interop/LayoutClass/LayoutClassTest/**">
            <Issue>needs triage</Issue>
        </ExcludeList>
        <ExcludeList Include="$(XunitTestBinBase)/Interop/MarshalAPI/FunctionPointer/**">
            <Issue>needs triage</Issue>
        </ExcludeList>
        <ExcludeList Include="$(XunitTestBinBase)Interop/NativeLibrary/AssemblyLoadContext/ResolveUnmanagedDllTests/** ">
            <Issue>https://github.com/dotnet/runtime/issues/41180</Issue>
        </ExcludeList>
        <ExcludeList Include="$(XunitTestBinBase)/Interop/PInvoke/Array/MarshalArrayAsField/AsByValArray/AsByValArrayTest/**">
            <Issue>needs triage</Issue>
        </ExcludeList>
        <ExcludeList Include="$(XunitTestBinBase)/Interop/PInvoke/Array/MarshalArrayAsField/AsLPArray/AsLPArrayTest/**">
            <Issue>needs triage</Issue>
        </ExcludeList>
        <ExcludeList Include="$(XunitTestBinBase)/Interop/PInvoke/Array/MarshalArrayAsParam/AsDefault/AsDefaultTest/**">
            <Issue>needs triage</Issue>
        </ExcludeList>
        <ExcludeList Include="$(XunitTestBinBase)/Interop/PInvoke/Array/MarshalArrayAsParam/AsLPArray/AsLPArrayTest/**">
            <Issue>needs triage</Issue>
        </ExcludeList>
        <ExcludeList Include="$(XunitTestBinBase)/Interop/PInvoke/ArrayWithOffset/ArrayWithOffsetTest/**">
            <Issue>needs triage</Issue>
        </ExcludeList>
        <ExcludeList Include="$(XunitTestBinBase)/Interop/PInvoke/AsAny/AsAnyTest/**">
            <Issue>needs triage</Issue>
        </ExcludeList>
        <ExcludeList Include="$(XunitTestBinBase)/Interop/PInvoke/CriticalHandles/ArrayTest/**">
            <Issue>needs triage</Issue>
        </ExcludeList>
        <ExcludeList Include="$(XunitTestBinBase)/Interop/PInvoke/CriticalHandles/StructTest/StructTest/**">
            <Issue>needs triage</Issue>
        </ExcludeList>
        <ExcludeList Include="$(XunitTestBinBase)/Interop/PInvoke/CriticalHandles/**">
            <Issue>needs triage</Issue>
        </ExcludeList>
        <ExcludeList Include="$(XunitTestBinBase)/Interop/PInvoke/DateTime/DateTimeTest/**">
            <Issue>needs triage</Issue>
        </ExcludeList>
        <ExcludeList Include="$(XunitTestBinBase)/Interop/PInvoke/Decimal/DecimalTest/**">
            <Issue>needs triage</Issue>
        </ExcludeList>
        <ExcludeList Include="$(XunitTestBinBase)/Interop/PInvoke/Delegate/DelegateTest/**">
            <Issue>needs triage</Issue>
        </ExcludeList>
        <ExcludeList Include="$(XunitTestBinBase)/Interop/PInvoke/Generics/GenericsTest/GenericsTest/**">
            <Issue>needs triage</Issue>
        </ExcludeList>
        <ExcludeList Include="$(XunitTestBinBase)/Interop/PInvoke/SafeHandles/**">
            <Issue>https://github.com/dotnet/runtime/issues/48084</Issue>
        </ExcludeList>
        <ExcludeList Include="$(XunitTestBinBase)/Interop/PInvoke/SizeParamIndex/PInvoke/Invalid/InvalidParamIndex/**">
            <Issue>needs triage</Issue>
        </ExcludeList>
        <ExcludeList Include="$(XunitTestBinBase)/Interop/PInvoke/SizeParamIndex/PInvoke/PassingByOut/PassingByOutTest/**">
            <Issue>needs triage</Issue>
        </ExcludeList>
        <ExcludeList Include="$(XunitTestBinBase)/Interop/PInvoke/SizeParamIndex/PInvoke/PassingByRef/PassingByRefTest/**">
            <Issue>needs triage</Issue>
        </ExcludeList>
        <ExcludeList Include="$(XunitTestBinBase)/Interop/PInvoke/SizeParamIndex/ReversePInvoke/PassingByOut/PassingByOutTest/**">
            <Issue>https://github.com/dotnet/runtime/issues/34196</Issue>
        </ExcludeList>
        <ExcludeList Include="$(XunitTestBinBase)/Interop/PInvoke/SizeParamIndex/ReversePInvoke/PassingByRef/PassingByRefTest/**">
            <Issue>https://github.com/dotnet/runtime/issues/34196</Issue>
        </ExcludeList>
        <ExcludeList Include="$(XunitTestBinBase)/Interop/StringMarshalling/LPSTR/LPSTRTest/**">
            <Issue>needs triage</Issue>
        </ExcludeList>
        <ExcludeList Include="$(XunitTestBinBase)/Interop/StructMarshalling/PInvoke/MarshalStructAsLayoutSeq/**">
            <Issue>needs triage</Issue>
        </ExcludeList>
        <ExcludeList Include="$(XunitTestBinBase)/Interop/StructMarshalling/ReversePInvoke/MarshalSeqStruct/ReversePInvoke/ReversePInvokeTest/**">
            <Issue>https://github.com/dotnet/runtime/issues/34196</Issue>
        </ExcludeList>
        <ExcludeList Include="$(XunitTestBinBase)/Interop/StructPacking/StructPacking/**">
            <Issue>needs triage</Issue>
        </ExcludeList>
<<<<<<< HEAD
        <ExcludeList Include="$(XUnitTestBinBase)/JIT/Directed/callconv/ThisCall/ThisCallTest/*">
            <Issue>https://github.com/dotnet/runtime/issues/46820</Issue>
        </ExcludeList>
        <ExcludeList Include="$(XUnitTestBinBase)/JIT/Directed/callconv/StdCallMemberFunction/StdCallMemberFunctionTest/*">
            <Issue>https://github.com/dotnet/runtime/issues/46820</Issue>
        </ExcludeList>
        <ExcludeList Include="$(XUnitTestBinBase)/JIT/Directed/callconv/PlatformDefaultMemberFunction/PlatformDefaultMemberFunctionTest/*">
            <Issue>https://github.com/dotnet/runtime/issues/46820</Issue>
        </ExcludeList>
        <ExcludeList Include="$(XUnitTestBinBase)/JIT/Directed/callconv/CdeclMemberFunction/CdeclMemberFunctionTest/*">
            <Issue>https://github.com/dotnet/runtime/issues/46820</Issue>
        </ExcludeList>
=======
>>>>>>> 3973fc6b
        <ExcludeList Include="$(XunitTestBinBase)/JIT/Directed/Convert/ldind_conv/**">
            <Issue>needs triage</Issue>
        </ExcludeList>
        <ExcludeList Include="$(XunitTestBinBase)/JIT/Directed/coverage/compiler/FilterToHandler/**">
            <Issue>needs triage</Issue>
        </ExcludeList>
        <ExcludeList Include="$(XunitTestBinBase)/JIT/Directed/coverage/importer/Desktop/badldsfld_il_d/**">
            <Issue>needs triage</Issue>
        </ExcludeList>
        <ExcludeList Include="$(XunitTestBinBase)/JIT/Directed/coverage/importer/Desktop/badldsfld_il_r/**">
            <Issue>needs triage</Issue>
        </ExcludeList>
        <ExcludeList Include="$(XunitTestBinBase)/JIT/Directed/tailcall/more_tailcalls/**">
            <Issue>needs triage</Issue>
        </ExcludeList>
        <ExcludeList Include="$(XunitTestBinBase)/JIT/Directed/newarr/newarr/**">
            <Issue>needs triage</Issue>
        </ExcludeList>
        <ExcludeList Include="$(XunitTestBinBase)/JIT/HardwareIntrinsics/General/Vector128_1/Vector128_1_r/**">
            <Issue>needs triage</Issue>
        </ExcludeList>
        <ExcludeList Include="$(XunitTestBinBase)/JIT/HardwareIntrinsics/General/Vector128_1/Vector128_1_ro/**">
            <Issue>needs triage</Issue>
        </ExcludeList>
        <ExcludeList Include="$(XunitTestBinBase)/JIT/HardwareIntrinsics/General/Vector256/Vector256_r/**">
            <Issue>needs triage</Issue>
        </ExcludeList>
        <ExcludeList Include="$(XunitTestBinBase)/JIT/HardwareIntrinsics/General/Vector256/Vector256_ro/**">
            <Issue>needs triage</Issue>
        </ExcludeList>
        <ExcludeList Include="$(XunitTestBinBase)/JIT/HardwareIntrinsics/General/Vector256_1/Vector256_1_r/**">
            <Issue>needs triage</Issue>
        </ExcludeList>
        <ExcludeList Include="$(XunitTestBinBase)/JIT/HardwareIntrinsics/General/Vector256_1/Vector256_1_ro/**">
            <Issue>needs triage</Issue>
        </ExcludeList>
        <ExcludeList Include="$(XunitTestBinBase)/JIT/HardwareIntrinsics/X86/General/IsSupported_r/**">
            <Issue>needs triage</Issue>
        </ExcludeList>
        <ExcludeList Include="$(XunitTestBinBase)/JIT/HardwareIntrinsics/X86/General/IsSupported_ro/**">
            <Issue>needs triage</Issue>
        </ExcludeList>
        <ExcludeList Include="$(XunitTestBinBase)/JIT/HardwareIntrinsics/X86/Lzcnt.X64/Lzcnt.X64_r/**">
            <Issue>needs triage</Issue>
        </ExcludeList>
        <ExcludeList Include="$(XunitTestBinBase)/JIT/HardwareIntrinsics/X86/Lzcnt.X64/**">
            <Issue>needs triage</Issue>
        </ExcludeList>
        <ExcludeList Include="$(XunitTestBinBase)/JIT/HardwareIntrinsics/X86/Lzcnt/Lzcnt_r/**">
            <Issue>needs triage</Issue>
        </ExcludeList>
        <ExcludeList Include="$(XunitTestBinBase)/JIT/HardwareIntrinsics/X86/Lzcnt/Lzcnt_ro/**">
            <Issue>needs triage</Issue>
        </ExcludeList>
        <ExcludeList Include="$(XunitTestBinBase)/JIT/HardwareIntrinsics/X86/Popcnt.X64/**">
            <Issue>needs triage</Issue>
        </ExcludeList>
        <ExcludeList Include="$(XunitTestBinBase)/JIT/HardwareIntrinsics/X86/Popcnt.X64/**">
            <Issue>needs triage</Issue>
        </ExcludeList>
        <ExcludeList Include="$(XunitTestBinBase)/JIT/HardwareIntrinsics/X86/Popcnt/Popcnt_r/**">
            <Issue>needs triage</Issue>
        </ExcludeList>
        <ExcludeList Include="$(XunitTestBinBase)/JIT/HardwareIntrinsics/X86/Popcnt/Popcnt_ro/**">
            <Issue>needs triage</Issue>
        </ExcludeList>
        <ExcludeList Include="$(XunitTestBinBase)/JIT/HardwareIntrinsics/X86/Regression/GitHub_17957/GitHub_17957_r/**">
            <Issue>needs triage</Issue>
        </ExcludeList>
        <ExcludeList Include="$(XunitTestBinBase)/JIT/HardwareIntrinsics/X86/Regression/GitHub_17957/GitHub_17957_ro/**">
            <Issue>needs triage</Issue>
        </ExcludeList>
        <ExcludeList Include="$(XunitTestBinBase)/JIT/IL_Conformance/Old/Conformance_Base/conv_ovf_r8_i4/**">
            <Issue>needs triage</Issue>
        </ExcludeList>
        <ExcludeList Include="$(XunitTestBinBase)/JIT/IL_Conformance/Old/Conformance_Base/conv_ovf_r8_i8/**">
            <Issue>needs triage</Issue>
        </ExcludeList>
        <ExcludeList Include="$(XunitTestBinBase)/JIT/Intrinsics/TypeIntrinsics_il/**">
            <Issue>needs triage</Issue>
        </ExcludeList>
        <ExcludeList Include="$(XunitTestBinBase)/JIT/Intrinsics/TypeIntrinsics_r/**">
            <Issue>needs triage</Issue>
        </ExcludeList>
        <ExcludeList Include="$(XunitTestBinBase)/JIT/Intrinsics/TypeIntrinsics_ro/**">
            <Issue>needs triage</Issue>
        </ExcludeList>
        <ExcludeList Include="$(XunitTestBinBase)/JIT/jit64/localloc/call/call05_dynamic/**">
            <Issue>https://github.com/dotnet/runtime/issues/34376</Issue>
        </ExcludeList>
        <ExcludeList Include="$(XunitTestBinBase)/JIT/jit64/localloc/call/call05_large/**">
            <Issue>needs triage</Issue>
        </ExcludeList>
        <ExcludeList Include="$(XunitTestBinBase)/JIT/jit64/localloc/call/call05_small/**">
            <Issue>needs triage</Issue>
        </ExcludeList>
        <ExcludeList Include="$(XunitTestBinBase)/JIT/jit64/localloc/ehverify/eh05_dynamic/**">
            <Issue>needs triage</Issue>
        </ExcludeList>
        <ExcludeList Include="$(XunitTestBinBase)/JIT/jit64/localloc/ehverify/eh05_large/**">
            <Issue>needs triage</Issue>
        </ExcludeList>
        <ExcludeList Include="$(XunitTestBinBase)/JIT/jit64/localloc/ehverify/eh05_small/**">
            <Issue>needs triage</Issue>
        </ExcludeList>
        <ExcludeList Include="$(XunitTestBinBase)/JIT/jit64/localloc/ehverify/eh06_dynamic/**">
            <Issue>needs triage</Issue>
        </ExcludeList>
        <ExcludeList Include="$(XunitTestBinBase)/JIT/jit64/localloc/ehverify/eh06_large/**">
            <Issue>needs triage</Issue>
        </ExcludeList>
        <ExcludeList Include="$(XunitTestBinBase)/JIT/jit64/localloc/ehverify/eh06_small/**">
            <Issue>needs triage</Issue>
        </ExcludeList>
        <ExcludeList Include="$(XunitTestBinBase)/JIT/jit64/localloc/ehverify/eh07_dynamic/**">
            <Issue>needs triage</Issue>
        </ExcludeList>
        <ExcludeList Include="$(XunitTestBinBase)/JIT/jit64/localloc/ehverify/eh07_small/**">
            <Issue>needs triage</Issue>
        </ExcludeList>
        <ExcludeList Include="$(XunitTestBinBase)/JIT/jit64/localloc/ehverify/eh08_dynamic/**">
            <Issue>needs triage</Issue>
        </ExcludeList>
        <ExcludeList Include="$(XunitTestBinBase)/JIT/jit64/localloc/ehverify/eh08_large/**">
            <Issue>needs triage</Issue>
        </ExcludeList>
        <ExcludeList Include="$(XunitTestBinBase)/JIT/jit64/localloc/ehverify/eh08_small/**">
            <Issue>needs triage</Issue>
        </ExcludeList>
        <ExcludeList Include="$(XunitTestBinBase)/JIT/Methodical/Boxing/morph/sin3double/**">
            <Issue>https://github.com/dotnet/runtime/issues/34196</Issue>
        </ExcludeList>
        <ExcludeList Include="$(XunitTestBinBase)/JIT/Methodical/doublearray/dblarray2_cs_d/**">
            <Issue>needs triage</Issue>
        </ExcludeList>
        <ExcludeList Include="$(XunitTestBinBase)/JIT/Methodical/doublearray/dblarray2_cs_do/**">
            <Issue>needs triage</Issue>
        </ExcludeList>
        <ExcludeList Include="$(XunitTestBinBase)/JIT/Methodical/doublearray/dblarray2_cs_r/**">
            <Issue>needs triage</Issue>
        </ExcludeList>
        <ExcludeList Include="$(XunitTestBinBase)/JIT/Methodical/doublearray/dblarray2_cs_ro/**">
            <Issue>needs triage</Issue>
        </ExcludeList>
        <ExcludeList Include="$(XunitTestBinBase)/JIT/Methodical/doublearray/dblarray3_cs_do/**">
            <Issue>needs triage</Issue>
        </ExcludeList>
        <ExcludeList Include="$(XunitTestBinBase)/JIT/Methodical/refany/_il_rellcs/**">
            <Issue>https://github.com/dotnet/runtime/issues/34196</Issue>
        </ExcludeList>
        <ExcludeList Include="$(XunitTestBinBase)JIT/Methodical/tailcall_v4/hijacking/**">
            <Issue>needs triage</Issue>
        </ExcludeList>
        <ExcludeList Include="$(XunitTestBinBase)/JIT/opt/ObjectStackAllocation/ObjectStackAllocationTests/**">
            <Issue>needs triage</Issue>
        </ExcludeList>
        <ExcludeList Include="$(XunitTestBinBase)/JIT/Performance/CodeQuality/BilinearInterpol/BilinearInterpol/**">
            <Issue>needs triage</Issue>
        </ExcludeList>
        <ExcludeList Include="$(XunitTestBinBase)/JIT/Regression/CLR-x86-JIT/V1-M12-Beta2/b31283/b31283/**">
            <Issue>needs triage</Issue>
        </ExcludeList>
        <ExcludeList Include="$(XunitTestBinBase)/JIT/Regression/CLR-x86-JIT/V2.0-Beta2/b091942/b091942/**">
            <Issue>needs triage</Issue>
        </ExcludeList>
        <ExcludeList Include="$(XunitTestBinBase)/JIT/Regression/CLR-x86-JIT/V2.0-Beta2/b441487/b441487/**">
            <Issue>https://github.com/dotnet/runtime/issues/34383</Issue>
        </ExcludeList>
        <ExcludeList Include="$(XunitTestBinBase)/JIT/Regression/CLR-x86-JIT/v2.1/DDB/B168384/LdfldaHack/**">
            <Issue>needs triage</Issue>
        </ExcludeList>
        <ExcludeList Include="$(XunitTestBinBase)/JIT/Regression/Dev11/Dev11_468598/Test_HndIndex_10_Plain/**">
            <Issue>needs triage</Issue>
        </ExcludeList>
        <ExcludeList Include="$(XunitTestBinBase)/JIT/Regression/Dev11/Dev11_468598/Test_HndIndex_10_Reordered/**">
            <Issue>needs triage</Issue>
        </ExcludeList>
        <ExcludeList Include="$(XunitTestBinBase)/JIT/Regression/JitBlue/DevDiv_545500/**">
            <Issue>https://github.com/dotnet/runtime/issues/34084</Issue>
        </ExcludeList>
        <ExcludeList Include="$(XunitTestBinBase)/JIT/Regression/JitBlue/devdiv_902271/DevDiv_902271/**">
            <Issue>needs triage</Issue>
        </ExcludeList>
        <ExcludeList Include="$(XunitTestBinBase)/JIT/Regression/JitBlue/GitHub_18144/**">
            <Issue>needs triage</Issue>
        </ExcludeList>
        <ExcludeList Include="$(XunitTestBinBase)/JIT/Regression/JitBlue/GitHub_18295/**">
            <Issue>https://github.com/dotnet/runtime/issues/34196</Issue>
        </ExcludeList>
        <ExcludeList Include="$(XunitTestBinBase)/JIT/Regression/JitBlue/GitHub_23411/**">
            <Issue>https://github.com/dotnet/runtime/issues/34196</Issue>
        </ExcludeList>
        <ExcludeList Include="$(XunitTestBinBase)/JIT/Regression/JitBlue/GitHub_23791/**">
            <Issue>https://github.com/dotnet/runtime/issues/34385</Issue>
        </ExcludeList>
        <ExcludeList Include="$(XunitTestBinBase)/JIT/Regression/JitBlue/GitHub_27169/**">
            <Issue>needs triage</Issue>
        </ExcludeList>
        <ExcludeList Include="$(XunitTestBinBase)/JIT/Regression/JitBlue/GitHub_27551/**">
            <Issue>needs triage</Issue>
        </ExcludeList>
        <ExcludeList Include="$(XunitTestBinBase)/JIT/Regression/JitBlue/GitHub_27678/**">
            <Issue>needs triage</Issue>
        </ExcludeList>
        <ExcludeList Include="$(XunitTestBinBase)/JIT/Regression/JitBlue/GitHub_35384/GitHub_35384/**">
            <Issue>needs triage</Issue>
        </ExcludeList>
        <ExcludeList Include="$(XunitTestBinBase)/JIT/Regression/JitBlue/GitHub_4044/**">
            <Issue>needs triage</Issue>
        </ExcludeList>
        <ExcludeList Include="$(XunitTestBinBase)/JIT/Regression/JitBlue/Runtime_34587/**">
            <Issue>needs triage</Issue>
        </ExcludeList>
        <ExcludeList Include="$(XunitTestBinBase)/JIT/Regression/VS-ia64-JIT/V1.2-M02/b10828/**">
            <Issue>needs triage</Issue>
        </ExcludeList>
        <ExcludeList Include="$(XunitTestBinBase)/JIT/superpmi/superpmicollect/**">
            <Issue>needs triage</Issue>
        </ExcludeList>
        <ExcludeList Include="$(XunitTestBinBase)/Loader/AssemblyDependencyResolver/AssemblyDependencyResolverTests/AssemblyDependencyResolverTests/**">
            <Issue>needs triage</Issue>
        </ExcludeList>
        <ExcludeList Include="$(XunitTestBinBase)/Loader/binding/tracing/BinderTracingTest/**">
            <Issue>needs triage</Issue>
        </ExcludeList>
        <ExcludeList Include="$(XunitTestBinBase)/Loader/binding/tracing/BinderTracingTest.ResolutionFlow/**">
            <Issue>needs triage</Issue>
        </ExcludeList>
        <ExcludeList Include="$(XunitTestBinBase)/Loader/binding/tracing/BinderTracingTest.Basic/**">
            <Issue>needs triage</Issue>
        </ExcludeList>
        <ExcludeList Include="$(XunitTestBinBase)/Loader/classloader/DefaultInterfaceMethods/reabstraction/**">
            <Issue>needs triage</Issue>
        </ExcludeList>
        <ExcludeList Include="$(XunitTestBinBase)/Loader/classloader/explicitlayout/objrefandnonobjrefoverlap/case1/**">
            <Issue>needs triage</Issue>
        </ExcludeList>
        <ExcludeList Include="$(XunitTestBinBase)/Loader/classloader/explicitlayout/objrefandnonobjrefoverlap/case11/**">
            <Issue>needs triage</Issue>
        </ExcludeList>
        <ExcludeList Include="$(XunitTestBinBase)/Loader/classloader/explicitlayout/objrefandnonobjrefoverlap/case12/**">
            <Issue>needs triage</Issue>
        </ExcludeList>
        <ExcludeList Include="$(XunitTestBinBase)/Loader/classloader/explicitlayout/objrefandnonobjrefoverlap/case14/**">
            <Issue>needs triage</Issue>
        </ExcludeList>
        <ExcludeList Include="$(XunitTestBinBase)/Loader/classloader/explicitlayout/objrefandnonobjrefoverlap/case15/**">
            <Issue>needs triage</Issue>
        </ExcludeList>
        <ExcludeList Include="$(XunitTestBinBase)/Loader/classloader/explicitlayout/objrefandnonobjrefoverlap/case2/**">
            <Issue>https://github.com/dotnet/runtime/issues/34388</Issue>
        </ExcludeList>
        <ExcludeList Include="$(XunitTestBinBase)/Loader/classloader/explicitlayout/objrefandnonobjrefoverlap/case3/**">
            <Issue>needs triage</Issue>
        </ExcludeList>
        <ExcludeList Include="$(XunitTestBinBase)/Loader/classloader/explicitlayout/objrefandnonobjrefoverlap/case4/**">
            <Issue>needs triage</Issue>
        </ExcludeList>
        <ExcludeList Include="$(XunitTestBinBase)/Loader/classloader/explicitlayout/objrefandnonobjrefoverlap/case5/**">
            <Issue>needs triage</Issue>
        </ExcludeList>
        <ExcludeList Include="$(XunitTestBinBase)/Loader/classloader/explicitlayout/objrefandnonobjrefoverlap/case6/**">
            <Issue>needs triage</Issue>
        </ExcludeList>
        <ExcludeList Include="$(XunitTestBinBase)/Loader/classloader/explicitlayout/objrefandnonobjrefoverlap/case7/**">
            <Issue>needs triage</Issue>
        </ExcludeList>
        <ExcludeList Include="$(XunitTestBinBase)/Loader/classloader/explicitlayout/objrefandnonobjrefoverlap/case8/**">
            <Issue>needs triage</Issue>
        </ExcludeList>
        <ExcludeList Include="$(XunitTestBinBase)/Loader/classloader/explicitlayout/objrefandnonobjrefoverlap/case9/**">
            <Issue>needs triage</Issue>
        </ExcludeList>
        <ExcludeList Include="$(XunitTestBinBase)/Loader/classloader/explicitlayout/Regressions/ASURT/ASURT150271/test3/**">
            <Issue>needs triage</Issue>
        </ExcludeList>
        <ExcludeList Include="$(XunitTestBinBase)/Loader/classloader/generics/Instantiation/Negative/abstract01/**">
            <Issue>needs triage</Issue>
        </ExcludeList>
        <ExcludeList Include="$(XunitTestBinBase)/Loader/classloader/generics/regressions/dev10_531793/**">
            <Issue>needs triage</Issue>
        </ExcludeList>
        <ExcludeList Include="$(XunitTestBinBase)/Loader/classloader/MethodImpl/CovariantReturns/Interfaces/**">
          <Issue>https://github.com/dotnet/runtime/issues/37509</Issue>
        </ExcludeList>
        <ExcludeList Include="$(XunitTestBinBase)/Loader/classloader/regressions/347422/b347422/**">
            <Issue>needs triage</Issue>
        </ExcludeList>
        <ExcludeList Include="$(XunitTestBinBase)/Loader/classloader/regressions/529206/vsw529206ModuleCctor/**">
            <Issue>needs triage</Issue>
        </ExcludeList>
        <ExcludeList Include="$(XunitTestBinBase)/Loader/classloader/regressions/asurt150271/test3/**">
            <Issue>needs triage</Issue>
        </ExcludeList>
        <ExcludeList Include="$(XunitTestBinBase)/Loader/classloader/regressions/GitHub_11371/Negative_ByRefLikeType/**">
            <Issue>needs triage</Issue>
        </ExcludeList>
        <ExcludeList Include="$(XunitTestBinBase)/Loader/classloader/regressions/vsw529206/vsw529206ModuleCctor/**">
            <Issue>needs triage</Issue>
        </ExcludeList>
        <ExcludeList Include="$(XunitTestBinBase)/Loader/classloader/rmv/il/RMV-2-15-12b/**">
            <Issue>needs triage</Issue>
        </ExcludeList>
        <ExcludeList Include="$(XunitTestBinBase)/Loader/classloader/TSAmbiguities/CollapsedInterfaces/HelloWorld/**">
        </ExcludeList>
        <ExcludeList Include="$(XunitTestBinBase)/Loader/classloader/TSAmbiguities/SameMethodImpl/Override/HelloWorld/**">
            <Issue>needs triage</Issue>
        </ExcludeList>
        <ExcludeList Include="$(XunitTestBinBase)/Loader/classloader/TypeInitialization/CctorsWithSideEffects/CctorThrowLDFTNStaticMethod/**">
            <Issue>needs triage</Issue>
        </ExcludeList>
        <ExcludeList Include="$(XunitTestBinBase)/Loader/classloader/TypeInitialization/CctorsWithSideEffects/CctorThrowStaticFieldBFI/**">
            <Issue>needs triage</Issue>
        </ExcludeList>
        <ExcludeList Include="$(XunitTestBinBase)/Loader/classloader/TypeInitialization/CctorsWithSideEffects/TypeLoadInitExcepBFI/**">
            <Issue>needs triage</Issue>
        </ExcludeList>
        <ExcludeList Include="$(XunitTestBinBase)/Loader/classloader/TypeInitialization/CoreCLR/CctorThrowStaticFieldBFI/**">
            <Issue>needs triage</Issue>
        </ExcludeList>
        <ExcludeList Include="$(XunitTestBinBase)/Loader/ContextualReflection/ContextualReflection/**">
            <Issue>https://github.com/dotnet/runtime/issues/34072</Issue>
        </ExcludeList>
        <ExcludeList Include="$(XunitTestBinBase)/profiler/**">
            <Issue>needs triage</Issue>
        </ExcludeList>
        <ExcludeList Include="$(XunitTestBinBase)/profiler/elt/slowpatheltenter/*">
            <Issue>needs triage</Issue>
        </ExcludeList>
        <ExcludeList Include="$(XunitTestBinBase)/profiler/elt/slowpatheltleave/*">
            <Issue>needs triage</Issue>
        </ExcludeList>
        <ExcludeList Include="$(XunitTestBinBase)/profiler/unittest/metadatagetdispenser/**">
            <Issue>needs triage</Issue>
        </ExcludeList>
        <ExcludeList Include="$(XunitTestBinBase)/profiler/rejit/rejit/rejit.sh">
            <Issue>needs triage</Issue>
        </ExcludeList>
        <ExcludeList Include="$(XunitTestBinBase)/readytorun/r2rdump/FrameworkTests/R2RDumpTests/*">
            <Issue>These tests are not supposed to be run with mono.</Issue>
        </ExcludeList>
        <ExcludeList Include="$(XunitTestBinBase)/readytorun/crossgen2/crossgen2smoke/**">
            <Issue>needs triage</Issue>
        </ExcludeList>
        <ExcludeList Include="$(XunitTestBinBase)/readytorun/crossgen2/crossgen2smoke_donotalwaysusecrossgen2/**">
            <Issue>needs triage</Issue>
        </ExcludeList>
        <ExcludeList Include="$(XunitTestBinBase)/readytorun/tests/mainv1/**">
            <Issue>needs triage</Issue>
        </ExcludeList>
        <ExcludeList Include="$(XunitTestBinBase)/readytorun/tests/mainv2/**">
            <Issue>needs triage</Issue>
        </ExcludeList>
        <ExcludeList Include="$(XunitTestBinBase)/reflection/DefaultInterfaceMethods/Emit/**">
            <Issue>needs triage</Issue>
        </ExcludeList>
        <ExcludeList Include="$(XunitTestBinBase)/reflection/DefaultInterfaceMethods/GetInterfaceMapConsumer/**">
            <Issue>https://github.com/dotnet/runtime/issues/34389</Issue>
        </ExcludeList>
        <ExcludeList Include="$(XunitTestBinBase)/reflection/DefaultInterfaceMethods/InvokeConsumer/**">
            <Issue>needs triage</Issue>
        </ExcludeList>
        <ExcludeList Include="$(XunitTestBinBase)/reflection/Modifiers/modifiers/**">
            <Issue>needs triage</Issue>
        </ExcludeList>
        <ExcludeList Include="$(XunitTestBinBase)/reflection/SetValue/TrySetReadonlyStaticField/**">
            <Issue>needs triage</Issue>
        </ExcludeList>
        <ExcludeList Include="$(XunitTestBinBase)/reflection/SetValue/TrySetReadonlyStaticField2/**">
            <Issue>https://github.com/dotnet/runtime/issues/37899</Issue>
        </ExcludeList>
        <ExcludeList Include="$(XunitTestBinBase)/Regressions/coreclr/15241/genericcontext/**">
            <Issue>needs triage</Issue>
        </ExcludeList>
        <ExcludeList Include="$(XunitTestBinBase)/Regressions/coreclr/15647/interfacestatics/**">
            <Issue>https://github.com/dotnet/runtime/issues/34390</Issue>
        </ExcludeList>
        <ExcludeList Include="$(XunitTestBinBase)/Regressions/coreclr/16123/ambiguousconstraint/**">
            <Issue>needs triage</Issue>
        </ExcludeList>
        <ExcludeList Include="$(XunitTestBinBase)/Regressions/coreclr/16355/variance/**">
            <Issue>needs triage</Issue>
        </ExcludeList>
        <ExcludeList Include="$(XunitTestBinBase)/Regressions/coreclr/20616/UnicodeBug/**">
            <Issue>needs triage</Issue>
        </ExcludeList>
        <ExcludeList Include="$(XunitTestBinBase)/Regressions/coreclr/22021/consumer/**">
            <Issue>needs triage</Issue>
        </ExcludeList>
        <ExcludeList Include="$(XunitTestBinBase)/tracing/tracevalidation/jittingstarted/JittingStarted/**">
            <Issue>needs triage</Issue>
        </ExcludeList>
        <ExcludeList Include="$(XunitTestBinBase)/tracing/tracevalidation/rundown/rundown/**">
            <Issue>needs triage</Issue>
        </ExcludeList>
        <ExcludeList Include="$(XunitTestBinBase)/tracing/tracevalidation/tracelogging/tracelogging/**">
            <Issue>needs triage</Issue>
        </ExcludeList>
        <ExcludeList Include="$(XunitTestBinBase)/tracing/eventpipe/gcdump/gcdump/**">
            <Issue>needs triage</Issue>
        </ExcludeList>
        <ExcludeList Include="$(XunitTestBinBase)/readytorun/coreroot_determinism/coreroot_determinism/**">
            <Issue>needs triage</Issue>
        </ExcludeList>
        <ExcludeList Include="$(XunitTestBinBase)/Interop/DllImportAttribute/DllImportPath/**">
            <Issue>needs triage</Issue>
        </ExcludeList>
        <ExcludeList Include="$(XunitTestBinBase)/Interop/PInvoke/Generics/GenericsTest/**">
            <Issue>needs triage</Issue>
        </ExcludeList>
        <ExcludeList Include = "$(XunitTestBinBase)/Interop/DllImportAttribute/ExactSpelling/ExactSpellingTest/**">
            <Issue>needs triage</Issue>
        </ExcludeList>
        <ExcludeList Include = "$(XunitTestBinBase)/JIT/HardwareIntrinsics/X86/Aes/Aes_r/**">
            <Issue>needs triage</Issue>
        </ExcludeList>
        <ExcludeList Include = "$(XunitTestBinBase)/JIT/HardwareIntrinsics/X86/Aes/Aes_ro/**">
            <Issue>needs triage</Issue>
        </ExcludeList>
        <ExcludeList Include = "$(XunitTestBinBase)/JIT/HardwareIntrinsics/X86/Avx/Avx_r/**">
            <Issue>needs triage</Issue>
        </ExcludeList>
        <ExcludeList Include = "$(XunitTestBinBase)/JIT/HardwareIntrinsics/X86/Avx/Avx_ro/**">
            <Issue>needs triage</Issue>
        </ExcludeList>
        <ExcludeList Include = "$(XunitTestBinBase)/JIT/HardwareIntrinsics/X86/Avx/ConvertToVector_r/**">
            <Issue>needs triage</Issue>
        </ExcludeList>
        <ExcludeList Include = "$(XunitTestBinBase)/JIT/HardwareIntrinsics/X86/Avx/ConvertToVector_ro/**">
            <Issue>needs triage</Issue>
        </ExcludeList>
        <ExcludeList Include = "$(XunitTestBinBase)/JIT/HardwareIntrinsics/X86/Avx2/Avx2_r/**">
            <Issue>needs triage</Issue>
        </ExcludeList>
        <ExcludeList Include = "$(XunitTestBinBase)/JIT/HardwareIntrinsics/X86/Avx2/Avx2_ro/**">
            <Issue>needs triage</Issue>
        </ExcludeList>
        <ExcludeList Include = "$(XunitTestBinBase)/JIT/HardwareIntrinsics/X86/Avx2/ConvertToVector256_r/**">
            <Issue>needs triage</Issue>
        </ExcludeList>
        <ExcludeList Include = "$(XunitTestBinBase)/JIT/HardwareIntrinsics/X86/Avx2/ConvertToVector256_ro/**">
            <Issue>needs triage</Issue>
        </ExcludeList>
        <ExcludeList Include = "$(XunitTestBinBase)/JIT/HardwareIntrinsics/X86/Avx2_Vector128/Avx2_r/**">
            <Issue>needs triage</Issue>
        </ExcludeList>
        <ExcludeList Include = "$(XunitTestBinBase)/JIT/HardwareIntrinsics/X86/Avx2_Vector128/Avx2_ro/**">
            <Issue>needs triage</Issue>
        </ExcludeList>
        <ExcludeList Include = "$(XunitTestBinBase)/JIT/HardwareIntrinsics/X86/Avx_Vector128/Avx_r/**">
            <Issue>needs triage</Issue>
        </ExcludeList>
        <ExcludeList Include = "$(XunitTestBinBase)/JIT/HardwareIntrinsics/X86/Avx_Vector128/Avx_ro/**">
            <Issue>needs triage</Issue>
        </ExcludeList>
        <ExcludeList Include = "$(XunitTestBinBase)/JIT/HardwareIntrinsics/X86/Bmi1.X64/Bmi1.X64_r/**">
            <Issue>needs triage</Issue>
        </ExcludeList>
        <ExcludeList Include = "$(XunitTestBinBase)/JIT/HardwareIntrinsics/X86/Bmi1.X64/Bmi1.X64_ro/**">
            <Issue>needs triage</Issue>
        </ExcludeList>
        <ExcludeList Include = "$(XunitTestBinBase)/JIT/HardwareIntrinsics/X86/Bmi1/Bmi1_r/**">
            <Issue>needs triage</Issue>
        </ExcludeList>
        <ExcludeList Include = "$(XunitTestBinBase)/JIT/HardwareIntrinsics/X86/Bmi1/Bmi1_ro/**">
            <Issue>needs triage</Issue>
        </ExcludeList>
        <ExcludeList Include = "$(XunitTestBinBase)/JIT/HardwareIntrinsics/X86/Bmi2.X64/Bmi2.X64_r/**">
            <Issue>needs triage</Issue>
        </ExcludeList>
        <ExcludeList Include = "$(XunitTestBinBase)/JIT/HardwareIntrinsics/X86/Bmi2.X64/Bmi2.X64_ro/**">
            <Issue>needs triage</Issue>
        </ExcludeList>
        <ExcludeList Include = "$(XunitTestBinBase)/JIT/HardwareIntrinsics/X86/Bmi2/Bmi2_r/**">
            <Issue>needs triage</Issue>
        </ExcludeList>
        <ExcludeList Include = "$(XunitTestBinBase)/JIT/HardwareIntrinsics/X86/Bmi2/Bmi2_ro/**">
            <Issue>needs triage</Issue>
        </ExcludeList>
        <ExcludeList Include = "$(XunitTestBinBase)/JIT/HardwareIntrinsics/X86/Fma_Vector128/Fma_r/**">
            <Issue>needs triage</Issue>
        </ExcludeList>
        <ExcludeList Include = "$(XunitTestBinBase)/JIT/HardwareIntrinsics/X86/Fma_Vector128/Fma_ro/**">
            <Issue>needs triage</Issue>
        </ExcludeList>
        <ExcludeList Include = "$(XunitTestBinBase)/JIT/HardwareIntrinsics/X86/Fma_Vector256/Fma_r/**">
            <Issue>needs triage</Issue>
        </ExcludeList>
        <ExcludeList Include = "$(XunitTestBinBase)/JIT/HardwareIntrinsics/X86/Fma_Vector256/Fma_ro/**">
            <Issue>needs triage</Issue>
        </ExcludeList>
        <ExcludeList Include = "$(XunitTestBinBase)/JIT/HardwareIntrinsics/X86/Pclmulqdq/Pclmulqdq_r/**">
            <Issue>needs triage</Issue>
        </ExcludeList>
        <ExcludeList Include = "$(XunitTestBinBase)/JIT/HardwareIntrinsics/X86/Pclmulqdq/Pclmulqdq_ro/**">
            <Issue>needs triage</Issue>
        </ExcludeList>
        <ExcludeList Include = "$(XunitTestBinBase)/JIT/HardwareIntrinsics/X86/Sse.X64/Sse.X64_r/**">
            <Issue>needs triage</Issue>
        </ExcludeList>
        <ExcludeList Include = "$(XunitTestBinBase)/JIT/HardwareIntrinsics/X86/Sse.X64/Sse.X64_ro/**">
            <Issue>needs triage</Issue>
        </ExcludeList>
        <ExcludeList Include = "$(XunitTestBinBase)/JIT/HardwareIntrinsics/X86/Sse/Sse_r/**">
            <Issue>needs triage</Issue>
        </ExcludeList>
        <ExcludeList Include = "$(XunitTestBinBase)/JIT/HardwareIntrinsics/X86/Sse/Sse_ro/**">
            <Issue>needs triage</Issue>
        </ExcludeList>
        <ExcludeList Include = "$(XunitTestBinBase)/JIT/HardwareIntrinsics/X86/Sse2.X64/Sse2.X64_r/**">
            <Issue>needs triage</Issue>
        </ExcludeList>
        <ExcludeList Include = "$(XunitTestBinBase)/JIT/HardwareIntrinsics/X86/Sse2.X64/Sse2.X64_ro/**">
            <Issue>needs triage</Issue>
        </ExcludeList>
        <ExcludeList Include = "$(XunitTestBinBase)/JIT/HardwareIntrinsics/X86/Sse2.X64/StoreNonTemporal_r/**">
            <Issue>needs triage</Issue>
        </ExcludeList>
        <ExcludeList Include = "$(XunitTestBinBase)/JIT/HardwareIntrinsics/X86/Sse2.X64/StoreNonTemporal_ro/**">
            <Issue>needs triage</Issue>
        </ExcludeList>
        <ExcludeList Include = "$(XunitTestBinBase)/JIT/HardwareIntrinsics/X86/Sse2/Sse2_r/**">
            <Issue>needs triage</Issue>
        </ExcludeList>
        <ExcludeList Include = "$(XunitTestBinBase)/JIT/HardwareIntrinsics/X86/Sse2/Sse2_ro/**">
            <Issue>needs triage</Issue>
        </ExcludeList>
        <ExcludeList Include = "$(XunitTestBinBase)/JIT/HardwareIntrinsics/X86/Sse3/Sse3_r/**">
            <Issue>needs triage</Issue>
        </ExcludeList>
        <ExcludeList Include = "$(XunitTestBinBase)/JIT/HardwareIntrinsics/X86/Sse3/Sse3_ro/**">
            <Issue>needs triage</Issue>
        </ExcludeList>
        <ExcludeList Include = "$(XunitTestBinBase)/JIT/HardwareIntrinsics/X86/Sse41.X64/Sse41.X64_r/**">
            <Issue>needs triage</Issue>
        </ExcludeList>
        <ExcludeList Include = "$(XunitTestBinBase)/JIT/HardwareIntrinsics/X86/Sse41.X64/Sse41.X64_ro/**">
            <Issue>needs triage</Issue>
        </ExcludeList>
        <ExcludeList Include = "$(XunitTestBinBase)/JIT/HardwareIntrinsics/X86/Sse41/ConvertToVector128_r/**">
            <Issue>needs triage</Issue>
        </ExcludeList>
        <ExcludeList Include = "$(XunitTestBinBase)/JIT/HardwareIntrinsics/X86/Sse41/ConvertToVector128_ro/**">
            <Issue>needs triage</Issue>
        </ExcludeList>
        <ExcludeList Include = "$(XunitTestBinBase)/JIT/HardwareIntrinsics/X86/Sse41/MinHorizontal_r/**">
            <Issue>needs triage</Issue>
        </ExcludeList>
        <ExcludeList Include = "$(XunitTestBinBase)/JIT/HardwareIntrinsics/X86/Sse41/MinHorizontal_ro/**">
            <Issue>needs triage</Issue>
        </ExcludeList>
        <ExcludeList Include = "$(XunitTestBinBase)/JIT/HardwareIntrinsics/X86/Sse41/MultipleSumAbsoluteDifferences_r/**">
            <Issue>needs triage</Issue>
        </ExcludeList>
        <ExcludeList Include = "$(XunitTestBinBase)/JIT/HardwareIntrinsics/X86/Sse41/MultipleSumAbsoluteDifferences_ro/**">
            <Issue>needs triage</Issue>
        </ExcludeList>
        <ExcludeList Include = "$(XunitTestBinBase)/JIT/HardwareIntrinsics/X86/Sse41/Sse41_r/**">
            <Issue>needs triage</Issue>
        </ExcludeList>
        <ExcludeList Include = "$(XunitTestBinBase)/JIT/HardwareIntrinsics/X86/Sse41/Sse41_ro/**">
            <Issue>needs triage</Issue>
        </ExcludeList>
        <ExcludeList Include = "$(XunitTestBinBase)/JIT/HardwareIntrinsics/X86/Sse41_Overloaded/Sse41_Overloaded_r/**">
            <Issue>needs triage</Issue>
        </ExcludeList>
        <ExcludeList Include = "$(XunitTestBinBase)/JIT/HardwareIntrinsics/X86/Sse41_Overloaded/Sse41_Overloaded_ro/**">
            <Issue>needs triage</Issue>
        </ExcludeList>
        <ExcludeList Include = "$(XunitTestBinBase)/JIT/HardwareIntrinsics/X86/Sse42.X64/Crc32_r/**">
            <Issue>needs triage</Issue>
        </ExcludeList>
        <ExcludeList Include = "$(XunitTestBinBase)/JIT/HardwareIntrinsics/X86/Sse42.X64/Crc32_ro/**">
            <Issue>needs triage</Issue>
        </ExcludeList>
        <ExcludeList Include = "$(XunitTestBinBase)/JIT/HardwareIntrinsics/X86/Sse42/Sse42_r/**">
            <Issue>needs triage</Issue>
        </ExcludeList>
        <ExcludeList Include = "$(XunitTestBinBase)/JIT/HardwareIntrinsics/X86/Sse42/Sse42_ro/**">
            <Issue>needs triage</Issue>
        </ExcludeList>
        <ExcludeList Include = "$(XunitTestBinBase)/JIT/HardwareIntrinsics/X86/Ssse3/Ssse3_r/**">
            <Issue>needs triage</Issue>
        </ExcludeList>
        <ExcludeList Include = "$(XunitTestBinBase)/JIT/HardwareIntrinsics/X86/Ssse3/Ssse3_ro/**">
            <Issue>needs triage</Issue>
        </ExcludeList>
        <ExcludeList Include = "$(XunitTestBinBase)/JIT/Stress/ABI/pinvokes_d/**">
            <Issue>needs triage</Issue>
        </ExcludeList>
        <ExcludeList Include = "$(XunitTestBinBase)/JIT/Stress/ABI/pinvokes_do/**">
            <Issue>needs triage</Issue>
        </ExcludeList>
        <ExcludeList Include = "$(XunitTestBinBase)/JIT/Stress/ABI/stubs_do/**">
            <Issue>needs triage</Issue>
        </ExcludeList>
        <ExcludeList Include = "$(XunitTestBinBase)/JIT/Stress/ABI/tailcalls_d/**">
            <Issue>needs triage</Issue>
        </ExcludeList>
        <ExcludeList Include = "$(XunitTestBinBase)/JIT/Stress/ABI/tailcalls_do/**">
            <Issue>needs triage</Issue>
        </ExcludeList>
        <ExcludeList Include = "$(XunitTestBinBase)/tracing/eventpipe/providervalidation/providervalidation/**">
            <Issue>needs triage</Issue>
        </ExcludeList>
        <ExcludeList Include = "$(XunitTestBinBase)/tracing/eventpipe/reverse/reverse/**">
            <Issue>needs triage</Issue>
        </ExcludeList>
        <ExcludeList Include = "$(XunitTestBinBase)/tracing/eventpipe/eventsourceerror/eventsourceerror/**">
            <Issue>needs triage</Issue>
        </ExcludeList>
        <ExcludeList Include = "$(XunitTestBinBase)tracing/eventsource/eventsourcetrace/eventsourcetrace/**">
            <Issue>needs triage</Issue>
        </ExcludeList>

        <!-- The following only fail in the mono interpreter, but we don't have a way to exclude based on scenario yet -->

        <ExcludeList Include = "$(XunitTestBinBase)/JIT/jit64/opt/cse/HugeArray1/**">
            <Issue>https://github.com/dotnet/runtime/issues/46622</Issue>
        </ExcludeList>
        <ExcludeList Include = "$(XunitTestBinBase)/JIT/Directed/zeroinit/tail/**">
            <Issue>https://github.com/dotnet/runtime/issues/37955</Issue>
        </ExcludeList>
        <ExcludeList Include = "$(XunitTestBinBase)/JIT/jit64/rtchecks/overflow/overflow04_div/**">
            <Issue>needs triage</Issue>
        </ExcludeList>
        <ExcludeList Include = "$(XunitTestBinBase)/JIT/Methodical/ELEMENT_TYPE_IU/_il_relu_fld/**">
            <Issue>needs triage</Issue>
        </ExcludeList>
        <ExcludeList Include = "$(XunitTestBinBase)/JIT/Methodical/ELEMENT_TYPE_IU/_il_dbgu_fld/**">
            <Issue>needs triage</Issue>
        </ExcludeList>
        <ExcludeList Include = "$(XunitTestBinBase)/JIT/jit64/localloc/ehverify/eh07_large/**">
            <Issue>needs triage</Issue>
        </ExcludeList>
        <ExcludeList Include = "$(XunitTestBinBase)/GC/Scenarios/LeakWheel/leakwheel/**">
            <Issue>needs triage</Issue>
        </ExcludeList>
        <ExcludeList Include = "$(XunitTestBinBase)/JIT/jit64/verif/sniff/fg/ver_fg_13/**">
            <Issue>needs triage</Issue>
        </ExcludeList>
        <ExcludeList Include = "$(XunitTestBinBase)/JIT/Methodical/VT/callconv/_il_reljumper3/**">
            <Issue>needs triage</Issue>
        </ExcludeList>
        <ExcludeList Include = "$(XunitTestBinBase)/JIT/Methodical/NaN/r4nanconv_il_d/**">
            <Issue>needs triage</Issue>
        </ExcludeList>
        <ExcludeList Include = "$(XunitTestBinBase)/Loader/classloader/Statics/Misc/LiteralStatic/**">
            <Issue>needs triage</Issue>
        </ExcludeList>
        <ExcludeList Include = "$(XunitTestBinBase)/JIT/Regression/CLR-x86-JIT/V1-M12-Beta2/b59952/b59952/**">
            <Issue>needs triage</Issue>
        </ExcludeList>
        <ExcludeList Include = "$(XunitTestBinBase)/JIT/Regression/CLR-x86-JIT/V1-M09.5-PDC/b16499/b16499b/**">
            <Issue>needs triage</Issue>
        </ExcludeList>
        <ExcludeList Include = "$(XunitTestBinBase)/JIT/Regression/CLR-x86-JIT/V1-M12-Beta2/b31547/b31547/**">
            <Issue>needs triage</Issue>
        </ExcludeList>
        <ExcludeList Include = "$(XunitTestBinBase)/JIT/Regression/CLR-x86-JIT/V1-M11-Beta1/b45541/b45541/**">
            <Issue>needs triage</Issue>
        </ExcludeList>
        <ExcludeList Include = "$(XunitTestBinBase)/JIT/Regression/CLR-x86-JIT/V1-M12-Beta2/b65176/b65176/**">
            <Issue>needs triage</Issue>
        </ExcludeList>
        <ExcludeList Include = "$(XunitTestBinBase)/JIT/Regression/CLR-x86-JIT/V1-M09.5-PDC/b27883/b27883/**">
            <Issue>needs triage</Issue>
        </ExcludeList>
        <ExcludeList Include = "$(XunitTestBinBase)/JIT/Regression/CLR-x86-JIT/V1-M12-Beta2/b34953/b34953/**">
            <Issue>needs triage</Issue>
        </ExcludeList>
        <ExcludeList Include = "$(XunitTestBinBase)/JIT/Regression/CLR-x86-JIT/V1-M09.5-PDC/b30862/b30862/**">
            <Issue>needs triage</Issue>
        </ExcludeList>
        <ExcludeList Include = "$(XunitTestBinBase)/JIT/Directed/coverage/importer/Desktop/badendfinally_il_d/**">
            <Issue>needs triage</Issue>
        </ExcludeList>
        <ExcludeList Include = "$(XunitTestBinBase)/JIT/Regression/CLR-x86-JIT/V1-M09.5-PDC/b30869/b30869/**">
            <Issue>needs triage</Issue>
        </ExcludeList>
        <ExcludeList Include = "$(XunitTestBinBase)/JIT/Regression/CLR-x86-JIT/V1-M12-Beta2/b70964/b70964/**">
            <Issue>needs triage</Issue>
        </ExcludeList>
        <ExcludeList Include = "$(XunitTestBinBase)/JIT/Regression/CLR-x86-JIT/V1-M12-Beta2/b63726/b63726/**">
            <Issue>needs triage</Issue>
        </ExcludeList>
        <ExcludeList Include = "$(XunitTestBinBase)/JIT/Directed/coverage/importer/Desktop/volatilstind_il_r/**">
            <Issue>needs triage</Issue>
        </ExcludeList>
        <ExcludeList Include = "$(XunitTestBinBase)/JIT/Regression/CLR-x86-JIT/V1-M12-Beta2/b60142/b60142/**">
            <Issue>needs triage</Issue>
        </ExcludeList>
        <ExcludeList Include = "$(XunitTestBinBase)/JIT/Regression/CLR-x86-JIT/V1-M12-Beta2/b53980/b53980/**">
            <Issue>needs triage</Issue>
        </ExcludeList>
        <ExcludeList Include = "$(XunitTestBinBase)/JIT/Regression/CLR-x86-JIT/V1-M11-Beta1/b47093/b47093/**">
            <Issue>needs triage</Issue>
        </ExcludeList>
        <ExcludeList Include = "$(XunitTestBinBase)/JIT/Directed/coverage/importer/Desktop/ceeillegal_il_d/**">
            <Issue>needs triage</Issue>
        </ExcludeList>
        <ExcludeList Include = "$(XunitTestBinBase)/JIT/Methodical/NaN/r4nanconv_il_r/**">
            <Issue>needs triage</Issue>
        </ExcludeList>
        <ExcludeList Include = "$(XunitTestBinBase)/JIT/Regression/CLR-x86-JIT/V1-M11-Beta1/b45956/b45956/**">
            <Issue>needs triage</Issue>
        </ExcludeList>
        <ExcludeList Include = "$(XunitTestBinBase)/JIT/Regression/CLR-x86-JIT/V1-M09.5-PDC/b25701/b25701/**">
            <Issue>needs triage</Issue>
        </ExcludeList>
        <ExcludeList Include = "$(XunitTestBinBase)/JIT/Directed/coverage/importer/Desktop/volatilstind_il_d/**">
            <Issue>needs triage</Issue>
        </ExcludeList>
        <ExcludeList Include = "$(XunitTestBinBase)/JIT/Directed/coverage/importer/ceeillegal/**">
            <Issue>needs triage</Issue>
        </ExcludeList>
        <ExcludeList Include = "$(XunitTestBinBase)/JIT/Regression/CLR-x86-JIT/V1-M09.5-PDC/b30892/b30892/**">
            <Issue>needs triage</Issue>
        </ExcludeList>
        <ExcludeList Include = "$(XunitTestBinBase)/JIT/Directed/coverage/importer/volatilstind/**">
            <Issue>needs triage</Issue>
        </ExcludeList>
        <ExcludeList Include = "$(XunitTestBinBase)/JIT/Regression/CLR-x86-JIT/V1-M11-Beta1/b44879/b44879/**">
            <Issue>needs triage</Issue>
        </ExcludeList>
        <ExcludeList Include = "$(XunitTestBinBase)/JIT/Regression/CLR-x86-JIT/V1-M11-Beta1/b27873/b27873/**">
            <Issue>needs triage</Issue>
        </ExcludeList>
        <ExcludeList Include = "$(XunitTestBinBase)/JIT/Directed/coverage/importer/Desktop/badendfinally_il_r/**">
            <Issue>needs triage</Issue>
        </ExcludeList>
        <ExcludeList Include = "$(XunitTestBinBase)/JIT/Regression/CLR-x86-JIT/V1-M12-Beta2/b71179/b71179/**">
            <Issue>needs triage</Issue>
        </ExcludeList>
        <ExcludeList Include = "$(XunitTestBinBase)/JIT/Regression/CLR-x86-JIT/V1-M12-Beta2/b37578/b37578/**">
            <Issue>needs triage</Issue>
        </ExcludeList>
        <ExcludeList Include = "$(XunitTestBinBase)/JIT/Directed/coverage/importer/badendfinally/**">
            <Issue>needs triage</Issue>
        </ExcludeList>
        <ExcludeList Include = "$(XunitTestBinBase)/JIT/Directed/coverage/importer/Desktop/ceeillegal_il_r/**">
            <Issue>needs triage</Issue>
        </ExcludeList>
        <ExcludeList Include = "$(XunitTestBinBase)/JIT/Regression/CLR-x86-JIT/V1-M09.5-PDC/b28597/b28597/**">
            <Issue>needs triage</Issue>
        </ExcludeList>
        <ExcludeList Include = "$(XunitTestBinBase)/JIT/Regression/CLR-x86-JIT/V1-M12-Beta2/b71120/b71120/**">
            <Issue>needs triage</Issue>
        </ExcludeList>
        <ExcludeList Include = "$(XunitTestBinBase)/JIT/Methodical/refany/_il_dbgindcall/**">
            <Issue>needs triage</Issue>
        </ExcludeList>
        <ExcludeList Include = "$(XunitTestBinBase)/JIT/Regression/CLR-x86-JIT/V1-M12-Beta2/b32614/b32614/**">
            <Issue>needs triage</Issue>
        </ExcludeList>
        <ExcludeList Include = "$(XunitTestBinBase)/JIT/Regression/CLR-x86-JIT/V1-M12-Beta2/b50027/b50027/**">
            <Issue>needs triage</Issue>
        </ExcludeList>
        <ExcludeList Include = "$(XunitTestBinBase)/Regressions/coreclr/22386/debug3/**">
            <Issue>needs triage</Issue>
        </ExcludeList>
        <ExcludeList Include = "$(XunitTestBinBase)/JIT/Regression/CLR-x86-JIT/V1-M12-Beta2/b35354/b35354/**">
            <Issue>needs triage</Issue>
        </ExcludeList>
        <ExcludeList Include = "$(XunitTestBinBase)/JIT/Regression/JitBlue/DevDiv_605447/DevDiv_605447/**">
            <Issue>needs triage</Issue>
        </ExcludeList>
        <ExcludeList Include = "$(XunitTestBinBase)/JIT/Regression/VS-ia64-JIT/V1.2-M02/b102844/b102844/**">
            <Issue>needs triage</Issue>
        </ExcludeList>
        <ExcludeList Include = "$(XunitTestBinBase)/JIT/Methodical/ELEMENT_TYPE_IU/_il_relu_conv/**">
            <Issue>needs triage</Issue>
        </ExcludeList>
        <ExcludeList Include = "$(XunitTestBinBase)/JIT/Methodical/casts/coverage/_il_dbgcastclass_calli/**">
            <Issue>needs triage</Issue>
        </ExcludeList>
        <ExcludeList Include = "$(XunitTestBinBase)/JIT/Regression/JitBlue/DevDiv_362706/DevDiv_362706/**">
            <Issue>needs triage</Issue>
        </ExcludeList>
        <ExcludeList Include = "$(XunitTestBinBase)/JIT/Regression/VS-ia64-JIT/V2.0-Beta2/b309576/b309576/**">
            <Issue>needs triage</Issue>
        </ExcludeList>
        <ExcludeList Include = "$(XunitTestBinBase)/JIT/Regression/JitBlue/DevDiv_578214/DevDiv_578214/**">
            <Issue>needs triage</Issue>
        </ExcludeList>
        <ExcludeList Include = "$(XunitTestBinBase)/JIT/Methodical/ELEMENT_TYPE_IU/_il_dbgptr/**">
            <Issue>needs triage</Issue>
        </ExcludeList>
        <ExcludeList Include = "$(XunitTestBinBase)/JIT/Methodical/Invoke/SEH/_il_relcatchfinally_ind/**">
            <Issue>needs triage</Issue>
        </ExcludeList>
        <ExcludeList Include = "$(XunitTestBinBase)/JIT/Methodical/eh/deadcode/deadoponerrorinfunclet_r/**">
            <Issue>needs triage</Issue>
        </ExcludeList>
        <ExcludeList Include = "$(XunitTestBinBase)/JIT/Methodical/casts/coverage/_il_relcastclass_calli/**">
            <Issue>needs triage</Issue>
        </ExcludeList>
        <ExcludeList Include = "$(XunitTestBinBase)/JIT/Methodical/Invoke/fptr/_il_dbginstftn_t/**">
            <Issue>needs triage</Issue>
        </ExcludeList>
        <ExcludeList Include = "$(XunitTestBinBase)/JIT/Methodical/eh/deadcode/deadoponerrorinfunclet_d/**">
            <Issue>needs triage</Issue>
        </ExcludeList>
        <ExcludeList Include = "$(XunitTestBinBase)/JIT/Methodical/Invoke/fptr/_il_relvalftn_t/**">
            <Issue>needs triage</Issue>
        </ExcludeList>
        <ExcludeList Include = "$(XunitTestBinBase)/JIT/Regression/JitBlue/DevDiv_710234/DevDiv_710234/**">
            <Issue>needs triage</Issue>
        </ExcludeList>
        <ExcludeList Include = "$(XunitTestBinBase)/JIT/Methodical/Invoke/SEH/_il_dbgcatchfinally_ind/**">
            <Issue>needs triage</Issue>
        </ExcludeList>
        <ExcludeList Include = "$(XunitTestBinBase)/JIT/Regression/CLR-x86-JIT/V2.0-RTM/b530694/b530694/**">
            <Issue>needs triage</Issue>
        </ExcludeList>
        <ExcludeList Include = "$(XunitTestBinBase)/JIT/Methodical/Invoke/deep/_il_dbgdeep1/**">
            <Issue>needs triage</Issue>
        </ExcludeList>
        <ExcludeList Include = "$(XunitTestBinBase)/JIT/Methodical/Invoke/fptr/_il_dbgvalftn_t/**">
            <Issue>needs triage</Issue>
        </ExcludeList>
        <ExcludeList Include = "$(XunitTestBinBase)/JIT/Methodical/Invoke/deep/_il_reldeep1/**">
            <Issue>needs triage</Issue>
        </ExcludeList>
        <ExcludeList Include = "$(XunitTestBinBase)/JIT/Methodical/Invoke/fptr/_il_relinstftn_t/**">
            <Issue>needs triage</Issue>
        </ExcludeList>
        <ExcludeList Include = "$(XunitTestBinBase)/JIT/Methodical/flowgraph/dev10_bug679955/volatileLocal2/**">
            <Issue>needs triage</Issue>
        </ExcludeList>
        <ExcludeList Include = "$(XunitTestBinBase)/JIT/Methodical/Invoke/fptr/_il_dbgvirtftn_t/**">
            <Issue>needs triage</Issue>
        </ExcludeList>
        <ExcludeList Include = "$(XunitTestBinBase)/JIT/Methodical/Invoke/fptr/_il_relvirtftn_t/**">
            <Issue>needs triage</Issue>
        </ExcludeList>
        <ExcludeList Include = "$(XunitTestBinBase)/JIT/Methodical/Invoke/fptr/_il_dbgftn_t/**">
            <Issue>needs triage</Issue>
        </ExcludeList>
        <ExcludeList Include = "$(XunitTestBinBase)/JIT/Methodical/ELEMENT_TYPE_IU/_il_relptr/**">
            <Issue>needs triage</Issue>
        </ExcludeList>
        <ExcludeList Include = "$(XunitTestBinBase)/JIT/Methodical/Invoke/fptr/_il_relftn_t/**">
            <Issue>needs triage</Issue>
        </ExcludeList>
        <ExcludeList Include = "$(XunitTestBinBase)/JIT/Regression/JitBlue/DevDiv_461649/DevDiv_461649/**">
            <Issue>needs triage</Issue>
        </ExcludeList>
        <ExcludeList Include = "$(XunitTestBinBase)/JIT/jit64/rtchecks/overflow/overflow02_div/**">
            <Issue>needs triage</Issue>
        </ExcludeList>
        <ExcludeList Include = "$(XunitTestBinBase)/GC/Scenarios/Dynamo/dynamo/**">
            <Issue>needs triage</Issue>
        </ExcludeList>
        <ExcludeList Include = "$(XunitTestBinBase)/JIT/Regression/JitBlue/GitHub_24846/GitHub_24846/**">
            <Issue>needs triage</Issue>
        </ExcludeList>
        <ExcludeList Include = "$(XunitTestBinBase)/JIT/Methodical/Boxing/boxunbox/_il_dbghuge_filter/**">
            <Issue>needs triage</Issue>
        </ExcludeList>
        <ExcludeList Include = "$(XunitTestBinBase)/JIT/Regression/VS-ia64-JIT/M00/b108366/b108366/**">
            <Issue>needs triage</Issue>
        </ExcludeList>
        <ExcludeList Include = "$(XunitTestBinBase)/JIT/Methodical/Boxing/boxunbox/_il_relhuge_filter/**">
            <Issue>needs triage</Issue>
        </ExcludeList>
        <ExcludeList Include = "$(XunitTestBinBase)/JIT/jit64/rtchecks/overflow/overflow03_div/**">
            <Issue>needs triage</Issue>
        </ExcludeList>
        <ExcludeList Include = "$(XunitTestBinBase)/JIT/Methodical/eh/finallyexec/catchrettoinnertry_cs_ro/**">
            <Issue>needs triage</Issue>
        </ExcludeList>
        <ExcludeList Include = "$(XunitTestBinBase)/JIT/Regression/CLR-x86-JIT/V1.2-M01/b00722/b00722/**">
            <Issue>needs triage</Issue>
        </ExcludeList>
        <ExcludeList Include = "$(XunitTestBinBase)/JIT/Methodical/Boxing/boxunbox/_il_reltailcall/**">
            <Issue>needs triage</Issue>
        </ExcludeList>
        <ExcludeList Include = "$(XunitTestBinBase)/JIT/Methodical/Coverage/b39946/**">
            <Issue>needs triage</Issue>
        </ExcludeList>
        <ExcludeList Include = "$(XunitTestBinBase)/JIT/Regression/JitBlue/DevDiv_487699/DevDiv_487699/**">
            <Issue>needs triage</Issue>
        </ExcludeList>
        <ExcludeList Include = "$(XunitTestBinBase)/JIT/Methodical/Boxing/boxunbox/_il_dbgtailcall/**">
            <Issue>needs triage</Issue>
        </ExcludeList>
        <ExcludeList Include = "$(XunitTestBinBase)/JIT/Methodical/eh/finallyexec/loopinfinally_r/**">
            <Issue>needs triage</Issue>
        </ExcludeList>
        <ExcludeList Include = "$(XunitTestBinBase)/JIT/Methodical/eh/basics/throwinclassconstructor_r/**">
            <Issue>needs triage</Issue>
        </ExcludeList>
        <ExcludeList Include = "$(XunitTestBinBase)/JIT/SIMD/VectorMatrix_ro/**">
            <Issue>needs triage</Issue>
        </ExcludeList>
        <ExcludeList Include = "$(XunitTestBinBase)/JIT/Methodical/eh/interactions/strswitchfinal_d/**">
            <Issue>needs triage</Issue>
        </ExcludeList>
        <ExcludeList Include = "$(XunitTestBinBase)/JIT/Regression/JitBlue/DevDiv_405852/DevDiv_405852/**">
            <Issue>needs triage</Issue>
        </ExcludeList>
        <ExcludeList Include = "$(XunitTestBinBase)/JIT/Regression/JitBlue/DevDiv_544983/DevDiv_544983/**">
            <Issue>needs triage</Issue>
        </ExcludeList>
        <ExcludeList Include = "$(XunitTestBinBase)/JIT/CodeGenBringUpTests/Localloc_do/**">
            <Issue>needs triage</Issue>
        </ExcludeList>
        <ExcludeList Include = "$(XunitTestBinBase)/JIT/Directed/Misc/function_pointer/MutualThdRecur-fptr/**">
            <Issue>needs triage</Issue>
        </ExcludeList>
        <ExcludeList Include = "$(XunitTestBinBase)/JIT/Methodical/eh/basics/throwinclassconstructor_d/**">
            <Issue>needs triage</Issue>
        </ExcludeList>
        <ExcludeList Include = "$(XunitTestBinBase)/JIT/Methodical/eh/finallyexec/loopinfinally_ro/**">
            <Issue>needs triage</Issue>
        </ExcludeList>
        <ExcludeList Include = "$(XunitTestBinBase)/JIT/Methodical/localloc/verify/verify01_small/**">
            <Issue>needs triage</Issue>
        </ExcludeList>
        <ExcludeList Include = "$(XunitTestBinBase)/JIT/Regression/CLR-x86-JIT/V1.2-M01/b13452/b13452/**">
            <Issue>needs triage</Issue>
        </ExcludeList>
        <ExcludeList Include = "$(XunitTestBinBase)/JIT/Methodical/eh/finallyexec/catchrettoinnertry_cs_d/**">
            <Issue>needs triage</Issue>
        </ExcludeList>
        <ExcludeList Include = "$(XunitTestBinBase)/JIT/IL_Conformance/Old/Conformance_Base/div_r8/**">
            <Issue>needs triage</Issue>
        </ExcludeList>
        <ExcludeList Include = "$(XunitTestBinBase)/JIT/Directed/tailcall/tailcall/**">
            <Issue>needs triage</Issue>
        </ExcludeList>
        <ExcludeList Include = "$(XunitTestBinBase)/JIT/Methodical/Invoke/deep/_il_reldeep1/**">
            <Issue>needs triage</Issue>
        </ExcludeList>
        <ExcludeList Include = "$(XunitTestBinBase)/JIT/Methodical/Invoke/fptr/_il_relinstftn_t/**">
            <Issue>needs triage</Issue>
        </ExcludeList>
        <ExcludeList Include = "$(XunitTestBinBase)/JIT/Methodical/flowgraph/dev10_bug679955/volatileLocal2/**">
            <Issue>needs triage</Issue>
        </ExcludeList>
        <ExcludeList Include = "$(XunitTestBinBase)/JIT/Methodical/Invoke/fptr/_il_dbgvirtftn_t/**">
            <Issue>needs triage</Issue>
        </ExcludeList>
        <ExcludeList Include = "$(XunitTestBinBase)/JIT/Methodical/Invoke/fptr/_il_relvirtftn_t/**">
            <Issue>needs triage</Issue>
        </ExcludeList>
        <ExcludeList Include = "$(XunitTestBinBase)/JIT/Methodical/Invoke/fptr/_il_dbgftn_t/**">
            <Issue>needs triage</Issue>
        </ExcludeList>
        <ExcludeList Include = "$(XunitTestBinBase)/JIT/Methodical/ELEMENT_TYPE_IU/_il_relptr/**">
            <Issue>needs triage</Issue>
        </ExcludeList>
        <ExcludeList Include = "$(XunitTestBinBase)/JIT/Methodical/Invoke/fptr/_il_relftn_t/**">
            <Issue>needs triage</Issue>
        </ExcludeList>
        <ExcludeList Include = "$(XunitTestBinBase)/JIT/Regression/JitBlue/DevDiv_461649/DevDiv_461649/**">
            <Issue>needs triage</Issue>
        </ExcludeList>
        <ExcludeList Include = "$(XunitTestBinBase)/JIT/jit64/rtchecks/overflow/overflow02_div/**">
            <Issue>needs triage</Issue>
        </ExcludeList>
        <ExcludeList Include = "$(XunitTestBinBase)/GC/Scenarios/Dynamo/dynamo/**">
            <Issue>needs triage</Issue>
        </ExcludeList>
        <ExcludeList Include = "$(XunitTestBinBase)/JIT/Regression/JitBlue/GitHub_24846/GitHub_24846/**">
            <Issue>needs triage</Issue>
        </ExcludeList>
        <ExcludeList Include = "$(XunitTestBinBase)/JIT/Methodical/Boxing/boxunbox/_il_dbghuge_filter/**">
            <Issue>needs triage</Issue>
        </ExcludeList>
        <ExcludeList Include = "$(XunitTestBinBase)/JIT/Regression/VS-ia64-JIT/M00/b108366/b108366/**">
            <Issue>needs triage</Issue>
        </ExcludeList>
        <ExcludeList Include = "$(XunitTestBinBase)/JIT/Methodical/Boxing/boxunbox/_il_relhuge_filter/**">
            <Issue>needs triage</Issue>
        </ExcludeList>
        <ExcludeList Include = "$(XunitTestBinBase)/JIT/jit64/rtchecks/overflow/overflow03_div/**">
            <Issue>needs triage</Issue>
        </ExcludeList>
        <ExcludeList Include = "$(XunitTestBinBase)/JIT/Methodical/eh/finallyexec/catchrettoinnertry_cs_ro/**">
            <Issue>needs triage</Issue>
        </ExcludeList>
        <ExcludeList Include = "$(XunitTestBinBase)/JIT/Regression/CLR-x86-JIT/V1.2-M01/b00722/b00722/**">
            <Issue>needs triage</Issue>
        </ExcludeList>
        <ExcludeList Include = "$(XunitTestBinBase)/JIT/Methodical/Boxing/boxunbox/_il_reltailcall/**">
            <Issue>needs triage</Issue>
        </ExcludeList>
        <ExcludeList Include = "$(XunitTestBinBase)/JIT/Methodical/Coverage/b39946/**">
            <Issue>needs triage</Issue>
        </ExcludeList>
        <ExcludeList Include = "$(XunitTestBinBase)/JIT/Regression/JitBlue/DevDiv_487699/DevDiv_487699/**">
            <Issue>needs triage</Issue>
        </ExcludeList>
        <ExcludeList Include = "$(XunitTestBinBase)/JIT/Methodical/Boxing/boxunbox/_il_dbgtailcall/**">
            <Issue>needs triage</Issue>
        </ExcludeList>
        <ExcludeList Include = "$(XunitTestBinBase)/JIT/Methodical/eh/finallyexec/loopinfinally_r/**">
            <Issue>needs triage</Issue>
        </ExcludeList>
        <ExcludeList Include = "$(XunitTestBinBase)/JIT/Methodical/eh/basics/throwinclassconstructor_ro/**">
            <Issue>needs triage</Issue>
        </ExcludeList>
        <ExcludeList Include = "$(XunitTestBinBase)/JIT/Methodical/eh/finallyexec/loopinfinally_d/**">
            <Issue>needs triage</Issue>
        </ExcludeList>
        <ExcludeList Include = "$(XunitTestBinBase)/JIT/Methodical/eh/finallyexec/catchrettoinnertry_cs_r/**">
            <Issue>needs triage</Issue>
        </ExcludeList>
        <ExcludeList Include = "$(XunitTestBinBase)/JIT/Methodical/eh/finallyexec/catchrettoinnertry_cs_do/**">
            <Issue>needs triage</Issue>
        </ExcludeList>
        <ExcludeList Include = "$(XunitTestBinBase)/JIT/Methodical/eh/finallyexec/loopinfinally_do/**">
            <Issue>needs triage</Issue>
        </ExcludeList>
        <ExcludeList Include = "$(XunitTestBinBase)/JIT/Methodical/eh/interactions/strswitchfinal_ro/**">
            <Issue>needs triage</Issue>
        </ExcludeList>
        <ExcludeList Include = "$(XunitTestBinBase)/JIT/Methodical/localloc/verify/verify01_large/**">
            <Issue>needs triage</Issue>
        </ExcludeList>
        <ExcludeList Include = "$(XunitTestBinBase)/GC/Scenarios/FinalNStruct/nstructresur/**">
            <Issue>needs triage</Issue>
        </ExcludeList>
        <ExcludeList Include = "$(XunitTestBinBase)/GC/Scenarios/FinalNStruct/finalnstruct/**">
            <Issue>needs triage</Issue>
        </ExcludeList>
        <ExcludeList Include = "$(XunitTestBinBase)/JIT/Methodical/eh/interactions/strswitchfinal_do/**">
            <Issue>needs triage</Issue>
        </ExcludeList>
        <ExcludeList Include = "$(XunitTestBinBase)/JIT/Methodical/eh/interactions/strswitchfinal_r/**">
            <Issue>needs triage</Issue>
        </ExcludeList>
        <ExcludeList Include = "$(XunitTestBinBase)/GC/Features/Finalizer/finalizeother/finalizearray/**">
            <Issue>needs triage</Issue>
        </ExcludeList>
        <ExcludeList Include = "$(XunitTestBinBase)/JIT/jit64/rtchecks/overflow/overflow01_div/**">
            <Issue>needs triage</Issue>
        </ExcludeList>
        <ExcludeList Include = "$(XunitTestBinBase)/JIT/Regression/CLR-x86-JIT/V2.0-Beta2/b353858/b353858/**">
            <Issue>needs triage</Issue>
        </ExcludeList>
        <ExcludeList Include = "$(XunitTestBinBase)/JIT/Methodical/eh/basics/throwinclassconstructor_r/**">
            <Issue>needs triage</Issue>
        </ExcludeList>
        <ExcludeList Include = "$(XunitTestBinBase)/JIT/SIMD/VectorMatrix_ro/**">
            <Issue>needs triage</Issue>
        </ExcludeList>
        <ExcludeList Include = "$(XunitTestBinBase)/JIT/Methodical/eh/interactions/strswitchfinal_d/**">
            <Issue>needs triage</Issue>
        </ExcludeList>
        <ExcludeList Include = "$(XunitTestBinBase)/JIT/Regression/JitBlue/DevDiv_405852/DevDiv_405852/**">
            <Issue>needs triage</Issue>
        </ExcludeList>
        <ExcludeList Include = "$(XunitTestBinBase)/JIT/Regression/JitBlue/DevDiv_544983/DevDiv_544983/**">
            <Issue>needs triage</Issue>
        </ExcludeList>
        <ExcludeList Include = "$(XunitTestBinBase)/JIT/CodeGenBringUpTests/Localloc_do/**">
            <Issue>needs triage</Issue>
        </ExcludeList>
        <ExcludeList Include = "$(XunitTestBinBase)/JIT/Directed/Misc/function_pointer/MutualThdRecur-fptr/**">
            <Issue>needs triage</Issue>
        </ExcludeList>
        <ExcludeList Include = "$(XunitTestBinBase)/JIT/Methodical/eh/basics/throwinclassconstructor_d/**">
            <Issue>needs triage</Issue>
        </ExcludeList>
        <ExcludeList Include = "$(XunitTestBinBase)/JIT/Methodical/eh/finallyexec/loopinfinally_ro/**">
            <Issue>needs triage</Issue>
        </ExcludeList>
        <ExcludeList Include = "$(XunitTestBinBase)/JIT/Methodical/localloc/verify/verify01_small/**">
            <Issue>needs triage</Issue>
        </ExcludeList>
        <ExcludeList Include = "$(XunitTestBinBase)/JIT/Regression/CLR-x86-JIT/V1.2-M01/b13452/b13452/**">
            <Issue>needs triage</Issue>
        </ExcludeList>
        <ExcludeList Include = "$(XunitTestBinBase)/JIT/Methodical/eh/finallyexec/catchrettoinnertry_cs_d/**">
            <Issue>needs triage</Issue>
        </ExcludeList>
        <ExcludeList Include = "$(XunitTestBinBase)/JIT/IL_Conformance/Old/Conformance_Base/div_r8/**">
            <Issue>needs triage</Issue>
        </ExcludeList>
        <ExcludeList Include = "$(XunitTestBinBase)/JIT/Directed/tailcall/tailcall/**">
            <Issue>needs triage</Issue>
        </ExcludeList>
        <ExcludeList Include = "$(XunitTestBinBase)/Loader/classloader/DefaultInterfaceMethods/diamondshape/diamondshape_r/**">
            <Issue>needs triage</Issue>
        </ExcludeList>
        <ExcludeList Include = "$(XunitTestBinBase)/JIT/Methodical/localloc/verify/verify01_dynamic/**">
            <Issue>needs triage</Issue>
        </ExcludeList>
        <ExcludeList Include = "$(XunitTestBinBase)/JIT/CodeGenBringUpTests/Localloc_r/**">
            <Issue>needs triage</Issue>
        </ExcludeList>
        <ExcludeList Include = "$(XunitTestBinBase)/JIT/CodeGenBringUpTests/Localloc_ro/**">
            <Issue>needs triage</Issue>
        </ExcludeList>
        <ExcludeList Include = "$(XunitTestBinBase)/JIT/IL_Conformance/Old/Conformance_Base/neg_r4/**">
            <Issue>needs triage</Issue>
        </ExcludeList>
        <ExcludeList Include = "$(XunitTestBinBase)/JIT/CodeGenBringUpTests/Localloc_d/**">
            <Issue>needs triage</Issue>
        </ExcludeList>
        <ExcludeList Include = "$(XunitTestBinBase)/JIT/Regression/CLR-x86-JIT/V1-M09.5-PDC/b25459/b25459/**">
            <Issue>needs triage</Issue>
        </ExcludeList>
        <ExcludeList Include = "$(XunitTestBinBase)/JIT/Directed/zeroinit/init_struct/**">
            <Issue>needs triage</Issue>
        </ExcludeList>
        <ExcludeList Include = "$(XunitTestBinBase)/JIT/Methodical/eh/basics/throwinclassconstructor_do/**">
            <Issue>needs triage</Issue>
        </ExcludeList>
        <ExcludeList Include = "$(XunitTestBinBase)/JIT/Directed/pinvoke/tail/**">
            <Issue>needs triage</Issue>
        </ExcludeList>
        <ExcludeList Include = "$(XunitTestBinBase)/JIT/Regression/CLR-x86-JIT/V1-M11-Beta1/b39946/b39946/**">
            <Issue>needs triage</Issue>
        </ExcludeList>
        <ExcludeList Include = "$(XunitTestBinBase)/baseservices/varargs/varargsupport/**">
            <Issue>needs triage</Issue>
        </ExcludeList>
        <ExcludeList Include = "$(XunitTestBinBase)/baseservices/varargs/varargsupport_r/**">
            <Issue>needs triage</Issue>
        </ExcludeList>
        <ExcludeList Include = "$(XunitTestBinBase)/JIT/Regression/VS-ia64-JIT/M00/b109878/b109878/**">
            <Issue>needs triage</Issue>
        </ExcludeList>
        <ExcludeList Include = "$(XunitTestBinBase)/JIT/IL_Conformance/Old/Conformance_Base/add_r4/**">
            <Issue>needs triage</Issue>
        </ExcludeList>
        <ExcludeList Include = "$(XunitTestBinBase)/JIT/Regression/VS-ia64-JIT/M00/b92726/b92726/**">
            <Issue>needs triage</Issue>
        </ExcludeList>
        <ExcludeList Include = "$(XunitTestBinBase)/Loader/classloader/DefaultInterfaceMethods/diamondshape/diamondshape_d/**">
            <Issue>needs triage</Issue>
        </ExcludeList>
        <ExcludeList Include = "$(XunitTestBinBase)/JIT/Directed/coverage/importer/Desktop/volatilldind_il_d/**">
            <Issue>needs triage</Issue>
        </ExcludeList>
        <ExcludeList Include = "$(XunitTestBinBase)/JIT/IL_Conformance/Old/Conformance_Base/mul_r4/**">
            <Issue>needs triage</Issue>
        </ExcludeList>
        <ExcludeList Include = "$(XunitTestBinBase)/JIT/Regression/CLR-x86-JIT/V1-M12-Beta2/b84909/b84909/**">
            <Issue>needs triage</Issue>
        </ExcludeList>
        <ExcludeList Include = "$(XunitTestBinBase)/JIT/Directed/coverage/importer/Desktop/volatilldind_il_r/**">
            <Issue>needs triage</Issue>
        </ExcludeList>
        <ExcludeList Include = "$(XunitTestBinBase)/JIT/IL_Conformance/Old/Conformance_Base/rem_r4/**">
            <Issue>needs triage</Issue>
        </ExcludeList>
        <ExcludeList Include = "$(XunitTestBinBase)/JIT/IL_Conformance/Old/Conformance_Base/rem_r4/**">
            <Issue>needs triage</Issue>
        </ExcludeList>
        <ExcludeList Include = "$(XunitTestBinBase)/JIT/IL_Conformance/Old/Conformance_Base/ckfinite_r4/**">
            <Issue>needs triage</Issue>
        </ExcludeList>
        <ExcludeList Include = "$(XunitTestBinBase)/JIT/IL_Conformance/Old/Conformance_Base/div_r4/**">
            <Issue>needs triage</Issue>
        </ExcludeList>
        <ExcludeList Include = "$(XunitTestBinBase)/JIT/IL_Conformance/Old/Conformance_Base/sub_r4/**">
            <Issue>needs triage</Issue>
        </ExcludeList>
        <ExcludeList Include = "$(XunitTestBinBase)/JIT/IL_Conformance/Old/Conformance_Base/ldc_ckfinite_r4/**">
            <Issue>needs triage</Issue>
        </ExcludeList>
        <ExcludeList Include = "$(XunitTestBinBase)/JIT/Directed/coverage/importer/volatilldind/**">
            <Issue>needs triage</Issue>
        </ExcludeList>
        <ExcludeList Include = "$(XunitTestBinBase)/JIT/jit64/opt/rngchk/RngchkStress3/**">
            <Issue>needs triage</Issue>
        </ExcludeList>
        <ExcludeList Include = "$(XunitTestBinBase)/JIT/Performance/CodeQuality/Burgers/Burgers/**">
            <Issue>needs triage</Issue>
        </ExcludeList>
        <ExcludeList Include = "$(XunitTestBinBase)/Interop/StructMarshalling/ReversePInvoke/MarshalSeqStruct/DelegatePInvoke/DelegatePInvokeTest/**">
            <Issue>needs triage</Issue>
        </ExcludeList>
        <ExcludeList Include = "$(XunitTestBinBase)/JIT/Methodical/eh/basics/throwinfilter_d/**">
            <Issue>needs triage</Issue>
        </ExcludeList>
        <ExcludeList Include = "$(XunitTestBinBase)/JIT/Methodical/eh/basics/throwinfilter_r/**">
            <Issue>needs triage</Issue>
        </ExcludeList>
        <ExcludeList Include = "$(XunitTestBinBase)JIT/IL_Conformance/Old/Base/ckfinite/**">
            <Issue>needs triage</Issue>
        </ExcludeList>
        <!-- End interpreter issues -->
    </ItemGroup>

    <ItemGroup Condition=" '$(RuntimeFlavor)' == 'mono' and ('$(TargetArchitecture)' == 'arm64' or '$(AltJitArch)' == 'arm64')  and '$(TargetsWindows)' != 'true' " >
        <ExcludeList Include="$(XunitTestBinBase)/baseservices/typeequivalence/simple/Simple/**">
            <Issue>Doesn't compile with LLVM AOT.</Issue>
        </ExcludeList>
        <ExcludeList Include="$(XunitTestBinBase)/Loader/classloader/generics/Variance/IL/Unbox002/**">
            <Issue>Doesn't compile with LLVM AOT.</Issue>
        </ExcludeList>
        <ExcludeList Include="$(XunitTestBinBase)/Loader/classloader/generics/Variance/IL/Unbox003/**">
            <Issue>Doesn't compile with LLVM AOT.</Issue>
        </ExcludeList>
        <ExcludeList Include="$(XunitTestBinBase)/Loader/classloader/generics/Variance/IL/vsw543506/**">
            <Issue>Doesn't compile with LLVM AOT.</Issue>
        </ExcludeList>
        <ExcludeList Include="$(XunitTestBinBase)/JIT/Regression/CLR-x86-JIT/V1.1-M1-Beta1/b143840/b143840/*">
            <Issue>https://github.com/dotnet/runtime/issues/48914</Issue>
        </ExcludeList>

        <ExcludeList Include = "$(XunitTestBinBase)/GC/Features/Finalizer/finalizeother/finalizearray/**">
            <Issue>needs triage</Issue>
        </ExcludeList>
        <ExcludeList Include = "$(XunitTestBinBase)/JIT/Methodical/eh/finallyexec/loopinfinally_ro/**">
            <Issue>needs triage</Issue>
        </ExcludeList>
        <ExcludeList Include = "$(XunitTestBinBase)/JIT/Methodical/eh/finallyexec/loopinfinally_do/**">
            <Issue>needs triage</Issue>
        </ExcludeList>
        <ExcludeList Include = "$(XunitTestBinBase)/JIT/Regression/CLR-x86-JIT/V1-M11-Beta1/b44657/b44657/**">
            <Issue>needs triage</Issue>
        </ExcludeList>
        <ExcludeList Include = "$(XunitTestBinBase)/JIT/Regression/CLR-x86-JIT/V1-M12-Beta2/b63726/b63726/**">
            <Issue>needs triage</Issue>
        </ExcludeList>
        <ExcludeList Include = "$(XunitTestBinBase)/JIT/Regression/CLR-x86-JIT/V1-M12-Beta2/b60142/b60142/**">
            <Issue>needs triage</Issue>
        </ExcludeList>
        <ExcludeList Include = "$(XunitTestBinBase)/JIT/Regression/JitBlue/DevDiv_487699/DevDiv_487699/**">
            <Issue>needs triage</Issue>
        </ExcludeList>
        <ExcludeList Include = "$(XunitTestBinBase)/JIT/Methodical/NaN/r8nanconv_il_d/**">
            <Issue>needs triage</Issue>
        </ExcludeList>
        <ExcludeList Include = "$(XunitTestBinBase)/JIT/Methodical/flowgraph/dev10_bug679955/volatileLocal2/**">
            <Issue>needs triage</Issue>
        </ExcludeList>
        <ExcludeList Include = "$(XunitTestBinBase)/JIT/Methodical/NaN/r8nanconv_il_r/**">
            <Issue>needs triage</Issue>
        </ExcludeList>
        <ExcludeList Include = "$(XunitTestBinBase)/JIT/Regression/CLR-x86-JIT/V1-M12-Beta2/b36302/b36302/**">
            <Issue>needs triage</Issue>
        </ExcludeList>
        <ExcludeList Include = "$(XunitTestBinBase)/JIT/Methodical/NaN/r4nanconv_il_d/**">
            <Issue>needs triage</Issue>
        </ExcludeList>
        <ExcludeList Include = "$(XunitTestBinBase)/JIT/Methodical/NaN/r4nanconv_il_r/**">
            <Issue>needs triage</Issue>
        </ExcludeList>
        <ExcludeList Include = "$(XunitTestBinBase)/JIT/Regression/CLR-x86-JIT/V1-M12-Beta2/b53980/b53980/**">
            <Issue>needs triage</Issue>
        </ExcludeList>
        <ExcludeList Include = "$(XunitTestBinBase)/JIT/Methodical/tailcall/_il_reltest_mutual_rec/**">
            <Issue>needs triage</Issue>
        </ExcludeList>
        <ExcludeList Include = "$(XunitTestBinBase)/JIT/Regression/CLR-x86-JIT/V1-M11-Beta1/b27873/b27873/**">
            <Issue>needs triage</Issue>
        </ExcludeList>
        <ExcludeList Include = "$(XunitTestBinBase)/JIT/Regression/CLR-x86-JIT/V1-M12-Beta2/b53994/b53994/**">
            <Issue>needs triage</Issue>
        </ExcludeList>
        <ExcludeList Include = "$(XunitTestBinBase)/JIT/Regression/JitBlue/DevDiv_406156/DevDiv_406156/**">
            <Issue>needs triage</Issue>
        </ExcludeList>
        <ExcludeList Include = "$(XunitTestBinBase)/JIT/Regression/JitBlue/DevDiv_370233/DevDiv_370233/**">
            <Issue>needs triage</Issue>
        </ExcludeList>
        <ExcludeList Include = "$(XunitTestBinBase)/JIT/Regression/CLR-x86-JIT/V1-M12-Beta2/b73207/b73207/**">
            <Issue>needs triage</Issue>
        </ExcludeList>
        <ExcludeList Include = "$(XunitTestBinBase)/JIT/Methodical/tailcall/_il_dbgtest_switch/**">
            <Issue>needs triage</Issue>
        </ExcludeList>
        <ExcludeList Include = "$(XunitTestBinBase)/JIT/Regression/CLR-x86-JIT/V1-M09.5-PDC/b25701/b25701/**">
            <Issue>needs triage</Issue>
        </ExcludeList>
        <ExcludeList Include = "$(XunitTestBinBase)/JIT/Regression/CLR-x86-JIT/V1-M12-Beta2/b50027/b50027/**">
            <Issue>needs triage</Issue>
        </ExcludeList>
        <ExcludeList Include = "$(XunitTestBinBase)/JIT/Regression/CLR-x86-JIT/V1-M12-Beta2/b34953/b34953/**">
            <Issue>needs triage</Issue>
        </ExcludeList>
        <ExcludeList Include = "$(XunitTestBinBase)/JIT/Regression/CLR-x86-JIT/V1-M09.5-PDC/b30892/b30892/**">
            <Issue>needs triage</Issue>
        </ExcludeList>
        <ExcludeList Include = "$(XunitTestBinBase)/JIT/Methodical/tailcall/_il_reltest_switch/**">
            <Issue>needs triage</Issue>
        </ExcludeList>
        <ExcludeList Include = "$(XunitTestBinBase)/JIT/Regression/CLR-x86-JIT/V1-M12-Beta2/b32614/b32614/**">
            <Issue>needs triage</Issue>
        </ExcludeList>
        <ExcludeList Include = "$(XunitTestBinBase)/JIT/Regression/CLR-x86-JIT/V1-M12-Beta2/b82247/b82247/**">
            <Issue>needs triage</Issue>
        </ExcludeList>
        <ExcludeList Include = "$(XunitTestBinBase)/JIT/Regression/CLR-x86-JIT/V1-M12-Beta2/b59952/b59952/**">
            <Issue>needs triage</Issue>
        </ExcludeList>
        <ExcludeList Include = "$(XunitTestBinBase)/JIT/Regression/CLR-x86-JIT/V1-M12-Beta2/b49435/b49435/**">
            <Issue>needs triage</Issue>
        </ExcludeList>
        <ExcludeList Include = "$(XunitTestBinBase)/JIT/Methodical/tailcall/_il_dbgtest_mutual_rec/**">
            <Issue>needs triage</Issue>
        </ExcludeList>
        <ExcludeList Include = "$(XunitTestBinBase)/JIT/Regression/CLR-x86-JIT/V1-M09.5-PDC/b30862/b30862/**">
            <Issue>needs triage</Issue>
        </ExcludeList>
        <ExcludeList Include = "$(XunitTestBinBase)/JIT/Regression/CLR-x86-JIT/V1-M11-Beta1/b45541/b45541/**">
            <Issue>needs triage</Issue>
        </ExcludeList>
        <ExcludeList Include = "$(XunitTestBinBase)/JIT/Regression/CLR-x86-JIT/V1-M12-Beta2/b71003/b71003/**">
            <Issue>needs triage</Issue>
        </ExcludeList>
        <ExcludeList Include = "$(XunitTestBinBase)/JIT/Regression/CLR-x86-JIT/V1-M12-Beta2/b31547/b31547/**">
            <Issue>needs triage</Issue>
        </ExcludeList>
        <ExcludeList Include = "$(XunitTestBinBase)/JIT/Regression/CLR-x86-JIT/V1-M11-Beta1/b45956/b45956/**">
            <Issue>needs triage</Issue>
        </ExcludeList>
        <ExcludeList Include = "$(XunitTestBinBase)/JIT/IL_Conformance/Old/Conformance_Base/div_r8/**">
            <Issue>needs triage</Issue>
        </ExcludeList>
        <ExcludeList Include = "$(XunitTestBinBase)/JIT/jit64/rtchecks/overflow/overflow02_div/**">
            <Issue>needs triage</Issue>
        </ExcludeList>
        <ExcludeList Include = "$(XunitTestBinBase)/JIT/IL_Conformance/Old/Base/ckfinite/**">
            <Issue>needs triage</Issue>
        </ExcludeList>
        <ExcludeList Include = "$(XunitTestBinBase)/JIT/HardwareIntrinsics/Arm/ArmBase/ArmBase_r/**">
            <Issue>needs triage</Issue>
        </ExcludeList>
        <ExcludeList Include = "$(XunitTestBinBase)/JIT/HardwareIntrinsics/Arm/Aes/Aes_r/**">
            <Issue>needs triage</Issue>
        </ExcludeList>
        <ExcludeList Include = "$(XunitTestBinBase)/JIT/IL_Conformance/Old/Conformance_Base/div_r4/**">
            <Issue>needs triage</Issue>
        </ExcludeList>
        <ExcludeList Include = "$(XunitTestBinBase)/JIT/jit64/rtchecks/overflow/overflow01_div/**">
            <Issue>needs triage</Issue>
        </ExcludeList>
        <ExcludeList Include = "$(XunitTestBinBase)/JIT/Directed/StructABI/StructABI/**">
            <Issue>needs triage</Issue>
        </ExcludeList>
        <ExcludeList Include = "$(XunitTestBinBase)/JIT/Regression/VS-ia64-JIT/M00/b108366/b108366/**">
            <Issue>needs triage</Issue>
        </ExcludeList>

        <!-- The following issues only effect the Mono interpreter; there is currently no way to exclude based on that scenario -->
        <ExcludeList Include = "$(XunitTestBinBase)JIT/IL_Conformance/Old/Base/ckfinite/**">
            <Issue>needs triage</Issue>
        </ExcludeList>
        <!-- End interpreter issues -->
    </ItemGroup>


    <ItemGroup Condition=" '$(TargetArchitecture)' == 'wasm' " >
        <ExcludeList Include = "$(XunitTestBinBase)/JIT/opt/ThrowHelper/NonVoidThrowHelper/**">
            <Issue>https://github.com/dotnet/runtime/issues/48819</Issue>
        </ExcludeList>
        <ExcludeList Include = "$(XunitTestBinBase)/baseservices/threading/paramthreadstart/ThreadStartBool/**">
            <Issue>https://github.com/dotnet/runtime/issues/41193</Issue>
        </ExcludeList>
        <ExcludeList Include = "$(XunitTestBinBase)/baseservices/threading/DeadThreads/DeadThreads/**">
            <Issue>https://github.com/dotnet/runtime/issues/41472</Issue>
        </ExcludeList>
        <ExcludeList Include = "$(XunitTestBinBase)/baseservices/threading/coverage/OSThreadId/osthreadid/**">
            <Issue>https://github.com/dotnet/runtime/issues/41472</Issue>
        </ExcludeList>
        <ExcludeList Include = "$(XunitTestBinBase)/baseservices/threading/paramthreadstart/ThreadStartBool_1/**">
            <Issue>https://github.com/dotnet/runtime/issues/41193</Issue>
        </ExcludeList>
        <ExcludeList Include = "$(XunitTestBinBase)/Interop/NativeLibrary/Callback/CallbackStressTest_TargetUnix/**">
            <Issue>https://github.com/dotnet/runtime/issues/41519</Issue>
        </ExcludeList>
        <ExcludeList Include = "$(XunitTestBinBase)/Interop/NativeLibrary/API/NativeLibraryTests/**">
            <Issue>https://github.com/dotnet/runtime/issues/41519</Issue>
        </ExcludeList>
        <ExcludeList Include = "$(XunitTestBinBase)/Interop/NativeLibrary/Callback/CallbackTests/**">
            <Issue>https://github.com/dotnet/runtime/issues/41519</Issue>
        </ExcludeList>
        <ExcludeList Include = "$(XunitTestBinBase)/Interop/ICustomMarshaler/ConflictingNames/SameNameDifferentAssembly/**">
            <Issue>https://github.com/dotnet/runtime/issues/41519</Issue>
        </ExcludeList>
        <ExcludeList Include = "$(XunitTestBinBase)/Interop/PInvoke/Miscellaneous/HandleRef/HandleRefTest/**">
            <Issue>https://github.com/dotnet/runtime/issues/41519</Issue>
        </ExcludeList>
        <ExcludeList Include = "$(XunitTestBinBase)/Interop/PInvoke/Miscellaneous/MultipleAssembliesWithSamePInvoke/MAWSPITest/**">
            <Issue>https://github.com/dotnet/runtime/issues/41519</Issue>
        </ExcludeList>
        <ExcludeList Include = "$(XunitTestBinBase)/Interop/PInvoke/Primitives/Pointer/NonBlittablePointer/**">
            <Issue>https://github.com/dotnet/runtime/issues/41519</Issue>
        </ExcludeList>
        <ExcludeList Include = "$(XunitTestBinBase)/Interop/PInvoke/Vector2_3_4/Vector2_3_4/**">
            <Issue>https://github.com/dotnet/runtime/issues/41519</Issue>
        </ExcludeList>
        <ExcludeList Include = "$(XunitTestBinBase)/Interop/PInvoke/Primitives/RuntimeHandles/RuntimeHandlesTest/**">
            <Issue>https://github.com/dotnet/runtime/issues/41519</Issue>
        </ExcludeList>
        <ExcludeList Include = "$(XunitTestBinBase)/Interop/PInvoke/Primitives/Int/PInvokeIntTest/**">
            <Issue>https://github.com/dotnet/runtime/issues/41519</Issue>
        </ExcludeList>
        <ExcludeList Include = "$(XunitTestBinBase)/Interop/PInvoke/Attributes/SuppressGCTransition/SuppressGCTransitionTest/**">
            <Issue>https://github.com/dotnet/runtime/issues/41519</Issue>
        </ExcludeList>
        <ExcludeList Include = "$(XunitTestBinBase)/Interop/UnmanagedCallersOnly/UnmanagedCallersOnlyTest/**">
            <Issue>https://github.com/dotnet/runtime/issues/41519</Issue>
        </ExcludeList>
        <ExcludeList Include = "$(XunitTestBinBase)/JIT/CodeGenBringUpTests/LocallocLarge_d/**">
            <Issue>https://github.com/dotnet/runtime/issues/41472</Issue>
        </ExcludeList>
        <ExcludeList Include = "$(XunitTestBinBase)/JIT/CodeGenBringUpTests/LocallocLarge_do/**">
            <Issue>https://github.com/dotnet/runtime/issues/41472</Issue>
        </ExcludeList>
        <ExcludeList Include = "$(XunitTestBinBase)/JIT/CodeGenBringUpTests/LocallocLarge_ro/**">
            <Issue>https://github.com/dotnet/runtime/issues/41472</Issue>
        </ExcludeList>
        <ExcludeList Include = "$(XunitTestBinBase)/JIT/CodeGenBringUpTests/LocallocLarge_r/**">
            <Issue>https://github.com/dotnet/runtime/issues/41472</Issue>
        </ExcludeList>
        <ExcludeList Include="$(XUnitTestBinBase)/JIT/Directed/callconv/ThisCall/ThisCallTest/*">
            <Issue>https://github.com/dotnet/runtime/issues/41519</Issue>
        </ExcludeList>
        <ExcludeList Include="$(XUnitTestBinBase)/JIT/Directed/callconv/StdCallMemberFunction/StdCallMemberFunctionTest/*">
            <Issue>https://github.com/dotnet/runtime/issues/41519</Issue>
        </ExcludeList>
        <ExcludeList Include="$(XUnitTestBinBase)/JIT/Directed/callconv/PlatformDefaultMemberFunction/PlatformDefaultMemberFunctionTest/*">
            <Issue>https://github.com/dotnet/runtime/issues/41519</Issue>
        </ExcludeList>
        <ExcludeList Include="$(XUnitTestBinBase)/JIT/Directed/callconv/CdeclMemberFunction/CdeclMemberFunctionTest/*">
            <Issue>https://github.com/dotnet/runtime/issues/41519</Issue>
        </ExcludeList>
        <ExcludeList Include = "$(XunitTestBinBase)/Loader/classloader/TypeInitialization/CircularCctors/CircularCctorFourThreadsBFI/**">
            <Issue>https://github.com/dotnet/runtime/issues/41472</Issue>
        </ExcludeList>
        <ExcludeList Include = "$(XunitTestBinBase)/Loader/classloader/TypeInitialization/CoreCLR/CircularCctorThreeThreads03/**">
            <Issue>https://github.com/dotnet/runtime/issues/41472</Issue>
        </ExcludeList>
        <ExcludeList Include = "$(XunitTestBinBase)/Loader/classloader/regressions/523654/test532654_b/**">
            <Issue>https://github.com/dotnet/runtime/issues/41472</Issue>
        </ExcludeList>
        <ExcludeList Include = "$(XunitTestBinBase)/JIT/jit64/opt/rngchk/ArrayWithThread_o/**">
            <Issue>https://github.com/dotnet/runtime/issues/41472</Issue>
        </ExcludeList>
        <ExcludeList Include = "$(XunitTestBinBase)/JIT/jit64/opt/cse/VolatileTest_op_mul/**">
            <Issue>https://github.com/dotnet/runtime/issues/41472</Issue>
        </ExcludeList>
        <ExcludeList Include = "$(XunitTestBinBase)/JIT/IL_Conformance/Old/Conformance_Base/conv_ovf_r8_i/**">
            <Issue>needs triage</Issue>
        </ExcludeList>
        <ExcludeList Include = "$(XunitTestBinBase)/JIT/IL_Conformance/Old/Conformance_Base/ldc_conv_ovf_r8_i/**">
            <Issue>needs triage</Issue>
        </ExcludeList>
        <ExcludeList Include = "$(XunitTestBinBase)/JIT/Methodical/eh/interactions/switchinfinally_d/**">
            <Issue>needs triage</Issue>
        </ExcludeList>
        <ExcludeList Include = "$(XunitTestBinBase)/JIT/Methodical/eh/interactions/switchinfinally_ro/**">
            <Issue>needs triage</Issue>
        </ExcludeList>
        <ExcludeList Include = "$(XunitTestBinBase)/JIT/Methodical/eh/interactions/switchinfinally_do/**">
            <Issue>needs triage</Issue>
        </ExcludeList>
        <ExcludeList Include = "$(XunitTestBinBase)/JIT/Methodical/eh/interactions/switchinfinally_r/**">
            <Issue>needs triage</Issue>
        </ExcludeList>
        <ExcludeList Include = "$(XunitTestBinBase)/JIT/Methodical/cctor/misc/threads1_cs_do/**">
            <Issue>https://github.com/dotnet/runtime/issues/41472</Issue>
        </ExcludeList>
        <ExcludeList Include = "$(XunitTestBinBase)/JIT/Regression/CLR-x86-JIT/V1-M13-RTM/b99969/b99969/**">
            <Issue>https://github.com/dotnet/runtime/issues/41472</Issue>
        </ExcludeList>
        <ExcludeList Include = "$(XunitTestBinBase)/JIT/Methodical/VT/callconv/_il_reljumps4/**">
            <Issue>needs triage</Issue>
        </ExcludeList>
        <ExcludeList Include = "$(XunitTestBinBase)/JIT/Methodical/VT/callconv/_il_dbgjumps4/**">
            <Issue>needs triage</Issue>
        </ExcludeList>
        <ExcludeList Include = "$(XunitTestBinBase)/JIT/Methodical/NaN/r8nanconv_il_d/**">
            <Issue>needs triage</Issue>
        </ExcludeList>
        <ExcludeList Include = "$(XunitTestBinBase)/JIT/Methodical/NaN/r8nanconv_il_r/**">
            <Issue>needs triage</Issue>
        </ExcludeList>
        <ExcludeList Include = "$(XunitTestBinBase)/JIT/Methodical/gc_poll/InsertGCPoll/**">
            <Issue>needs triage</Issue>
        </ExcludeList>
        <ExcludeList Include = "$(XunitTestBinBase)/JIT/HardwareIntrinsics/Arm/AdvSimd/AdvSimd_Part11_ro/**">
            <Issue>https://github.com/dotnet/runtime/issues/41758</Issue>
        </ExcludeList>
        <ExcludeList Include = "$(XunitTestBinBase)/JIT/HardwareIntrinsics/Arm/AdvSimd.Arm64/AdvSimd.Arm64_Part1_ro/**">
            <Issue>https://github.com/dotnet/runtime/issues/41758</Issue>
        </ExcludeList>
        <ExcludeList Include = "$(XunitTestBinBase)/JIT/HardwareIntrinsics/General/Vector64_1/Vector64_1_r/**">
            <Issue>https://github.com/dotnet/runtime/issues/41758</Issue>
        </ExcludeList>
        <ExcludeList Include = "$(XunitTestBinBase)/JIT/HardwareIntrinsics/Arm/Aes/Aes_r/**">
            <Issue>https://github.com/dotnet/runtime/issues/41758</Issue>
        </ExcludeList>
        <ExcludeList Include = "$(XunitTestBinBase)/JIT/HardwareIntrinsics/Arm/AdvSimd/AdvSimd_Part13_r/**">
            <Issue>https://github.com/dotnet/runtime/issues/41758</Issue>
        </ExcludeList>
        <ExcludeList Include = "$(XunitTestBinBase)/JIT/HardwareIntrinsics/Arm/AdvSimd/AdvSimd_Part0_ro/**">
            <Issue>https://github.com/dotnet/runtime/issues/41758</Issue>
        </ExcludeList>
        <ExcludeList Include = "$(XunitTestBinBase)/JIT/HardwareIntrinsics/Arm/AdvSimd/AdvSimd_Part9_ro/**">
            <Issue>https://github.com/dotnet/runtime/issues/41758</Issue>
        </ExcludeList>
        <ExcludeList Include = "$(XunitTestBinBase)/JIT/HardwareIntrinsics/Arm/AdvSimd.Arm64/AdvSimd.Arm64_Part5_r/**">
            <Issue>https://github.com/dotnet/runtime/issues/41758</Issue>
        </ExcludeList>
        <ExcludeList Include = "$(XunitTestBinBase)/JIT/HardwareIntrinsics/Arm/AdvSimd/AdvSimd_Part6_ro/**">
            <Issue>https://github.com/dotnet/runtime/issues/41758</Issue>
        </ExcludeList>
        <ExcludeList Include = "$(XunitTestBinBase)/JIT/HardwareIntrinsics/Arm/AdvSimd/AdvSimd_Part14_r/**">
            <Issue>https://github.com/dotnet/runtime/issues/41758</Issue>
        </ExcludeList>
        <ExcludeList Include = "$(XunitTestBinBase)/JIT/HardwareIntrinsics/Arm/AdvSimd/AdvSimd_Part16_r/**">
            <Issue>https://github.com/dotnet/runtime/issues/41758</Issue>
        </ExcludeList>
        <ExcludeList Include = "$(XunitTestBinBase)/JIT/HardwareIntrinsics/Arm/AdvSimd.Arm64/AdvSimd.Arm64_Part3_r/**">
            <Issue>https://github.com/dotnet/runtime/issues/41758</Issue>
        </ExcludeList>
        <ExcludeList Include = "$(XunitTestBinBase)/JIT/HardwareIntrinsics/Arm/Crc32/Crc32_ro/**">
            <Issue>https://github.com/dotnet/runtime/issues/41758</Issue>
        </ExcludeList>
        <ExcludeList Include = "$(XunitTestBinBase)/JIT/HardwareIntrinsics/Arm/AdvSimd/AdvSimd_Part15_ro/**">
            <Issue>https://github.com/dotnet/runtime/issues/41758</Issue>
        </ExcludeList>
        <ExcludeList Include = "$(XunitTestBinBase)/JIT/HardwareIntrinsics/Arm/Aes/Aes_ro/**">
            <Issue>https://github.com/dotnet/runtime/issues/41758</Issue>
        </ExcludeList>
        <ExcludeList Include = "$(XunitTestBinBase)/JIT/HardwareIntrinsics/Arm/Rdm.Arm64/Rdm.Arm64_r/**">
            <Issue>https://github.com/dotnet/runtime/issues/41758</Issue>
        </ExcludeList>
        <ExcludeList Include = "$(XunitTestBinBase)/JIT/HardwareIntrinsics/Arm/Sha1/Sha1_ro/**">
            <Issue>https://github.com/dotnet/runtime/issues/41758</Issue>
        </ExcludeList>
        <ExcludeList Include = "$(XunitTestBinBase)/JIT/HardwareIntrinsics/Arm/AdvSimd/AdvSimd_Part13_ro/**">
            <Issue>https://github.com/dotnet/runtime/issues/41758</Issue>
        </ExcludeList>
        <ExcludeList Include = "$(XunitTestBinBase)/JIT/HardwareIntrinsics/General/Vector64/Vector64_r/**">
            <Issue>https://github.com/dotnet/runtime/issues/41758</Issue>
        </ExcludeList>
        <ExcludeList Include = "$(XunitTestBinBase)/JIT/HardwareIntrinsics/Arm/Rdm.Arm64/Rdm.Arm64_ro/**">
            <Issue>https://github.com/dotnet/runtime/issues/41758</Issue>
        </ExcludeList>
        <ExcludeList Include = "$(XunitTestBinBase)/JIT/HardwareIntrinsics/Arm/ArmBase.Arm64/ArmBase.Arm64_r/**">
            <Issue>https://github.com/dotnet/runtime/issues/41758</Issue>
        </ExcludeList>
        <ExcludeList Include = "$(XunitTestBinBase)/JIT/HardwareIntrinsics/Arm/AdvSimd.Arm64/AdvSimd.Arm64_Part3_ro/**">
            <Issue>https://github.com/dotnet/runtime/issues/41758</Issue>
        </ExcludeList>
        <ExcludeList Include = "$(XunitTestBinBase)/JIT/HardwareIntrinsics/Arm/AdvSimd/AdvSimd_Part4_ro/**">
            <Issue>https://github.com/dotnet/runtime/issues/41758</Issue>
        </ExcludeList>
        <ExcludeList Include = "$(XunitTestBinBase)/JIT/HardwareIntrinsics/Arm/Sha256/Sha256_ro/**">
            <Issue>https://github.com/dotnet/runtime/issues/41758</Issue>
        </ExcludeList>
        <ExcludeList Include = "$(XunitTestBinBase)/JIT/HardwareIntrinsics/Arm/AdvSimd/AdvSimd_Part15_r/**">
            <Issue>https://github.com/dotnet/runtime/issues/41758</Issue>
        </ExcludeList>
        <ExcludeList Include = "$(XunitTestBinBase)/JIT/HardwareIntrinsics/Arm/Dp/Dp_ro/**">
            <Issue>https://github.com/dotnet/runtime/issues/41758</Issue>
        </ExcludeList>
        <ExcludeList Include = "$(XunitTestBinBase)/JIT/HardwareIntrinsics/Arm/Crc32/Crc32_r/**">
            <Issue>https://github.com/dotnet/runtime/issues/41758</Issue>
        </ExcludeList>
        <ExcludeList Include = "$(XunitTestBinBase)/JIT/HardwareIntrinsics/Arm/AdvSimd/AdvSimd_Part3_r/**">
            <Issue>https://github.com/dotnet/runtime/issues/41758</Issue>
        </ExcludeList>
        <ExcludeList Include = "$(XunitTestBinBase)/JIT/HardwareIntrinsics/Arm/Sha256/Sha256_r/**">
            <Issue>https://github.com/dotnet/runtime/issues/41758</Issue>
        </ExcludeList>
        <ExcludeList Include = "$(XunitTestBinBase)/JIT/HardwareIntrinsics/Arm/AdvSimd/AdvSimd_Part14_ro/**">
            <Issue>https://github.com/dotnet/runtime/issues/41758</Issue>
        </ExcludeList>
        <ExcludeList Include = "$(XunitTestBinBase)/JIT/HardwareIntrinsics/Arm/Sha1/Sha1_r/**">
            <Issue>https://github.com/dotnet/runtime/issues/41758</Issue>
        </ExcludeList>
        <ExcludeList Include = "$(XunitTestBinBase)/JIT/HardwareIntrinsics/Arm/AdvSimd/AdvSimd_Part8_ro/**">
            <Issue>https://github.com/dotnet/runtime/issues/41758</Issue>
        </ExcludeList>
        <ExcludeList Include = "$(XunitTestBinBase)/JIT/HardwareIntrinsics/Arm/AdvSimd/AdvSimd_Part5_ro/**">
            <Issue>https://github.com/dotnet/runtime/issues/41758</Issue>
        </ExcludeList>
        <ExcludeList Include = "$(XunitTestBinBase)/JIT/HardwareIntrinsics/Arm/AdvSimd.Arm64/AdvSimd.Arm64_Part5_ro/**">
            <Issue>https://github.com/dotnet/runtime/issues/41758</Issue>
        </ExcludeList>
        <ExcludeList Include = "$(XunitTestBinBase)/JIT/HardwareIntrinsics/Arm/AdvSimd/AdvSimd_Part3_ro/**">
            <Issue>https://github.com/dotnet/runtime/issues/41758</Issue>
        </ExcludeList>
        <ExcludeList Include = "$(XunitTestBinBase)/JIT/HardwareIntrinsics/Arm/ArmBase/ArmBase_ro/**">
            <Issue>https://github.com/dotnet/runtime/issues/41758</Issue>
        </ExcludeList>
        <ExcludeList Include = "$(XunitTestBinBase)/JIT/HardwareIntrinsics/Arm/AdvSimd/AdvSimd_Part10_ro/**">
            <Issue>https://github.com/dotnet/runtime/issues/41758</Issue>
        </ExcludeList>
        <ExcludeList Include = "$(XunitTestBinBase)/JIT/HardwareIntrinsics/General/Vector64_1/Vector64_1_ro/**">
            <Issue>https://github.com/dotnet/runtime/issues/41758</Issue>
        </ExcludeList>
        <ExcludeList Include = "$(XunitTestBinBase)/JIT/HardwareIntrinsics/Arm/AdvSimd/AdvSimd_Part2_ro/**">
            <Issue>https://github.com/dotnet/runtime/issues/41758</Issue>
        </ExcludeList>
        <ExcludeList Include = "$(XunitTestBinBase)/JIT/HardwareIntrinsics/Arm/ArmBase/ArmBase_r/**">
            <Issue>https://github.com/dotnet/runtime/issues/41758</Issue>
        </ExcludeList>
        <ExcludeList Include = "$(XunitTestBinBase)/JIT/HardwareIntrinsics/Arm/AdvSimd/AdvSimd_Part1_ro/**">
            <Issue>https://github.com/dotnet/runtime/issues/41758</Issue>
        </ExcludeList>
        <ExcludeList Include = "$(XunitTestBinBase)/JIT/HardwareIntrinsics/Arm/AdvSimd.Arm64/AdvSimd.Arm64_Part1_r/**">
            <Issue>https://github.com/dotnet/runtime/issues/41758</Issue>
        </ExcludeList>
        <ExcludeList Include = "$(XunitTestBinBase)/JIT/HardwareIntrinsics/Arm/AdvSimd/AdvSimd_Part10_r/**">
            <Issue>https://github.com/dotnet/runtime/issues/41758</Issue>
        </ExcludeList>
        <ExcludeList Include = "$(XunitTestBinBase)/JIT/HardwareIntrinsics/Arm/AdvSimd/AdvSimd_Part6_r/**">
            <Issue>https://github.com/dotnet/runtime/issues/41758</Issue>
        </ExcludeList>
        <ExcludeList Include = "$(XunitTestBinBase)/JIT/HardwareIntrinsics/Arm/Crc32.Arm64/Crc32.Arm64_r/**">
            <Issue>https://github.com/dotnet/runtime/issues/41758</Issue>
        </ExcludeList>
        <ExcludeList Include = "$(XunitTestBinBase)/JIT/HardwareIntrinsics/General/Vector64/Vector64_ro/**">
            <Issue>https://github.com/dotnet/runtime/issues/41758</Issue>
        </ExcludeList>
        <ExcludeList Include = "$(XunitTestBinBase)/JIT/HardwareIntrinsics/Arm/Dp/Dp_r/**">
            <Issue>https://github.com/dotnet/runtime/issues/41758</Issue>
        </ExcludeList>
        <ExcludeList Include = "$(XunitTestBinBase)/JIT/HardwareIntrinsics/Arm/AdvSimd/AdvSimd_Part1_r/**">
            <Issue>https://github.com/dotnet/runtime/issues/41758</Issue>
        </ExcludeList>
        <ExcludeList Include = "$(XunitTestBinBase)/JIT/HardwareIntrinsics/Arm/AdvSimd/AdvSimd_Part9_r/**">
            <Issue>https://github.com/dotnet/runtime/issues/41758</Issue>
        </ExcludeList>
        <ExcludeList Include = "$(XunitTestBinBase)/JIT/HardwareIntrinsics/Arm/AdvSimd.Arm64/AdvSimd.Arm64_Part4_r/**">
            <Issue>https://github.com/dotnet/runtime/issues/41758</Issue>
        </ExcludeList>
        <ExcludeList Include = "$(XunitTestBinBase)/JIT/HardwareIntrinsics/Arm/Rdm/Rdm_ro/**">
            <Issue>https://github.com/dotnet/runtime/issues/41758</Issue>
        </ExcludeList>
        <ExcludeList Include = "$(XunitTestBinBase)/JIT/HardwareIntrinsics/Arm/AdvSimd/AdvSimd_Part12_ro/**">
            <Issue>https://github.com/dotnet/runtime/issues/41758</Issue>
        </ExcludeList>
        <ExcludeList Include = "$(XunitTestBinBase)/JIT/HardwareIntrinsics/Arm/AdvSimd.Arm64/AdvSimd.Arm64_Part2_r/**">
            <Issue>https://github.com/dotnet/runtime/issues/41758</Issue>
        </ExcludeList>
        <ExcludeList Include = "$(XunitTestBinBase)/JIT/HardwareIntrinsics/Arm/AdvSimd.Arm64/AdvSimd.Arm64_Part0_r/**">
            <Issue>https://github.com/dotnet/runtime/issues/41758</Issue>
        </ExcludeList>
        <ExcludeList Include = "$(XunitTestBinBase)/JIT/HardwareIntrinsics/Arm/AdvSimd/AdvSimd_Part0_r/**">
            <Issue>https://github.com/dotnet/runtime/issues/41758</Issue>
        </ExcludeList>
        <ExcludeList Include = "$(XunitTestBinBase)/JIT/HardwareIntrinsics/Arm/AdvSimd/AdvSimd_Part7_ro/**">
            <Issue>https://github.com/dotnet/runtime/issues/41758</Issue>
        </ExcludeList>
        <ExcludeList Include = "$(XunitTestBinBase)/JIT/HardwareIntrinsics/Arm/AdvSimd/AdvSimd_Part8_r/**">
            <Issue>https://github.com/dotnet/runtime/issues/41758</Issue>
        </ExcludeList>
        <ExcludeList Include = "$(XunitTestBinBase)/JIT/HardwareIntrinsics/Arm/AdvSimd/AdvSimd_Part2_r/**">
            <Issue>https://github.com/dotnet/runtime/issues/41758</Issue>
        </ExcludeList>
        <ExcludeList Include = "$(XunitTestBinBase)/JIT/HardwareIntrinsics/Arm/Crc32.Arm64/Crc32.Arm64_ro/**">
            <Issue>https://github.com/dotnet/runtime/issues/41758</Issue>
        </ExcludeList>
        <ExcludeList Include = "$(XunitTestBinBase)/JIT/HardwareIntrinsics/Arm/AdvSimd/AdvSimd_Part16_ro/**">
            <Issue>https://github.com/dotnet/runtime/issues/41758</Issue>
        </ExcludeList>
        <ExcludeList Include = "$(XunitTestBinBase)/JIT/HardwareIntrinsics/General/NotSupported/NotSupported_r/**">
            <Issue>https://github.com/dotnet/runtime/issues/41758</Issue>
        </ExcludeList>
        <ExcludeList Include = "$(XunitTestBinBase)/JIT/HardwareIntrinsics/Arm/AdvSimd/AdvSimd_Part5_r/**">
            <Issue>https://github.com/dotnet/runtime/issues/41758</Issue>
        </ExcludeList>
        <ExcludeList Include = "$(XunitTestBinBase)/JIT/HardwareIntrinsics/Arm/AdvSimd/AdvSimd_Part11_r/**">
            <Issue>https://github.com/dotnet/runtime/issues/41758</Issue>
        </ExcludeList>
        <ExcludeList Include = "$(XunitTestBinBase)/JIT/HardwareIntrinsics/Arm/ArmBase.Arm64/ArmBase.Arm64_ro/**">
            <Issue>https://github.com/dotnet/runtime/issues/41758</Issue>
        </ExcludeList>
        <ExcludeList Include = "$(XunitTestBinBase)/JIT/HardwareIntrinsics/Arm/AdvSimd/AdvSimd_Part12_r/**">
            <Issue>https://github.com/dotnet/runtime/issues/41758</Issue>
        </ExcludeList>
        <ExcludeList Include = "$(XunitTestBinBase)/JIT/HardwareIntrinsics/General/NotSupported/NotSupported_ro/**">
            <Issue>https://github.com/dotnet/runtime/issues/41758</Issue>
        </ExcludeList>
        <ExcludeList Include = "$(XunitTestBinBase)/JIT/HardwareIntrinsics/Arm/AdvSimd.Arm64/AdvSimd.Arm64_Part2_ro/**">
            <Issue>https://github.com/dotnet/runtime/issues/41758</Issue>
        </ExcludeList>
        <ExcludeList Include = "$(XunitTestBinBase)/JIT/HardwareIntrinsics/Arm/AdvSimd/AdvSimd_Part4_r/**">
            <Issue>https://github.com/dotnet/runtime/issues/41758</Issue>
        </ExcludeList>
        <ExcludeList Include = "$(XunitTestBinBase)/JIT/HardwareIntrinsics/Arm/AdvSimd.Arm64/AdvSimd.Arm64_Part4_ro/**">
            <Issue>https://github.com/dotnet/runtime/issues/41758</Issue>
        </ExcludeList>
        <ExcludeList Include = "$(XunitTestBinBase)/JIT/HardwareIntrinsics/Arm/Rdm/Rdm_r/**">
            <Issue>https://github.com/dotnet/runtime/issues/41758</Issue>
        </ExcludeList>
        <ExcludeList Include = "$(XunitTestBinBase)/JIT/HardwareIntrinsics/Arm/AdvSimd/AdvSimd_Part7_r/**">
            <Issue>https://github.com/dotnet/runtime/issues/41758</Issue>
        </ExcludeList>
        <ExcludeList Include = "$(XunitTestBinBase)/JIT/HardwareIntrinsics/Arm/AdvSimd.Arm64/AdvSimd.Arm64_Part0_ro/**">
            <Issue>https://github.com/dotnet/runtime/issues/41758</Issue>
        </ExcludeList>
        <ExcludeList Include = "$(XunitTestBinBase)/JIT/Regression/JitBlue/Runtime_40444/Runtime_40444/**">
            <Issue>https://github.com/dotnet/runtime/issues/41472</Issue>
        </ExcludeList>
        <ExcludeList Include = "$(XunitTestBinBase)/JIT/Regression/CLR-x86-JIT/V2.0-Beta2/b426654/b426654/**">
            <Issue>https://github.com/dotnet/runtime/issues/41472</Issue>
        </ExcludeList>
        <ExcludeList Include = "$(XunitTestBinBase)/JIT/Regression/VS-ia64-JIT/V1.2-M01/b10827/b10827/**">
            <Issue>https://github.com/dotnet/runtime/issues/41472</Issue>
        </ExcludeList>
        <ExcludeList Include = "$(XunitTestBinBase)/JIT/Regression/CLR-x86-JIT/V2.0-Beta2/b425314/b425314/**">
            <Issue>https://github.com/dotnet/runtime/issues/41472</Issue>
        </ExcludeList>
        <ExcludeList Include = "$(XunitTestBinBase)/JIT/Regression/JitBlue/GitHub_27924/GitHub_27924/**">
            <Issue>https://github.com/dotnet/runtime/issues/41472</Issue>
        </ExcludeList>
        <ExcludeList Include = "$(XunitTestBinBase)/GC/Regressions/v2.0-beta2/452950/452950/**">
            <Issue>needs triage</Issue>
        </ExcludeList>
        <ExcludeList Include = "$(XunitTestBinBase)/GC/Stress/Framework/ReliabilityFramework/**">
            <Issue>needs triage</Issue>
        </ExcludeList>
        <ExcludeList Include = "$(XunitTestBinBase)/GC/Features/HeapExpansion/plug/**">
            <Issue>needs triage</Issue>
        </ExcludeList>
        <ExcludeList Include = "$(XunitTestBinBase)/GC/Features/HeapExpansion/bestfit-finalize/**">
            <Issue>needs triage</Issue>
        </ExcludeList>
        <ExcludeList Include = "$(XunitTestBinBase)/GC/Features/HeapExpansion/bestfit-threaded/**">
            <Issue>needs triage</Issue>
        </ExcludeList>
        <ExcludeList Include = "$(XunitTestBinBase)/GC/Features/LOHCompaction/lohcompactapi/**">
            <Issue>needs triage</Issue>
        </ExcludeList>
        <ExcludeList Include = "$(XunitTestBinBase)/GC/Features/HeapExpansion/bestfit/**">
            <Issue>needs triage</Issue>
        </ExcludeList>
        <ExcludeList Include = "$(XunitTestBinBase)/GC/Features/HeapExpansion/bestfit_1/**">
            <Issue>needs triage</Issue>
        </ExcludeList>
        <ExcludeList Include = "$(XunitTestBinBase)/GC/Scenarios/DoublinkList/dlstack/**">
            <Issue>needs triage</Issue>
        </ExcludeList>
        <ExcludeList Include = "$(XunitTestBinBase)/GC/Scenarios/THDChaos/thdchaos/**">
            <Issue>needs triage</Issue>
        </ExcludeList>
        <ExcludeList Include = "$(XunitTestBinBase)/GC/Scenarios/DoublinkList/doublinkstay/**">
            <Issue>needs triage</Issue>
        </ExcludeList>
        <ExcludeList Include = "$(XunitTestBinBase)/GC/Scenarios/FinalNStruct/nstructtun/**">
            <Issue>needs triage</Issue>
        </ExcludeList>
        <ExcludeList Include = "$(XunitTestBinBase)/GC/Scenarios/BinTree/thdtreegrowingobj/**">
            <Issue>needs triage</Issue>
        </ExcludeList>
        <ExcludeList Include = "$(XunitTestBinBase)/GC/Scenarios/DoublinkList/doublinknoleak2/**">
            <Issue>needs triage</Issue>
        </ExcludeList>
        <ExcludeList Include = "$(XunitTestBinBase)/GC/Scenarios/ServerModel/servermodel/**">
            <Issue>needs triage</Issue>
        </ExcludeList>
        <ExcludeList Include = "$(XunitTestBinBase)/GC/Scenarios/THDList/thdlist/**">
            <Issue>needs triage</Issue>
        </ExcludeList>
        <ExcludeList Include = "$(XunitTestBinBase)/GC/Scenarios/BinTree/thdtreelivingobj/**">
            <Issue>needs triage</Issue>
        </ExcludeList>
        <ExcludeList Include = "$(XunitTestBinBase)/GC/Scenarios/NDPin/ndpinfinal/**">
            <Issue>needs triage</Issue>
        </ExcludeList>
        <ExcludeList Include = "$(XunitTestBinBase)/GC/Scenarios/Resurrection/continue/**">
            <Issue>needs triage</Issue>
        </ExcludeList>
        <ExcludeList Include = "$(XunitTestBinBase)/GC/Scenarios/BinTree/thdtree/**">
            <Issue>needs triage</Issue>
        </ExcludeList>
        <ExcludeList Include = "$(XunitTestBinBase)/GC/Scenarios/FinalizeTimeout/FinalizeTimeout/**">
            <Issue>needs triage</Issue>
        </ExcludeList>
        <ExcludeList Include = "$(XunitTestBinBase)/GC/API/GC/Collect_Optimized_2/**">
            <Issue>needs triage</Issue>
        </ExcludeList>
        <ExcludeList Include = "$(XunitTestBinBase)/GC/API/NoGCRegion/NoGC/**">
            <Issue>needs triage</Issue>
        </ExcludeList>
        <ExcludeList Include = "$(XunitTestBinBase)/GC/API/GC/Collect_Optimized_3/**">
            <Issue>needs triage</Issue>
        </ExcludeList>
        <ExcludeList Include = "$(XunitTestBinBase)/GC/API/WeakReference/multipleWRs_1/**">
            <Issue>needs triage</Issue>
        </ExcludeList>
        <ExcludeList Include = "$(XunitTestBinBase)/GC/API/WeakReference/multipleWRs/**">
            <Issue>needs triage</Issue>
        </ExcludeList>
        <ExcludeList Include = "$(XunitTestBinBase)/GC/LargeMemory/API/gc/gettotalmemory/**">
            <Issue>needs triage</Issue>
        </ExcludeList>
        <ExcludeList Include = "$(XunitTestBinBase)/GC/Coverage/LargeObjectAlloc/**">
            <Issue>needs triage</Issue>
        </ExcludeList>
        <ExcludeList Include = "$(XunitTestBinBase)/GC/Coverage/LargeObjectAlloc2/**">
            <Issue>needs triage</Issue>
        </ExcludeList>
        <ExcludeList Include = "$(XunitTestBinBase)/readytorun/tests/fileversionpreservation/fileversionpreservation/**">
            <Issue>needs triage</Issue>
        </ExcludeList>
        <ExcludeList Include = "$(XunitTestBinBase)/tracing/eventactivityidcontrol/eventactivityidcontrol/**">
            <Issue>needs triage</Issue>
        </ExcludeList>
        <ExcludeList Include = "$(XunitTestBinBase)/Exceptions/ForeignThread/ForeignThreadExceptions/**">
            <Issue>needs triage</Issue>
        </ExcludeList>
        <ExcludeList Include = "$(XunitTestBinBase)/ilasm/PortablePdb/IlasmPortablePdbTests/**">
            <Issue>needs triage</Issue>
        </ExcludeList>
        <ExcludeList Include = "$(XunitTestBinBase)/ilasm/System/Runtime/CompilerServices/MethodImplOptionsTests/**">
            <Issue>needs triage</Issue>
        </ExcludeList>
        <ExcludeList Include = "$(XunitTestBinBase)/JIT/opt/Devirtualization/box2/**">
            <Issue>https://github.com/dotnet/runtime/issues/41472</Issue>
        </ExcludeList>
        <ExcludeList Include = "$(XunitTestBinBase)/JIT/Performance/CodeQuality/BenchmarksGame/reverse-complement/reverse-complement-6/**">
            <Issue>https://github.com/dotnet/runtime/issues/41472</Issue>
        </ExcludeList>
        <ExcludeList Include = "$(XunitTestBinBase)/JIT/Performance/CodeQuality/SIMD/ConsoleMandel/ConsoleMandel/**">
            <Issue>needs triage</Issue>
        </ExcludeList>
        <ExcludeList Include = "$(XunitTestBinBase)/JIT/Performance/CodeQuality/BenchmarksGame/fasta/fasta-1/**">
            <Issue>https://github.com/dotnet/runtime/issues/41471</Issue>
        </ExcludeList>
        <ExcludeList Include = "$(XunitTestBinBase)/JIT/Performance/CodeQuality/BenchmarksGame/reverse-complement/reverse-complement-1/**">
            <Issue>needs triage</Issue>
        </ExcludeList>
        <ExcludeList Include = "$(XunitTestBinBase)/JIT/Performance/RunBenchmarks/RunBenchmarks/**">
            <Issue>needs triage</Issue>
        </ExcludeList>
        <ExcludeList Include = "$(XunitTestBinBase)/JIT/Performance/CodeQuality/Roslyn/CscBench/**">
            <Issue>needs triage</Issue>
        </ExcludeList>
        <ExcludeList Include = "$(XunitTestBinBase)/JIT/Performance/CodeQuality/Span/Indexer/**">
            <Issue>needs triage</Issue>
        </ExcludeList>
        <ExcludeList Include = "$(XunitTestBinBase)/JIT/Performance/CodeQuality/Bytemark/Bytemark/**">
            <Issue>needs triage</Issue>
        </ExcludeList>
        <ExcludeList Include = "$(XunitTestBinBase)/JIT/Performance/CodeQuality/BenchmarksGame/spectralnorm/spectralnorm-3/**">
            <Issue>https://github.com/dotnet/runtime/issues/41471</Issue>
        </ExcludeList>
        <ExcludeList Include = "$(XunitTestBinBase)/JIT/Performance/CodeQuality/BenchmarksGame/mandelbrot/mandelbrot-7/**">
            <Issue>https://github.com/dotnet/runtime/issues/41471</Issue>
        </ExcludeList>
        <ExcludeList Include = "$(XunitTestBinBase)/JIT/Performance/CodeQuality/BenchmarksGame/mandelbrot/mandelbrot-2/**">
            <Issue>https://github.com/dotnet/runtime/issues/41471</Issue>
        </ExcludeList>
        <ExcludeList Include = "$(XunitTestBinBase)/JIT/Performance/CodeQuality/BenchmarksGame/k-nucleotide/k-nucleotide-9/**">
            <Issue>https://github.com/dotnet/runtime/issues/41472</Issue>
        </ExcludeList>
        <ExcludeList Include = "$(XunitTestBinBase)/JIT/Performance/CodeQuality/BenchmarksGame/binarytrees/binarytrees-5/**">
            <Issue>https://github.com/dotnet/runtime/issues/41471</Issue>
        </ExcludeList>
        <ExcludeList Include = "$(XunitTestBinBase)/JIT/Performance/CodeQuality/BenchmarksGame/fannkuch-redux/fannkuch-redux-2/**">
            <Issue>needs triage</Issue>
        </ExcludeList>
        <ExcludeList Include = "$(XunitTestBinBase)/JIT/Performance/CodeQuality/BenchmarksGame/regex-redux/regex-redux-5/**">
            <Issue>https://github.com/dotnet/runtime/issues/41472</Issue>
        </ExcludeList>
        <ExcludeList Include = "$(XunitTestBinBase)/JIT/Performance/CodeQuality/SIMD/RayTracer/RayTracer/**">
            <Issue>needs triage</Issue>
        </ExcludeList>
        <ExcludeList Include = "$(XunitTestBinBase)/GC/Scenarios/DoublinkList/dlbigleakthd/*">
            <Issue>https://github.com/dotnet/runtime/issues/41471</Issue>
        </ExcludeList>
        <ExcludeList Include = "$(XunitTestBinBase)/GC/Scenarios/DoublinkList/dlcollect/*">
            <Issue>https://github.com/dotnet/runtime/issues/41471</Issue>
        </ExcludeList>
        <ExcludeList Include = "$(XunitTestBinBase)/GC/Scenarios/DoublinkList/doublinkgen/*">
            <Issue>https://github.com/dotnet/runtime/issues/41471</Issue>
        </ExcludeList>
        <ExcludeList Include = "$(XunitTestBinBase)/JIT/CheckProjects/CheckProjects/*">
            <Issue>https://github.com/dotnet/runtime/issues/41471</Issue>
        </ExcludeList>
    </ItemGroup>

    <ItemGroup Condition=" $(TargetOS) == 'Android' " >
        <ExcludeList Include = "$(XunitTestBinBase)/baseservices/TieredCompilation/**">
            <Issue>No crossgen folder under Core_Root</Issue>
        </ExcludeList>
        <ExcludeList Include = "$(XunitTestBinBase)/baseservices/threading/paramthreadstart/ThreadStartBool/**">
            <Issue>needs triage</Issue>
        </ExcludeList>
        <ExcludeList Include = "$(XunitTestBinBase)/Exceptions/ForeignThread/ForeignThreadExceptions/**">
            <Issue>needs triage</Issue>
        </ExcludeList>
        <ExcludeList Include = "$(XunitTestBinBase)/GC/API/GC/Collect_Optimized_3/**">
            <Issue>needs triage</Issue>
        </ExcludeList>
        <ExcludeList Include = "$(XunitTestBinBase)/GC/API/GC/Collect_Optimized_2/**">
            <Issue>needs triage</Issue>
        </ExcludeList>
        <ExcludeList Include = "$(XunitTestBinBase)/GC/API/WeakReference/multipleWRs/**">
            <Issue>needs triage</Issue>
        </ExcludeList>
        <ExcludeList Include = "$(XunitTestBinBase)/GC/API/WeakReference/multipleWRs_1/**">
            <Issue>needs triage</Issue>
        </ExcludeList>
        <ExcludeList Include = "$(XunitTestBinBase)/GC/LargeMemory/API/gc/gettotalmemory/**">
            <Issue>https://github.com/dotnet/runtime/issues/44648</Issue>
        </ExcludeList>
        <ExcludeList Include = "$(XunitTestBinBase)/ilasm/PortablePdb/IlasmPortablePdbTests/**">
            <Issue>https://github.com/dotnet/runtime/issues/44648</Issue>
        </ExcludeList>
        <ExcludeList Include = "$(XunitTestBinBase)/ilasm/System/Runtime/CompilerServices/MethodImplOptionsTests/**">
            <Issue>needs triage</Issue>
        </ExcludeList>
        <ExcludeList Include = "$(XunitTestBinBase)/Interop/ICustomMarshaler/ConflictingNames/SameNameDifferentAssembly/**">
            <Issue>needs triage</Issue>
        </ExcludeList>
        <ExcludeList Include = "$(XunitTestBinBase)/Interop/NativeLibrary/Callback/CallbackTests/**">
            <Issue>needs triage</Issue>
        </ExcludeList>
        <ExcludeList Include = "$(XunitTestBinBase)/Interop/NativeLibrary/API/NativeLibraryTests/**">
            <Issue>https://github.com/dotnet/runtime/issues/44648</Issue>
        </ExcludeList>
        <ExcludeList Include = "$(XunitTestBinBase)/Interop/NativeLibrary/Callback/CallbackStressTest_TargetUnix/**">
            <Issue>https://github.com/dotnet/runtime/issues/44648</Issue>
        </ExcludeList>
        <ExcludeList Include = "$(XunitTestBinBase)/Interop/PInvoke/Vector2_3_4/Vector2_3_4/**">
            <Issue>needs triage</Issue>
        </ExcludeList>
        <ExcludeList Include = "$(XunitTestBinBase)/Interop/PInvoke/Miscellaneous/MultipleAssembliesWithSamePInvoke/MAWSPITest/**">
            <Issue>needs triage</Issue>
        </ExcludeList>
        <ExcludeList Include = "$(XunitTestBinBase)/Interop/PInvoke/Primitives/Int/PInvokeIntTest/**">
            <Issue>needs triage</Issue>
        </ExcludeList>
        <ExcludeList Include = "$(XunitTestBinBase)/Interop/PInvoke/Primitives/Pointer/NonBlittablePointer/**">
            <Issue>needs triage</Issue>
        </ExcludeList>
        <ExcludeList Include = "$(XunitTestBinBase)/Interop/PInvoke/Attributes/SuppressGCTransition/SuppressGCTransitionTest/**">
            <Issue>needs triage</Issue>
        </ExcludeList>
        <ExcludeList Include = "$(XunitTestBinBase)/Interop/PInvoke/Primitives/RuntimeHandles/RuntimeHandlesTest/**">
            <Issue>needs triage</Issue>
        </ExcludeList>
        <ExcludeList Include = "$(XunitTestBinBase)/Interop/PInvoke/Miscellaneous/HandleRef/HandleRefTest/**">
            <Issue>needs triage</Issue>
        </ExcludeList>
        <ExcludeList Include = "$(XunitTestBinBase)/Interop/UnmanagedCallersOnly/UnmanagedCallersOnlyTest/**">
            <Issue>needs triage</Issue>
        </ExcludeList>
        <ExcludeList Include = "$(XunitTestBinBase)/JIT/CheckProjects/CheckProjects/**">
            <Issue>needs triage</Issue>
        </ExcludeList>
        <ExcludeList Include="$(XUnitTestBinBase)/JIT/Directed/callconv/ThisCall/ThisCallTest/*">
            <Issue>needs triage</Issue>
        </ExcludeList>
        <ExcludeList Include="$(XUnitTestBinBase)/JIT/Directed/callconv/StdCallMemberFunction/StdCallMemberFunctionTest/*">
            <Issue>needs triage</Issue>
        </ExcludeList>
        <ExcludeList Include="$(XUnitTestBinBase)/JIT/Directed/callconv/PlatformDefaultMemberFunction/PlatformDefaultMemberFunctionTest/*">
            <Issue>needs triage</Issue>
        </ExcludeList>
        <ExcludeList Include="$(XUnitTestBinBase)/JIT/Directed/callconv/CdeclMemberFunction/CdeclMemberFunctionTest/*">
            <Issue>needs triage</Issue>
        </ExcludeList>
        <ExcludeList Include = "$(XunitTestBinBase)/JIT/HardwareIntrinsics/Arm/Aes/Aes_r/**">
            <Issue>https://github.com/dotnet/runtime/issues/44648</Issue>
        </ExcludeList>
        <ExcludeList Include = "$(XunitTestBinBase)/JIT/HardwareIntrinsics/Arm/Aes/Aes_ro/**">
            <Issue>https://github.com/dotnet/runtime/issues/44648</Issue>
        </ExcludeList>
        <ExcludeList Include = "$(XunitTestBinBase)/JIT/jit64/eh/basics/throwinfinallyintryfilter2/**">
            <Issue>https://github.com/dotnet/runtime/issues/44648</Issue>
        </ExcludeList>
        <ExcludeList Include = "$(XunitTestBinBase)/JIT/jit64/hfa/main/testC/hfa_nd1C_r/**">
            <Issue>https://github.com/dotnet/runtime/issues/44648</Issue>
        </ExcludeList>
        <ExcludeList Include = "$(XunitTestBinBase)/JIT/Methodical/gc_poll/InsertGCPoll/**">
            <Issue>needs triage</Issue>
        </ExcludeList>
        <ExcludeList Include = "$(XunitTestBinBase)/JIT/Methodical/switch/switch5/**">
            <Issue>https://github.com/dotnet/runtime/issues/44648</Issue>
        </ExcludeList>
        <ExcludeList Include = "$(XunitTestBinBase)/JIT/Methodical/tailcall/_il_reltest_void/**">
            <Issue>https://github.com/dotnet/runtime/issues/44648</Issue>
        </ExcludeList>
        <ExcludeList Include = "$(XunitTestBinBase)/JIT/Methodical/tailcall/_il_dbgrecurse_ep_void/**">
            <Issue>https://github.com/dotnet/runtime/issues/44648</Issue>
        </ExcludeList>
        <ExcludeList Include = "$(XunitTestBinBase)/JIT/Methodical/tailcall/_il_relrecurse_ep_void/**">
            <Issue>https://github.com/dotnet/runtime/issues/44648</Issue>
        </ExcludeList>
        <ExcludeList Include = "$(XunitTestBinBase)/JIT/Methodical/switch/switch6/**">
            <Issue>https://github.com/dotnet/runtime/issues/44648</Issue>
        </ExcludeList>
        <ExcludeList Include = "$(XunitTestBinBase)/JIT/Methodical/tailcall/_il_dbgtest_void/**">
            <Issue>https://github.com/dotnet/runtime/issues/44648</Issue>
        </ExcludeList>
        <ExcludeList Include = "$(XunitTestBinBase)/JIT/Performance/CodeQuality/BenchmarksGame/reverse-complement/reverse-complement-6/**">
            <Issue>https://github.com/dotnet/runtime/issues/44648</Issue>
        </ExcludeList>
        <ExcludeList Include = "$(XunitTestBinBase)/JIT/Performance/CodeQuality/BenchmarksGame/mandelbrot/mandelbrot-2/**">
            <Issue>https://github.com/dotnet/runtime/issues/44648</Issue>
        </ExcludeList>
        <ExcludeList Include = "$(XunitTestBinBase)/JIT/Performance/CodeQuality/Serialization/Deserialize/**">
            <Issue>https://github.com/dotnet/runtime/issues/44648</Issue>
        </ExcludeList>
        <ExcludeList Include = "$(XunitTestBinBase)/JIT/Performance/CodeQuality/Span/SpanBench/**">
            <Issue>https://github.com/dotnet/runtime/issues/44648</Issue>
        </ExcludeList>
        <ExcludeList Include = "$(XunitTestBinBase)/JIT/Performance/CodeQuality/Span/Indexer/**">
            <Issue>https://github.com/dotnet/runtime/issues/44648</Issue>
        </ExcludeList>
        <ExcludeList Include = "$(XunitTestBinBase)/JIT/Performance/CodeQuality/BenchmarksGame/reverse-complement/reverse-complement-1/**">
            <Issue>https://github.com/dotnet/runtime/issues/44648</Issue>
        </ExcludeList>
        <ExcludeList Include = "$(XunitTestBinBase)/JIT/Performance/CodeQuality/BenchmarksGame/mandelbrot/mandelbrot-7/**">
            <Issue>https://github.com/dotnet/runtime/issues/44648</Issue>
        </ExcludeList>
        <ExcludeList Include = "$(XunitTestBinBase)/JIT/Performance/CodeQuality/SIMD/SeekUnroll/SeekUnroll/**">
            <Issue>https://github.com/dotnet/runtime/issues/44648</Issue>
        </ExcludeList>
        <ExcludeList Include = "$(XunitTestBinBase)/JIT/Performance/CodeQuality/Roslyn/CscBench/**">
            <Issue>https://github.com/dotnet/runtime/issues/44648</Issue>
        </ExcludeList>
        <ExcludeList Include = "$(XunitTestBinBase)/JIT/Performance/CodeQuality/Serialization/Serialize/**">
            <Issue>https://github.com/dotnet/runtime/issues/44648</Issue>
        </ExcludeList>
        <ExcludeList Include = "$(XunitTestBinBase)/JIT/Regression/JitBlue/GitHub_25468/GitHub_25468/**">
            <Issue>needs triage</Issue>
        </ExcludeList>
        <ExcludeList Include = "$(XunitTestBinBase)/JIT/Regression/JitBlue/GitHub_36614/GitHub_36614/**">
            <Issue>needs triage</Issue>
        </ExcludeList>
        <ExcludeList Include = "$(XunitTestBinBase)/readytorun/determinism/crossgen2determinism/**">
            <Issue>Need crossgen folder under Core_Root</Issue>
        </ExcludeList>
        <ExcludeList Include = "$(XunitTestBinBase)/readytorun/multifolder/multifolder/**">
            <Issue>needs triage</Issue>
        </ExcludeList>
        <ExcludeList Include = "$(XunitTestBinBase)/readytorun/tests/fileversionpreservation/fileversionpreservation/**">
            <Issue>needs triage</Issue>
        </ExcludeList>
        <ExcludeList Include = "$(XunitTestBinBase)/GC/Features/HeapExpansion/bestfit-finalize/*">
            <Issue>https://github.com/dotnet/runtime/issues/44643</Issue>
        </ExcludeList>
        <ExcludeList Include = "$(XunitTestBinBase)/GC/Regressions/v2.0-rtm/494226/494226/*">
            <Issue>https://github.com/dotnet/runtime/issues/44643</Issue>
        </ExcludeList>
        <ExcludeList Include = "$(XunitTestBinBase)/GC/Scenarios/ServerModel/servermodel/*">
            <Issue>https://github.com/dotnet/runtime/issues/44643</Issue>
        </ExcludeList>
    </ItemGroup>

    <ItemGroup Condition=" $(TargetOS) == 'Android' And '$(TargetArchitecture)' == 'arm64' " >
        <ExcludeList Include = "$(XunitTestBinBase)/JIT/HardwareIntrinsics/**">
            <Issue>https://github.com/dotnet/runtime/issues/45568 (workitem JIT.HardwareIntrinsics)</Issue>
        </ExcludeList>
        <ExcludeList Include = "$(XunitTestBinBase)/JIT/Methodical/**">
            <Issue>https://github.com/dotnet/runtime/issues/45568 (workitem JIT.Methodical*)</Issue>
        </ExcludeList>
        <ExcludeList Include = "$(XunitTestBinBase)/JIT/IL_Conformance/**">
            <Issue>https://github.com/dotnet/runtime/issues/45568 (workitem JIT.IL_Conformance)</Issue>
        </ExcludeList>
        <ExcludeList Include = "$(XunitTestBinBase)/JIT/SIMD/**">
            <Issue>https://github.com/dotnet/runtime/issues/45568 (workitem JIT)</Issue>
        </ExcludeList>
        <ExcludeList Include = "$(XunitTestBinBase)/JIT/opt/**">
            <Issue>https://github.com/dotnet/runtime/issues/45568 (workitem JIT)</Issue>
        </ExcludeList>
        <ExcludeList Include = "$(XunitTestBinBase)/JIT/Regression/**">
            <Issue>https://github.com/dotnet/runtime/issues/45568 (workitem JIT.Regression.CLR-x86-JIT.V1-M12-M13)</Issue>
        </ExcludeList>
        <ExcludeList Include = "$(XunitTestBinBase)/GC/Scenarios/**">
            <Issue>https://github.com/dotnet/runtime/issues/45568 (workitem PayloadGroup0)</Issue>
        </ExcludeList>
    </ItemGroup>
</Project><|MERGE_RESOLUTION|>--- conflicted
+++ resolved
@@ -1321,21 +1321,6 @@
         <ExcludeList Include="$(XunitTestBinBase)/Interop/StructPacking/StructPacking/**">
             <Issue>needs triage</Issue>
         </ExcludeList>
-<<<<<<< HEAD
-        <ExcludeList Include="$(XUnitTestBinBase)/JIT/Directed/callconv/ThisCall/ThisCallTest/*">
-            <Issue>https://github.com/dotnet/runtime/issues/46820</Issue>
-        </ExcludeList>
-        <ExcludeList Include="$(XUnitTestBinBase)/JIT/Directed/callconv/StdCallMemberFunction/StdCallMemberFunctionTest/*">
-            <Issue>https://github.com/dotnet/runtime/issues/46820</Issue>
-        </ExcludeList>
-        <ExcludeList Include="$(XUnitTestBinBase)/JIT/Directed/callconv/PlatformDefaultMemberFunction/PlatformDefaultMemberFunctionTest/*">
-            <Issue>https://github.com/dotnet/runtime/issues/46820</Issue>
-        </ExcludeList>
-        <ExcludeList Include="$(XUnitTestBinBase)/JIT/Directed/callconv/CdeclMemberFunction/CdeclMemberFunctionTest/*">
-            <Issue>https://github.com/dotnet/runtime/issues/46820</Issue>
-        </ExcludeList>
-=======
->>>>>>> 3973fc6b
         <ExcludeList Include="$(XunitTestBinBase)/JIT/Directed/Convert/ldind_conv/**">
             <Issue>needs triage</Issue>
         </ExcludeList>
