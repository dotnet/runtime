<Project DefaultTargets="Build">
  <Import Project="Common\dirs.proj" />
  <Import Project="Directory.Build.targets" />
  <Import Project="xunit-wrappers.targets" />

  <Import Project="$(MonoProjectRoot)\msbuild\apple\build\AppleBuild.props" />
  <Import Project="$(MonoProjectRoot)\msbuild\apple\build\AppleBuild.InTree.targets" />

  <PropertyGroup>
    <XunitTestBinBase Condition="'$(XunitTestBinBase)'==''" >$(BaseOutputPathWithConfig)</XunitTestBinBase>
    <XunitWrapperGeneratedCSDirBase>$(XunitTestBinBase)\TestWrappers\</XunitWrapperGeneratedCSDirBase>
    <MSBuildEnableAllPropertyFunctions>1</MSBuildEnableAllPropertyFunctions>
    <Language>C#</Language>
    <RuntimeIdentifier>$(OutputRID)</RuntimeIdentifier>
  </PropertyGroup>

  <ItemGroup>
    <DisabledTestDir Include="bin" />
    <DisabledTestDir Include="Common" />
    <DisabledTestDir Include="Tests" />
    <DisabledTestDir Include="TestWrappers" />
  </ItemGroup>

  <ItemGroup>
    <RestoreProjects Include="Common\test_dependencies_fs\test_dependencies.fsproj" />
    <RestoreProjects Include="Common\test_dependencies\test_dependencies.csproj" />
    <RestoreProjects Include="Common\CoreCLRTestLibrary\CoreCLRTestLibrary.csproj" />
    <RestoreProjects Include="Common\GenerateHWIntrinsicTests\GenerateHWIntrinsicTests_Arm.csproj" />
    <RestoreProjects Include="Common\GenerateHWIntrinsicTests\GenerateHWIntrinsicTests_General.csproj" />
    <RestoreProjects Include="Common\GenerateHWIntrinsicTests\GenerateHWIntrinsicTests_X86.csproj" />
    <RestoreProjects Include="Common\XUnitLogChecker\XUnitLogChecker.csproj" />
    <RestoreProjects Include="Common\XUnitWrapperGenerator\XUnitWrapperGenerator.csproj" />
    <RestoreProjects Include="Common\XUnitWrapperLibrary\XUnitWrapperLibrary.csproj" />
    <RestoreProjects Include="Common\XHarnessRunnerLibrary\XHarnessRunnerLibrary.csproj" />
    <RestoreProjects Include="Common\external\external.csproj" />
    <RestoreProjects Include="Common\ilasm\ilasm.ilproj" />
  </ItemGroup>

  <ItemGroup>
    <TestBuildSteps Include="RestorePackages" />
    <TestBuildSteps Include="ManagedBuild" />
    <TestBuildSteps Include="CheckTestBuildStep" />
    <TestBuildSteps Include="GenerateLayout" />
    <TestBuildSteps Include="BuildTestWrappers" />
    <TestBuildSteps Include="CrossgenFramework" />
    <TestBuildSteps Include="CreateAndroidApps" />
    <TestBuildSteps Include="CreateIosApps" />
    <TestBuildSteps Include="BuildMonoAot" />
  </ItemGroup>

  <Target Name="Rebuild" />

  <Target Name="FindCmdDirectories" DependsOnTargets="GetListOfTestCmds">

    <Error Condition="!Exists('$(XunitTestBinBase)')"
           Text="$(XunitTestBinBase) does not exist. Please run src\tests\build / src/tests/build.sh from the repo root at least once to get the tests built." />

    <ItemGroup Condition="'@(LegacyRunnableTestPaths)' != ''">
      <LegacyRunnableTestPaths Separator="$([System.String]::Copy('%(LegacyRunnableTestPaths.Identity)').IndexOfAny('\\/', $(XunitTestBinBase.Length)))" />
      <LegacyRunnableTestPaths SecondSeparator="$([System.String]::Copy('%(LegacyRunnableTestPaths.Identity)').IndexOfAny('\\/', $([MSBuild]::Add(%(LegacyRunnableTestPaths.Separator), 1))))" />
      <LegacyRunnableTestPaths ThirdSeparator="$([System.String]::Copy('%(LegacyRunnableTestPaths.Identity)').IndexOfAny('\\/', $([MSBuild]::Add(%(LegacyRunnableTestPaths.SecondSeparator), 1))))" />
      <LegacyRunnableTestPaths Separator="%(LegacyRunnableTestPaths.SecondSeparator)" Condition="'%(LegacyRunnableTestPaths.SecondSeparator)' != '-1'" />
      <LegacyRunnableTestPaths Separator="%(LegacyRunnableTestPaths.ThirdSeparator)" Condition="'%(LegacyRunnableTestPaths.ThirdSeparator)' != '-1' and '$(TestBuildMode)' == 'nativeaot' and '$(TargetsAppleMobile)' == 'true'" />
      <TestDirectoriesWithDup Include="$([System.String]::Copy('%(LegacyRunnableTestPaths.Identity)').Substring(0, %(LegacyRunnableTestPaths.Separator)))" />
    </ItemGroup>

    <RemoveDuplicates Inputs="@(TestDirectoriesWithDup)">
      <Output
          TaskParameter="Filtered"
          ItemName="TestDirectories"/>
    </RemoveDuplicates>

  </Target>

  <!-- Target to check the test build, to see if it looks ok. We've had several cases where a change inadvertently and drastically changes
       the set of tests that are built, and that change is unnoticed. The most common case is for a build of the Priority 1 tests
       to only build the Priority 0 tests. This target is run after a test build to verify that the basic number of tests that were
       built is basically what was expected. When this was written, there were about 2500 Priority 0 tests and about 10268 Priority 1
       tests on Windows, 9976 on Ubuntu (it differs slightly based on platform). We currently check that the number of Priority 0 tests
       is greater than 2000 and less than 3000, and the number of Priority 1 tests is greater than 9000.
  -->
  <Target Name="CheckTestBuild" DependsOnTargets="GetListOfTestCmds">
    <Error Condition="!Exists('$(XunitTestBinBase)')"
        Text="$(XunitTestBinBase) does not exist. Please run src\tests\build / src/tests/build.sh from the repo root at least once to get the tests built." />

    <PropertyGroup>
        <TestCount>@(LegacyRunnableTestPaths->Count())</TestCount>
    </PropertyGroup>

    <Message Text="Found $(TestCount) built tests"/>

    <ItemGroup>
      <Error Condition="'$(CLRTestPriorityToBuild)' == '0' and '$(TestCount)' &lt;= 2000" Text="Unexpected test count. Expected &gt; 2000, found $(TestCount).'" />
      <Error Condition="'$(CLRTestPriorityToBuild)' == '0' and '$(TestCount)' &gt;= 3000" Text="Unexpected test count. Expected &lt; 3000, found $(TestCount).'" />
      <Error Condition="'$(CLRTestPriorityToBuild)' == '1' and '$(TestCount)' &lt;= 9000" Text="Unexpected test count. Expected &gt; 9000, found $(TestCount).'" />
      <Error Condition="'$(CLRTestPriorityToBuild)' != '0' and '$(CLRTestPriorityToBuild)' != '1'" Text="Unknown priority $(CLRTestPriorityToBuild)" />
    </ItemGroup>
  </Target>

  <Import Project="$(__Exclude)" Condition="'$(__Exclude)' != '' AND '$(XunitTestBinBase)' != ''" />
  <PropertyGroup>
    <HaveExcludes>False</HaveExcludes>
    <HaveExcludes Condition="'$(__Exclude)' != ''">True</HaveExcludes>
  </PropertyGroup>

  <Target Name="MonoAotCompileTests" DependsOnTargets="GetListOfTestCmds;FindCmdDirectories">
    <ItemGroup>
      <AllTestScripts Condition="'@(TestDirectories)' != ''" Include="%(TestDirectories.Identity)\**\*.sh" />
      <AllTestScripts Condition="'@(MergedRunnableTestPaths)' != ''" Include="%(MergedRunnableTestPaths.RootDir)%(MergedRunnableTestPaths.Directory)*.dll" />
      <AllTestScripts Condition="'@(OutOfProcessTestPaths)' != ''" Include="%(OutOfProcessTestPaths.RootDir)%(OutOfProcessTestPaths.Directory)*.sh" />
      <TestExclusions Include="@(ExcludeList->Metadata('FullPath'))" Condition="$(HaveExcludes)" />
      <TestScripts Include="@(AllTestScripts)" Exclude="@(TestExclusions)" />

      <TestAssemblyPaths Include="$([System.IO.Path]::ChangeExtension('%(TestScripts.Identity)', 'dll'))" />
      <TestAssemblies Include="%(TestAssemblyPaths.Identity)" Condition="Exists(%(TestAssemblyPaths.Identity))" />
      <TestDirsWithDuplicates Include="$([System.IO.Path]::GetDirectoryName('%(TestAssemblies.Identity)'))" />
    </ItemGroup>
    <RemoveDuplicates Inputs="@(TestDirsWithDuplicates)">
      <Output TaskParameter="Filtered" ItemName="TestDirs" />
    </RemoveDuplicates>
    <ItemGroup>
      <TestsAndAssociatedAssemblies Include="%(TestDirs.Identity)/**/*.dll" Exclude="@(NoMonoAotAssemblyPaths)" />
      <CoreRootDlls Include="$(CORE_ROOT)/*.dll" Exclude="$(CORE_ROOT)/xunit.performance.api.dll;$(CORE_ROOT)/Microsoft.CodeAnalysis.VisualBasic.dll" />
      <AllDlls Condition="'$(MonoFullAot)' == 'true'" Include="@(TestsAndAssociatedAssemblies);@(CoreRootDlls)" />
      <AllDlls Condition="'$(MonoFullAot)' != 'true'" Include="@(TestsAndAssociatedAssemblies)" />
    </ItemGroup>

    <PropertyGroup Condition="'$(CROSSCOMPILE)' == ''">
      <AotCompiler Condition="'$(RunningOnUnix)' == 'true'">$(CORE_ROOT)/corerun</AotCompiler>
      <AotCompiler Condition="'$(RunningOnUnix)' != 'true'">$(CORE_ROOT)\corerun.exe</AotCompiler>
      <MonoLlvmPath>$(MonoBinDir)</MonoLlvmPath>
    </PropertyGroup>
    <PropertyGroup Condition="'$(CROSSCOMPILE)' != ''">
      <AotCompiler>$(MonoBinDir)/cross/$(OutputRID)/mono-aot-cross</AotCompiler>
      <MonoLlvmPath>$(MonoBinDir)/cross/$(OutputRID)</MonoLlvmPath>
    </PropertyGroup>

    <ItemGroup>
      <MonoAotOption Condition="'$(MonoForceInterpreter)' == 'true'" Include="interp" />
      <MonoAotOption Condition="'$(MonoFullAot)' == 'true'" Include="full" />
      <MonoAotOption Condition="'$(MonoFullAot)' == 'true'" Include="nimt-trampolines=2000" />
      <MonoAotOption Condition="'$(MonoFullAot)' == 'true'" Include="ntrampolines=20000" />
      <MonoAotOption Condition="'$(MonoFullAot)' == 'true'" Include="nrgctx-fetch-trampolines=256" />
      <MonoAotOption Condition="'$(MonoFullAot)' == 'true'" Include="ngsharedvt-trampolines=8400" />
      <MonoAotOption Condition="'$(MonoFullAot)' == 'true'" Include="nftnptr-arg-trampolines=4000" />
      <MonoAotOption Condition="'$(MonoFullAot)' == 'true'" Include="nrgctx-trampolines=21000" />
      <MonoAotOption Include="llvm" />
      <MonoAotOption Include="llvm-path=$(MonoLlvmPath)" />
      <MonoAotOption Condition="'$(__MonoToolPrefix)' != ''" Include="tool-prefix=$(__MonoToolPrefix)" />
    </ItemGroup>
    <ItemGroup Condition="'$(TargetArchitecture)' == 'arm64'">
      <MonoAotOption Include="mattr=crc" />
      <MonoAotOption Include="mattr=crypto" />
    </ItemGroup>
    <ItemGroup Condition="'$(TargetArchitecture)' == 'x64'">
      <MonoAotOption Include="mattr=sse4.2" />
      <MonoAotOption Include="mattr=popcnt" />
      <MonoAotOption Include="mattr=lzcnt" />
      <MonoAotOption Include="mattr=bmi" />
      <MonoAotOption Include="mattr=bmi2" />
      <MonoAotOption Include="mattr=pclmul" />
      <MonoAotOption Include="mattr=aes" />
    </ItemGroup>
    <PropertyGroup>
      <MonoAotOptions>@(MonoAotOption->'%(Identity)', ',')</MonoAotOptions>
      <MonoPath>$(CORE_ROOT)</MonoPath>
    </PropertyGroup>

    <Message Importance="High" Text="Mono AOT options: $(MonoAotOptions)" />
    <Message Importance="High" Text="Mono AOT MONO_PATH: $(MonoPath)" />

    <ItemGroup>
      <AotProject Include="../mono/msbuild/aot-compile.proj">
        <Properties>_AotCompiler=$(AotCompiler);_TestDll=%(AllDlls.Identity);_MonoPath=$(MonoPath);_MonoAotOptions=$(MonoAotOptions)</Properties>
      </AotProject>
    </ItemGroup>
    <MSBuild
      Projects="@(AotProject)"
      Targets="AotCompile"
      Condition="@(AllDlls->Count()) &gt; 0"
      BuildInParallel="true"
      />
  </Target>

  <UsingTask TaskName="AndroidAppBuilderTask" AssemblyFile="$(AndroidAppBuilderTasksAssemblyPath)" Condition="'$(RunWithAndroid)'=='true'"/>

  <Target Name="BuildAndroidApp">

    <PropertyGroup>
      <RuntimeIdentifier>android-$(TargetArchitecture)</RuntimeIdentifier>
      <CMDDIR_Grandparent>$([System.IO.Path]::GetDirectoryName($([System.IO.Path]::GetDirectoryName($(_CMDDIR)))))</CMDDIR_Grandparent>
      <CategoryWithSlash>$([System.String]::Copy('$(_CMDDIR)').Replace("$(CMDDIR_Grandparent)/",""))</CategoryWithSlash>
      <Category>$([System.String]::Copy('$(CategoryWithSlash)').Replace('/','_'))</Category>
      <BuildDir>$(IntermediateOutputPath)\AndroidApps\$(Category)</BuildDir>
      <AppDir>$(BuildDir)\apk</AppDir>
      <FinalApkPath>$(XUnitTestBinBase)$(CategoryWithSlash)\$(Category).apk</FinalApkPath>
      <StripDebugSymbols>False</StripDebugSymbols>
      <RuntimeComponents>diagnostics_tracing;marshal-ilgen</RuntimeComponents>
      <DiagnosticPorts>127.0.0.1:9000,nosuspend,listen</DiagnosticPorts>
      <StripDebugSymbols Condition="'$(Configuration)' == 'Release'">True</StripDebugSymbols>
      <MicrosoftNetCoreAppRuntimePackDir>$(ArtifactsBinDir)microsoft.netcore.app.runtime.android-$(TargetArchitecture)\$(Configuration)\runtimes\android-$(TargetArchitecture)\</MicrosoftNetCoreAppRuntimePackDir>
      <AndroidAbi Condition="'$(TargetArchitecture)' == 'arm64'">arm64-v8a</AndroidAbi>
      <AndroidAbi Condition="'$(TargetArchitecture)' == 'arm'">armeabi-v7a</AndroidAbi>
      <AndroidAbi Condition="'$(TargetArchitecture)' == 'x64'">x86_64</AndroidAbi>
      <AndroidAbi Condition="'$(TargetArchitecture)' == 'x86'">x86</AndroidAbi>
      <MonoInterp>false</MonoInterp>
      <MonoInterp Condition="'$(RuntimeVariant)' == 'monointerpreter'">true</MonoInterp>
    </PropertyGroup>

    <RemoveDir Directories="$(AppDir)" />
    <MakeDir Directories="$(BuildDir)"/>

    <ItemGroup>
      <AllCMDsPresent Include="$(_CMDDIR)\**\*.$(TestScriptExtension)" Exclude="$(_CMDDIR)\**\AppBundle\*.$(TestScriptExtension)" />
      <TestAssemblies Include="@(AllCMDsPresent->'%(RelativeDir)%(Filename).dll')" />
      <TestAssemblyDirs Include="@(AllCMDsPresent->'%(RelativeDir)')" />
      <AssembliesInTestDirs Include="%(AllCMDsPresent.RelativeDir)*.dll" Exclude="@(TestAssemblies)"/>
      <RuntimePackLibs Include="$(MicrosoftNetCoreAppRuntimePackDir)lib/**/*.dll" />
      <RuntimePackNativeLibs Include="$(MicrosoftNetCoreAppRuntimePackDir)native/**/*.dll;$(MicrosoftNetCoreAppRuntimePackDir)native/**/*.a;$(MicrosoftNetCoreAppRuntimePackDir)native/**/*.so;$(MicrosoftNetCoreAppRuntimePackDir)native/**/*.dex;$(MicrosoftNetCoreAppRuntimePackDir)native/**/*.jar" />
      <TestTargetingPathLibs Include="$(TargetingPackPath)/*.dll" />
    </ItemGroup>

    <Copy
        SourceFiles="@(TestAssemblies)"
        DestinationFolder="$(BuildDir)" />

    <Copy
        SourceFiles="@(AssembliesInTestDirs)"
        DestinationFolder="$(BuildDir)" />

    <Copy
        SourceFiles="@(RuntimePackNativeLibs)"
        DestinationFolder="$(BuildDir)" />

    <Copy
        SourceFiles="@(RuntimePackLibs)"
        DestinationFolder="$(BuildDir)" />

    <Copy
        SourceFiles="@(TestTargetingPathLibs)"
        DestinationFolder="$(BuildDir)" />

    <AndroidAppBuilderTask
        AppDir="$(BuildDir)"
        DiagnosticPorts="$(DiagnosticPorts)"
        ForceInterpreter="$(MonoInterp)"
        MonoRuntimeHeaders="$(MicrosoftNetCoreAppRuntimePackDir)/native/include/mono-2.0"
        OutputDir="$(AppDir)"
        ProjectName="$(Category)"
        RuntimeComponents="$(RuntimeComponents)"
        RuntimeIdentifier="$(RuntimeIdentifier)"
        StripDebugSymbols="$(StripDebugSymbols)">
        <Output TaskParameter="ApkBundlePath" PropertyName="ApkBundlePath" />
        <Output TaskParameter="ApkPackageId" PropertyName="ApkPackageId" />
    </AndroidAppBuilderTask>
    <Move SourceFiles="$(ApkBundlePath)" DestinationFiles="$(FinalApkPath)" />
    <Message Importance="High" Text="Apk:        $(FinalApkPath)"/>
    <Message Importance="High" Text="PackageId:  $(ApkPackageId)"/>
    <Message Importance="High" Text="MonoInterp: $(MonoInterp)"/>
    <!-- delete the BuildDir in CI builds to save disk space on build agents since they're no longer needed -->
    <RemoveDir Condition="'$(ContinuousIntegrationBuild)' == 'true'" Directories="$(BuildDir)" />
  </Target>

  <Target Name="BuildAllAndroidApp" DependsOnTargets="GetListOfTestCmds;FindCmdDirectories">
    <MSBuild
      Projects="$(MSBuildProjectFile)"
      Targets="BuildAndroidApp"
      Properties="_CMDDIR=%(TestDirectories.Identity)"
      Condition="'@(TestDirectories)' != ''" />
  </Target>

  <UsingTask TaskName="AppleAppBuilderTask" AssemblyFile="$(AppleAppBuilderTasksAssemblyPath)" />
  <UsingTask TaskName="MonoAOTCompiler" AssemblyFile="$(MonoAOTCompilerTasksAssemblyPath)" />

  <Target Name="BuildMonoiOSApp">
    <PropertyGroup>
      <CMDDIR_Grandparent>$([System.IO.Path]::GetDirectoryName($([System.IO.Path]::GetDirectoryName($(_CMDDIR)))))</CMDDIR_Grandparent>
      <CategoryWithSlash>$([System.String]::Copy('$(_CMDDIR)').Replace("$(CMDDIR_Grandparent)/",""))</CategoryWithSlash>
      <Category>$([System.String]::Copy('$(CategoryWithSlash)').Replace('/','_'))</Category>
      <XUnitWrapperFileName>$([System.String]::Copy('$(CategoryWithSlash)').Replace('/', '.')).XUnitWrapper.dll</XUnitWrapperFileName>
      <XUnitWrapperDll>$(CMDDIR_GrandParent)/$(CategoryWithSlash)/$(XUnitWrapperFileName)</XUnitWrapperDll>
      <BuildDir>$(IntermediateOutputPath)\iOSApps\$(Category)</BuildDir>
      <FinalPath>$(XUnitTestBinBase)$(CategoryWithSlash)\$(Category).app</FinalPath>
      <_MobileIntermediateOutputPath>$([MSBuild]::NormalizeDirectory($(IntermediateOutputPath), 'mobile'))</_MobileIntermediateOutputPath>
    </PropertyGroup>

    <PropertyGroup>
      <AssemblyName>$(Category)</AssemblyName>
      <RuntimePackOSSuffix Condition="'$(TargetOS)' == 'iossimulator'" >iossimulator</RuntimePackOSSuffix>
      <RuntimePackOSSuffix Condition="'$(TargetOS)' == 'ios'" >ios</RuntimePackOSSuffix>
      <RuntimePackOSSuffix Condition="'$(TargetOS)' == 'tvossimulator'" >tvossimulator</RuntimePackOSSuffix>
      <RuntimePackOSSuffix Condition="'$(TargetOS)' == 'tvos'" >tvos</RuntimePackOSSuffix>
      <MicrosoftNetCoreAppRuntimePackDir>$(ArtifactsBinDir)microsoft.netcore.app.runtime.$(RuntimePackOSSuffix)-$(TargetArchitecture)/$(Configuration)/runtimes/$(RuntimePackOSSuffix)-$(TargetArchitecture)</MicrosoftNetCoreAppRuntimePackDir>
      <MicrosoftNetCoreAppRuntimePackNativeDir>$(MicrosoftNetCoreAppRuntimePackDir)/native</MicrosoftNetCoreAppRuntimePackNativeDir>

      <BundleDir>$([MSBuild]::NormalizeDirectory('$(BuildDir)', 'AppBundle'))</BundleDir>
    </PropertyGroup>
    <ItemGroup>
      <AllTestScripts Include="$(_CMDDIR)\**\*.sh" Exclude="$(_CMDDIR)\**\AppBundle\*.sh" />
      <TestExclusions Include="@(ExcludeList->Metadata('FullPath'))" Condition="$(HaveExcludes)" />
      <TestScripts Include="@(AllTestScripts)" Exclude="@(TestExclusions)" />
      <TestDllPaths Include="$([System.IO.Path]::ChangeExtension('%(TestScripts.Identity)', 'dll'))" />
      <TestDlls Include="%(TestDllPaths.Identity)" Condition="Exists(%(TestDllPaths.Identity))" />
      <RuntimePackLibs Include="$(MicrosoftNetCoreAppRuntimePackDir)lib/**/*.dll" />
      <RuntimePackNativeLibs Include="$(MicrosoftNetCoreAppRuntimePackDir)/**/*.dll;$(MicrosoftNetCoreAppRuntimePackDir)/native/**/*.a;$(MicrosoftNetCoreAppRuntimePackDir)/native/**/*.dylib;$(MicrosoftNetCoreAppRuntimePackDir)/native/icudt.dat" />
      <EntryPoints Include="testdir-%(TestDlls.Filename)/%(TestDlls.Filename).dll" />
    </ItemGroup>

    <RemoveDir Directories="$(BundleDir)" />
    <RemoveDir Directories="$(BuildDir)" />

    <MakeDir Directories="$(BuildDir)" />
    <MakeDir Directories="$(BuildDir)/testdir-%(TestDlls.Filename)" />

    <Copy
        SourceFiles="@(RuntimePackNativeLibs)"
        DestinationFolder="$(BuildDir)" />
    <Copy
        SourceFiles="@(RuntimePackLibs)"
        DestinationFolder="$(BuildDir)" />
    <Copy
        SourceFiles="%(TestDlls.Identity)"
        DestinationFolder="$(BuildDir)/testdir-%(TestDlls.Filename)" />

    <MakeDir Directories="$(_MobileIntermediateOutputPath)" />

    <PropertyGroup>
      <PublishDir>$(BuildDir)/</PublishDir>
      <TestProjectName>$(AssemblyName)</TestProjectName>
      <IgnoreForCI Condition="@(TestDlls->Count()) == 0">true</IgnoreForCI>
    </PropertyGroup>

    <CustomTask EntryPoints="@(EntryPoints)" RunScriptCommand="$(RunScriptCommand)" AppName="$(Category)">
      <Output TaskParameter="OutputScript" PropertyName="RunScriptCommand" />
    </CustomTask>
  </Target>

<<<<<<< HEAD
  <UsingTask
    TaskName="CustomTask"
    TaskFactory="RoslynCodeTaskFactory"
    AssemblyFile="$(MSBuildToolsPath)\Microsoft.Build.Tasks.Core.dll">
  <ParameterGroup>
    <EntryPoints ParameterType="Microsoft.Build.Framework.ITaskItem[]" Required="true" />
    <RunScriptCommand ParameterType="System.String" Required="true" />
    <AppName ParameterType="System.String" Required="true" />
    <OutputScript ParameterType="System.String" Output="true" />
  </ParameterGroup>
  <Task>
    <Using Namespace="System"/>
    <Using Namespace="Microsoft.Build.Framework"/>
    <Using Namespace="Microsoft.Build.Utilities"/>
    <Using Namespace="System.Linq"/>
    <Using Namespace="System.Text"/>

    <!-- 
      This code fragment updates the default run script for Helix. 
      With the library tests, there is a single entry point provided as MainLibraryFileName. With the runtime tests, a bundle may have multiple main entry points. The code makes the following changes:
      - For each main entry point, it adds the mlaunch environment parameter MONO_APPLE_APP_ENTRY_POINT_LIB_NAME
      - After each execution, it renames the log file to match the MONO_APPLE_APP_ENTRY_POINT_LIB_NAME entry point
     -->
    <Code Type="Fragment" Language="cs">
      <![CDATA[
        string[] lines = RunScriptCommand.Split('\n');
        string lastLine = lines[lines.Length - 1];
        StringBuilder resultBuilder = new StringBuilder();

        // Iterate over each entry point and modify the run script
        foreach (ITaskItem item in EntryPoints)
        {
            string value = item.ItemSpec;
            
            // Add the MONO_APPLE_APP_ENTRY_POINT_LIB_NAME environment parameter to the run script
            string output = lastLine.Replace("--signal-app-end", $"--signal-app-end --set-env=MONO_APPLE_APP_ENTRY_POINT_LIB_NAME={value}");
            resultBuilder.AppendLine(output);

            // Rename the log file to match the MONO_APPLE_APP_ENTRY_POINT_LIB_NAME
            resultBuilder.AppendLine("mv \"${output_directory}/net.dot."+AppName+".log\" \"${output_directory}/"+value.Split('/')[0]+".log\"");
        }

        StringBuilder outputScriptBuilder = new StringBuilder(string.Join("\n", lines.Take(lines.Length - 1)));
        outputScriptBuilder.AppendLine();
        outputScriptBuilder.Append(resultBuilder.ToString());

        OutputScript = outputScriptBuilder.ToString();
      ]]>
    </Code>
  </Task>
</UsingTask>
=======

  <!-- This target builds a Native AOT iOS App -->
  <Target Name="BuildNativeAOTiOSApp" DependsOnTargets="SetupOSSpecificProps">
    <PropertyGroup>
      <CategoryPath>$([System.IO.Path]::GetDirectoryName($([System.IO.Path]::GetDirectoryName($(_CMDDIR)))))</CategoryPath>
      <CategoryName>$([System.IO.Path]::GetFileName($(CategoryPath)))</CategoryName>
      <TestRelativePath>$(CategoryName)/$([System.String]::Copy('$(_CMDDIR)').Replace("$(CategoryPath)/",""))</TestRelativePath>
      <TestName>$([System.IO.Path]::GetFileName($(_CMDDIR)))</TestName>
      <AppName>$([System.String]::Copy('$(TestRelativePath)').Replace('/','_'))</AppName>
      <AppleBuildDir>$(IntermediateOutputPath)\iOSApps\$(AppName)</AppleBuildDir>
      <FinalPath>$(XUnitTestBinBase)$(TestRelativePath)\$(AppName).app</FinalPath>
    </PropertyGroup>

    <PropertyGroup>
      <NativeDependencies>$(IntermediateOutputPath)\..\$(TestRelativePath)\$(TestName)\native\$(TestName).o</NativeDependencies>
      <DevTeamProvisioning>-</DevTeamProvisioning>
      <AppleGenerateAppBundle>true</AppleGenerateAppBundle>
      <GenerateXcodeProject>true</GenerateXcodeProject>
      <AppleBundleDir>$(AppDir)</AppleBundleDir>
      <RunAOTCompilation>false</RunAOTCompilation>
      <MonoForceInterpreter>false</MonoForceInterpreter>
    </PropertyGroup>

    <ItemGroup>
      <_LinkerFlagsToDrop Include="@(NativeFramework->'-framework %(Identity)')" />
      <LinkerArg Remove="@(_LinkerFlagsToDrop)" />
      <ExtraAppLinkerArgs Include="@(LinkerArg)" />
      <GlobalizationNativeLibs Include="$(MicrosoftNetCoreAppRuntimePackDir)runtimes/$(TargetOS)-$(TargetArchitecture)/native/icudt.dat" />
    </ItemGroup>

    <RemoveDir Directories="$(AppleBuildDir)" />
    <RemoveDir Directories="$(AppDir)" />
    <MakeDir Directories="$(AppleBuildDir)" />

    <Copy
        SourceFiles="@(GlobalizationNativeLibs)"
        DestinationFolder="$(AppleBuildDir)" />
  </Target>

  <!-- This target moves app bundles to the payload directory -->
  <Target Name="AfterAppleBuild">
    <!-- Apparently MSBuild cannot move directories and recursively copying a
         a directory requires writing some sort of recursive traversal
         logic yourself. -->
    <ItemGroup>
      <RecursiveCopyHack Include="$(AppBundlePath)/**/*.*" />
    </ItemGroup>
    <MakeDir Directories="$(FinalPath)" />
    <Copy SourceFiles="@(RecursiveCopyHack)" DestinationFolder="$(FinalPath)/%(RecursiveDir)" />
    <RemoveDir Directories="$(AppBundlePath)" />
    <Message Importance="High" Text="Final app: $(FinalPath)" />
  </Target>
>>>>>>> 9c8c9736

  <Target Name="BuildAlliOSApp" DependsOnTargets="GetListOfTestCmds;FindCmdDirectories">
    <ItemGroup>
      <RunProj Include="$(MSBuildProjectFile)">
        <Properties>_CMDDIR=%(TestDirectories.Identity)</Properties>
      </RunProj>
    </ItemGroup>
    <MSBuild
      Projects="@(RunProj)"
      Targets="BuildMonoiOSApp"
      BuildInParallel="true"
      Condition="'@(TestDirectories)' != '' and '$(TestBuildMode)' != 'nativeaot'"
    />

    <MSBuild
      Projects="@(RunProj)"
      Targets="BuildNativeAOTiOSApp;_AppleGenerateAppBundle;AfterAppleBuild"
      BuildInParallel="true"
      Condition="'@(TestDirectories)' != '' and '$(TestBuildMode)' == 'nativeaot'"
    />
  </Target>

  <Target Name="GetListOfTestCmds">
    <ItemGroup>
      <SkipTestDirsPaths Include="$([System.IO.Path]::GetFullPath('$(XunitTestBinBase)%(DisabledTestDir.Identity)'))" />
      <AllRunnableTestPaths Include="$(XunitTestBinBase)\**\*.$(TestScriptExtension)"/>
      <AllRunnableTestPaths Remove="$(XunitTestBinBase)\**\run-v8.sh" Condition="'$(TargetArchitecture)' == 'wasm'" />
      <AllRunnableTestPaths Remove="%(SkipTestDirsPaths.Identity)\**\*.$(TestScriptExtension)" />
      <MergedAssemblyMarkerPaths Include="$(XunitTestBinBase)\**\*.MergedTestAssembly"/>
      <MergedAssemblyFolders Include="$([System.IO.Path]::GetDirectoryName('%(MergedAssemblyMarkerPaths.Identity)'))" />
      <MergedAssemblyParentFolders Include="$([System.IO.Path]::GetDirectoryName('%(MergedAssemblyFolders.Identity)'))" />
      <AllRunnableTestPaths Remove="%(MergedAssemblyParentFolders.Identity)\**\*.$(TestScriptExtension)" Condition="'@(MergedAssemblyParentFolders)' != ''" />
      <MergedRunnableTestPaths Include="$([System.IO.Path]::ChangeExtension('%(MergedAssemblyMarkerPaths.Identity)', '.$(TestScriptExtension)'))" Condition="'@(MergedAssemblyMarkerPaths)' != ''" />
      <OutOfProcessTestMarkerPaths Include="$(XunitTestBinBase)\**\*.OutOfProcessTest"/>
      <OutOfProcessTestPaths Include="$([System.IO.Path]::ChangeExtension('%(OutOfProcessTestMarkerPaths.Identity)', '.$(TestScriptExtension)'))" Condition="'@(OutOfProcessTestMarkerPaths)' != ''" />
      <NoMonoAotMarkerPaths Include="$(XunitTestBinBase)\**\*.NoMonoAot" />
      <NoMonoAotAssemblyPaths Include="$([System.IO.Path]::ChangeExtension('%(NoMonoAotMarkerPaths.Identity)', '.dll'))" Condition="'@(NoMonoAotMarkerPaths)' != ''" />
    </ItemGroup>
    <!-- Remove the cmd/sh scripts for merged test runner app bundles from our list. -->
    <PropertyGroup Condition="'$(TargetsMobile)' == 'true'">
      <MergedRunnableTestAppBundleScriptPathsPattern>@(MergedAssemblyMarkerPaths->'%(RootDir)%(Directory)AppBundle/**/*.$(TestScriptExtension)')</MergedRunnableTestAppBundleScriptPathsPattern>
    </PropertyGroup>
    <ItemGroup>
      <LegacyRunnableTestPaths Include="@(AllRunnableTestPaths)" Exclude="@(MergedRunnableTestPaths);@(OutOfProcessTestPaths);$(MergedRunnableTestAppBundleScriptPathsPattern)" />
    </ItemGroup>
  </Target>

  <Import Project="$(RepoRoot)/src/tests/Common/tests.targets" />
  <Import Project="$(RepoRoot)/src/tests/Common/publishdependency.targets" />

  <Target Name="CreateTestOverlay" DependsOnTargets="CopyDependencyToCoreRoot" />

  <Target Name="Clean">
    <RemoveDir Condition=" '$(BuildWrappers)'=='true'" Directories="$(MSBuildThisFileDirectory)../$(XunitWrapperGeneratedCSDirBase);" ContinueOnError="WarnAndContinue" />
  </Target>

  <Target Name="TestBuild" DependsOnTargets="@(TestBuildSteps)" />

  <Target Name="BuildTargetingPack" AfterTargets="BatchRestorePackages">
    <Message Text="$(MsgPrefix)Building Targeting Pack" Importance="High" />
    <MSBuild Projects="Common\external\external.csproj"
             Targets="Build" />
  </Target>

  <Target Name="BatchRestorePackages">
    <Message Importance="High" Text="[$([System.DateTime]::Now.ToString('HH:mm:ss.ff'))] Restoring all packages..." />

    <!-- restore all csproj's with PackageReferences in one pass -->
    <MSBuild Projects="build.proj"
             Properties="RestoreProj=%(RestoreProjects.Identity)"
             Targets="RestorePackage" />

    <Message Importance="High" Text="[$([System.DateTime]::Now.ToString('HH:mm:ss.ff'))] Restoring all packages...Done." />
  </Target>

  <Target Name="RestorePackage">
    <PropertyGroup>
      <_ConfigurationProperties>/p:TargetOS=$(TargetOS) /p:TargetArchitecture=$(TargetArchitecture) /p:Configuration=$(Configuration) /p:CrossBuild=$(CrossBuild)</_ConfigurationProperties>
      <DotnetRestoreCommand>"$(DotNetTool)" restore -r $(PackageRID) $(RestoreProj) $(PackageVersionArg) /p:SetTFMForRestore=true $(_ConfigurationProperties)</DotnetRestoreCommand>
    </PropertyGroup>
    <Exec Command="$(DotnetRestoreCommand)"/>
  </Target>

  <!-- Override RestorePackages from dir.traversal.targets and do a batch restore -->
  <Target Name="RestorePackages"
      DependsOnTargets="BatchRestorePackages"
      Condition="'$(__SkipRestorePackages)' != '1'" />

  <Target Name="ManagedBuild"
      DependsOnTargets="BuildManagedTestGroups"
      Condition="'$(__BuildTestWrappersOnly)' != '1' and '$(__GenerateLayoutOnly)' != '1' and '$(__SkipManaged)' != '1' and !$(MonoAot) and !$(MonoFullAot)" />

  <Target Name="BuildManagedTestGroups" DependsOnTargets="RestorePackages;ResolveDisabledProjects;BuildNativeAotFrameworkObjects">
    <Message Importance="High" Text="$(MsgPrefix)Building managed test components" />
    <!-- Execute msbuild test build in stages - workaround for excessive data retention in MSBuild ConfigCache -->
    <!-- See https://github.com/Microsoft/msbuild/issues/2993 -->

    <!-- We need to build group #1 manually as it doesn't have a _GroupStartsWith item associated with it, see the comment in Common\dirs.proj -->
    <MSBuild Projects="$(MSBuildThisFileFullPath)" Targets="BuildManagedTestGroup" Properties="__TestGroupToBuild=1;__SkipRestorePackages=1" />
    <MSBuild Projects="$(MSBuildThisFileFullPath)" Targets="BuildManagedTestGroup" Properties="__TestGroupToBuild=%(_GroupStartsWith.GroupNumber);__SkipRestorePackages=1" />
  </Target>

  <Target Name="BuildManagedTestGroup"
      DependsOnTargets="ResolveDisabledProjects"
      Condition="'$(__SkipManaged)' != '1'" >

    <PropertyGroup>
      <TargetToBuild>Build</TargetToBuild>
      <!-- In split pipeline mode (in the lab) we're using the native component copying step to generate the test execution scripts -->
      <TargetToBuild Condition="'$(__CopyNativeTestBinaries)' == '1'">CopyAllNativeTestProjectBinaries</TargetToBuild>

      <GroupBuildCmd>$(DotNetCli) msbuild</GroupBuildCmd>
      <GroupBuildCmd>$(GroupBuildCmd) $(MSBuildThisFileFullPath)</GroupBuildCmd>
      <GroupBuildCmd>$(GroupBuildCmd) /t:$(TargetToBuild)</GroupBuildCmd>
      <GroupBuildCmd>$(GroupBuildCmd) "/p:TargetArchitecture=$(TargetArchitecture)"</GroupBuildCmd>
      <GroupBuildCmd>$(GroupBuildCmd) "/p:Configuration=$(Configuration)"</GroupBuildCmd>
      <GroupBuildCmd>$(GroupBuildCmd) "/p:LibrariesConfiguration=$(LibrariesConfiguration)"</GroupBuildCmd>
      <GroupBuildCmd>$(GroupBuildCmd) "/p:TargetOS=$(TargetOS)"</GroupBuildCmd>
      <GroupBuildCmd>$(GroupBuildCmd) "/p:ToolsOS=$(ToolsOS)"</GroupBuildCmd>
      <GroupBuildCmd>$(GroupBuildCmd) "/p:PackageOS=$(PackageOS)"</GroupBuildCmd>
      <GroupBuildCmd>$(GroupBuildCmd) "/p:RuntimeFlavor=$(RuntimeFlavor)"</GroupBuildCmd>
      <GroupBuildCmd>$(GroupBuildCmd) "/p:RuntimeVariant=$(RuntimeVariant)"</GroupBuildCmd>
      <GroupBuildCmd Condition="'$(ServerGarbageCollection)' != ''">$(GroupBuildCmd) "/p:ServerGarbageCollection=$(ServerGarbageCollection)"</GroupBuildCmd>
      <GroupBuildCmd>$(GroupBuildCmd) "/p:CLRTestBuildAllTargets=$(CLRTestBuildAllTargets)"</GroupBuildCmd>
      <GroupBuildCmd>$(GroupBuildCmd) "/p:UseCodeFlowEnforcement=$(UseCodeFlowEnforcement)"</GroupBuildCmd>
      <GroupBuildCmd>$(GroupBuildCmd) "/p:__TestGroupToBuild=$(__TestGroupToBuild)"</GroupBuildCmd>
      <GroupBuildCmd>$(GroupBuildCmd) "/p:__SkipRestorePackages=1"</GroupBuildCmd>
      <GroupBuildCmd>$(GroupBuildCmd) /nodeReuse:false</GroupBuildCmd>
      <GroupBuildCmd>$(GroupBuildCmd) /maxcpucount</GroupBuildCmd>
      <GroupBuildCmd Condition="'$(TargetOS)' == 'ios' or '$(TargetOS)' == 'tvos'">$(GroupBuildCmd) "/p:DevTeamProvisioning=-"</GroupBuildCmd>
      <GroupBuildCmd>$(GroupBuildCmd) /bl:$(ArtifactsDir)/log/$(Configuration)/InnerManagedTestBuild.$(__TestGroupToBuild).binlog</GroupBuildCmd>
      <GroupBuildCmd Condition="'$(CrossBuild)' == 'true'">$(GroupBuildCmd) "/p:CrossBuild=true"</GroupBuildCmd>
      <GroupBuildCmd Condition="'$(TestBuildMode)' == 'nativeaot'">$(GroupBuildCmd) "/p:DefaultBuildAllTarget=BuildNativeAot"</GroupBuildCmd>
      <GroupBuildCmd Condition="'$(IlcMultiModule)' == 'true'">$(GroupBuildCmd) "/p:IlcMultiModule=true"</GroupBuildCmd>
      <GroupBuildCmd Condition="'$(BuildNativeAotFrameworkObjects)' == 'true'">$(GroupBuildCmd) "/p:BuildNativeAotFrameworkObjects=true"</GroupBuildCmd>
    </PropertyGroup>

    <Message Importance="High" Text="$(MsgPrefix)Building managed test group $(__TestGroupToBuild): $(GroupBuildCmd)" />

    <Exec Command="$(GroupBuildCmd)" />
  </Target>

  <Target Name="CheckTestBuildStep"
      DependsOnTargets="CheckTestBuild"
      Condition="'$(__BuildTestWrappersOnly)' != '1' and '$(__GenerateLayoutOnly)' != '1' and '$(__CopyNativeTestBinaries)' != '1' and !$(MonoAot) and !$(MonoFullAot)" />

  <Target Name="GenerateLayout"
      DependsOnTargets="CreateTestOverlay"
      AfterTargets="ManagedBuild;RestorePackages"
      Condition="'$(__BuildTestWrappersOnly)' != '1' and '$(__CopyNativeTestBinaries)' != '1' and '$(__SkipGenerateLayout)' != '1' and !$(MonoAot) and !$(MonoFullAot)">

    <MSBuild
      Projects="$(MSBuildProjectFile)"
      Targets="EmitTestExclusionList"
      Properties="XunitTestBinBase=$(XunitTestBinBase)" />

    <MSBuild
      Projects="Common\XUnitLogChecker\XUnitLogChecker.csproj"
      Targets="Build" />
  </Target>

  <Target Name="BuildTestWrappers"
      DependsOnTargets="CreateAllWrappers"
      AfterTargets="ManagedBuild;RestorePackages"
      Condition="'$(__GenerateLayoutOnly)' != '1' and '$(__CopyNativeTestBinaries)' != '1' and !$(MonoAot) and !$(MonoFullAot) and ('$(__BuildTestWrappersOnly)' == '1' or ('$(__SkipTestWrappers)' != '1' and '$(__SkipManaged)' != '1'))" />

  <Target Name="CrossgenFramework"
      DependsOnTargets="GenerateLayout"
      Condition="'$(__BuildTestWrappersOnly)' != '1' and '$(__CopyNativeTestBinaries)' != '1' and '$(__TestBuildMode)' == 'crossgen2' and !$(MonoAot) and !$(MonoFullAot)" >

    <PropertyGroup>
      <CrossgenDir>$(__BinDir)</CrossgenDir>
      <CrossgenDir Condition="'$(CrossBuild)' == 'true' or '$(BuildArchitecture)' != '$(TargetArchitecture)'">$(CrossgenDir)\$(BuildArchitecture)</CrossgenDir>

      <CrossgenOutputDir>$(__TestIntermediatesDir)\crossgen.out</CrossgenOutputDir>

      <CrossgenCmd>$(DotNetCli)</CrossgenCmd>
      <CrossgenCmd>$(CrossgenCmd) "$(CORE_ROOT)\R2RTest\R2RTest.dll"</CrossgenCmd>
      <CrossgenCmd>$(CrossgenCmd) compile-framework</CrossgenCmd>
      <CrossgenCmd>$(CrossgenCmd) -cr "$(CORE_ROOT)"</CrossgenCmd>
      <CrossgenCmd>$(CrossgenCmd) --output-directory "$(CrossgenOutputDir)"</CrossgenCmd>
      <CrossgenCmd>$(CrossgenCmd) --release</CrossgenCmd>
      <CrossgenCmd>$(CrossgenCmd) --nocleanup</CrossgenCmd>
      <CrossgenCmd>$(CrossgenCmd) --target-arch $(TargetArchitecture)</CrossgenCmd>
      <CrossgenCmd>$(CrossgenCmd) -dop $(NUMBER_OF_PROCESSORS)</CrossgenCmd>
      <CrossgenCmd>$(CrossgenCmd) -m "$(CORE_ROOT)\StandardOptimizationData.mibc"</CrossgenCmd>

      <CrossgenCmd Condition="'$(__CreatePdb)' != ''">$(CrossgenCmd) --pdb</CrossgenCmd>
      <CrossgenCmd Condition="'$(__CreatePerfmap)' != ''">$(CrossgenCmd) --perfmap --perfmap-format-version 1</CrossgenCmd>
      <CrossgenCmd Condition="'$(__CompositeBuildMode)' != ''">$(CrossgenCmd) --composite</CrossgenCmd>
      <CrossgenCmd Condition="'$(__CompositeBuildMode)' == ''">$(CrossgenCmd) --crossgen2-parallelism 1</CrossgenCmd>

      <CrossgenCmd>$(CrossgenCmd) --verify-type-and-field-layout</CrossgenCmd>
      <CrossgenCmd>$(CrossgenCmd) --crossgen2-path "$(CrossgenDir)\crossgen2\crossgen2.dll"</CrossgenCmd>
    </PropertyGroup>

    <Message Importance="High" Text="$(MsgPrefix)Compiling framework using Crossgen2: $(CrossgenCmd)" />
    <Exec Command="$(CrossgenCmd)" />

    <ItemGroup>
      <CrossgenOutputFiles Include="$(CrossgenOutputDir)\*.dll" />
      <CrossgenOutputFiles Include="$(CrossgenOutputDir)\*.ni.pdb" Condition="'$(__CreatePdb)' != ''" />
      <CrossgenOutputFiles Include="$(CrossgenOutputDir)\*.ni.r2rmap" Condition="'$(__CreatePerfmap)' != ''" />
    </ItemGroup>

    <Move SourceFiles="@(CrossgenOutputFiles)" DestinationFolder="$(CORE_ROOT)" />
  </Target>

  <Target Name="CreateAndroidApps"
      DependsOnTargets="BuildAllAndroidApp"
      AfterTargets="ManagedBuild"
      Condition="'$(__BuildTestWrappersOnly)' != '1' and '$(__GenerateLayoutOnly)' != '1' and '$(__CopyNativeTestBinaries)' != '1' and $(RunWithAndroid)" />

  <Target Name="CreateIosApps"
      DependsOnTargets="BuildAlliOSApp"
      AfterTargets="ManagedBuild"
      Condition="'$(__BuildTestWrappersOnly)' != '1' and '$(__GenerateLayoutOnly)' != '1' and '$(__CopyNativeTestBinaries)' != '1' and '$(RunWithiOS)' == 'true'" />

  <Target Name="BuildMonoAot"
      DependsOnTargets="MonoAotCompileTests"
      AfterTargets="ManagedBuild"
      Condition="'$(__BuildTestWrappersOnly)' != '1' and '$(__GenerateLayoutOnly)' != '1' and '$(__CopyNativeTestBinaries)' != '1' and ($(MonoAot) or $(MonoFullAot))" />

  <Target Name="BuildNativeAotFrameworkObjects"
          Condition="'$(BuildNativeAotFrameworkObjects)' == 'true' and '$(TestBuildMode)' == 'nativeaot'">
    <ItemGroup>
      <CreateLibProperty Include="IlcToolsPath=$(IlcToolsPath)" />
      <CreateLibProperty Include="IlcBuildTasksPath=$(IlcBuildTasksPath)" />
      <CreateLibProperty Include="IlcSdkPath=$(IlcSdkPath)" />
      <CreateLibProperty Include="IlcFrameworkPath=$(IlcFrameworkPath)" />
      <CreateLibProperty Include="IlcFrameworkNativePath=$(IlcFrameworkNativePath)" />
      <CreateLibProperty Include="IlcDynamicBuildPropertyDependencies=$(IlcDynamicBuildPropertyDependencies)" />
      <CreateLibProperty Include="FrameworkLibPath=$(IlcSdkPath)" />
      <CreateLibProperty Include="FrameworkObjPath=$(IntermediateOutputPath)/NativeAOTFX" />
      <CreateLibProperty Condition="'$(Configuration)' == 'Checked' or '$(Configuration)' == 'Release'" Include="Optimize=true" />
      <CreateLibProperty Include="NETCoreSdkVersion=6.0.0" />
    </ItemGroup>
    <MSBuild Projects="$(CoreCLRBuildIntegrationDir)/BuildFrameworkNativeObjects.proj"
      Targets="CreateLib"
      Properties="@(CreateLibProperty)" />
  </Target>

  <Target Name="EmitTestExclusionList" DependsOnTargets="GetFilteredExcludeList">
    <PropertyGroup>
      <TestExclusionListPath>$(CORE_ROOT)\TestExclusionList.txt</TestExclusionListPath>
    </PropertyGroup>

    <WriteLinesToFile
        File="$(TestExclusionListPath)"
        Lines="@(FilteredExcludeList)"
        Overwrite="true"
        Encoding="Unicode" />
  </Target>
</Project><|MERGE_RESOLUTION|>--- conflicted
+++ resolved
@@ -335,7 +335,6 @@
     </CustomTask>
   </Target>
 
-<<<<<<< HEAD
   <UsingTask
     TaskName="CustomTask"
     TaskFactory="RoslynCodeTaskFactory"
@@ -387,7 +386,6 @@
     </Code>
   </Task>
 </UsingTask>
-=======
 
   <!-- This target builds a Native AOT iOS App -->
   <Target Name="BuildNativeAOTiOSApp" DependsOnTargets="SetupOSSpecificProps">
@@ -440,7 +438,6 @@
     <RemoveDir Directories="$(AppBundlePath)" />
     <Message Importance="High" Text="Final app: $(FinalPath)" />
   </Target>
->>>>>>> 9c8c9736
 
   <Target Name="BuildAlliOSApp" DependsOnTargets="GetListOfTestCmds;FindCmdDirectories">
     <ItemGroup>
