// Licensed to the .NET Foundation under one or more agreements.
// The .NET Foundation licenses this file to you under the MIT license.

using System.IO;
using Xunit;
using Xunit.Abstractions;

#nullable enable

namespace Wasm.Build.Tests
{
    public class BlazorWasmTests : BuildTestBase
    {
        public BlazorWasmTests(ITestOutputHelper output, SharedBuildPerTestClassFixture buildContext)
            : base(output, buildContext)
        {
        }

        [ConditionalTheory(typeof(BuildTestBase), nameof(IsNotUsingWorkloads))]
        [InlineData("Debug")]
        [InlineData("Release")]
        public void NativeRef_EmitsWarningBecauseItRequiresWorkload(string config)
        {
            CommandResult res = PublishForRequiresWorkloadTest(config, extraItems: "<NativeFileReference Include=\"native-lib.o\" />");
            res.EnsureSuccessful();
            AssertBlazorBundle(config, isPublish: true, dotnetWasmFromRuntimePack: true);

            Assert.Contains("but the native references won't be linked in", res.Output);
        }

        [ConditionalTheory(typeof(BuildTestBase), nameof(IsNotUsingWorkloads))]
        [InlineData("Debug")]
        [InlineData("Release")]
        public void AOT_FailsBecauseItRequiresWorkload(string config)
        {
            CommandResult res = PublishForRequiresWorkloadTest(config, extraProperties: "<RunAOTCompilation>true</RunAOTCompilation>");
            Assert.NotEqual(0, res.ExitCode);
            Assert.Contains("following workloads must be installed: wasm-tools", res.Output);
        }

        [ConditionalTheory(typeof(BuildTestBase), nameof(IsNotUsingWorkloads))]
        [InlineData("Debug")]
        [InlineData("Release")]
        public void AOT_And_NativeRef_FailBecauseTheyRequireWorkload(string config)
        {
            CommandResult res = PublishForRequiresWorkloadTest(config,
                                    extraProperties: "<RunAOTCompilation>true</RunAOTCompilation>",
                                    extraItems: "<NativeFileReference Include=\"native-lib.o\" />");

            Assert.NotEqual(0, res.ExitCode);
            Assert.Contains("following workloads must be installed: wasm-tools", res.Output);
        }

        private CommandResult PublishForRequiresWorkloadTest(string config, string extraItems="", string extraProperties="")
        {
            string id = $"needs_workload_{config}_{Path.GetRandomFileName()}";
            CreateBlazorWasmTemplateProject(id);

            if (IsNotUsingWorkloads)
            {
                // no packs installed, so no need to update the paths for runtime pack etc
                File.Copy(Path.Combine(BuildEnvironment.TestDataPath, "Blazor.Local.Directory.Build.props"), Path.Combine(_projectDir!, "Directory.Build.props"), overwrite: true);
                File.Copy(Path.Combine(BuildEnvironment.TestDataPath, "Blazor.Local.Directory.Build.targets"), Path.Combine(_projectDir!, "Directory.Build.targets"), overwrite: true);
            }

            AddItemsPropertiesToProject(Path.Combine(_projectDir!, $"{id}.csproj"),
                                        extraProperties: extraProperties,
                                        extraItems: extraItems);

            string publishLogPath = Path.Combine(s_buildEnv.LogRootPath, id, $"{id}.binlog");
            return new DotNetCommand(s_buildEnv)
                            .WithWorkingDirectory(_projectDir!)
                            .ExecuteWithCapturedOutput("publish",
                                                        $"-bl:{publishLogPath}",
                                                        $"-p:Configuration={config}",
                                                        "-p:MSBuildEnableWorkloadResolver=true"); // WasmApp.LocalBuild.* disables this, but it is needed for this test
        }

        [Theory]
        [InlineData("Debug")]
        [InlineData("Release")]
<<<<<<< HEAD
        [ActiveIssue("https://github.com/dotnet/runtime/issues/59538")]
=======
>>>>>>> eb51b02b
        public void Net50Projects_NativeReference(string config)
            => BuildNet50Project(config, aot: false, expectError: true, @"<NativeFileReference Include=""native-lib.o"" />");

        public static TheoryData<string, bool, bool> Net50TestData = new()
        {
            { "Debug", /*aot*/ true, /*expectError*/ true },
            { "Debug", /*aot*/ false, /*expectError*/ false },
            { "Release", /*aot*/ true, /*expectError*/ true },
            { "Release", /*aot*/ false, /*expectError*/ false }
        };

        [Theory]
        [MemberData(nameof(Net50TestData))]
<<<<<<< HEAD
        [ActiveIssue("https://github.com/dotnet/runtime/issues/59538")]
=======
>>>>>>> eb51b02b
        public void Net50Projects_AOT(string config, bool aot, bool expectError)
            => BuildNet50Project(config, aot: aot, expectError: expectError);

        private void BuildNet50Project(string config, bool aot, bool expectError, string? extraItems=null)
        {
            string id = $"Blazor_net50_{config}_{aot}_{Path.GetRandomFileName()}";
            InitBlazorWasmProjectDir(id);

            string directoryBuildTargets = @"<Project>
            <Target Name=""PrintAllProjects"" BeforeTargets=""Build"">
                    <Message Text=""** UsingBrowserRuntimeWorkload: '$(UsingBrowserRuntimeWorkload)'"" Importance=""High"" />
                </Target>
            </Project>";

            File.WriteAllText(Path.Combine(_projectDir!, "Directory.Build.props"), "<Project />");
            File.WriteAllText(Path.Combine(_projectDir!, "Directory.Build.targets"), directoryBuildTargets);

            string logPath = Path.Combine(s_buildEnv.LogRootPath, id);
            Utils.DirectoryCopy(Path.Combine(BuildEnvironment.TestAssetsPath, "Blazor_net50"), Path.Combine(_projectDir!));

            string projectFile = Path.Combine(_projectDir!, "Blazor_net50.csproj");
            AddItemsPropertiesToProject(projectFile, extraItems: extraItems);

            string publishLogPath = Path.Combine(logPath, $"{id}.binlog");
            CommandResult result = new DotNetCommand(s_buildEnv)
                                            .WithWorkingDirectory(_projectDir!)
                                            .ExecuteWithCapturedOutput("publish",
                                                                       $"-bl:{publishLogPath}",
                                                                       (aot ? "-p:RunAOTCompilation=true" : ""),
                                                                       $"-p:Configuration={config}");

            if (expectError)
            {
                result.EnsureExitCode(1);
                Assert.Contains("are only supported for projects targeting net6.0+", result.Output);
            }
            else
            {
                result.EnsureSuccessful();
                Assert.Contains("** UsingBrowserRuntimeWorkload: 'false'", result.Output);

                string binFrameworkDir = FindBlazorBinFrameworkDir(config, forPublish: true, framework: "net5.0");
                AssertBlazorBootJson(config, isPublish: true, binFrameworkDir: binFrameworkDir);
                // dotnet.wasm here would be from 5.0 nuget like:
                // /Users/radical/.nuget/packages/microsoft.netcore.app.runtime.browser-wasm/5.0.9/runtimes/browser-wasm/native/dotnet.wasm
            }
        }
    }
}<|MERGE_RESOLUTION|>--- conflicted
+++ resolved
@@ -79,10 +79,6 @@
         [Theory]
         [InlineData("Debug")]
         [InlineData("Release")]
-<<<<<<< HEAD
-        [ActiveIssue("https://github.com/dotnet/runtime/issues/59538")]
-=======
->>>>>>> eb51b02b
         public void Net50Projects_NativeReference(string config)
             => BuildNet50Project(config, aot: false, expectError: true, @"<NativeFileReference Include=""native-lib.o"" />");
 
@@ -96,10 +92,6 @@
 
         [Theory]
         [MemberData(nameof(Net50TestData))]
-<<<<<<< HEAD
-        [ActiveIssue("https://github.com/dotnet/runtime/issues/59538")]
-=======
->>>>>>> eb51b02b
         public void Net50Projects_AOT(string config, bool aot, bool expectError)
             => BuildNet50Project(config, aot: aot, expectError: expectError);
 
