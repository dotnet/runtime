// Licensed to the .NET Foundation under one or more agreements.
// The .NET Foundation licenses this file to you under the MIT license.

using Xunit.Abstractions;

namespace Wasm.Build.Tests
{
    public class DotNetCommand : ToolCommand
    {
        private BuildEnvironment _buildEnvironment;
        private bool _useDefaultArgs;

<<<<<<< HEAD
        public DotNetCommand(BuildEnvironment buildEnv, bool useDefaultArgs=true, string label="") : base(buildEnv.DotNet, label)
=======
        public DotNetCommand(BuildEnvironment buildEnv, ITestOutputHelper _testOutput, bool useDefaultArgs=true) : base(buildEnv.DotNet, _testOutput)
>>>>>>> dd3cd5da
        {
            _buildEnvironment = buildEnv;
            _useDefaultArgs = useDefaultArgs;
            if (useDefaultArgs)
                WithEnvironmentVariables(buildEnv.EnvVars);
        }

        protected override string GetFullArgs(params string[] args)
            => _useDefaultArgs
                    ? $"{string.Join(" ", args)} {_buildEnvironment.DefaultBuildArgs}"
                    : string.Join(" ", args);
    }
}<|MERGE_RESOLUTION|>--- conflicted
+++ resolved
@@ -10,11 +10,7 @@
         private BuildEnvironment _buildEnvironment;
         private bool _useDefaultArgs;
 
-<<<<<<< HEAD
-        public DotNetCommand(BuildEnvironment buildEnv, bool useDefaultArgs=true, string label="") : base(buildEnv.DotNet, label)
-=======
-        public DotNetCommand(BuildEnvironment buildEnv, ITestOutputHelper _testOutput, bool useDefaultArgs=true) : base(buildEnv.DotNet, _testOutput)
->>>>>>> dd3cd5da
+        public DotNetCommand(BuildEnvironment buildEnv, ITestOutputHelper _testOutput, bool useDefaultArgs=true, string label="") : base(buildEnv.DotNet, _testOutput, label)
         {
             _buildEnvironment = buildEnv;
             _useDefaultArgs = useDefaultArgs;
