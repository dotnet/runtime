// Licensed to the .NET Foundation under one or more agreements.
// The .NET Foundation licenses this file to you under the MIT license.

using System.Collections.Generic;
using System.IO;
using System.Reflection;
using Xunit;
using Xunit.Abstractions;

#nullable enable

namespace Wasm.Build.Tests
{
    public class PInvokeTableGeneratorTests : BuildTestBase
    {
        public PInvokeTableGeneratorTests(ITestOutputHelper output, SharedBuildPerTestClassFixture buildContext)
            : base(output, buildContext)
        {
        }

        [Theory]
        [BuildAndRun(host: RunHost.Chrome)]
        public void NativeLibraryWithVariadicFunctions(BuildArgs buildArgs, RunHost host, string id)
        {
            string code = @"
                using System;
                using System.Runtime.InteropServices;
                public class Test
                {
                    public static int Main(string[] args)
                    {
                        Console.WriteLine($""Main running"");
                        if (args.Length > 0)
                        {
                            // We don't want to run this, because we can't call variadic functions
                            Console.WriteLine($""sum_three: {sum_three(7, 14, 21)}"");
                            Console.WriteLine($""sum_two: {sum_two(3, 6)}"");
                            Console.WriteLine($""sum_one: {sum_one(5)}"");
                        }
                        return 42;
                    }

                    [DllImport(""variadic"", EntryPoint=""sum"")] public static extern int sum_one(int a);
                    [DllImport(""variadic"", EntryPoint=""sum"")] public static extern int sum_two(int a, int b);
                    [DllImport(""variadic"", EntryPoint=""sum"")] public static extern int sum_three(int a, int b, int c);
                }";

            (buildArgs, string output) = BuildForVariadicFunctionTests(code,
                                                          buildArgs with { ProjectName = $"variadic_{buildArgs.Config}_{id}" },
                                                          id);
            Assert.Matches("warning.*native function.*sum.*varargs", output);
            Assert.Matches("warning.*sum_(one|two|three)", output);

            output = RunAndTestWasmApp(buildArgs, buildDir: _projectDir, expectedExitCode: 42, host: host, id: id);
            Assert.Contains("Main running", output);
        }

        [Theory]
        [BuildAndRun(host: RunHost.Chrome)]
        public void DllImportWithFunctionPointersCompilesWithWarning(BuildArgs buildArgs, RunHost host, string id)
        {
            string code =
                """
                using System;
                using System.Runtime.InteropServices;
                public class Test
                {
                    public static int Main()
                    {
                        Console.WriteLine("Main running");
                        return 42;
                    }

                    [DllImport("variadic", EntryPoint="sum")]
                    public unsafe static extern int using_sum_one(delegate* unmanaged<char*, IntPtr, void> callback);

                    [DllImport("variadic", EntryPoint="sum")]
                    public static extern int sum_one(int a, int b);
                }
                """;

            (buildArgs, string output) = BuildForVariadicFunctionTests(code,
                                                          buildArgs with { ProjectName = $"fnptr_{buildArgs.Config}_{id}" },
                                                          id);

            Assert.Matches("warning.*Could not get pinvoke.*Parsing function pointer types", output);
            Assert.Matches("warning.*Skipping.*because.*function pointer", output);
            Assert.Matches("warning.*using_sum_one", output);

            output = RunAndTestWasmApp(buildArgs, buildDir: _projectDir, expectedExitCode: 42, host: host, id: id);
            Assert.Contains("Main running", output);
        }

        [Theory]
        [BuildAndRun(host: RunHost.Chrome)]
        public void DllImportWithFunctionPointers_ForVariadicFunction_CompilesWithWarning(BuildArgs buildArgs, RunHost host, string id)
        {
            string code = @"
                using System;
                using System.Runtime.InteropServices;
                public class Test
                {
                    public static int Main()
                    {
                        Console.WriteLine($""Main running"");
                        return 42;
                    }

                    [DllImport(""variadic"", EntryPoint=""sum"")]
                    public unsafe static extern int using_sum_one(delegate* unmanaged<char*, IntPtr, void> callback);
                }";

            (buildArgs, string output) = BuildForVariadicFunctionTests(code,
                                                          buildArgs with { ProjectName = $"fnptr_variadic_{buildArgs.Config}_{id}" },
                                                          id);
            Assert.Matches("warning.*Could not get pinvoke.*Parsing function pointer types", output);
            Assert.Matches("warning.*Skipping.*because.*function pointer", output);
            Assert.Matches("warning.*using_sum_one", output);

            output = RunAndTestWasmApp(buildArgs, buildDir: _projectDir, expectedExitCode: 42, host: host, id: id);
            Assert.Contains("Main running", output);
        }

        [Theory]
<<<<<<< HEAD
        [BuildAndRun(host: RunHost.V8)]
        public void DllImportWithFunctionPointers_WarningsAsMessages(BuildArgs buildArgs, RunHost host, string id)
        {
            string code =
                """
                using System;
                using System.Runtime.InteropServices;
                public class Test
                {
                    public static int Main()
                    {
                        Console.WriteLine("Main running");
                        return 42;
                    }

                    [DllImport("someting")]
                    public unsafe static extern void SomeFunction1(delegate* unmanaged<int> callback);
                }
                """;

            (buildArgs, string output) = BuildForVariadicFunctionTests(
                code,
                buildArgs with { ProjectName = $"fnptr_{buildArgs.Config}_{id}" },
                id,
                verbosity: "normal",
                extraProperties: "<MSBuildWarningsAsMessages>$(MSBuildWarningsAsMessage);WS0001</MSBuildWarningsAsMessages>"
            );

            Assert.Matches("Could not get pinvoke.*Parsing function pointer types", output);

            output = RunAndTestWasmApp(buildArgs, buildDir: _projectDir, expectedExitCode: 42, host: host, id: id);
            Assert.Contains("Main running", output);
        }

        [Theory]
        [BuildAndRun(host: RunHost.V8, parameters: new object[] { "tr_TR.UTF-8" })]
=======
        [BuildAndRun(host: RunHost.Chrome, parameters: new object[] { "tr_TR.UTF-8" })]
>>>>>>> 384dceb4
        public void BuildNativeInNonEnglishCulture(BuildArgs buildArgs, string culture, RunHost host, string id)
        {
            // Check that we can generate interp tables in non-english cultures
            // Prompted by https://github.com/dotnet/runtime/issues/71149

            string code = @"
                using System;
                using System.Runtime.InteropServices;

                Console.WriteLine($""square: {square(5)}"");
                return 42;

                [DllImport(""simple"")] static extern int square(int x);
            ";

            buildArgs = ExpandBuildArgs(buildArgs,
                                        extraItems: @$"<NativeFileReference Include=""simple.c"" />",
                                        extraProperties: buildArgs.AOT
                                                            ? string.Empty
                                                            : "<WasmBuildNative>true</WasmBuildNative>");

            var extraEnvVars = new Dictionary<string, string> {
                { "LANG", culture },
                { "LC_ALL", culture },
            };

            (_, string output) = BuildProject(buildArgs,
                                        id: id,
                                        new BuildProjectOptions(
                                            InitProject: () =>
                                            {
                                                File.WriteAllText(Path.Combine(_projectDir!, "Program.cs"), code);
                                                File.Copy(Path.Combine(BuildEnvironment.TestAssetsPath, "native-libs", "simple.c"),
                                                            Path.Combine(_projectDir!, "simple.c"));
                                            },
                                            Publish: buildArgs.AOT,
                                            DotnetWasmFromRuntimePack: false,
                                            ExtraBuildEnvironmentVariables: extraEnvVars
                                            ));

            output = RunAndTestWasmApp(buildArgs,
                                       buildDir: _projectDir,
                                       expectedExitCode: 42,
                                       host: host,
                                       id: id,
                                       envVars: extraEnvVars);
            Assert.Contains("square: 25", output);
        }

        private (BuildArgs, string) BuildForVariadicFunctionTests(string programText, BuildArgs buildArgs, string id, string? verbosity = null, string extraProperties = "")
        {
            extraProperties += "<AllowUnsafeBlocks>true</AllowUnsafeBlocks><_WasmDevel>true</_WasmDevel>";

            string filename = "variadic.o";
            buildArgs = ExpandBuildArgs(buildArgs,
                                        extraItems: $"<NativeFileReference Include=\"{filename}\" />",
                                        extraProperties: extraProperties);

            (_, string output) = BuildProject(buildArgs,
                                        id: id,
                                        new BuildProjectOptions(
                                            InitProject: () =>
                                            {
                                                File.WriteAllText(Path.Combine(_projectDir!, "Program.cs"), programText);
                                                File.Copy(Path.Combine(BuildEnvironment.TestAssetsPath, "native-libs", filename),
                                                            Path.Combine(_projectDir!, filename));
                                            },
                                            Publish: buildArgs.AOT,
                                            Verbosity: verbosity,
                                            DotnetWasmFromRuntimePack: false));

            return (buildArgs, output);
        }
    }
}<|MERGE_RESOLUTION|>--- conflicted
+++ resolved
@@ -122,8 +122,7 @@
         }
 
         [Theory]
-<<<<<<< HEAD
-        [BuildAndRun(host: RunHost.V8)]
+        [BuildAndRun(host: RunHost.Chrome)]
         public void DllImportWithFunctionPointers_WarningsAsMessages(BuildArgs buildArgs, RunHost host, string id)
         {
             string code =
@@ -158,10 +157,7 @@
         }
 
         [Theory]
-        [BuildAndRun(host: RunHost.V8, parameters: new object[] { "tr_TR.UTF-8" })]
-=======
         [BuildAndRun(host: RunHost.Chrome, parameters: new object[] { "tr_TR.UTF-8" })]
->>>>>>> 384dceb4
         public void BuildNativeInNonEnglishCulture(BuildArgs buildArgs, string culture, RunHost host, string id)
         {
             // Check that we can generate interp tables in non-english cultures
