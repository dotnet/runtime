// Licensed to the .NET Foundation under one or more agreements.
// The .NET Foundation licenses this file to you under the MIT license.

using System;

#nullable enable

namespace Wasm.Build.Tests
{
    internal static class EnvironmentVariables
    {
        internal static readonly string? SdkForWorkloadTestingPath = Environment.GetEnvironmentVariable("SDK_FOR_WORKLOAD_TESTING_PATH");
        internal static readonly string? SdkHasWorkloadInstalled   = Environment.GetEnvironmentVariable("SDK_HAS_WORKLOAD_INSTALLED");
        internal static readonly string? WorkloadPacksVersion      = Environment.GetEnvironmentVariable("WORKLOAD_PACKS_VER");
        internal static readonly string? AppRefDir                 = Environment.GetEnvironmentVariable("AppRefDir");
        internal static readonly string? TestLogPath               = Environment.GetEnvironmentVariable("TEST_LOG_PATH");
        internal static readonly string? SkipProjectCleanup        = Environment.GetEnvironmentVariable("SKIP_PROJECT_CLEANUP");
        internal static readonly string? XHarnessCliPath           = Environment.GetEnvironmentVariable("XHARNESS_CLI_PATH");
<<<<<<< HEAD
=======
        internal static readonly string? BuiltNuGetsPath           = Environment.GetEnvironmentVariable("BUILT_NUGETS_PATH");
>>>>>>> 9dda7651
        internal static readonly string? BrowserPathForTests       = Environment.GetEnvironmentVariable("BROWSER_PATH_FOR_TESTS");
    }
}<|MERGE_RESOLUTION|>--- conflicted
+++ resolved
@@ -16,10 +16,7 @@
         internal static readonly string? TestLogPath               = Environment.GetEnvironmentVariable("TEST_LOG_PATH");
         internal static readonly string? SkipProjectCleanup        = Environment.GetEnvironmentVariable("SKIP_PROJECT_CLEANUP");
         internal static readonly string? XHarnessCliPath           = Environment.GetEnvironmentVariable("XHARNESS_CLI_PATH");
-<<<<<<< HEAD
-=======
         internal static readonly string? BuiltNuGetsPath           = Environment.GetEnvironmentVariable("BUILT_NUGETS_PATH");
->>>>>>> 9dda7651
         internal static readonly string? BrowserPathForTests       = Environment.GetEnvironmentVariable("BROWSER_PATH_FOR_TESTS");
     }
 }