--- conflicted
+++ resolved
@@ -343,13 +343,8 @@
 
                 if (options.ExpectSuccess)
                 {
-<<<<<<< HEAD
-                    string bundleDir = Path.Combine(GetBinDir(config: buildArgs.Config), "AppBundle");
-                    AssertBasicAppBundle(bundleDir, buildArgs.ProjectName, buildArgs.Config, options.HasIcudt, options.DotnetWasmFromRuntimePack ?? !buildArgs.AOT);
-=======
                     string bundleDir = Path.Combine(GetBinDir(config: buildArgs.Config, targetFramework: options.TargetFramework ?? DefaultTargetFramework), "AppBundle");
                     AssertBasicAppBundle(bundleDir, buildArgs.ProjectName, buildArgs.Config, options.MainJS ?? "test-main.js", options.HasV8Script, options.HasIcudt, options.DotnetWasmFromRuntimePack ?? !buildArgs.AOT);
->>>>>>> eb51b02b
                 }
 
                 if (options.UseCache)
@@ -373,17 +368,11 @@
             Directory.CreateDirectory(_projectDir);
             Directory.CreateDirectory(Path.Combine(_projectDir, ".nuget"));
 
-<<<<<<< HEAD
-            File.Copy(Path.Combine(BuildEnvironment.TestDataPath, "nuget6.config"), Path.Combine(_projectDir, "nuget.config"));
-=======
             File.Copy(Path.Combine(BuildEnvironment.TestDataPath, NuGetConfigFileNameForDefaultFramework), Path.Combine(_projectDir, "nuget.config"));
->>>>>>> eb51b02b
             File.Copy(Path.Combine(BuildEnvironment.TestDataPath, "Blazor.Directory.Build.props"), Path.Combine(_projectDir, "Directory.Build.props"));
             File.Copy(Path.Combine(BuildEnvironment.TestDataPath, "Blazor.Directory.Build.targets"), Path.Combine(_projectDir, "Directory.Build.targets"));
         }
 
-<<<<<<< HEAD
-=======
         public string CreateWasmTemplateProject(string id, string template = "wasmbrowser")
         {
             InitPaths(id);
@@ -396,7 +385,6 @@
             return Path.Combine(_projectDir!, $"{id}.csproj");
         }
 
->>>>>>> eb51b02b
         public string CreateBlazorWasmTemplateProject(string id)
         {
             InitBlazorWasmProjectDir(id);
@@ -408,32 +396,15 @@
             return Path.Combine(_projectDir!, $"{id}.csproj");
         }
 
-<<<<<<< HEAD
-        protected (CommandResult, string) BlazorBuild(string id, string config, NativeFilesType expectedFileType, params string[] extraArgs)
-        {
-            var res = BuildInternal(id, config, publish: false, extraArgs);
-            AssertDotNetNativeFiles(expectedFileType, config, forPublish: false);
-            AssertBlazorBundle(config, isPublish: false, dotnetWasmFromRuntimePack: expectedFileType == NativeFilesType.FromRuntimePack);
-=======
         protected (CommandResult, string) BlazorBuild(BlazorBuildOptions options, params string[] extraArgs)
         {
             var res = BuildInternal(options.Id, options.Config, publish: false, extraArgs);
             AssertDotNetNativeFiles(options.ExpectedFileType, options.Config, forPublish: false, targetFramework: options.TargetFramework);
             AssertBlazorBundle(options.Config, isPublish: false, dotnetWasmFromRuntimePack: options.ExpectedFileType == NativeFilesType.FromRuntimePack);
->>>>>>> eb51b02b
 
             return res;
         }
 
-<<<<<<< HEAD
-        protected (CommandResult, string) BlazorPublish(string id, string config, NativeFilesType expectedFileType, params string[] extraArgs)
-        {
-            var res = BuildInternal(id, config, publish: true, extraArgs);
-            AssertDotNetNativeFiles(expectedFileType, config, forPublish: true);
-            AssertBlazorBundle(config, isPublish: true, dotnetWasmFromRuntimePack: expectedFileType == NativeFilesType.FromRuntimePack);
-
-            if (expectedFileType == NativeFilesType.AOT)
-=======
         protected (CommandResult, string) BlazorPublish(BlazorBuildOptions options, params string[] extraArgs)
         {
             var res = BuildInternal(options.Id, options.Config, publish: true, extraArgs);
@@ -441,7 +412,6 @@
             AssertBlazorBundle(options.Config, isPublish: true, dotnetWasmFromRuntimePack: options.ExpectedFileType == NativeFilesType.FromRuntimePack);
 
             if (options.ExpectedFileType == NativeFilesType.AOT)
->>>>>>> eb51b02b
             {
                 // check for this too, so we know the format is correct for the negative
                 // test for jsinterop.webassembly.dll
@@ -476,17 +446,10 @@
             return (res, logPath);
         }
 
-<<<<<<< HEAD
-        protected void AssertDotNetNativeFiles(NativeFilesType type, string config, bool forPublish)
-        {
-            string label = forPublish ? "publish" : "build";
-            string objBuildDir = Path.Combine(_projectDir!, "obj", config, "net6.0", "wasm", forPublish ? "for-publish" : "for-build");
-=======
         protected void AssertDotNetNativeFiles(NativeFilesType type, string config, bool forPublish, string targetFramework = DefaultTargetFramework)
         {
             string label = forPublish ? "publish" : "build";
             string objBuildDir = Path.Combine(_projectDir!, "obj", config, targetFramework, "wasm", forPublish ? "for-publish" : "for-build");
->>>>>>> eb51b02b
             string binFrameworkDir = FindBlazorBinFrameworkDir(config, forPublish);
 
             string srcDir = type switch
@@ -668,11 +631,7 @@
                                             $"{msgPrefix} Could not find dotnet.*js in {bootJson}");
         }
 
-<<<<<<< HEAD
-        protected string FindBlazorBinFrameworkDir(string config, bool forPublish, string framework="net6.0")
-=======
         protected string FindBlazorBinFrameworkDir(string config, bool forPublish, string framework = DefaultTargetFramework)
->>>>>>> eb51b02b
         {
             string basePath = Path.Combine(_projectDir!, "bin", config, framework);
             if (forPublish)
@@ -694,11 +653,7 @@
             return first ?? Path.Combine(parentDir, dirName);
         }
 
-<<<<<<< HEAD
-        protected string GetBinDir(string config, string targetFramework=s_targetFramework, string? baseDir=null)
-=======
         protected string GetBinDir(string config, string targetFramework=DefaultTargetFramework, string? baseDir=null)
->>>>>>> eb51b02b
         {
             var dir = baseDir ?? _projectDir;
             Assert.NotNull(dir);
@@ -925,10 +880,6 @@
         bool    CreateProject             = true,
         bool    Publish                   = true,
         bool    BuildOnlyAfterPublish     = true,
-<<<<<<< HEAD
-        string? Verbosity                 = null,
-        string? Label                     = null
-=======
         bool    HasV8Script               = true,
         string? Verbosity                 = null,
         string? Label                     = null,
@@ -942,6 +893,5 @@
         string Config,
         NativeFilesType ExpectedFileType,
         string TargetFramework = BuildTestBase.DefaultTargetFramework
->>>>>>> eb51b02b
     );
 }