--- conflicted
+++ resolved
@@ -12,11 +12,8 @@
 using System.Text;
 using System.Text.Json.Nodes;
 using System.Text.RegularExpressions;
-<<<<<<< HEAD
 using System.Threading.Tasks;
-=======
 using System.Threading;
->>>>>>> dd3cd5da
 using System.Xml;
 using Xunit;
 using Xunit.Abstractions;
@@ -697,11 +694,6 @@
                                          int? timeoutMs = null)
         {
             _testOutput.WriteLine($"Running {path} {args}");
-<<<<<<< HEAD
-            Console.WriteLine($"Running: {path} {args}");
-            Console.WriteLine($"WorkingDirectory: {workingDir}");
-=======
->>>>>>> dd3cd5da
             _testOutput.WriteLine($"WorkingDirectory: {workingDir}");
             StringBuilder outputBuilder = new ();
             object syncObj = new();
