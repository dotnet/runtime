// Licensed to the .NET Foundation under one or more agreements.
// The .NET Foundation licenses this file to you under the MIT license.

using System;
using System.Runtime.InteropServices;
using System.Diagnostics;
using System.Threading;
using Xunit;

/*
 * Issue description:
 User APCs can be queued to a thread that is waiting on a wait handle.
 This should not cancel the wait if the APC has not been queued by runtime
 as a result of internal interrupt handling.
*/

public class Test_wait_interrupted_user_apc
{
    [DllImport("kernel32.dll")]
    private static extern IntPtr GetCurrentProcess();

    [DllImport("kernel32.dll")]
    private static extern IntPtr GetCurrentThread();

    [DllImport("kernel32.dll")]
    private static extern uint QueueUserAPC(
        IntPtr pfnAPC,
        IntPtr hThread,
        UIntPtr dwData);

    [DllImport("kernel32.dll")]
    private static extern bool DuplicateHandle(
        IntPtr hSourceProcessHandle,
        IntPtr hSourceHandle,
        IntPtr hTargetProcessHandle,
        out IntPtr lpTargetHandle,
        uint dwDesiredAccess,
        bool bInheritHandle,
        uint dwOptions);

    private delegate void ApcCallback(UIntPtr param);

    private static readonly ManualResetEventSlim waitEvent = new ManualResetEventSlim(false);

    private static readonly ManualResetEventSlim apcExecuted = new ManualResetEventSlim(false);

    private static IntPtr threadHandle;

    private static int result = 100;

    private static void OnApcCallback(UIntPtr param)
    {
        apcExecuted.Set();
    }

    private static void RunTestUsingInfiniteWait()
    {
        Console.WriteLine($"Running RunTestUsingInfiniteWait test.");

        var enterWait = new ManualResetEventSlim(false);
        var leaveWait = new ManualResetEventSlim(false);

        apcExecuted.Reset();
        waitEvent.Reset();

        new Thread(() =>
        {
            Console.WriteLine($"Starting thread waiting on event.");

            IntPtr pseudoHandle = GetCurrentThread();
            if (!DuplicateHandle(
                    GetCurrentProcess(),
                    GetCurrentThread(),
                    GetCurrentProcess(),
                    out threadHandle,
                    0,
                    false,
                    2))
            {
                Console.WriteLine($"Error duplicating handle, error code: {Marshal.GetLastWin32Error()}");
                result = 1;
            }

            enterWait.Set();

            bool signaled = waitEvent.Wait(Timeout.Infinite);
            if (!signaled)
            {
                Console.WriteLine($"Error waiting on event, unknown user APC canceled wait.");
                result = 2;
            }

            signaled = waitEvent.Wait(0);
            if (!signaled)
            {
                Console.WriteLine($"Error waiting on event, event should be signaled.");
                result = 3;
            }

            Console.WriteLine($"Stopping thread waiting on event.");
            leaveWait.Set();
        }).Start();

        ApcCallback callback = OnApcCallback;
        IntPtr pfnAPC = Marshal.GetFunctionPointerForDelegate(callback);

        Console.WriteLine($"Waiting for thread to enter wait...");
        enterWait.Wait(Timeout.Infinite);

        Console.WriteLine($"Queue user APC.");
        QueueUserAPC(pfnAPC, threadHandle, UIntPtr.Zero);

        Console.WriteLine($"Waiting for APC to execute...");
        apcExecuted.Wait(Timeout.Infinite);

        Console.WriteLine($"Signaling wait event.");
        waitEvent.Set();

        Console.WriteLine($"Waiting for thread to leave wait...");
        leaveWait.Wait(Timeout.Infinite);

        Console.WriteLine($"RunTestUsingInfiniteWait test executed.");

        GC.KeepAlive(callback);
    }

    private static void RunTestUsingTimedWait()
    {
        Console.WriteLine($"Running RunTestUsingTimedWait test.");

        var enterWait = new ManualResetEventSlim(false);
        var leaveWait = new ManualResetEventSlim(false);

        apcExecuted.Reset();
        waitEvent.Reset();

        new Thread(() =>
        {
            Console.WriteLine($"Starting thread waiting on event.");

            IntPtr pseudoHandle = GetCurrentThread();
            if (!DuplicateHandle(
                    GetCurrentProcess(),
                    GetCurrentThread(),
                    GetCurrentProcess(),
                    out threadHandle,
                    0,
                    false,
                    2))
            {
                Console.WriteLine($"Error duplicating handle, error code: {Marshal.GetLastWin32Error()}");
                result = 4;
            }

            enterWait.Set();

            apcExecuted.Wait(Timeout.Infinite);

            var stopwatch = new Stopwatch();
            stopwatch.Start();

            waitEvent.Wait(2000);

            stopwatch.Stop();

            long elapsedMilliseconds = stopwatch.ElapsedMilliseconds;
            if (elapsedMilliseconds < 1980)
            {
                // Wait uses low resolution timer, test includes a margin of 20ms to account for timer resolution differences.
                Console.WriteLine($"Error waiting on event, wait returned too early. Waited {elapsedMilliseconds} ms, expected at least 1980 ms.");
                result = 5;
            }

            Console.WriteLine($"Stopping thread waiting on event.");
            leaveWait.Set();
        }).Start();

        ApcCallback callback = OnApcCallback;
        IntPtr pfnAPC = Marshal.GetFunctionPointerForDelegate(callback);

        Console.WriteLine($"Waiting for thread to enter wait...");
        enterWait.Wait(Timeout.Infinite);

        Console.WriteLine($"Queue user APC's.");

        do
        {
            QueueUserAPC(pfnAPC, threadHandle, UIntPtr.Zero);
        }
        while (!leaveWait.Wait(100));

        Console.WriteLine($"Waiting for thread to leave wait...");
        leaveWait.Wait(Timeout.Infinite);

        Console.WriteLine($"RunTestUsingTimedWait test executed.");

        GC.KeepAlive(callback);
    }

    private static void RunTestInterruptInfiniteWait()
    {
        Console.WriteLine($"Running RunTestInterruptInfiniteWait test.");

        var enterWait = new ManualResetEventSlim(false);
        var leaveWait = new ManualResetEventSlim(false);

        apcExecuted.Reset();
        waitEvent.Reset();

        var waitThread = new Thread(() =>
        {
            Console.WriteLine($"Starting thread waiting on event.");

            IntPtr pseudoHandle = GetCurrentThread();
            if (!DuplicateHandle(
                    GetCurrentProcess(),
                    GetCurrentThread(),
                    GetCurrentProcess(),
                    out threadHandle,
                    0,
                    false,
                    2))
            {
                Console.WriteLine($"Error duplicating handle, error code: {Marshal.GetLastWin32Error()}");
                result = 6;
            }

            enterWait.Set();

            try
            {
                var signaled = waitEvent.Wait(Timeout.Infinite);
                if (!signaled)
                {
                    Console.WriteLine($"Error waiting on event, unknown user APC canceled wait.");
                    result = 7;
                }
            }
            catch (Exception ex)
            {
                if (ex is ThreadInterruptedException)
                {
                    Console.WriteLine($"Thread was interrupted as expected.");
                }
                else
                {
                    Console.WriteLine($"Unexpected exception: {ex.Message}");
                    result = 8;
                }
            }

            Console.WriteLine($"Stopping thread waiting on event.");
            leaveWait.Set();
        });

        waitThread.Start();

        ApcCallback callback = OnApcCallback;
        IntPtr pfnAPC = Marshal.GetFunctionPointerForDelegate(callback);

        Console.WriteLine($"Waiting for thread to enter wait...");
        enterWait.Wait(Timeout.Infinite);

        Console.WriteLine($"Queue user APC.");
        QueueUserAPC(pfnAPC, threadHandle, UIntPtr.Zero);

        Console.WriteLine($"Waiting for APC to execute...");
        apcExecuted.Wait(Timeout.Infinite);

        Console.WriteLine($"Interrupting thread wait...");
        waitThread.Interrupt();

        Thread.Sleep(200);

        Console.WriteLine($"Signaling wait event.");
        waitEvent.Set();

        Console.WriteLine($"Waiting for thread to leave wait...");
        leaveWait.Wait(Timeout.Infinite);

        Console.WriteLine($"RunTestInterruptInfiniteWait test executed.");

        GC.KeepAlive(callback);
    }

    [ConditionalFact(typeof(TestLibrary.Utilities), nameof(TestLibrary.Utilities.IsWindows))]
<<<<<<< HEAD
    [ActiveIssue("https://github.com/dotnet/runtime/issues/118233", typeof(TestLibrary.Utilities), nameof(TestLibrary.Utilities.IsNativeAot))]
=======
>>>>>>> 3f25a276
    public static int TestEntryPoint()
    {
        RunTestUsingInfiniteWait();
        RunTestUsingTimedWait();

        // Thread.Interrupt is not implemented on NativeAOT - https://github.com/dotnet/runtime/issues/69919
        if (!TestLibrary.Utilities.IsNativeAot)
        {
            RunTestInterruptInfiniteWait();
        }

        return result;
    }
}<|MERGE_RESOLUTION|>--- conflicted
+++ resolved
@@ -284,10 +284,6 @@
     }
 
     [ConditionalFact(typeof(TestLibrary.Utilities), nameof(TestLibrary.Utilities.IsWindows))]
-<<<<<<< HEAD
-    [ActiveIssue("https://github.com/dotnet/runtime/issues/118233", typeof(TestLibrary.Utilities), nameof(TestLibrary.Utilities.IsNativeAot))]
-=======
->>>>>>> 3f25a276
     public static int TestEntryPoint()
     {
         RunTestUsingInfiniteWait();
