--- conflicted
+++ resolved
@@ -10,46 +10,57 @@
 
 namespace TestStackOverflow
 {
-    public class Program
+    public class Program: IDisposable
     {
-<<<<<<< HEAD
+        const string TestNameEnvVar = "STACKOVERFLOWTESTER_TESTNAME";
+        const string TestArgsEnvVar = "STACKOVERFLOWTESTER_TESTARGS";
+
+        public Program() {
+            string? testName = Environment.GetEnviromentVariable(TestNameEnvVar);
+            string[]? testArgs = Environment.GetEnviromentVariable(TestArgsEnvVar)?.Split(' ');
+            if (testName != null)
+            {
+                switch(testName)
+                {
+                    "stackoverflow":
+                        Assert.NotNull(testArgs);
+                        StackOverflow.Run(testArgs);
+                        break;
+                    "stackoverflow3":
+                        StackOverflow3.Run();
+                        break;
+                }
+                throw new InvalidOperationException($"Invalid test. Test {testName} with arguments '{testArgs.Join(' ')}' should have thrown an exception.");
+            }
+        }
+
+        public void Dispose() {}
+
         const string ThisProjectName = "stackoverflowtester";
-        static string s_corerunPath;
-        static string s_currentPath;
 
         static Process GetNativeAotProcess(string testName, string testArgs)
-=======
-        static void TestStackOverflow(string testName, string testArgs, out List<string> stderrLines)
->>>>>>> 1082bd51
         {
             Process testProcess = new Process();
-            testProcess.StartInfo.FileName = Environment.ProcessPath;
-            testProcess.StartInfo.Arguments = testArgs;
-            testProcess.StartInfo.Environment.Add("DOTNET_DbgEnableMiniDump", "0");
             return testProcess;
         }
 
-<<<<<<< HEAD
         static bool TestStackOverflow(string testName, string testArgs, out List<string> stderrLines, out bool checkStackFrame)
         {
             Console.WriteLine($"Running with args: {testName} {testArgs}");
             testArgs = $"{testName} {testArgs}";
             List<string> lines = new List<string>();
 
-            Process testProcess;
-            if (TestLibrary.Utilities.IsNativeAot)
-            {
-                testProcess = GetNativeAotProcess(testName, testArgs);
-            }
-            else {
-                testProcess  = new Process();
-                testProcess.StartInfo.FileName = s_corerunPath;
-                testProcess.StartInfo.Arguments = $"{Path.Combine(s_currentPath, $"{ThisProjectName}.dll")} {testArgs}";
-            }
-=======
-            testProcess.StartInfo.FileName = Path.Combine(Environment.GetEnvironmentVariable("CORE_ROOT"), "corerun");
-            testProcess.StartInfo.Arguments = $"{Path.Combine(Directory.GetCurrentDirectory(), "..", testName, $"{testName}.dll")} {testArgs}";
->>>>>>> 1082bd51
+            Process testProcess = new Process();
+            testProcess.StartInfo.Environment.Add("DOTNET_DbgEnableMiniDump", "0");
+            testProcess.StartInfo.Environment.Add(TestNameEnvVar, testName);
+            testProcess.StartInfo.Environment.Add(, testArgs);
+            // Always use whatever runner started this test
+            testProcess.StartInfo.FileName = Environment.ProcessPath;
+            if (!TestLibrary.Utilities.IsNativeAot)
+            {
+                testProcess.StartInfo.Arguments = $"{typeof(Program).Assembly.Location}";
+            }
+
             testProcess.StartInfo.UseShellExecute = false;
             testProcess.StartInfo.RedirectStandardError = true;
             testProcess.ErrorDataReceived += (sender, line) =>
@@ -73,7 +84,7 @@
             int[] expectedExitCodes;
             if ((Environment.OSVersion.Platform == PlatformID.Unix) || (Environment.OSVersion.Platform == PlatformID.MacOSX))
             {
-                expectedExitCodes = new int[] { 128 + 6};
+                expectedExitCodes = new int[] { 128 + 6 };
             }
             else
             {
@@ -84,7 +95,8 @@
             {
                 string separator = string.Empty;
                 StringBuilder expectedListBuilder = new StringBuilder();
-                Array.ForEach(expectedExitCodes, code => {
+                Array.ForEach(expectedExitCodes, code =>
+                {
                     expectedListBuilder.Append($"{separator}0x{code:X8}");
                     separator = " or ";
                 });
@@ -94,7 +106,6 @@
             string expectedMessage;
             if (TestLibrary.Utilities.IsNativeAot)
             {
-<<<<<<< HEAD
                 expectedMessage = "Process is terminating due to StackOverflowException.";
             }
             else
@@ -108,152 +119,13 @@
             }
             else
             {
-                Console.WriteLine($"Missing \"{expectedMessage}\" at the first line");
-                return false;
-=======
-                throw new Exception("Missing \"Stack overflow.\" at the first line");
->>>>>>> 1082bd51
+                throw new Exception($"Missing \"{expectedMessage}\" at the first line");
             }
         }
 
         [Fact]
         public static void TestStackOverflowSmallFrameMainThread()
         {
-<<<<<<< HEAD
-            List<string> lines;
-            if (TestStackOverflow("stackoverflow", "smallframe main", out lines, out bool checkStackFrame))
-            {
-                if (!checkStackFrame)
-                {
-                    return true;
-                }
-                if (!lines[lines.Count - 1].EndsWith("at TestStackOverflow.Program.Main(System.String[])"))
-                {
-                    Console.WriteLine("Missing \"Main\" method frame at the last line");
-                    return false;
-                }
-
-                if (!lines.Exists(elem => elem.EndsWith("TestStackOverflow.StackOverflow.Run(System.String[])")))
-                {
-                    Console.WriteLine("Missing \"Run\" method frame");
-                    return false;
-                }
-
-                if (!lines.Exists(elem => elem.EndsWith("TestStackOverflow.StackOverflow.Test(Boolean)")))
-                {
-                    Console.WriteLine("Missing \"Test\" method frame");
-                    return false;
-                }
-
-                if (!lines.Exists(elem => elem.EndsWith("at TestStackOverflow.StackOverflow.InfiniteRecursionA()")))
-                {
-                    Console.WriteLine("Missing \"InfiniteRecursionA\" method frame");
-                    return false;
-                }
-
-                if (!lines.Exists(elem => elem.EndsWith("at TestStackOverflow.StackOverflow.InfiniteRecursionB()")))
-                {
-                    Console.WriteLine("Missing \"InfiniteRecursionB\" method frame");
-                    return false;
-                }
-
-                if (!lines.Exists(elem => elem.EndsWith("at TestStackOverflow.StackOverflow.InfiniteRecursionC()")))
-                {
-                    Console.WriteLine("Missing \"InfiniteRecursionC\" method frame");
-                    return false;
-                }
-
-                return true;
-            }
-
-            return false;
-        }
-
-        static bool TestStackOverflowLargeFrameMainThread()
-        {
-            List<string> lines;
-            if (TestStackOverflow("stackoverflow", "largeframe main", out lines, out bool checkStackFrame))
-            {
-                if (!checkStackFrame)
-                {
-                    return true;
-                }
-                if (!lines[lines.Count - 1].EndsWith("at TestStackOverflow.Program.Main(System.String[])"))
-                {
-                    Console.WriteLine("Missing \"Main\" method frame at the last line");
-                    return false;
-                }
-
-                if (!lines.Exists(elem => elem.EndsWith("TestStackOverflow.StackOverflow.Run(System.String[])")))
-                {
-                    Console.WriteLine("Missing \"Run\" method frame");
-                    return false;
-                }
-
-                if (!lines.Exists(elem => elem.EndsWith("TestStackOverflow.StackOverflow.Test(Boolean)")))
-                {
-                    Console.WriteLine("Missing \"Test\" method frame");
-                    return false;
-                }
-
-                if (!lines.Exists(elem => elem.EndsWith("at TestStackOverflow.StackOverflow.InfiniteRecursionA2()")))
-                {
-                    Console.WriteLine("Missing \"InfiniteRecursionA2\" method frame");
-                    return false;
-                }
-
-                if (!lines.Exists(elem => elem.EndsWith("at TestStackOverflow.StackOverflow.InfiniteRecursionB2()")))
-                {
-                    Console.WriteLine("Missing \"InfiniteRecursionB2\" method frame");
-                    return false;
-                }
-
-                if (!lines.Exists(elem => elem.EndsWith("at TestStackOverflow.StackOverflow.InfiniteRecursionC2()")))
-                {
-                    Console.WriteLine("Missing \"InfiniteRecursionC2\" method frame");
-                    return false;
-                }
-
-                return true;
-            }
-
-            return false;
-        }
-
-        static bool TestStackOverflowSmallFrameSecondaryThread()
-        {
-            List<string> lines;
-            if (TestStackOverflow("stackoverflow", "smallframe secondary", out lines, out bool checkStackFrame))
-            {
-                if (!checkStackFrame)
-                {
-                    return true;
-                }
-
-                if (!lines.Exists(elem => elem.EndsWith("at TestStackOverflow.StackOverflow.Test(Boolean)")))
-                {
-                    Console.WriteLine("Missing \"TestStackOverflow.StackOverflow.Test\" method frame");
-                    return false;
-                }
-
-                if (!lines.Exists(elem => elem.EndsWith("at TestStackOverflow.StackOverflow.InfiniteRecursionA()")))
-                {
-                    Console.WriteLine("Missing \"InfiniteRecursionA\" method frame");
-                    return false;
-                }
-
-                if (!lines.Exists(elem => elem.EndsWith("at TestStackOverflow.StackOverflow.InfiniteRecursionB()")))
-                {
-                    Console.WriteLine("Missing \"InfiniteRecursionB\" method frame");
-                    return false;
-                }
-
-                if (!lines.Exists(elem => elem.EndsWith("at TestStackOverflow.StackOverflow.InfiniteRecursionC()")))
-                {
-                    Console.WriteLine("Missing \"InfiniteRecursionC\" method frame");
-                    return false;
-                }
-=======
             TestStackOverflow("stackoverflow", "smallframe main", out List<string> lines);
 
             if (!lines[lines.Count - 1].EndsWith(".Main(System.String[])"))
@@ -270,7 +142,6 @@
             {
                 throw new Exception("Missing \"InfiniteRecursionA\" method frame");
             }
->>>>>>> 1082bd51
 
             if (!lines.Exists(elem => elem.EndsWith("at TestStackOverflow.Program.InfiniteRecursionB()")))
             {
@@ -286,39 +157,6 @@
         [Fact]
         public static void TestStackOverflowLargeFrameMainThread()
         {
-<<<<<<< HEAD
-            List<string> lines;
-            if (TestStackOverflow("stackoverflow", "largeframe secondary", out lines, out bool checkStackFrame))
-            {
-                if (!checkStackFrame)
-                {
-                    return true;
-                }
-
-                if (!lines.Exists(elem => elem.EndsWith("at TestStackOverflow.StackOverflow.Test(Boolean)")))
-                {
-                    Console.WriteLine("Missing \"TestStackOverflow.StackOverflow.Test\" method frame");
-                    return false;
-                }
-
-                if (!lines.Exists(elem => elem.EndsWith("at TestStackOverflow.StackOverflow.InfiniteRecursionA2()")))
-                {
-                    Console.WriteLine("Missing \"InfiniteRecursionA2\" method frame");
-                    return false;
-                }
-
-                if (!lines.Exists(elem => elem.EndsWith("TestStackOverflow.StackOverflow.InfiniteRecursionB2()")))
-                {
-                    Console.WriteLine("Missing \"InfiniteRecursionB2\" method frame");
-                    return false;
-                }
-
-                if (!lines.Exists(elem => elem.EndsWith("TestStackOverflow.StackOverflow.InfiniteRecursionC2()")))
-                {
-                    Console.WriteLine("Missing \"InfiniteRecursionC2\" method frame");
-                    return false;
-                }
-=======
             TestStackOverflow("stackoverflow", "largeframe main", out List<string> lines);
 
             if (!lines[lines.Count - 1].EndsWith("at TestStackOverflow.Program.Main(System.String[])"))
@@ -335,7 +173,6 @@
             {
                 throw new Exception("Missing \"InfiniteRecursionA2\" method frame");
             }
->>>>>>> 1082bd51
 
             if (!lines.Exists(elem => elem.EndsWith("at TestStackOverflow.Program.InfiniteRecursionB2()")))
             {
@@ -351,33 +188,6 @@
         [Fact]
         public static void TestStackOverflowSmallFrameSecondaryThread()
         {
-<<<<<<< HEAD
-            List<string> lines;
-            if (TestStackOverflow("stackoverflow3", "", out lines, out bool checkStackFrame))
-            {
-                if (!checkStackFrame)
-                {
-                    return true;
-                }
-
-                if (!lines[lines.Count - 1].EndsWith("at TestStackOverflow.Program.Main(System.String[])"))
-                {
-                    Console.WriteLine("Missing \"Main\" method frame at the last line");
-                    return false;
-                }
-
-                if (!lines.Exists(elem => elem.EndsWith("at TestStackOverflow.StackOverflow3.Run()")))
-                {
-                    Console.WriteLine("Missing \"Run\" method frame at the last line");
-                    return false;
-                }
-
-                if (!lines.Exists(elem => elem.EndsWith("at TestStackOverflow.StackOverflow3.Execute(System.String)")))
-                {
-                    Console.WriteLine("Missing \"Execute\" method frame");
-                    return false;
-                }
-=======
             TestStackOverflow("stackoverflow", "smallframe secondary", out List<string> lines);
 
             if (!lines.Exists(elem => elem.EndsWith("at TestStackOverflow.Program.Test(Boolean)")))
@@ -389,7 +199,6 @@
             {
                 throw new Exception("Missing \"InfiniteRecursionA\" method frame");
             }
->>>>>>> 1082bd51
 
             if (!lines.Exists(elem => elem.EndsWith("at TestStackOverflow.Program.InfiniteRecursionB()")))
             {
@@ -402,34 +211,10 @@
             }
         }
 
-<<<<<<< HEAD
-        static int Main(string[] args)
-        {
-            if (args.Length > 0)
-            {
-                if (args[0] == "stackoverflow")
-                    StackOverflow.Run(args[1..]);
-
-                if (args[0] == "stackoverflow3")
-                    StackOverflow3.Run();
-            }
-
-            s_currentPath = Directory.GetCurrentDirectory();
-            if (TestLibrary.Utilities.IsNativeAot)
-            {
-                // CORE_ROOT is not set when running native AOT tests
-                s_corerunPath = "";
-            }
-            else
-            {
-                s_corerunPath = Path.Combine(Environment.GetEnvironmentVariable("CORE_ROOT"), "corerun");
-            }
-=======
         [Fact]
         public static void TestStackOverflowLargeFrameSecondaryThread()
         {
             TestStackOverflow("stackoverflow", "largeframe secondary", out List<string> lines);
->>>>>>> 1082bd51
 
             if (!lines.Exists(elem => elem.EndsWith("at TestStackOverflow.Program.Test(Boolean)")))
             {
