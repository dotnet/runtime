<?xml version="1.0" encoding="utf-8"?>
<Project ToolsVersion="12.0" DefaultTargets="Build" xmlns="http://schemas.microsoft.com/developer/msbuild/2003">
  <Import Project="Directory.Build.props" />
  <PropertyGroup>
    <XunitTestBinBase Condition="'$(XunitTestBinBase)'==''" >$(BaseOutputPathWithConfig)</XunitTestBinBase>
    <XunitWrapperGeneratedCSDirBase>$(XunitTestBinBase)\TestWrappers\</XunitWrapperGeneratedCSDirBase>
    <MSBuildEnableAllPropertyFunctions>1</MSBuildEnableAllPropertyFunctions>
  </PropertyGroup>

  <ItemGroup>
    <DisabledTestDir Include="bin" />
    <DisabledTestDir Include="Common" />
    <DisabledTestDir Include="Tests" />
    <DisabledTestDir Include="TestWrappers" />
    <_SkipTestDir Include="@(DisabledTestDir)" />
  </ItemGroup>

  <Target Name="Rebuild" />

  <Target Name="FindCmdDirectories" DependsOnTargets="GetListOfTestCmds">

    <Error Condition="!Exists('$(XunitTestBinBase)')"
           Text="$(XunitTestBinBase) does not exist. Please run src\tests\build / src/tests/build.sh from the repo root at least once to get the tests built." />

    <ItemGroup>

      <AllTestDirsNonCanonicalPaths Include="$([System.IO.Directory]::GetDirectories(`$(XunitTestBinBase)`))" />
      <AllTestDirsPaths Include="@(AllTestDirsNonCanonicalPaths)" />
      <AllTestDirsPaths Include="@(AllTestDirsNonCanonicalPaths)" >
        <Path>$([System.IO.Path]::GetFullPath(%(Identity)))</Path>
      </AllTestDirsPaths>
      <SkipTestDirsPaths Include="$([System.IO.Path]::GetFullPath('$(XunitTestBinBase)%(_SkipTestDir.Identity)'))" />
      <NonExcludedTestDirectories Include="@(AllTestDirsPaths -> '%(Path)')" Exclude="@(SkipTestDirsPaths)" />
      <TopLevelDirectories Include="@(NonExcludedTestDirectories)" />
      <SecondLevel Include="$([System.IO.Directory]::GetDirectories(%(TopLevelDirectories.Identity)))" />
      <SecondLevelDirectories Include="@(SecondLevel)">
        <Path>$([System.IO.Path]::GetFullPath(%(AllRunnableTestPaths.Identity)))</Path>
      </SecondLevelDirectories>
      <TestDirectoriesWithDup Include="@(SecondLevelDirectories -> '%(Identity)')" Condition="$([System.String]::new('%(Path)').StartsWith('%(Identity)'))" />

    </ItemGroup>

    <RemoveDuplicates Inputs="@(TestDirectoriesWithDup)">
      <Output
          TaskParameter="Filtered"
          ItemName="TestDirectories"/>
    </RemoveDuplicates>

  </Target>

  <!-- Target to check the test build, to see if it looks ok. We've had several cases where a change inadvertently and drastically changes
       the set of tests that are built, and that change is unnoticed. The most common case is for a build of the Priority 1 tests
       to only build the Priority 0 tests. This target is run after a test build to verify that the basic number of tests that were
       built is basically what was expected. When this was written, there were about 2500 Priority 0 tests and about 10268 Priority 1
       tests on Windows, 9976 on Ubuntu (it differs slightly based on platform). We currently check that the number of Priority 0 tests
       is greater than 2000 and less than 3000, and the number of Priority 1 tests is greater than 9000.
  -->
  <Target Name="CheckTestBuild" DependsOnTargets="GetListOfTestCmds">
    <Error Condition="!Exists('$(XunitTestBinBase)')"
        Text="$(XunitTestBinBase) does not exist. Please run src\tests\build / src/tests/build.sh from the repo root at least once to get the tests built." />

    <PropertyGroup>
        <TestCount>@(AllRunnableTestPaths->Count())</TestCount>
    </PropertyGroup>

    <Message Text="Found $(TestCount) built tests"/>

    <ItemGroup>
      <Error Condition="'$(CLRTestPriorityToBuild)' == '0' and '$(TestCount)' &lt;= 2000" Text="Unexpected test count. Expected &gt; 2000, found $(TestCount).'" />
      <Error Condition="'$(CLRTestPriorityToBuild)' == '0' and '$(TestCount)' &gt;= 3000" Text="Unexpected test count. Expected &lt; 3000, found $(TestCount).'" />
      <Error Condition="'$(CLRTestPriorityToBuild)' == '1' and '$(TestCount)' &lt;= 9000" Text="Unexpected test count. Expected &gt; 9000, found $(TestCount).'" />
      <Error Condition="'$(CLRTestPriorityToBuild)' != '0' and '$(CLRTestPriorityToBuild)' != '1'" Text="Unknown priority $(CLRTestPriorityToBuild)" />
    </ItemGroup>
  </Target>

  <Import Project="$(__Exclude)" Condition="'$(__Exclude)' != '' AND '$(XunitTestBinBase)' != ''" />
  <PropertyGroup>
    <HaveExcludes>False</HaveExcludes>
    <HaveExcludes Condition="'$(__Exclude)' != ''">True</HaveExcludes>
  </PropertyGroup>

  <Target Name="CreateXunitWrapper" DependsOnTargets="CreateXunitFacts">

    <PropertyGroup>
      <_XunitWrapperGen >
        <![CDATA[

$(_XunitProlog)
@(AllXUnitFacts)
$(_XunitEpilog)

]]>
      </_XunitWrapperGen>
      <XunitWrapperGenCsProj>
        <![CDATA[
<Project>

  <Import Project="$(TestProjectDir)Common/dir.sdkbuild.props" />

  <PropertyGroup>
    <OutputPath>$(XUnitTestBinBase)\$(CategoryWithSlash)</OutputPath>
    <RuntimeFrameworkVersion Condition="'$(__SkipFXRestore)' != 'true'">$(MicrosoftNETCoreAppVersion)</RuntimeFrameworkVersion>
    <RunAnalyzers>false</RunAnalyzers>
 </PropertyGroup>

  <Import Sdk="Microsoft.NET.Sdk" Project="Sdk.props" />

  <ItemGroup>
    <Compile Include="$(XunitWrapper).cs" />
  </ItemGroup>

  <ItemGroup>
    <ProjectReference Include="$(TestProjectDir)Common\Coreclr.TestWrapper\Coreclr.TestWrapper.csproj" />
  </ItemGroup>

  <ItemGroup>
    <PackageReference Include="xunit" Version="$(XUnitVersion)" />
    <PackageReference Include="$(MicrosoftDotNetXUnitConsoleRunnerPackage)" Version="$(MicrosoftDotNetXUnitConsoleRunnerVersion)" />
  </ItemGroup>

  <Import Sdk="Microsoft.NET.Sdk" Project="Sdk.targets" />

</Project>
]]>
      </XunitWrapperGenCsProj>
    </PropertyGroup>

    <!-- <Exec Command="md" -->
    <MakeDir  Directories="$(XunitWrapperGeneratedCSDirBase)$(Category)"/>

    <!-- Write the file -->
    <WriteLinesToFile
      File="$(XunitWrapperSrcDir)\$(XunitWrapper).cs"
      Lines="$(_XunitWrapperGen)"
      Overwrite="true" />

    <!-- Write the file -->
    <WriteLinesToFile
      File="$(XunitWrapperSrcDir)\$(XunitWrapper).csproj"
      Lines="$(XunitWrapperGenCsProj)"
      Overwrite="true" />
  </Target>

  <Target Name="BuildXunitWrapper">
    <MSBuild Projects="$(XunitWrapperSrcDir)\$(XunitWrapper).csproj" Targets="Restore;Build" />
  </Target>

  <Import Project="$(MSBuildThisFileDirectory)Common/testgrouping.proj" />

  <Target Name="CreateXunitFacts">
    <!-- NOTE! semicolons must be escaped with %3B boooo -->

    <PropertyGroup>
      <_CMDDIR_Parent>$([System.IO.Path]::GetDirectoryName($(_CMDDIR)))</_CMDDIR_Parent>
      <_CMDDIR_Grandparent>$([System.IO.Path]::GetDirectoryName($(_CMDDIR_Parent)))</_CMDDIR_Grandparent>
      <CategoryWithSlash Condition="'$(RunningOnUnix)' != 'true'" >$([System.String]::Copy('$(_CMDDIR)').Replace("$(_CMDDIR_Grandparent)\",""))</CategoryWithSlash>
      <CategoryWithSlash Condition="'$(RunningOnUnix)' == 'true'" >$([System.String]::Copy('$(_CMDDIR)').Replace("$(_CMDDIR_Grandparent)/",""))</CategoryWithSlash>
      <Category Condition="'$(RunningOnUnix)' != 'true'" >$([System.String]::Copy('$(CategoryWithSlash)').Replace('\','.'))</Category>
      <Category Condition="'$(RunningOnUnix)' == 'true'" >$([System.String]::Copy('$(CategoryWithSlash)').Replace('/','.'))</Category>
      <XunitWrapper>$(Category).XUnitWrapper</XunitWrapper>
      <XunitWrapperSrcDir>$(XunitWrapperGeneratedCSDirBase)$(Category)</XunitWrapperSrcDir>
    </PropertyGroup>
    <PropertyGroup>
      <_XunitProlog Condition=" '$(_XunitProlog)'=='' ">
        <![CDATA[
using Xunit%3B
using Xunit.Abstractions%3B
using System%3B
using System.Collections.Generic%3B
using System.Diagnostics%3B
using System.Reflection%3B
using System.Text.RegularExpressions%3B
using CoreclrTestLib%3B
using System.IO%3B

namespace $([System.String]::Copy($(Category)).Replace(".","_").Replace("\","").Replace("-","_"))
{
        internal class _Global
        {
            internal static bool runningInWindows%3B
            internal static string reportBase%3B
            internal static string testBinaryBase%3B
            internal static string coreRoot%3B
            internal static string nameSpace%3B

            static _Global()
            {
                reportBase = System.Environment.GetEnvironmentVariable(%22XunitTestReportDirBase%22)%3B
                testBinaryBase = System.IO.Path.GetDirectoryName(new Uri(Assembly.GetExecutingAssembly().CodeBase).LocalPath)%3B
                coreRoot = System.Environment.GetEnvironmentVariable(%22CORE_ROOT%22)%3B
                nameSpace = "$([System.String]::Copy($(Category)).Replace(".","_").Replace("\","").Replace("-","_"))"%3B

                if (String.IsNullOrEmpty(reportBase)) {
                    reportBase = System.IO.Path.Combine(testBinaryBase, "Reports")%3B
                }
                else
                {
                    reportBase = System.IO.Path.GetFullPath(reportBase)%3B
                }

                if (String.IsNullOrEmpty(coreRoot)) {
                    throw new ArgumentException("Environment variable CORE_ROOT is not set")%3B
                }

                coreRoot = System.IO.Path.GetFullPath(coreRoot)%3B

                string operatingSystem = System.Environment.GetEnvironmentVariable("OS")%3B
                runningInWindows = (operatingSystem != null && operatingSystem.StartsWith("Windows"))%3B
            }
        }

]]>
      </_XunitProlog>

      <_XunitEpilog Condition=" '$(_XunitEpilog)'=='' ">
      <![CDATA[
}

]]>
      </_XunitEpilog>
    </PropertyGroup>

    <PropertyGroup>
      <TestExecutableReplacement Condition="'$(TargetsWindows)' != 'true' ">testExecutable = testExecutable.Replace("\\", "/")%3B</TestExecutableReplacement>
    </PropertyGroup>

    <ItemGroup>
      <AllCMDsPresent Include="$(_CMDDIR)\**\*.cmd" Condition="'$(RunningOnUnix)' != 'true'" />
      <AllCMDsPresent Include="$(_CMDDIR)\**\*.sh" Condition="'$(RunningOnUnix)' == 'true'" />
      <TestGroupingDistinctWithCase Include="@(TestGrouping->Metadata('FullPath')->DistinctWithCase())" />
      <TestGroupingNotRelevant Include="@(TestGroupingDistinctWithCase)" Exclude="@(AllCMDsPresent)" />
      <GroupedCMDs Include="@(TestGroupingDistinctWithCase)" Exclude="@(TestGroupingNotRelevant)" />
      <GroupedCMDs Include="@(AllCMDsPresent)" Exclude="@(GroupedCMDs)">
        <TestGroup>$(Category)</TestGroup>
      </GroupedCMDs>
      <AllCMDExcludeFilter Include="@(ExcludeList->Metadata('FullPath'))" Condition="$(HaveExcludes)" />
      <AllCMDs Include="@(GroupedCMDs)" Exclude="@(AllCMDExcludeFilter)">
        <RelativeToCMDDIR>$([MSBuild]::MakeRelative($(_CMDDIR), %(FullPath)))</RelativeToCMDDIR>
      </AllCMDs>
      <AllCommands Include="@(AllCMDs)" Condition="@(AllCMDs->Count()) &gt; 0">
        <DisplayName>$([MSBuild]::MakeRelative($(XunitTestBinBase), %(AllCMDs.FullPath)))</DisplayName>
        <FactName Condition="'$(RunningOnUnix)' != 'true'" >_$([MSBuild]::ValueOrDefault(%(AllCMDs.RelativeToCMDDIR),"").Replace(".","_").Replace("\","_").Replace("-","_"))</FactName>
        <ClassName Condition="'$(RunningOnUnix)' != 'true'" >_$([MSBuild]::ValueOrDefault(%(AllCMDs.RelativeToCMDDIR),"").Replace("cmd","").Replace(".","_").Replace("\","_").Replace("-","_"))</ClassName>
        <FactName Condition="'$(RunningOnUnix)' == 'true'" >_$([MSBuild]::ValueOrDefault(%(AllCMDs.RelativeToCMDDIR),"").Replace(".","_").Replace("/","_").Replace("-","_"))</FactName>
        <ClassName Condition="'$(RunningOnUnix)' == 'true'" >_$([MSBuild]::ValueOrDefault(%(AllCMDs.RelativeToCMDDIR), '').Replace('sh','').Replace('.','_').Replace('/','_').Replace('-','_'))</ClassName>
        <TestGroup>%(AllCMDs.TestGroup)</TestGroup>
        <XUnitFact >
          <![CDATA[

        public class %(AllCommands.ClassName)
        {
            private readonly ITestOutputHelper output%3B

            public %(AllCommands.ClassName)(ITestOutputHelper output)
            {
                this.output = output%3B
            }

            [Fact(DisplayName=@"%(AllCommands.DisplayName)")]
            [Trait("TestGroup", "%(AllCommands.TestGroup)")]
            public void %(AllCommands.FactName)()
            {
                int ret = -100%3B
                string outputFile = null%3B
                string errorFile = null%3B
                string testExecutable = null%3B
                Exception infraEx = null%3B

                try
                {
                  CoreclrTestWrapperLib wrapper = new CoreclrTestWrapperLib()%3B
                  string testSubfolder = @"\$(Category)\$([System.String]::Copy('%(AllCMDs.RelativeDir)').Replace("$(_CMDDIR)$([System.IO.Path]::DirectorySeparatorChar)",''))"%3B
                  outputFile = System.IO.Path.GetFullPath(_Global.reportBase + testSubfolder + @"%(AllCMDs.FileName).output.txt")%3B
                  errorFile = System.IO.Path.GetFullPath(_Global.reportBase + testSubfolder + @"%(AllCMDs.FileName).error.txt")%3B
                  testExecutable = System.IO.Path.GetFullPath(_Global.testBinaryBase + @"$([System.String]::Copy('%(AllCMDs.FullPath)').Replace("$(_CMDDIR)",''))")%3B
                  $(TestExecutableReplacement)

                  if (!_Global.runningInWindows) {
                      testExecutable = testExecutable.Replace(".cmd", ".sh")%3B
                  }

                  System.IO.Directory.CreateDirectory(_Global.reportBase + testSubfolder)%3B

                  ret = wrapper.RunTest(testExecutable, outputFile, errorFile, _Global.nameSpace)%3B
                }
                catch (Exception ex)
                {
                    infraEx = ex%3B
                }

                if (infraEx != null)
                {
                    Assert.True(false, "Test Infrastructure Failure: " + infraEx.ToString())%3B
                }
                else
                {
                    List<string> testOutput = new List<string>()%3B

                    try
                    {
                        testOutput.AddRange(System.IO.File.ReadAllLines(errorFile))%3B
                    }
                    catch (Exception ex)
                    {
                        testOutput.Add("Unable to read error file: " + errorFile)%3B
                        testOutput.Add(ex.ToString())%3B
                    }

                    testOutput.Add(string.Empty)%3B
                    testOutput.Add("Return code:      " + ret)%3B
                    testOutput.Add("Raw output file:      " + outputFile)%3B
                    testOutput.Add("Raw output:")%3B

                    try
                    {
                        testOutput.AddRange(System.IO.File.ReadAllLines(outputFile))%3B
                    }
                    catch(Exception ex)
                    {
                        testOutput.Add("Unable to read output file: " + outputFile)%3B
                        testOutput.Add(ex.ToString())%3B
                    }

                    testOutput.Add("To run the test:")%3B
                    testOutput.Add("> set CORE_ROOT=" + _Global.coreRoot)%3B
                    testOutput.Add("> " + testExecutable)%3B

                    var unicodeControlCharsRegex = new Regex("%5C%5Cp{C}+")%3B

                    // Remove all characters that have no visual or spatial representation.
                    for (int i = 0%3B i < testOutput.Count%3B i++)
                    {
                        string line = testOutput[i]%3B
                        line = unicodeControlCharsRegex.Replace(line, string.Empty)%3B
                        testOutput[i] = line%3B
                    }

                    foreach (string line in testOutput)
                    {
                        output.WriteLine(line)%3B
                    }

                    // Add Android app running log to testOutput
                    if (ret != CoreclrTestWrapperLib.EXIT_SUCCESS_CODE)
                    {
                        string androidLogFile = System.IO.Path.GetFullPath(_Global.coreRoot + "/AndroidApps" + "/" + _Global.nameSpace + "/adb-logcat-net.dot." + _Global.nameSpace + ".log")%3B
                        if(File.Exists(androidLogFile))
                        {
                            testOutput.AddRange(System.IO.File.ReadAllLines(androidLogFile))%3B
                        }
                    }

                    Assert.True(ret == CoreclrTestWrapperLib.EXIT_SUCCESS_CODE, string.Join(Environment.NewLine, testOutput))%3B
                }
            }
        }

        ]]>
        </XUnitFact>
      </AllCommands>
      <AllXUnitFacts Include= "@(AllCommands->Metadata(XUnitFact))" />
    </ItemGroup>
  </Target>

  <Target Name="MonoAotCompileTests" DependsOnTargets="GetListOfTestCmds;FindCmdDirectories">
    <ItemGroup>
      <AllTestScripts Include="%(TestDirectories.Identity)\**\*.sh" />
      <TestExclusions Include="@(ExcludeList->Metadata('FullPath'))" Condition="$(HaveExcludes)" />
      <TestScripts Include="@(AllTestScripts)" Exclude="@(TestExclusions)" />
      <TestDllPaths Include="$([System.IO.Path]::ChangeExtension('%(TestScripts.Identity)', 'dll'))" />
      <TestDlls Include="%(TestDllPaths.Identity)" Condition="Exists(%(TestDllPaths.Identity))" />
    </ItemGroup>

    <PropertyGroup Condition="'$(CROSSCOMPILE)' == ''">
      <AotCompiler Condition="'$(RunningOnUnix)' == 'true'">$(CORE_ROOT)/corerun</AotCompiler>
      <AotCompiler Condition="'$(RunningOnUnix)' != 'true'">$(CORE_ROOT)\corerun.exe</AotCompiler>
      <MonoLlvmPath>$(MonoBinDir)</MonoLlvmPath>
    </PropertyGroup>
    <PropertyGroup Condition="'$(CROSSCOMPILE)' != ''">
      <AotCompiler>$(MonoBinDir)/cross/mono-aot-cross</AotCompiler>
      <MonoLlvmPath>$(MonoBinDir)/cross</MonoLlvmPath>
    </PropertyGroup>

    <ItemGroup>
      <MonoAotOption Include="llvm" />
      <MonoAotOption Include="llvm-path=$(MonoLlvmPath)" />
      <MonoAotOption Condition="'$(__MonoToolPrefix)' != ''" Include="tool-prefix=$(__MonoToolPrefix)" />
    </ItemGroup>
    <PropertyGroup>
      <MonoAotOptions>@(MonoAotOption->'%(Identity)', ',')</MonoAotOptions>
      <MonoPath Condition="'$(CROSSCOMPILE)' != ''">$(CORE_ROOT)</MonoPath>
    </PropertyGroup>

    <ItemGroup>
      <AotProject Include="../mono/msbuild/aot-compile.proj">
        <Properties>_AotCompiler=$(AotCompiler);_TestDll=%(TestDlls.Identity);_MonoPath=$(MonoPath);_MonoAotOptions=$(MonoAotOptions)</Properties>
      </AotProject>
    </ItemGroup>
    <MSBuild
      Projects="@(AotProject)"
      Targets="AotCompile"
      Condition="@(TestDlls->Count()) &gt; 0"
      BuildInParallel="true"
      />
  </Target>

  <Target Name="CreateAllWrappers" DependsOnTargets="GetListOfTestCmds;FindCmdDirectories">
    <MSBuild Projects="$(MSBuildProjectFile)" Targets="CreateXunitWrapper;BuildXunitWrapper" Properties="_CMDDIR=%(TestDirectories.Identity)" />
  </Target>

  <UsingTask TaskName="AndroidAppBuilderTask" AssemblyFile="$(AndroidAppBuilderTasksAssemblyPath)" Condition="'$(RunWithAndroid)'=='true'"/>

  <Target Name="BuildAndroidApp">

    <PropertyGroup>
      <RuntimeIdentifier>android-$(TargetArchitecture)</RuntimeIdentifier>
      <CMDDIR_Grandparent>$([System.IO.Path]::GetDirectoryName($([System.IO.Path]::GetDirectoryName($(_CMDDIR)))))</CMDDIR_Grandparent>
      <CategoryWithSlash>$([System.String]::Copy('$(_CMDDIR)').Replace("$(CMDDIR_Grandparent)/",""))</CategoryWithSlash>
      <Category>$([System.String]::Copy('$(CategoryWithSlash)').Replace('/','_'))</Category>
      <AppDir>$(CORE_ROOT)\AndroidApps\$(Category)</AppDir>
      <SourceDir>$(AppDir)\SourceDir</SourceDir>
      <ApkDir>$(AppDir)\apk</ApkDir>
      <StripDebugSymbols>False</StripDebugSymbols>
      <StripDebugSymbols Condition="'$(Configuration)' == 'Release'">True</StripDebugSymbols>
      <MicrosoftNetCoreAppRuntimePackDir>$(ArtifactsBinDir)microsoft.netcore.app.runtime.android-$(TargetArchitecture)\$(Configuration)\runtimes\android-$(TargetArchitecture)\</MicrosoftNetCoreAppRuntimePackDir>
    </PropertyGroup>

    <RemoveDir Directories="$(AppDir)" />
    <MakeDir Directories="$(SourceDir)"/>

    <ItemGroup>
      <AllCMDsPresent Include="$(_CMDDIR)\**\*.sh" />
      <TestAssemblies Include="@(AllCMDsPresent->'%(RelativeDir)%(Filename).dll')" />
      <TestAssemblyDirs Include="@(AllCMDsPresent->'%(RelativeDir)')" />
      <AssembliesInTestDirs Include="%(AllCMDsPresent.RelativeDir)*.dll" Exclude="@(TestAssemblies)"/>
      <AssemblySearchPaths Include="@(TestAssemblyDirs)"/>
      <AssemblySearchPaths Include="$(MicrosoftNetCoreAppRuntimePackDir)native"/>
      <AssemblySearchPaths Include="$(MicrosoftNetCoreAppRuntimePackDir)lib/$(NetCoreAppCurrent)"/>
      <RuntimePackLibs Include="$(MicrosoftNetCoreAppRuntimePackDir)lib/**/*.dll" />
      <RuntimePackNativeLibs Include="$(MicrosoftNetCoreAppRuntimePackDir)/**/*.dll;$(MicrosoftNetCoreAppRuntimePackDir)native/**/*.a;$(MicrosoftNetCoreAppRuntimePackDir)native/**/*.so" />
    </ItemGroup>

    <Copy 
        SourceFiles="@(TestAssemblies)"
        DestinationFolder="$(SourceDir)" />

    <Copy 
        SourceFiles="@(AssembliesInTestDirs)"
        DestinationFolder="$(SourceDir)" />

    <Copy 
        SourceFiles="@(RuntimePackNativeLibs)"
        DestinationFolder="$(SourceDir)" />

    <Copy 
        SourceFiles="@(RuntimePackLibs)"
        DestinationFolder="$(SourceDir)" />

    <AndroidAppBuilderTask
        RuntimeIdentifier="$(RuntimeIdentifier)"
        ProjectName="$(Category)"
        MonoRuntimeHeaders="$(MicrosoftNetCoreAppRuntimePackDir)/native/include/mono-2.0"
        StripDebugSymbols="$(StripDebugSymbols)"
        SourceDir="$(SourceDir)"
        OutputDir="$(ApkDir)">
        <Output TaskParameter="ApkBundlePath" PropertyName="ApkBundlePath" />
        <Output TaskParameter="ApkPackageId" PropertyName="ApkPackageId" />
    </AndroidAppBuilderTask>
    <Message Importance="High" Text="Apk:       $(ApkBundlePath)"/>
    <Message Importance="High" Text="PackageId: $(ApkPackageId)"/>
    <!-- delete the SourceDir in CI builds to save disk space on build agents since they're no longer needed -->
    <RemoveDir Condition="'$(ContinuousIntegrationBuild)' == 'true'" Directories="$(SourceDir)" />
  </Target>

  <Target Name="BuildAllAndroidApp" DependsOnTargets="GetListOfTestCmds;FindCmdDirectories">
    <MSBuild Projects="$(MSBuildProjectFile)" Targets="BuildAndroidApp" Properties="_CMDDIR=%(TestDirectories.Identity)" />
  </Target>

  <Target Name="GetListOfTestCmds">
    <ItemGroup>
<<<<<<< HEAD
      <AllRunnableTestPaths Include="$(XunitTestBinBase)\**\*.cmd" Condition="'$(TargetOS)' == 'windows'" />
      <AllRunnableTestPaths Include="$(XunitTestBinBase)\**\*.sh" Condition="'$(TargetOS)' != 'windows'" />
      <AllRunnableTestPaths Remove="$(XunitTestBinBase)\**\run-v8.sh" Condition="'$(TargetArchitecture)' == 'wasm'" /> 
=======
      <AllRunnableTestPaths Include="$(XunitTestBinBase)\**\*.cmd" Condition="'$(TargetOS)' == 'Windows_NT'" />
      <AllRunnableTestPaths Include="$(XunitTestBinBase)\**\*.sh" Condition="'$(TargetOS)' != 'Windows_NT'" />
      <AllRunnableTestPaths Remove="$(XunitTestBinBase)\**\run-v8.sh" Condition="'$(TargetArchitecture)' == 'wasm'" />
>>>>>>> 6a5a78be
    </ItemGroup>
  </Target>

  <Import Project="$(RepoRoot)/src/tests/Common/tests.targets" />
  <Import Project="$(RepoRoot)/src/tests/Common/publishdependency.targets" />

  <Target Name="CreateTestOverlay">
    <MSBuild Projects="$(MSBuildProjectFile)"
             Targets="CopyDependencyToCoreRoot"
             Properties="Language=C#;TargetRid=$(TargetRid);RuntimeIdentifier=$(TargetRid)" />
  </Target>

  <Target Name="Build">

    <!-- generate project.lock.json file corresponding to above json file -->
    <MSBuild Projects="$(RepoRoot)/src/tests/Common/test_dependencies/test_dependencies.csproj"
             Condition=" '$(BuildWrappers)'=='true' " />

    <MSBuild Projects="$(MSBuildProjectFile)"
             Targets="BuildAllAndroidApp"
             Condition=" '$(RunWithAndroid)'=='true' " />

    <!-- Default for building -->
    <MSBuild Projects="$(MSBuildProjectFile)"
             Targets="CreateAllWrappers"
             Properties="_CMDDIR=%(TestDirectories.Identity)"
             Condition=" '$(BuildWrappers)'=='true' " />

    <!-- Execution -->

    <MSBuild Projects="$(MSBuildProjectFile)"
             Targets="CreateTestOverlay"
             Condition=" '$(GenerateRuntimeLayout)'=='true' "/>

    <MSBuild Projects="$(MSBuildProjectFile)" Targets="RunTests"
             Condition=" '$(RunTests)'=='true' "/>
  </Target>

  <Target Name="Clean">
    <RemoveDir Condition=" '$(BuildWrappers)'=='true'" Directories="$(MSBuildThisFileDirectory)../$(XunitWrapperGeneratedCSDirBase);" ContinueOnError="WarnAndContinue" />
  </Target>
</Project><|MERGE_RESOLUTION|>--- conflicted
+++ resolved
@@ -478,15 +478,9 @@
 
   <Target Name="GetListOfTestCmds">
     <ItemGroup>
-<<<<<<< HEAD
       <AllRunnableTestPaths Include="$(XunitTestBinBase)\**\*.cmd" Condition="'$(TargetOS)' == 'windows'" />
       <AllRunnableTestPaths Include="$(XunitTestBinBase)\**\*.sh" Condition="'$(TargetOS)' != 'windows'" />
-      <AllRunnableTestPaths Remove="$(XunitTestBinBase)\**\run-v8.sh" Condition="'$(TargetArchitecture)' == 'wasm'" /> 
-=======
-      <AllRunnableTestPaths Include="$(XunitTestBinBase)\**\*.cmd" Condition="'$(TargetOS)' == 'Windows_NT'" />
-      <AllRunnableTestPaths Include="$(XunitTestBinBase)\**\*.sh" Condition="'$(TargetOS)' != 'Windows_NT'" />
       <AllRunnableTestPaths Remove="$(XunitTestBinBase)\**\run-v8.sh" Condition="'$(TargetArchitecture)' == 'wasm'" />
->>>>>>> 6a5a78be
     </ItemGroup>
   </Target>
 
