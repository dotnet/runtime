--- conflicted
+++ resolved
@@ -8507,7 +8507,6 @@
             return result;
         }
 
-<<<<<<< HEAD
         private static T ConditionalSelectResult<T>(T maskResult, T result, T falseResult) where T : INumberBase<T>
         {
             return (maskResult != T.Zero) ? result : falseResult;
@@ -8810,7 +8809,6 @@
             return CheckFirstFaultingBehaviorCore(result, faultResult, i => GetGatherVectorBasesResultByIndex<T, AddressT, ExtendedElementT>(i, mask, data) == result[i]);
         }
         
-=======
         public static T[] CreateBreakPropagateMask<T>(T[] op1, T[] op2) where T : IBinaryInteger<T>
         {
             var count = op1.Length;
@@ -8831,7 +8829,6 @@
             return result;
         }
 
->>>>>>> 2f0920ce
         private static byte ConditionalExtract(byte[] op1, byte op2, byte[] op3, bool after)
         {
             int last = LastActiveElement(op1);
