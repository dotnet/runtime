--- conflicted
+++ resolved
@@ -5218,7 +5218,6 @@
             }
         }
 
-<<<<<<< HEAD
         public static float TrigonometricSelectCoefficient(float op1, uint op2)
         {
             float result = ((op2 % 2) == 0) ? op1 : (float)1.0;
@@ -5247,7 +5246,8 @@
             }
 
             return result;
-=======
+        }
+
         public static float FPExponentialAccelerator(uint op1)
         {
             uint index = op1 & 0b111111;
@@ -5322,7 +5322,6 @@
 
             uint result = ((op1 & 0b11111111000000) << 17) | coeff;
             return BitConverter.UInt32BitsToSingle(result);
->>>>>>> c9f7f954
         }
 
         public static float FPReciprocalStepFused(float op1, float op2) => FusedMultiplySubtract(2, op1, op2);
@@ -5369,7 +5368,6 @@
             }
         }
 
-<<<<<<< HEAD
         public static double TrigonometricSelectCoefficient(double op1, ulong op2)
         {
             double result = ((op2 % 2) == 0) ? op1 : 1.0;
@@ -5398,7 +5396,8 @@
             }
 
             return result;
-=======
+        }
+        
         public static double FPExponentialAccelerator(ulong op1)
         {
             ulong index = op1 & 0b111111;
@@ -5473,7 +5472,6 @@
 
             ulong result = ((op1 & 0b11111111111000000) << 46) | coeff;
             return BitConverter.UInt64BitsToDouble(result);
->>>>>>> c9f7f954
         }
 
         public static double FPReciprocalStepFused(double op1, double op2) => FusedMultiplySubtract(2, op1, op2);
