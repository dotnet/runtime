--- conflicted
+++ resolved
@@ -8518,15 +8518,6 @@
         }
 
 
-<<<<<<< HEAD
-        private static bool CheckLoadVectorBehaviorCore<T>(T[] firstOp, T[] result, Func<int, T, T> map) where T : INumberBase<T>
-        {
-            for (var i = 0; i < firstOp.Length; i++)
-            {
-                T loadResult = firstOp[i];
-                loadResult = map(i, loadResult);
-                if (result[i] != loadResult)
-=======
         private static TElem GetLoadVectorExpectedResultByIndex<TMem, TElem>(int index, TMem[] firstOp, TElem[] result)
             where TMem  : INumberBase<TMem>
             where TElem : INumberBase<TElem>
@@ -8543,7 +8534,6 @@
                 TElem expectedResult = GetLoadVectorExpectedResultByIndex(i, firstOp, result);
                 expectedResult = map(i, expectedResult);
                 if (result[i] != expectedResult)
->>>>>>> 44b6b2ae
                 {
                     return false;
                 }
@@ -8551,24 +8541,16 @@
             return true;
         }
 
-<<<<<<< HEAD
-        public static bool CheckLoadVectorBehavior<T>(T[] firstOp, T[] result) where T : INumberBase<T>
-=======
         public static bool CheckLoadVectorBehavior<TMem, TElem>(TMem[] firstOp, TElem[] result)
             where TMem  : INumberBase<TMem>, IConvertible
             where TElem : INumberBase<TElem>
->>>>>>> 44b6b2ae
         {
             return CheckLoadVectorBehaviorCore(firstOp, result, (_, loadResult) => loadResult);
         }
 
-<<<<<<< HEAD
-        public static bool CheckLoadVectorBehavior<T>(T[] maskOp, T[] firstOp, T[] result, T[] falseOp) where T : INumberBase<T>
-=======
         public static bool CheckLoadVectorBehavior<TMem, TElem>(TElem[] maskOp, TMem[] firstOp, TElem[] result, TElem[] falseOp)
             where TMem  : INumberBase<TMem>, IConvertible
             where TElem : INumberBase<TElem>
->>>>>>> 44b6b2ae
         {
             return CheckLoadVectorBehaviorCore(firstOp, result, (i, loadResult) => ConditionalSelectResult(maskOp[i], loadResult, falseOp[i]));
         }
@@ -8723,14 +8705,9 @@
             return false;
         }
 
-<<<<<<< HEAD
-        public static bool CheckLoadVectorFirstFaultingBehavior<T, TFault>(T[] firstOp, T[] result, Vector<TFault> faultResult) 
-                where T : INumberBase<T> 
-=======
         public static bool CheckLoadVectorFirstFaultingBehavior<TMem, TElem, TFault>(TMem[] firstOp, TElem[] result, Vector<TFault> faultResult)
                 where TMem  : INumberBase<TMem>, IConvertible
                 where TElem : INumberBase<TElem>
->>>>>>> 44b6b2ae
                 where TFault : INumberBase<TFault>
         {
             // Checking first faulting behavior requires at least one zero to ensure we are testing the behavior.
@@ -8756,11 +8733,7 @@
                 return false;
             }
 
-<<<<<<< HEAD
-            return CheckFirstFaultingBehaviorCore(result, faultResult, i => firstOp[i] == result[i]);
-=======
             return CheckFirstFaultingBehaviorCore(result, faultResult, i => GetLoadVectorExpectedResultByIndex(i, firstOp, result) == result[i]);
->>>>>>> 44b6b2ae
         }
 
         public static bool CheckGatherVectorFirstFaultingBehavior<T, ExtendedElementT, Index, TFault>(T[] mask, ExtendedElementT[] data, Index[] indices, T[] result, Vector<TFault> faultResult)
