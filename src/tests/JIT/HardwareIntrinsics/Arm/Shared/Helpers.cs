--- conflicted
+++ resolved
@@ -6655,7 +6655,6 @@
             return MaskNumberOfElementsVector(Unsafe.SizeOf<Vector<long>>() / sizeof(long), pattern);
         }
 
-<<<<<<< HEAD
         public static int NumberOfActiveElementsInMask(sbyte[] mask)
         {
             int acc = 0;
@@ -6734,7 +6733,7 @@
                 acc += (mask[i] == 1) ? 1 : 0;
             }
             return acc;
-=======
+
         public static double[] Compact(double[] op1, double[] op2)
         {
             double[] result = new double[op1.Length];
@@ -6835,7 +6834,6 @@
             }
 
             return result;
->>>>>>> b438888c
         }
 
     }
