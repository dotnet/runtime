--- conflicted
+++ resolved
@@ -5218,7 +5218,6 @@
             }
         }
 
-<<<<<<< HEAD
         public static float TrigonometricMultiplyAddCoefficient(float op1, float op2, byte imm)
         {
             int index = (op2 < 0) ? (imm + 8) : imm;
@@ -5244,7 +5243,8 @@
             };
 
             return MathF.FusedMultiplyAdd(op1, Math.Abs(op2), BitConverter.UInt32BitsToSingle(coeff));
-=======
+        }
+
         public static float FPExponentialAccelerator(uint op1)
         {
             uint index = op1 & 0b111111;
@@ -5319,7 +5319,6 @@
 
             uint result = ((op1 & 0b11111111000000) << 17) | coeff;
             return BitConverter.UInt32BitsToSingle(result);
->>>>>>> c9f7f954
         }
 
         public static float FPReciprocalStepFused(float op1, float op2) => FusedMultiplySubtract(2, op1, op2);
@@ -5366,7 +5365,6 @@
             }
         }
 
-<<<<<<< HEAD
         public static double TrigonometricMultiplyAddCoefficient(double op1, double op2, byte imm)
         {
             int index = (op2 < 0) ? (imm + 8) : imm;
@@ -5392,7 +5390,8 @@
             };
 
             return Math.FusedMultiplyAdd(op1, Math.Abs(op2), BitConverter.UInt64BitsToDouble(coeff));
-=======
+        }
+
         public static double FPExponentialAccelerator(ulong op1)
         {
             ulong index = op1 & 0b111111;
@@ -5467,7 +5466,6 @@
 
             ulong result = ((op1 & 0b11111111111000000) << 46) | coeff;
             return BitConverter.UInt64BitsToDouble(result);
->>>>>>> c9f7f954
         }
 
         public static double FPReciprocalStepFused(double op1, double op2) => FusedMultiplySubtract(2, op1, op2);
