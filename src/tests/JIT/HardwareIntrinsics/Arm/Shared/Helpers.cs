--- conflicted
+++ resolved
@@ -6434,7 +6434,6 @@
             return (ulong)((op1 <= op2) ? 1 : 0);
         }
 
-<<<<<<< HEAD
         public static ulong MaskBothSet(byte[] op1, byte[] op2)
         {
             ulong acc = 0;
@@ -6584,7 +6583,7 @@
         {
             return (float)(BitConverter.Int64BitsToDouble(TestLibrary.Generator.GetInt64()%(long)2));
         }
-=======
+
         public static int MaskNumberOfElementsVector(int elems, SveMaskPattern pattern)
         {
 
@@ -6656,6 +6655,5 @@
             return MaskNumberOfElementsVector(Unsafe.SizeOf<Vector<long>>() / sizeof(long), pattern);
         }
 
->>>>>>> cb915b2a
     }
 }