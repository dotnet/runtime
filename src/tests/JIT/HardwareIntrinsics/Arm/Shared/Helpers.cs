--- conflicted
+++ resolved
@@ -6078,20 +6078,14 @@
 
         public static float RoundToZero(float op1) => MathF.Round(op1, MidpointRounding.ToZero);
 
-<<<<<<< HEAD
-=======
         public static int ConvertDoubleToInt32(double op1) => (int)Math.Clamp(op1, long.MinValue, long.MaxValue);
 
->>>>>>> abe25fc9
         public static int ConvertToInt32(float op1) => (int)Math.Clamp(op1, int.MinValue, int.MaxValue);
 
         private static long ConvertToInt64(double op1) => (long)Math.Clamp(op1, long.MinValue, long.MaxValue);
 
-<<<<<<< HEAD
-=======
         public static uint ConvertDoubleToUInt32(double op1) => (uint)Math.Clamp(op1, ulong.MinValue, ulong.MaxValue);
 
->>>>>>> abe25fc9
         public static uint ConvertToUInt32(float op1) => (uint)Math.Clamp(op1, uint.MinValue, uint.MaxValue);
 
         private static ulong ConvertToUInt64(double op1) => (ulong)Math.Clamp(op1, ulong.MinValue, ulong.MaxValue);
