--- conflicted
+++ resolved
@@ -5252,7 +5252,6 @@
             }
         }
 
-<<<<<<< HEAD
         public static float TrigonometricMultiplyAddCoefficient(float op1, float op2, byte imm)
         {
             int index = (op2 < 0) ? (imm + 8) : imm;
@@ -5278,7 +5277,8 @@
             };
 
             return MathF.FusedMultiplyAdd(op1, Math.Abs(op2), BitConverter.UInt32BitsToSingle(coeff));
-=======
+        }
+
         public static float TrigonometricSelectCoefficient(float op1, uint op2)
         {
             float result = ((op2 % 2) == 0) ? op1 : (float)1.0;
@@ -5307,7 +5307,6 @@
             }
 
             return result;
->>>>>>> 99ec7858
         }
 
         public static float FPExponentialAccelerator(uint op1)
@@ -5430,7 +5429,6 @@
             }
         }
 
-<<<<<<< HEAD
         public static double TrigonometricMultiplyAddCoefficient(double op1, double op2, byte imm)
         {
             int index = (op2 < 0) ? (imm + 8) : imm;
@@ -5458,7 +5456,6 @@
             return Math.FusedMultiplyAdd(op1, Math.Abs(op2), BitConverter.UInt64BitsToDouble(coeff));
         }
 
-=======
         public static double TrigonometricSelectCoefficient(double op1, ulong op2)
         {
             double result = ((op2 % 2) == 0) ? op1 : 1.0;
@@ -5489,7 +5486,6 @@
             return result;
         }
         
->>>>>>> 99ec7858
         public static double FPExponentialAccelerator(ulong op1)
         {
             ulong index = op1 & 0b111111;
