// Licensed to the .NET Foundation under one or more agreements.
// The .NET Foundation licenses this file to you under the MIT license.

// This file is auto-generated from template file Helpers.tt
// In order to make changes to this file, please update Helpers.tt
// and run the following command from Developer Command Prompt for Visual Studio
//   "%DevEnvDir%\TextTransform.exe" .\Helpers.tt

using System;
using System.Linq;
using System.Numerics;
using System.Runtime.CompilerServices;
using System.Runtime.InteropServices;
using System.Runtime.Intrinsics.Arm;

namespace JIT.HardwareIntrinsics.Arm
{
    static class Helpers
    {
        public static Vector<T> InitVector<T>(Func<int, T> f)
        {
            var count = Vector<T>.Count;
            var arr = new T[count];
            for (var i = 0; i < count; i++)
            {
                arr[i] = f(i);
            }
            return new Vector<T>(arr);
        }

        public static byte[] CreateMaskForFirstActiveElement(byte[] mask, byte[] srcMask)
        {
            var count = srcMask.Length;
            var result = new byte[count];
            Array.Copy(srcMask, 0, result, 0, count);
            for (var i = 0; i < count; i++)
            {
                if (mask[i] != 0)
                {
                    result[i] = 1;
                    return result;
                }
            }
            return result;
        }

        public static short[] CreateMaskForFirstActiveElement(short[] mask, short[] srcMask)
        {
            var count = srcMask.Length;
            var result = new short[count];
            Array.Copy(srcMask, 0, result, 0, count);
            for (var i = 0; i < count; i++)
            {
                if (mask[i] != 0)
                {
                    result[i] = 1;
                    return result;
                }
            }
            return result;
        }

        public static int[] CreateMaskForFirstActiveElement(int[] mask, int[] srcMask)
        {
            var count = srcMask.Length;
            var result = new int[count];
            Array.Copy(srcMask, 0, result, 0, count);
            for (var i = 0; i < count; i++)
            {
                if (mask[i] != 0)
                {
                    result[i] = 1;
                    return result;
                }
            }
            return result;
        }

        public static long[] CreateMaskForFirstActiveElement(long[] mask, long[] srcMask)
        {
            var count = srcMask.Length;
            var result = new long[count];
            Array.Copy(srcMask, 0, result, 0, count);
            for (var i = 0; i < count; i++)
            {
                if (mask[i] != 0)
                {
                    result[i] = 1;
                    return result;
                }
            }
            return result;
        }

        public static sbyte[] CreateMaskForFirstActiveElement(sbyte[] mask, sbyte[] srcMask)
        {
            var count = srcMask.Length;
            var result = new sbyte[count];
            Array.Copy(srcMask, 0, result, 0, count);
            for (var i = 0; i < count; i++)
            {
                if (mask[i] != 0)
                {
                    result[i] = 1;
                    return result;
                }
            }
            return result;
        }

        public static ushort[] CreateMaskForFirstActiveElement(ushort[] mask, ushort[] srcMask)
        {
            var count = srcMask.Length;
            var result = new ushort[count];
            Array.Copy(srcMask, 0, result, 0, count);
            for (var i = 0; i < count; i++)
            {
                if (mask[i] != 0)
                {
                    result[i] = 1;
                    return result;
                }
            }
            return result;
        }

        public static uint[] CreateMaskForFirstActiveElement(uint[] mask, uint[] srcMask)
        {
            var count = srcMask.Length;
            var result = new uint[count];
            Array.Copy(srcMask, 0, result, 0, count);
            for (var i = 0; i < count; i++)
            {
                if (mask[i] != 0)
                {
                    result[i] = 1;
                    return result;
                }
            }
            return result;
        }

        public static ulong[] CreateMaskForFirstActiveElement(ulong[] mask, ulong[] srcMask)
        {
            var count = srcMask.Length;
            var result = new ulong[count];
            Array.Copy(srcMask, 0, result, 0, count);
            for (var i = 0; i < count; i++)
            {
                if (mask[i] != 0)
                {
                    result[i] = 1;
                    return result;
                }
            }
            return result;
        }

        public static int LastActiveElement(byte[] v)
        {
            for (var i = v.Length - 1; i >= 0; i--)
            {
                if (v[i] != 0)
                {
                    return i;
                }
            }
            return -1;
        }

        public static int LastActiveElement(sbyte[] v)
        {
            for (var i = v.Length - 1; i >= 0; i--)
            {
                if (v[i] != 0)
                {
                    return i;
                }
            }
            return -1;
        }

        public static int LastActiveElement(short[] v)
        {
            for (var i = v.Length - 1; i >= 0; i--)
            {
                if (v[i] != 0)
                {
                    return i;
                }
            }
            return -1;
        }

        public static int LastActiveElement(ushort[] v)
        {
            for (var i = v.Length - 1; i >= 0; i--)
            {
                if (v[i] != 0)
                {
                    return i;
                }
            }
            return -1;
        }

        public static int LastActiveElement(int[] v)
        {
            for (var i = v.Length - 1; i >= 0; i--)
            {
                if (v[i] != 0)
                {
                    return i;
                }
            }
            return -1;
        }

        public static int LastActiveElement(uint[] v)
        {
            for (var i = v.Length - 1; i >= 0; i--)
            {
                if (v[i] != 0)
                {
                    return i;
                }
            }
            return -1;
        }

        public static int LastActiveElement(long[] v)
        {
            for (var i = v.Length - 1; i >= 0; i--)
            {
                if (v[i] != 0)
                {
                    return i;
                }
            }
            return -1;
        }

        public static int LastActiveElement(ulong[] v)
        {
            for (var i = v.Length - 1; i >= 0; i--)
            {
                if (v[i] != 0)
                {
                    return i;
                }
            }
            return -1;
        }

        private static int LastActiveElement(float[] v)
        {
            for (int i = v.Length - 1; i >= 0; i--)
            {
                if (Unsafe.BitCast<float, int>(v[i]) != 0)
                {
                    return i;
                }
            }
            return -1;
        }

        private static int LastActiveElement(double[] v)
        {
            for (int i = v.Length - 1; i >= 0; i--)
            {
                if (Unsafe.BitCast<double, long>(v[i]) != 0)
                {
                    return i;
                }
            }
            return -1;
        }

        public static byte[] CreateMaskForNextActiveElement(byte[] mask, byte[] srcMask)
        {
            var count = srcMask.Length;
            var result = new byte[count];
            for (var i = LastActiveElement(srcMask) + 1; i < count; i++)
            {
                if (mask[i] != 0)
                {
                    result[i] = 1;
                    return result;
                }
            }
            return result;
        }

        public static ushort[] CreateMaskForNextActiveElement(ushort[] mask, ushort[] srcMask)
        {
            var count = srcMask.Length;
            var result = new ushort[count];
            for (var i = LastActiveElement(srcMask) + 1; i < count; i++)
            {
                if (mask[i] != 0)
                {
                    result[i] = 1;
                    return result;
                }
            }
            return result;
        }

        public static uint[] CreateMaskForNextActiveElement(uint[] mask, uint[] srcMask)
        {
            var count = srcMask.Length;
            var result = new uint[count];
            for (var i = LastActiveElement(srcMask) + 1; i < count; i++)
            {
                if (mask[i] != 0)
                {
                    result[i] = 1;
                    return result;
                }
            }
            return result;
        }

        public static ulong[] CreateMaskForNextActiveElement(ulong[] mask, ulong[] srcMask)
        {
            var count = srcMask.Length;
            var result = new ulong[count];
            for (var i = LastActiveElement(srcMask) + 1; i < count; i++)
            {
                if (mask[i] != 0)
                {
                    result[i] = 1;
                    return result;
                }
            }
            return result;
        }

        public static sbyte CountLeadingSignBits(sbyte op1)
        {
            return (sbyte)(CountLeadingZeroBits((sbyte)((ulong)op1 ^ ((ulong)op1 >> 1))) - 1);
        }

        public static short CountLeadingSignBits(short op1)
        {
            return (short)(CountLeadingZeroBits((short)((ulong)op1 ^ ((ulong)op1 >> 1))) - 1);
        }

        public static int CountLeadingSignBits(int op1)
        {
            return (int)(CountLeadingZeroBits((int)((ulong)op1 ^ ((ulong)op1 >> 1))) - 1);
        }

        public static long CountLeadingSignBits(long op1)
        {
            return (long)(CountLeadingZeroBits((long)((ulong)op1 ^ ((ulong)op1 >> 1))) - 1);
        }

        public static sbyte CountLeadingZeroBits(sbyte op1)
        {
            return (sbyte)(8 * sizeof(sbyte) - (HighestSetBit(op1) + 1));
        }

        private static int HighestSetBit(sbyte op1)
        {
            for (int i = 8 * sizeof(sbyte) - 1; i >= 0; i--)
            {
                if (((ulong)op1 & (1UL << i)) != 0)
                {
                    return i;
                }
            }

            return -1;
        }

        public static byte CountLeadingZeroBits(byte op1)
        {
            return (byte)(8 * sizeof(byte) - (HighestSetBit(op1) + 1));
        }

        private static int HighestSetBit(byte op1)
        {
            for (int i = 8 * sizeof(byte) - 1; i >= 0; i--)
            {
                if (((ulong)op1 & (1UL << i)) != 0)
                {
                    return i;
                }
            }

            return -1;
        }

        public static short CountLeadingZeroBits(short op1)
        {
            return (short)(8 * sizeof(short) - (HighestSetBit(op1) + 1));
        }

        private static int HighestSetBit(short op1)
        {
            for (int i = 8 * sizeof(short) - 1; i >= 0; i--)
            {
                if (((ulong)op1 & (1UL << i)) != 0)
                {
                    return i;
                }
            }

            return -1;
        }

        public static ushort CountLeadingZeroBits(ushort op1)
        {
            return (ushort)(8 * sizeof(ushort) - (HighestSetBit(op1) + 1));
        }

        private static int HighestSetBit(ushort op1)
        {
            for (int i = 8 * sizeof(ushort) - 1; i >= 0; i--)
            {
                if (((ulong)op1 & (1UL << i)) != 0)
                {
                    return i;
                }
            }

            return -1;
        }

        public static int CountLeadingZeroBits(int op1)
        {
            return (int)(8 * sizeof(int) - (HighestSetBit(op1) + 1));
        }

        private static int HighestSetBit(int op1)
        {
            for (int i = 8 * sizeof(int) - 1; i >= 0; i--)
            {
                if (((ulong)op1 & (1UL << i)) != 0)
                {
                    return i;
                }
            }

            return -1;
        }

        public static uint CountLeadingZeroBits(uint op1)
        {
            return (uint)(8 * sizeof(uint) - (HighestSetBit(op1) + 1));
        }

        private static int HighestSetBit(uint op1)
        {
            for (int i = 8 * sizeof(uint) - 1; i >= 0; i--)
            {
                if (((ulong)op1 & (1UL << i)) != 0)
                {
                    return i;
                }
            }

            return -1;
        }

        public static long CountLeadingZeroBits(long op1)
        {
            return (long)(8 * sizeof(long) - (HighestSetBit(op1) + 1));
        }

        private static int HighestSetBit(long op1)
        {
            for (int i = 8 * sizeof(long) - 1; i >= 0; i--)
            {
                if (((ulong)op1 & (1UL << i)) != 0)
                {
                    return i;
                }
            }

            return -1;
        }

        public static ulong CountLeadingZeroBits(ulong op1)
        {
            return (ulong)(8 * sizeof(ulong) - (HighestSetBit(op1) + 1));
        }

        private static int HighestSetBit(ulong op1)
        {
            for (int i = 8 * sizeof(ulong) - 1; i >= 0; i--)
            {
                if (((ulong)op1 & (1UL << i)) != 0)
                {
                    return i;
                }
            }

            return -1;
        }

        public static sbyte BitCount(sbyte op1)
        {
            int result = 0;

            for (int i = 0; i < 8 * sizeof(sbyte); i++)
            {
                if (((ulong)op1 & (1UL << i)) != 0)
                {
                    result = result + 1;
                }
            }

            return (sbyte)result;
        }

        public static byte BitCount(byte op1)
        {
            int result = 0;

            for (int i = 0; i < 8 * sizeof(byte); i++)
            {
                if (((ulong)op1 & (1UL << i)) != 0)
                {
                    result = result + 1;
                }
            }

            return (byte)result;
        }

        public static short BitCount(short op1)
        {
            int result = 0;

            for (int i = 0; i < 8 * sizeof(short); i++)
            {
                if (((ulong)op1 & (1UL << i)) != 0)
                {
                    result = result + 1;
                }
            }

            return (short)result;
        }

        public static ushort BitCount(ushort op1)
        {
            int result = 0;

            for (int i = 0; i < 8 * sizeof(ushort); i++)
            {
                if (((ulong)op1 & (1UL << i)) != 0)
                {
                    result = result + 1;
                }
            }

            return (ushort)result;
        }

        public static int BitCount(int op1)
        {
            int result = 0;

            for (int i = 0; i < 8 * sizeof(int); i++)
            {
                if (((ulong)op1 & (1UL << i)) != 0)
                {
                    result = result + 1;
                }
            }

            return (int)result;
        }

        public static uint BitCount(uint op1)
        {
            int result = 0;

            for (int i = 0; i < 8 * sizeof(uint); i++)
            {
                if (((ulong)op1 & (1UL << i)) != 0)
                {
                    result = result + 1;
                }
            }

            return (uint)result;
        }

        public static long BitCount(long op1)
        {
            int result = 0;

            for (int i = 0; i < 8 * sizeof(long); i++)
            {
                if (((ulong)op1 & (1UL << i)) != 0)
                {
                    result = result + 1;
                }
            }

            return (long)result;
        }

        public static ulong BitCount(ulong op1)
        {
            int result = 0;

            for (int i = 0; i < 8 * sizeof(ulong); i++)
            {
                if (((ulong)op1 & (1UL << i)) != 0)
                {
                    result = result + 1;
                }
            }

            return (ulong)result;
        }

        public static int BitCount(float op1) => BitCount(BitConverter.SingleToInt32Bits(op1));

        public static long BitCount(double op1) => BitCount(BitConverter.DoubleToInt64Bits(op1));

        public static byte ReverseElementBits(byte op1)
        {
            byte val = (byte)op1;
            byte result = 0;
            const int bitsize = sizeof(byte) * 8;
            const byte cst_one = 1;

            for (int i = 0; i < bitsize; i++)
            {
                if ((val & (cst_one << i)) != 0)
                {
                    result |= (byte)(cst_one << (bitsize  - 1 - i));
                }
            }

            return (byte)result;
        }

        public static short ReverseElementBits(short op1)
        {
            short val = (short)op1;
            short result = 0;
            const int bitsize = sizeof(short) * 8;
            const short cst_one = 1;

            for (int i = 0; i < bitsize; i++)
            {
                if ((val & (cst_one << i)) != 0)
                {
                    result |= (short)(cst_one << (bitsize  - 1 - i));
                }
            }

            return (short)result;
        }

        public static int ReverseElementBits(int op1)
        {
            uint val = (uint)op1;
            uint result = 0;
            const int bitsize = sizeof(uint) * 8;
            const uint cst_one = 1;

            for (int i = 0; i < bitsize; i++)
            {
                if ((val & (cst_one << i)) != 0)
                {
                    result |= (uint)(cst_one << (bitsize  - 1 - i));
                }
            }

            return (int)result;
        }

        public static long ReverseElementBits(long op1)
        {
            ulong val = (ulong)op1;
            ulong result = 0;
            const int bitsize = sizeof(ulong) * 8;
            const ulong cst_one = 1;

            for (int i = 0; i < bitsize; i++)
            {
                if ((val & (cst_one << i)) != 0)
                {
                    result |= (ulong)(cst_one << (bitsize  - 1 - i));
                }
            }

            return (long)result;
        }

        public static sbyte ReverseElementBits(sbyte op1)
        {
            byte val = (byte)op1;
            byte result = 0;
            const int bitsize = sizeof(byte) * 8;
            const byte cst_one = 1;

            for (int i = 0; i < bitsize; i++)
            {
                if ((val & (cst_one << i)) != 0)
                {
                    result |= (byte)(cst_one << (bitsize  - 1 - i));
                }
            }

            return (sbyte)result;
        }

        public static ushort ReverseElementBits(ushort op1)
        {
            ushort val = (ushort)op1;
            ushort result = 0;
            const int bitsize = sizeof(ushort) * 8;
            const ushort cst_one = 1;

            for (int i = 0; i < bitsize; i++)
            {
                if ((val & (cst_one << i)) != 0)
                {
                    result |= (ushort)(cst_one << (bitsize  - 1 - i));
                }
            }

            return (ushort)result;
        }

        public static uint ReverseElementBits(uint op1)
        {
            uint val = (uint)op1;
            uint result = 0;
            const int bitsize = sizeof(uint) * 8;
            const uint cst_one = 1;

            for (int i = 0; i < bitsize; i++)
            {
                if ((val & (cst_one << i)) != 0)
                {
                    result |= (uint)(cst_one << (bitsize  - 1 - i));
                }
            }

            return (uint)result;
        }

        public static ulong ReverseElementBits(ulong op1)
        {
            ulong val = (ulong)op1;
            ulong result = 0;
            const int bitsize = sizeof(ulong) * 8;
            const ulong cst_one = 1;

            for (int i = 0; i < bitsize; i++)
            {
                if ((val & (cst_one << i)) != 0)
                {
                    result |= (ulong)(cst_one << (bitsize  - 1 - i));
                }
            }

            return (ulong)result;
        }

        public static sbyte And(sbyte op1, sbyte op2) => (sbyte)(op1 & op2);

        public static sbyte BitwiseClear(sbyte op1, sbyte op2) => (sbyte)(op1 & ~op2);

        public static sbyte BitwiseSelect(sbyte op1, sbyte op2, sbyte op3)
        {
            ulong result = 0;

            for (int i = 0; i < 8 * sizeof(sbyte); i++)
            {
                if (((ulong)op1 & (1UL << i)) != 0)
                {
                    result = result | ((ulong)op2 & (1UL << i));
                }
                else
                {
                    result = result | ((ulong)op3 & (1UL << i));
                }
            }

            return (sbyte)result;
        }

        public static sbyte Not(sbyte op1) => (sbyte)(~op1);

        public static sbyte Or(sbyte op1, sbyte op2) => (sbyte)(op1 | op2);

        public static sbyte OrNot(sbyte op1, sbyte op2) => (sbyte)(op1 | ~op2);

        public static sbyte Xor(sbyte op1, sbyte op2) => (sbyte)(op1 ^ op2);

        public static byte And(byte op1, byte op2) => (byte)(op1 & op2);

        public static byte BitwiseClear(byte op1, byte op2) => (byte)(op1 & ~op2);

        public static byte BitwiseSelect(byte op1, byte op2, byte op3)
        {
            ulong result = 0;

            for (int i = 0; i < 8 * sizeof(byte); i++)
            {
                if (((ulong)op1 & (1UL << i)) != 0)
                {
                    result = result | ((ulong)op2 & (1UL << i));
                }
                else
                {
                    result = result | ((ulong)op3 & (1UL << i));
                }
            }

            return (byte)result;
        }

        public static byte Not(byte op1) => (byte)(~op1);

        public static byte Or(byte op1, byte op2) => (byte)(op1 | op2);

        public static byte OrNot(byte op1, byte op2) => (byte)(op1 | ~op2);

        public static byte Xor(byte op1, byte op2) => (byte)(op1 ^ op2);

        public static short And(short op1, short op2) => (short)(op1 & op2);

        public static short BitwiseClear(short op1, short op2) => (short)(op1 & ~op2);

        public static short BitwiseSelect(short op1, short op2, short op3)
        {
            ulong result = 0;

            for (int i = 0; i < 8 * sizeof(short); i++)
            {
                if (((ulong)op1 & (1UL << i)) != 0)
                {
                    result = result | ((ulong)op2 & (1UL << i));
                }
                else
                {
                    result = result | ((ulong)op3 & (1UL << i));
                }
            }

            return (short)result;
        }

        public static short Not(short op1) => (short)(~op1);

        public static short Or(short op1, short op2) => (short)(op1 | op2);

        public static short OrNot(short op1, short op2) => (short)(op1 | ~op2);

        public static short Xor(short op1, short op2) => (short)(op1 ^ op2);

        public static ushort And(ushort op1, ushort op2) => (ushort)(op1 & op2);

        public static ushort BitwiseClear(ushort op1, ushort op2) => (ushort)(op1 & ~op2);

        public static ushort BitwiseSelect(ushort op1, ushort op2, ushort op3)
        {
            ulong result = 0;

            for (int i = 0; i < 8 * sizeof(ushort); i++)
            {
                if (((ulong)op1 & (1UL << i)) != 0)
                {
                    result = result | ((ulong)op2 & (1UL << i));
                }
                else
                {
                    result = result | ((ulong)op3 & (1UL << i));
                }
            }

            return (ushort)result;
        }

        public static ushort Not(ushort op1) => (ushort)(~op1);

        public static ushort Or(ushort op1, ushort op2) => (ushort)(op1 | op2);

        public static ushort OrNot(ushort op1, ushort op2) => (ushort)(op1 | ~op2);

        public static ushort Xor(ushort op1, ushort op2) => (ushort)(op1 ^ op2);

        public static int And(int op1, int op2) => (int)(op1 & op2);

        public static int BitwiseClear(int op1, int op2) => (int)(op1 & ~op2);

        public static int BitwiseSelect(int op1, int op2, int op3)
        {
            ulong result = 0;

            for (int i = 0; i < 8 * sizeof(int); i++)
            {
                if (((ulong)op1 & (1UL << i)) != 0)
                {
                    result = result | ((ulong)op2 & (1UL << i));
                }
                else
                {
                    result = result | ((ulong)op3 & (1UL << i));
                }
            }

            return (int)result;
        }

        public static int Not(int op1) => (int)(~op1);

        public static int Or(int op1, int op2) => (int)(op1 | op2);

        public static int OrNot(int op1, int op2) => (int)(op1 | ~op2);

        public static int Xor(int op1, int op2) => (int)(op1 ^ op2);

        public static uint And(uint op1, uint op2) => (uint)(op1 & op2);

        public static uint BitwiseClear(uint op1, uint op2) => (uint)(op1 & ~op2);

        public static uint BitwiseSelect(uint op1, uint op2, uint op3)
        {
            ulong result = 0;

            for (int i = 0; i < 8 * sizeof(uint); i++)
            {
                if (((ulong)op1 & (1UL << i)) != 0)
                {
                    result = result | ((ulong)op2 & (1UL << i));
                }
                else
                {
                    result = result | ((ulong)op3 & (1UL << i));
                }
            }

            return (uint)result;
        }

        public static uint Not(uint op1) => (uint)(~op1);

        public static uint Or(uint op1, uint op2) => (uint)(op1 | op2);

        public static uint OrNot(uint op1, uint op2) => (uint)(op1 | ~op2);

        public static uint Xor(uint op1, uint op2) => (uint)(op1 ^ op2);

        public static long And(long op1, long op2) => (long)(op1 & op2);

        public static long BitwiseClear(long op1, long op2) => (long)(op1 & ~op2);

        public static long BitwiseSelect(long op1, long op2, long op3)
        {
            ulong result = 0;

            for (int i = 0; i < 8 * sizeof(long); i++)
            {
                if (((ulong)op1 & (1UL << i)) != 0)
                {
                    result = result | ((ulong)op2 & (1UL << i));
                }
                else
                {
                    result = result | ((ulong)op3 & (1UL << i));
                }
            }

            return (long)result;
        }

        public static long Not(long op1) => (long)(~op1);

        public static long Or(long op1, long op2) => (long)(op1 | op2);

        public static long OrNot(long op1, long op2) => (long)(op1 | ~op2);

        public static long Xor(long op1, long op2) => (long)(op1 ^ op2);

        public static ulong And(ulong op1, ulong op2) => (ulong)(op1 & op2);

        public static ulong BitwiseClear(ulong op1, ulong op2) => (ulong)(op1 & ~op2);

        public static ulong BitwiseSelect(ulong op1, ulong op2, ulong op3)
        {
            ulong result = 0;

            for (int i = 0; i < 8 * sizeof(ulong); i++)
            {
                if (((ulong)op1 & (1UL << i)) != 0)
                {
                    result = result | ((ulong)op2 & (1UL << i));
                }
                else
                {
                    result = result | ((ulong)op3 & (1UL << i));
                }
            }

            return (ulong)result;
        }

        public static ulong Not(ulong op1) => (ulong)(~op1);

        public static ulong Or(ulong op1, ulong op2) => (ulong)(op1 | op2);

        public static ulong OrNot(ulong op1, ulong op2) => (ulong)(op1 | ~op2);

        public static ulong Xor(ulong op1, ulong op2) => (ulong)(op1 ^ op2);

        public static float Not(float op1) => BitConverter.Int32BitsToSingle(~BitConverter.SingleToInt32Bits(op1));

        public static double Not(double op1) => BitConverter.Int64BitsToDouble(~BitConverter.DoubleToInt64Bits(op1));

        public static float And(float op1, float op2) => BitConverter.Int32BitsToSingle(And(BitConverter.SingleToInt32Bits(op1), BitConverter.SingleToInt32Bits(op2)));

        public static double And(double op1, double op2) => BitConverter.Int64BitsToDouble(And(BitConverter.DoubleToInt64Bits(op1), BitConverter.DoubleToInt64Bits(op2)));

        public static float BitwiseClear(float op1, float op2) => BitConverter.Int32BitsToSingle(BitwiseClear(BitConverter.SingleToInt32Bits(op1), BitConverter.SingleToInt32Bits(op2)));

        public static double BitwiseClear(double op1, double op2) => BitConverter.Int64BitsToDouble(BitwiseClear(BitConverter.DoubleToInt64Bits(op1), BitConverter.DoubleToInt64Bits(op2)));

        public static float Or(float op1, float op2) => BitConverter.Int32BitsToSingle(Or(BitConverter.SingleToInt32Bits(op1), BitConverter.SingleToInt32Bits(op2)));

        public static double Or(double op1, double op2) => BitConverter.Int64BitsToDouble(Or(BitConverter.DoubleToInt64Bits(op1), BitConverter.DoubleToInt64Bits(op2)));

        public static float OrNot(float op1, float op2) => BitConverter.Int32BitsToSingle(OrNot(BitConverter.SingleToInt32Bits(op1), BitConverter.SingleToInt32Bits(op2)));

        public static double OrNot(double op1, double op2) => BitConverter.Int64BitsToDouble(OrNot(BitConverter.DoubleToInt64Bits(op1), BitConverter.DoubleToInt64Bits(op2)));

        public static float Xor(float op1, float op2) => BitConverter.Int32BitsToSingle(Xor(BitConverter.SingleToInt32Bits(op1), BitConverter.SingleToInt32Bits(op2)));

        public static double Xor(double op1, double op2) => BitConverter.Int64BitsToDouble(Xor(BitConverter.DoubleToInt64Bits(op1), BitConverter.DoubleToInt64Bits(op2)));

        public static float BitwiseSelect(float op1, float op2, float op3) => BitConverter.Int32BitsToSingle(BitwiseSelect(BitConverter.SingleToInt32Bits(op1), BitConverter.SingleToInt32Bits(op2), BitConverter.SingleToInt32Bits(op3)));
        public static double BitwiseSelect(double op1, double op2, double op3) => BitConverter.Int64BitsToDouble(BitwiseSelect(BitConverter.DoubleToInt64Bits(op1), BitConverter.DoubleToInt64Bits(op2), BitConverter.DoubleToInt64Bits(op3)));

        public static sbyte CompareEqual(sbyte left, sbyte right)
        {
            long result = 0;

            if (left == right)
            {
                result = -1;
            }

            return (sbyte)result;
        }

        public static sbyte CompareGreaterThan(sbyte left, sbyte right)
        {
            long result = 0;

            if (left > right)
            {
                result = -1;
            }

            return (sbyte)result;
        }

        public static sbyte CompareGreaterThanOrEqual(sbyte left, sbyte right)
        {
            long result = 0;

            if (left >= right)
            {
                result = -1;
            }

            return (sbyte)result;
        }

        public static sbyte CompareLessThan(sbyte left, sbyte right)
        {
            long result = 0;

            if (left < right)
            {
                result = -1;
            }

            return (sbyte)result;
        }

        public static sbyte CompareLessThanOrEqual(sbyte left, sbyte right)
        {
            long result = 0;

            if (left <= right)
            {
                result = -1;
            }

            return (sbyte)result;
        }

        public static sbyte CompareTest(sbyte left, sbyte right)
        {
            long result = 0;

            if ((left & right) != 0)
            {
                result = -1;
            }

            return (sbyte)result;
        }

        public static byte CompareEqual(byte left, byte right)
        {
            long result = 0;

            if (left == right)
            {
                result = -1;
            }

            return (byte)result;
        }

        public static byte CompareGreaterThan(byte left, byte right)
        {
            long result = 0;

            if (left > right)
            {
                result = -1;
            }

            return (byte)result;
        }

        public static byte CompareGreaterThanOrEqual(byte left, byte right)
        {
            long result = 0;

            if (left >= right)
            {
                result = -1;
            }

            return (byte)result;
        }

        public static byte CompareLessThan(byte left, byte right)
        {
            long result = 0;

            if (left < right)
            {
                result = -1;
            }

            return (byte)result;
        }

        public static byte CompareLessThanOrEqual(byte left, byte right)
        {
            long result = 0;

            if (left <= right)
            {
                result = -1;
            }

            return (byte)result;
        }

        public static byte CompareTest(byte left, byte right)
        {
            long result = 0;

            if ((left & right) != 0)
            {
                result = -1;
            }

            return (byte)result;
        }

        public static short CompareEqual(short left, short right)
        {
            long result = 0;

            if (left == right)
            {
                result = -1;
            }

            return (short)result;
        }

        public static short CompareGreaterThan(short left, short right)
        {
            long result = 0;

            if (left > right)
            {
                result = -1;
            }

            return (short)result;
        }

        public static short CompareGreaterThanOrEqual(short left, short right)
        {
            long result = 0;

            if (left >= right)
            {
                result = -1;
            }

            return (short)result;
        }

        public static short CompareLessThan(short left, short right)
        {
            long result = 0;

            if (left < right)
            {
                result = -1;
            }

            return (short)result;
        }

        public static short CompareLessThanOrEqual(short left, short right)
        {
            long result = 0;

            if (left <= right)
            {
                result = -1;
            }

            return (short)result;
        }

        public static short CompareTest(short left, short right)
        {
            long result = 0;

            if ((left & right) != 0)
            {
                result = -1;
            }

            return (short)result;
        }

        public static ushort CompareEqual(ushort left, ushort right)
        {
            long result = 0;

            if (left == right)
            {
                result = -1;
            }

            return (ushort)result;
        }

        public static ushort CompareGreaterThan(ushort left, ushort right)
        {
            long result = 0;

            if (left > right)
            {
                result = -1;
            }

            return (ushort)result;
        }

        public static ushort CompareGreaterThanOrEqual(ushort left, ushort right)
        {
            long result = 0;

            if (left >= right)
            {
                result = -1;
            }

            return (ushort)result;
        }

        public static ushort CompareLessThan(ushort left, ushort right)
        {
            long result = 0;

            if (left < right)
            {
                result = -1;
            }

            return (ushort)result;
        }

        public static ushort CompareLessThanOrEqual(ushort left, ushort right)
        {
            long result = 0;

            if (left <= right)
            {
                result = -1;
            }

            return (ushort)result;
        }

        public static ushort CompareTest(ushort left, ushort right)
        {
            long result = 0;

            if ((left & right) != 0)
            {
                result = -1;
            }

            return (ushort)result;
        }

        public static int CompareEqual(int left, int right)
        {
            long result = 0;

            if (left == right)
            {
                result = -1;
            }

            return (int)result;
        }

        public static int CompareGreaterThan(int left, int right)
        {
            long result = 0;

            if (left > right)
            {
                result = -1;
            }

            return (int)result;
        }

        public static int CompareGreaterThanOrEqual(int left, int right)
        {
            long result = 0;

            if (left >= right)
            {
                result = -1;
            }

            return (int)result;
        }

        public static int CompareLessThan(int left, int right)
        {
            long result = 0;

            if (left < right)
            {
                result = -1;
            }

            return (int)result;
        }

        public static int CompareLessThanOrEqual(int left, int right)
        {
            long result = 0;

            if (left <= right)
            {
                result = -1;
            }

            return (int)result;
        }

        public static int CompareTest(int left, int right)
        {
            long result = 0;

            if ((left & right) != 0)
            {
                result = -1;
            }

            return (int)result;
        }

        public static uint CompareEqual(uint left, uint right)
        {
            long result = 0;

            if (left == right)
            {
                result = -1;
            }

            return (uint)result;
        }

        public static uint CompareGreaterThan(uint left, uint right)
        {
            long result = 0;

            if (left > right)
            {
                result = -1;
            }

            return (uint)result;
        }

        public static uint CompareGreaterThanOrEqual(uint left, uint right)
        {
            long result = 0;

            if (left >= right)
            {
                result = -1;
            }

            return (uint)result;
        }

        public static uint CompareLessThan(uint left, uint right)
        {
            long result = 0;

            if (left < right)
            {
                result = -1;
            }

            return (uint)result;
        }

        public static uint CompareLessThanOrEqual(uint left, uint right)
        {
            long result = 0;

            if (left <= right)
            {
                result = -1;
            }

            return (uint)result;
        }

        public static uint CompareTest(uint left, uint right)
        {
            long result = 0;

            if ((left & right) != 0)
            {
                result = -1;
            }

            return (uint)result;
        }

        public static long CompareEqual(long left, long right)
        {
            long result = 0;

            if (left == right)
            {
                result = -1;
            }

            return (long)result;
        }

        public static long CompareGreaterThan(long left, long right)
        {
            long result = 0;

            if (left > right)
            {
                result = -1;
            }

            return (long)result;
        }

        public static long CompareGreaterThanOrEqual(long left, long right)
        {
            long result = 0;

            if (left >= right)
            {
                result = -1;
            }

            return (long)result;
        }

        public static long CompareLessThan(long left, long right)
        {
            long result = 0;

            if (left < right)
            {
                result = -1;
            }

            return (long)result;
        }

        public static long CompareLessThanOrEqual(long left, long right)
        {
            long result = 0;

            if (left <= right)
            {
                result = -1;
            }

            return (long)result;
        }

        public static long CompareTest(long left, long right)
        {
            long result = 0;

            if ((left & right) != 0)
            {
                result = -1;
            }

            return (long)result;
        }

        public static ulong CompareEqual(ulong left, ulong right)
        {
            long result = 0;

            if (left == right)
            {
                result = -1;
            }

            return (ulong)result;
        }

        public static ulong CompareGreaterThan(ulong left, ulong right)
        {
            long result = 0;

            if (left > right)
            {
                result = -1;
            }

            return (ulong)result;
        }

        public static ulong CompareGreaterThanOrEqual(ulong left, ulong right)
        {
            long result = 0;

            if (left >= right)
            {
                result = -1;
            }

            return (ulong)result;
        }

        public static ulong CompareLessThan(ulong left, ulong right)
        {
            long result = 0;

            if (left < right)
            {
                result = -1;
            }

            return (ulong)result;
        }

        public static ulong CompareLessThanOrEqual(ulong left, ulong right)
        {
            long result = 0;

            if (left <= right)
            {
                result = -1;
            }

            return (ulong)result;
        }

        public static ulong CompareTest(ulong left, ulong right)
        {
            long result = 0;

            if ((left & right) != 0)
            {
                result = -1;
            }

            return (ulong)result;
        }

        public static double AbsoluteCompareGreaterThan(double left, double right)
        {
            long result = 0;

            left = Math.Abs(left);
            right = Math.Abs(right);

            if (left > right)
            {
                result = -1;
            }

            return BitConverter.Int64BitsToDouble(result);
        }

        public static float AbsoluteCompareGreaterThan(float left, float right)
        {
            int result = 0;

            left = Math.Abs(left);
            right = Math.Abs(right);

            if (left > right)
            {
                result = -1;
            }

            return BitConverter.Int32BitsToSingle(result);
        }

        public static double AbsoluteCompareGreaterThanOrEqual(double left, double right)
        {
            long result = 0;

            left = Math.Abs(left);
            right = Math.Abs(right);

            if (left >= right)
            {
                result = -1;
            }

            return BitConverter.Int64BitsToDouble(result);
        }

        public static float AbsoluteCompareGreaterThanOrEqual(float left, float right)
        {
            int result = 0;

            left = Math.Abs(left);
            right = Math.Abs(right);

            if (left >= right)
            {
                result = -1;
            }

            return BitConverter.Int32BitsToSingle(result);
        }

        public static double AbsoluteCompareLessThan(double left, double right)
        {
            long result = 0;

            left = Math.Abs(left);
            right = Math.Abs(right);

            if (left < right)
            {
                result = -1;
            }

            return BitConverter.Int64BitsToDouble(result);
        }

        public static float AbsoluteCompareLessThan(float left, float right)
        {
            int result = 0;

            left = Math.Abs(left);
            right = Math.Abs(right);

            if (left < right)
            {
                result = -1;
            }

            return BitConverter.Int32BitsToSingle(result);
        }

        public static double AbsoluteCompareLessThanOrEqual(double left, double right)
        {
            long result = 0;

            left = Math.Abs(left);
            right = Math.Abs(right);

            if (left <= right)
            {
                result = -1;
            }

            return BitConverter.Int64BitsToDouble(result);
        }

        public static float AbsoluteCompareLessThanOrEqual(float left, float right)
        {
            int result = 0;

            left = Math.Abs(left);
            right = Math.Abs(right);

            if (left <= right)
            {
                result = -1;
            }

            return BitConverter.Int32BitsToSingle(result);
        }


        public static double SveAbsoluteCompareGreaterThan(double left, double right)
        {
            long result = 0;

            left = Math.Abs(left);
            right = Math.Abs(right);

            if (left > right)
            {
                result = 1;
            }

            return BitConverter.Int64BitsToDouble(result);
        }

        public static float SveAbsoluteCompareGreaterThan(float left, float right)
        {
            int result = 0;

            left = Math.Abs(left);
            right = Math.Abs(right);

            if (left > right)
            {
                result = 1;
            }

            return BitConverter.Int32BitsToSingle(result);
        }

        public static double SveAbsoluteCompareGreaterThanOrEqual(double left, double right)
        {
            long result = 0;

            left = Math.Abs(left);
            right = Math.Abs(right);

            if (left >= right)
            {
                result = 1;
            }

            return BitConverter.Int64BitsToDouble(result);
        }

        public static float SveAbsoluteCompareGreaterThanOrEqual(float left, float right)
        {
            int result = 0;

            left = Math.Abs(left);
            right = Math.Abs(right);

            if (left >= right)
            {
                result = 1;
            }

            return BitConverter.Int32BitsToSingle(result);
        }

        public static double SveAbsoluteCompareLessThan(double left, double right)
        {
            long result = 0;

            left = Math.Abs(left);
            right = Math.Abs(right);

            if (left < right)
            {
                result = 1;
            }

            return BitConverter.Int64BitsToDouble(result);
        }

        public static float SveAbsoluteCompareLessThan(float left, float right)
        {
            int result = 0;

            left = Math.Abs(left);
            right = Math.Abs(right);

            if (left < right)
            {
                result = 1;
            }

            return BitConverter.Int32BitsToSingle(result);
        }

        public static double SveAbsoluteCompareLessThanOrEqual(double left, double right)
        {
            long result = 0;

            left = Math.Abs(left);
            right = Math.Abs(right);

            if (left <= right)
            {
                result = 1;
            }

            return BitConverter.Int64BitsToDouble(result);
        }

        public static float SveAbsoluteCompareLessThanOrEqual(float left, float right)
        {
            int result = 0;

            left = Math.Abs(left);
            right = Math.Abs(right);

            if (left <= right)
            {
                result = 1;
            }

            return BitConverter.Int32BitsToSingle(result);
        }

        public static double SveCompareEqual(double left, double right) => BitConverter.Int64BitsToDouble((left == right) ? 1 : 0);
        public static float SveCompareEqual(float left, float right) => BitConverter.Int32BitsToSingle((left == right) ? 1 : 0);
        public static sbyte SveCompareEqual(sbyte left, sbyte right) => (sbyte)((left == right) ? 1 : 0);
        public static byte SveCompareEqual(byte left, byte right) => (byte)((left == right) ? 1 : 0);
        public static short SveCompareEqual(short left, short right) => (short)((left == right) ? 1 : 0);
        public static ushort SveCompareEqual(ushort left, ushort right) => (ushort)((left == right) ? 1 : 0);
        public static int SveCompareEqual(int left, int right) => (int)((left == right) ? 1 : 0);
        public static uint SveCompareEqual(uint left, uint right) => (uint)((left == right) ? 1 : 0);
        public static long SveCompareEqual(long left, long right) => (long)((left == right) ? 1 : 0);
        public static ulong SveCompareEqual(ulong left, ulong right) => (ulong)((left == right) ? 1 : 0);

        public static double SveCompareNotEqual(double left, double right) => BitConverter.Int64BitsToDouble((left != right) ? 1 : 0);
        public static float SveCompareNotEqual(float left, float right) => BitConverter.Int32BitsToSingle((left != right) ? 1 : 0);
        public static sbyte SveCompareNotEqual(sbyte left, sbyte right) => (sbyte)((left != right) ? 1 : 0);
        public static byte SveCompareNotEqual(byte left, byte right) => (byte)((left != right) ? 1 : 0);
        public static short SveCompareNotEqual(short left, short right) => (short)((left != right) ? 1 : 0);
        public static ushort SveCompareNotEqual(ushort left, ushort right) => (ushort)((left != right) ? 1 : 0);
        public static int SveCompareNotEqual(int left, int right) => (int)((left != right) ? 1 : 0);
        public static uint SveCompareNotEqual(uint left, uint right) => (uint)((left != right) ? 1 : 0);
        public static long SveCompareNotEqual(long left, long right) => (long)((left != right) ? 1 : 0);
        public static ulong SveCompareNotEqual(ulong left, ulong right) => (ulong)((left != right) ? 1 : 0);
        
        public static double SveCompareGreaterThan(double left, double right) => BitConverter.Int64BitsToDouble((left > right) ? 1 : 0);
        public static float SveCompareGreaterThan(float left, float right) => BitConverter.Int32BitsToSingle((left > right) ? 1 : 0);
        public static sbyte SveCompareGreaterThan(sbyte left, sbyte right) => (sbyte)((left > right) ? 1 : 0);
        public static byte SveCompareGreaterThan(byte left, byte right) => (byte)((left > right) ? 1 : 0);
        public static short SveCompareGreaterThan(short left, short right) => (short)((left > right) ? 1 : 0);
        public static ushort SveCompareGreaterThan(ushort left, ushort right) => (ushort)((left > right) ? 1 : 0);
        public static int SveCompareGreaterThan(int left, int right) => (int)((left > right) ? 1 : 0);
        public static uint SveCompareGreaterThan(uint left, uint right) => (uint)((left > right) ? 1 : 0);
        public static long SveCompareGreaterThan(long left, long right) => (long)((left > right) ? 1 : 0);
        public static ulong SveCompareGreaterThan(ulong left, ulong right) => (ulong)((left > right) ? 1 : 0);
        
        public static double SveCompareGreaterThanOrEqual(double left, double right) => BitConverter.Int64BitsToDouble((left >= right) ? 1 : 0);
        public static float SveCompareGreaterThanOrEqual(float left, float right) => BitConverter.Int32BitsToSingle((left >= right) ? 1 : 0);
        public static sbyte SveCompareGreaterThanOrEqual(sbyte left, sbyte right) => (sbyte)((left >= right) ? 1 : 0);
        public static byte SveCompareGreaterThanOrEqual(byte left, byte right) => (byte)((left >= right) ? 1 : 0);
        public static short SveCompareGreaterThanOrEqual(short left, short right) => (short)((left >= right) ? 1 : 0);
        public static ushort SveCompareGreaterThanOrEqual(ushort left, ushort right) => (ushort)((left >= right) ? 1 : 0);
        public static int SveCompareGreaterThanOrEqual(int left, int right) => (int)((left >= right) ? 1 : 0);
        public static uint SveCompareGreaterThanOrEqual(uint left, uint right) => (uint)((left >= right) ? 1 : 0);
        public static long SveCompareGreaterThanOrEqual(long left, long right) => (long)((left >= right) ? 1 : 0);
        public static ulong SveCompareGreaterThanOrEqual(ulong left, ulong right) => (ulong)((left >= right) ? 1 : 0);

        public static double SveCompareLessThan(double left, double right) => BitConverter.Int64BitsToDouble((left < right) ? 1 : 0);
        public static float SveCompareLessThan(float left, float right) => BitConverter.Int32BitsToSingle((left < right) ? 1 : 0);
        public static sbyte SveCompareLessThan(sbyte left, sbyte right) => (sbyte)((left < right) ? 1 : 0);
        public static byte SveCompareLessThan(byte left, byte right) => (byte)((left < right) ? 1 : 0);
        public static short SveCompareLessThan(short left, short right) => (short)((left < right) ? 1 : 0);
        public static ushort SveCompareLessThan(ushort left, ushort right) => (ushort)((left < right) ? 1 : 0);
        public static int SveCompareLessThan(int left, int right) => (int)((left < right) ? 1 : 0);
        public static uint SveCompareLessThan(uint left, uint right) => (uint)((left < right) ? 1 : 0);
        public static long SveCompareLessThan(long left, long right) => (long)((left < right) ? 1 : 0);
        public static ulong SveCompareLessThan(ulong left, ulong right) => (ulong)((left < right) ? 1 : 0);      

        public static double SveCompareLessThanOrEqual(double left, double right) => BitConverter.Int64BitsToDouble((left <= right) ? 1 : 0);
        public static float SveCompareLessThanOrEqual(float left, float right) => BitConverter.Int32BitsToSingle((left <= right) ? 1 : 0);
        public static sbyte SveCompareLessThanOrEqual(sbyte left, sbyte right) => (sbyte)((left <= right) ? 1 : 0);
        public static byte SveCompareLessThanOrEqual(byte left, byte right) => (byte)((left <= right) ? 1 : 0);
        public static short SveCompareLessThanOrEqual(short left, short right) => (short)((left <= right) ? 1 : 0);
        public static ushort SveCompareLessThanOrEqual(ushort left, ushort right) => (ushort)((left <= right) ? 1 : 0);
        public static int SveCompareLessThanOrEqual(int left, int right) => (int)((left <= right) ? 1 : 0);
        public static uint SveCompareLessThanOrEqual(uint left, uint right) => (uint)((left <= right) ? 1 : 0);
        public static long SveCompareLessThanOrEqual(long left, long right) => (long)((left <= right) ? 1 : 0);
        public static ulong SveCompareLessThanOrEqual(ulong left, ulong right) => (ulong)((left <= right) ? 1 : 0);

        public static double SveCompareUnordered(double left, double right) => BitConverter.Int64BitsToDouble((double.IsNaN(left) || double.IsNaN(right)) ? 1 : 0);
        public static float SveCompareUnordered(float left, float right) => BitConverter.Int32BitsToSingle((float.IsNaN(left) || float.IsNaN(right)) ? 1 : 0);

        public static double CompareEqual(double left, double right)
        {
            long result = 0;

            if (left == right)
            {
                result = -1;
            }

            return BitConverter.Int64BitsToDouble(result);
        }

        public static float CompareEqual(float left, float right)
        {
            int result = 0;

            if (left == right)
            {
                result = -1;
            }

            return BitConverter.Int32BitsToSingle(result);
        }

        public static double CompareGreaterThan(double left, double right)
        {
            long result = 0;

            if (left > right)
            {
                result = -1;
            }

            return BitConverter.Int64BitsToDouble(result);
        }

        public static float CompareGreaterThan(float left, float right)
        {
            int result = 0;

            if (left > right)
            {
                result = -1;
            }

            return BitConverter.Int32BitsToSingle(result);
        }

        public static double CompareGreaterThanOrEqual(double left, double right)
        {
            long result = 0;

            if (left >= right)
            {
                result = -1;
            }

            return BitConverter.Int64BitsToDouble(result);
        }

        public static float CompareGreaterThanOrEqual(float left, float right)
        {
            int result = 0;

            if (left >= right)
            {
                result = -1;
            }

            return BitConverter.Int32BitsToSingle(result);
        }

        public static double CompareLessThan(double left, double right)
        {
            long result = 0;

            if (left < right)
            {
                result = -1;
            }

            return BitConverter.Int64BitsToDouble(result);
        }

        public static float CompareLessThan(float left, float right)
        {
            int result = 0;

            if (left < right)
            {
                result = -1;
            }

            return BitConverter.Int32BitsToSingle(result);
        }

        public static double CompareLessThanOrEqual(double left, double right)
        {
            long result = 0;

            if (left <= right)
            {
                result = -1;
            }

            return BitConverter.Int64BitsToDouble(result);
        }

        public static float CompareLessThanOrEqual(float left, float right)
        {
            int result = 0;

            if (left <= right)
            {
                result = -1;
            }

            return BitConverter.Int32BitsToSingle(result);
        }

        public static double CompareTest(double left, double right)
        {
            long result = 0;

            if ((BitConverter.DoubleToInt64Bits(left) & BitConverter.DoubleToInt64Bits(right)) != 0)
            {
                result = -1;
            }

            return BitConverter.Int64BitsToDouble(result);
        }

        public static float CompareTest(float left, float right)
        {
            int result = 0;

            if ((BitConverter.SingleToInt32Bits(left) & BitConverter.SingleToInt32Bits(right)) != 0)
            {
                result = -1;
            }

            return BitConverter.Int32BitsToSingle(result);
        }

        public static byte Abs(sbyte value) => value < 0 ? (byte)-value : (byte)value;

        public static ushort Abs(short value) => value < 0 ? (ushort)-value : (ushort)value;

        public static uint Abs(int value) => value < 0 ? (uint)-value : (uint)value;

        public static ulong Abs(long value) => value < 0 ? (ulong)-value : (ulong)value;

        public static float Abs(float value) => Math.Abs(value);

        public static double Abs(double value) => Math.Abs(value);

        public static float Divide(float op1, float op2) => op1 / op2;

        public static double Divide(double op1, double op2) => op1 / op2;

        public static float Scale(float op1, int op2) => op1 * MathF.Pow((float)2.0, op2);

        public static double Scale(double op1, long op2) =>  op1 * Math.Pow(2.0, op2);

        public static float Sqrt(float value) => MathF.Sqrt(value);

        public static double Sqrt(double value) => Math.Sqrt(value);

        public static long AbsoluteDifference(long op1, long op2) => op1 < op2 ? (long)(op2 - op1) : (long)(op1 - op2);

        public static byte AbsoluteDifference(sbyte op1, sbyte op2) => op1 < op2 ? (byte)(op2 - op1) : (byte)(op1 - op2);

        public static sbyte AbsoluteDifferenceAdd(sbyte op1, sbyte op2, sbyte op3) => (sbyte)(op1 + AbsoluteDifference(op2, op3));

        public static ushort AbsoluteDifference(short op1, short op2) => op1 < op2 ? (ushort)(op2 - op1) : (ushort)(op1 - op2);

        public static short AbsoluteDifferenceAdd(short op1, short op2, short op3) => (short)(op1 + AbsoluteDifference(op2, op3));

        public static uint AbsoluteDifference(int op1, int op2) => op1 < op2 ? (uint)(op2 - op1) : (uint)(op1 - op2);

        public static int AbsoluteDifferenceAdd(int op1, int op2, int op3) => (int)(op1 + AbsoluteDifference(op2, op3));

        public static byte AbsoluteDifference(byte op1, byte op2) => op1 < op2 ? (byte)(op2 - op1) : (byte)(op1 - op2);

        public static byte AbsoluteDifferenceAdd(byte op1, byte op2, byte op3) => (byte)(op1 + AbsoluteDifference(op2, op3));

        public static ushort AbsoluteDifference(ushort op1, ushort op2) => op1 < op2 ? (ushort)(op2 - op1) : (ushort)(op1 - op2);

        public static ulong AbsoluteDifference(ulong op1, ulong op2) => op1 < op2 ? (ulong)(op2 - op1) : (ulong)(op1 - op2);

        public static ushort AbsoluteDifferenceAdd(ushort op1, ushort op2, ushort op3) => (ushort)(op1 + AbsoluteDifference(op2, op3));

        public static uint AbsoluteDifference(uint op1, uint op2) => op1 < op2 ? (uint)(op2 - op1) : (uint)(op1 - op2);

        public static uint AbsoluteDifferenceAdd(uint op1, uint op2, uint op3) => (uint)(op1 + AbsoluteDifference(op2, op3));

        public static ushort AbsoluteDifferenceWidening(sbyte op1, sbyte op2) => op1 < op2 ? (ushort)(op2 - op1) : (ushort)(op1 - op2);

        public static ushort AbsoluteDifferenceWideningUpper(sbyte[] op1, sbyte[] op2, int i) => AbsoluteDifferenceWidening(op1[i + op1.Length / 2], op2[i + op2.Length / 2]);

        public static short AbsoluteDifferenceWideningAndAdd(short op1, sbyte op2, sbyte op3) => (short)(op1 + (short)AbsoluteDifferenceWidening(op2, op3));

        public static short AbsoluteDifferenceWideningUpperAndAdd(short[] op1, sbyte[] op2, sbyte[] op3, int i) => AbsoluteDifferenceWideningAndAdd(op1[i], op2[i + op2.Length / 2], op3[i + op3.Length / 2]);

        public static short AddAcrossWidening(sbyte[] op1) => Reduce(AddWidening, op1);

        public static long AddAcrossWideningLong(sbyte[] op1) => Reduce(AddWidening, op1);

        public static short AddPairwiseWidening(sbyte[] op1, int i) => AddWidening(op1[2 * i], op1[2 * i + 1]);

        public static short AddPairwiseWideningAndAdd(short[] op1, sbyte[] op2, int i) => (short)(op1[i] + AddWidening(op2[2 * i], op2[2 * i + 1]));

        private static sbyte HighNarrowing(short op1, bool round)
        {
            ushort roundConst = 0;
            if (round)
            {
                roundConst = (ushort)1 << (8 * sizeof(sbyte) - 1);
            }
            return (sbyte)(((ushort)op1 + roundConst) >> (8 * sizeof(sbyte)));
        }

        public static sbyte AddHighNarrowing(short op1, short op2) => HighNarrowing((short)(op1 + op2), round: false);

        public static sbyte AddHighNarrowingUpper(sbyte[] op1, short[] op2, short[] op3, int i) => i < op1.Length ? op1[i] : AddHighNarrowing(op2[i - op1.Length], op3[i - op1.Length]);

        public static sbyte AddRoundedHighNarrowing(short op1, short op2) => HighNarrowing((short)(op1 + op2), round: true);

        public static short AddRoundedHighNarrowingUpper(sbyte[] op1, short[] op2, short[] op3, int i) => i < op1.Length ? op1[i] : AddRoundedHighNarrowing(op2[i - op1.Length], op3[i - op1.Length]);

        public static short AddWidening(sbyte op1, sbyte op2) => (short)((short)op1 + (short)op2);

        public static short AddWidening(short op1, sbyte op2) => (short)(op1 + op2);

        public static long AddWidening(long op1, sbyte op2) => (long)(op1 + (long)op2);

        public static short AddWideningUpper(sbyte[] op1, sbyte[] op2, int i) => AddWidening(op1[i + op1.Length / 2], op2[i + op2.Length / 2]);

        public static short AddWideningUpper(short[] op1, sbyte[] op2, int i) => AddWidening(op1[i], op2[i + op2.Length / 2]);

        public static sbyte BooleanNot(sbyte value) => (sbyte)(value == 0 ? 1 : 0);

        public static byte BooleanNot(byte value) => (byte)(value == 0 ? 1 : 0);

        public static short BooleanNot(short value) => (short)(value == 0 ? 1 : 0);

        public static ushort BooleanNot(ushort value) => (ushort)(value == 0 ? 1 : 0);

        public static int BooleanNot(int value) => (int)(value == 0 ? 1 : 0);

        public static uint BooleanNot(uint value) => (uint)(value == 0 ? 1 : 0);

        public static long BooleanNot(long value) => (long)(value == 0 ? 1 : 0);

        public static ulong BooleanNot(ulong value) => (ulong)(value == 0 ? 1 : 0);

        public static sbyte ExtractNarrowing(short op1) => (sbyte)op1;

        public static sbyte ExtractNarrowingUpper(sbyte[] op1, short[] op2, int i) => i < op1.Length ? op1[i] : ExtractNarrowing(op2[i - op1.Length]);

        public static sbyte FusedAddHalving(sbyte op1, sbyte op2) => (sbyte)((ushort)((short)op1 + (short)op2) >> 1);

        public static sbyte FusedAddRoundedHalving(sbyte op1, sbyte op2) => (sbyte)((ushort)((short)op1 + (short)op2 + 1) >> 1);

        public static sbyte FusedSubtractHalving(sbyte op1, sbyte op2) => (sbyte)((ushort)((short)op1 - (short)op2) >> 1);

        public static short MultiplyByScalarWideningUpper(sbyte[] op1, sbyte op2, int i) => MultiplyWidening(op1[i + op1.Length / 2], op2);

        public static short MultiplyByScalarWideningUpperAndAdd(short[] op1, sbyte[] op2, sbyte op3, int i) => MultiplyWideningAndAdd(op1[i], op2[i + op2.Length / 2], op3);

        public static short MultiplyByScalarWideningUpperAndSubtract(short[] op1, sbyte[] op2, sbyte op3, int i) => MultiplyWideningAndSubtract(op1[i], op2[i + op2.Length / 2], op3);

        public static short MultiplyWidening(sbyte op1, sbyte op2) => (short)((short)op1 * (short)op2);

        public static short MultiplyWideningAndAdd(short op1, sbyte op2, sbyte op3) => (short)(op1 + MultiplyWidening(op2, op3));

        public static short MultiplyWideningAndSubtract(short op1, sbyte op2, sbyte op3) => (short)(op1 - MultiplyWidening(op2, op3));

        public static short MultiplyWideningUpper(sbyte[] op1, sbyte[] op2, int i) => MultiplyWidening(op1[i + op1.Length / 2], op2[i + op2.Length / 2]);

        public static short MultiplyWideningUpperAndAdd(short[] op1, sbyte[] op2, sbyte[] op3, int i) => MultiplyWideningAndAdd(op1[i], op2[i + op2.Length / 2], op3[i + op3.Length / 2]);

        public static short MultiplyWideningUpperAndSubtract(short[] op1, sbyte[] op2, sbyte[] op3, int i) => MultiplyWideningAndSubtract(op1[i], op2[i + op2.Length / 2], op3[i + op3.Length / 2]);

        public static sbyte SubtractHighNarrowing(short op1, short op2) => HighNarrowing((short)(op1 - op2), round: false);

        public static short SubtractHighNarrowingUpper(sbyte[] op1, short[] op2, short[] op3, int i) => i < op1.Length ? op1[i] : SubtractHighNarrowing(op2[i - op1.Length], op3[i - op1.Length]);

        public static sbyte SubtractRoundedHighNarrowing(short op1, short op2) => HighNarrowing((short)(op1 - op2), round: true);

        public static short SubtractRoundedHighNarrowingUpper(sbyte[] op1, short[] op2, short[] op3, int i) => i < op1.Length ? op1[i] : SubtractRoundedHighNarrowing(op2[i - op1.Length], op3[i - op1.Length]);

        public static short SubtractWidening(sbyte op1, sbyte op2) => (short)((short)op1 - (short)op2);

        public static short SubtractWidening(short op1, sbyte op2) => (short)(op1 - op2);

        public static short SubtractWideningUpper(sbyte[] op1, sbyte[] op2, int i) => SubtractWidening(op1[i + op1.Length / 2], op2[i + op2.Length / 2]);

        public static short SubtractWideningUpper(short[] op1, sbyte[] op2, int i) => SubtractWidening(op1[i], op2[i + op2.Length / 2]);

        public static short ZeroExtendWidening(sbyte op1) => (short)(ushort)op1;

        public static short ZeroExtendWideningUpper(sbyte[] op1, int i) => ZeroExtendWidening(op1[i + op1.Length / 2]);

        private static short Reduce(Func<short, sbyte, short> reduceOp, sbyte[] op1)
        {
            short acc = op1[0];

            for (int i = 1; i < op1.Length; i++)
            {
                acc = reduceOp(acc, op1[i]);
            }

            return acc;
        }

        private static long Reduce(Func<long, sbyte, long> reduceOp, sbyte[] op1)
        {
            long acc = op1[0];

            for (int i = 1; i < op1.Length; i++)
            {
                acc = reduceOp(acc, op1[i]);
            }

            return acc;
        }

        public static uint AbsoluteDifferenceWidening(short op1, short op2) => op1 < op2 ? (uint)(op2 - op1) : (uint)(op1 - op2);

        public static uint AbsoluteDifferenceWideningUpper(short[] op1, short[] op2, int i) => AbsoluteDifferenceWidening(op1[i + op1.Length / 2], op2[i + op2.Length / 2]);

        public static int AbsoluteDifferenceWideningAndAdd(int op1, short op2, short op3) => (int)(op1 + (int)AbsoluteDifferenceWidening(op2, op3));

        public static int AbsoluteDifferenceWideningUpperAndAdd(int[] op1, short[] op2, short[] op3, int i) => AbsoluteDifferenceWideningAndAdd(op1[i], op2[i + op2.Length / 2], op3[i + op3.Length / 2]);

        public static int AddAcrossWidening(short[] op1) => Reduce(AddWidening, op1);

        public static long AddAcrossWideningLong(short[] op1) => Reduce(AddWidening, op1);

        public static int AddPairwiseWidening(short[] op1, int i) => AddWidening(op1[2 * i], op1[2 * i + 1]);

        public static int AddPairwiseWideningAndAdd(int[] op1, short[] op2, int i) => (int)(op1[i] + AddWidening(op2[2 * i], op2[2 * i + 1]));

        private static short HighNarrowing(int op1, bool round)
        {
            uint roundConst = 0;
            if (round)
            {
                roundConst = (uint)1 << (8 * sizeof(short) - 1);
            }
            return (short)(((uint)op1 + roundConst) >> (8 * sizeof(short)));
        }

        public static short AddHighNarrowing(int op1, int op2) => HighNarrowing((int)(op1 + op2), round: false);

        public static short AddHighNarrowingUpper(short[] op1, int[] op2, int[] op3, int i) => i < op1.Length ? op1[i] : AddHighNarrowing(op2[i - op1.Length], op3[i - op1.Length]);

        public static short AddRoundedHighNarrowing(int op1, int op2) => HighNarrowing((int)(op1 + op2), round: true);

        public static int AddRoundedHighNarrowingUpper(short[] op1, int[] op2, int[] op3, int i) => i < op1.Length ? op1[i] : AddRoundedHighNarrowing(op2[i - op1.Length], op3[i - op1.Length]);

        public static int AddWidening(short op1, short op2) => (int)((int)op1 + (int)op2);

        public static int AddWidening(int op1, short op2) => (int)(op1 + op2);

        public static long AddWidening(long op1, short op2) => (long)(op1 + (long)op2);

        public static int AddWideningUpper(short[] op1, short[] op2, int i) => AddWidening(op1[i + op1.Length / 2], op2[i + op2.Length / 2]);

        public static int AddWideningUpper(int[] op1, short[] op2, int i) => AddWidening(op1[i], op2[i + op2.Length / 2]);

        public static short ExtractNarrowing(int op1) => (short)op1;

        public static short ExtractNarrowingUpper(short[] op1, int[] op2, int i) => i < op1.Length ? op1[i] : ExtractNarrowing(op2[i - op1.Length]);

        public static short FusedAddHalving(short op1, short op2) => (short)((uint)((int)op1 + (int)op2) >> 1);

        public static short FusedAddRoundedHalving(short op1, short op2) => (short)((uint)((int)op1 + (int)op2 + 1) >> 1);

        public static short FusedSubtractHalving(short op1, short op2) => (short)((uint)((int)op1 - (int)op2) >> 1);

        public static int MultiplyByScalarWideningUpper(short[] op1, short op2, int i) => MultiplyWidening(op1[i + op1.Length / 2], op2);

        public static int MultiplyByScalarWideningUpperAndAdd(int[] op1, short[] op2, short op3, int i) => MultiplyWideningAndAdd(op1[i], op2[i + op2.Length / 2], op3);

        public static int MultiplyByScalarWideningUpperAndSubtract(int[] op1, short[] op2, short op3, int i) => MultiplyWideningAndSubtract(op1[i], op2[i + op2.Length / 2], op3);

        public static int MultiplyWidening(short op1, short op2) => (int)((int)op1 * (int)op2);

        public static int MultiplyWideningAndAdd(int op1, short op2, short op3) => (int)(op1 + MultiplyWidening(op2, op3));

        public static int MultiplyWideningAndSubtract(int op1, short op2, short op3) => (int)(op1 - MultiplyWidening(op2, op3));

        public static int MultiplyWideningUpper(short[] op1, short[] op2, int i) => MultiplyWidening(op1[i + op1.Length / 2], op2[i + op2.Length / 2]);

        public static int MultiplyWideningUpperAndAdd(int[] op1, short[] op2, short[] op3, int i) => MultiplyWideningAndAdd(op1[i], op2[i + op2.Length / 2], op3[i + op3.Length / 2]);

        public static int MultiplyWideningUpperAndSubtract(int[] op1, short[] op2, short[] op3, int i) => MultiplyWideningAndSubtract(op1[i], op2[i + op2.Length / 2], op3[i + op3.Length / 2]);

        public static short SubtractHighNarrowing(int op1, int op2) => HighNarrowing((int)(op1 - op2), round: false);

        public static int SubtractHighNarrowingUpper(short[] op1, int[] op2, int[] op3, int i) => i < op1.Length ? op1[i] : SubtractHighNarrowing(op2[i - op1.Length], op3[i - op1.Length]);

        public static short SubtractRoundedHighNarrowing(int op1, int op2) => HighNarrowing((int)(op1 - op2), round: true);

        public static int SubtractRoundedHighNarrowingUpper(short[] op1, int[] op2, int[] op3, int i) => i < op1.Length ? op1[i] : SubtractRoundedHighNarrowing(op2[i - op1.Length], op3[i - op1.Length]);

        public static int SubtractWidening(short op1, short op2) => (int)((int)op1 - (int)op2);

        public static int SubtractWidening(int op1, short op2) => (int)(op1 - op2);

        public static int SubtractWideningUpper(short[] op1, short[] op2, int i) => SubtractWidening(op1[i + op1.Length / 2], op2[i + op2.Length / 2]);

        public static int SubtractWideningUpper(int[] op1, short[] op2, int i) => SubtractWidening(op1[i], op2[i + op2.Length / 2]);

        public static int ZeroExtendWidening(short op1) => (int)(uint)op1;

        public static int ZeroExtendWideningUpper(short[] op1, int i) => ZeroExtendWidening(op1[i + op1.Length / 2]);

        private static int Reduce(Func<int, short, int> reduceOp, short[] op1)
        {
            int acc = op1[0];

            for (int i = 1; i < op1.Length; i++)
            {
                acc = reduceOp(acc, op1[i]);
            }

            return acc;
        }

        private static long Reduce(Func<long, short, long> reduceOp, short[] op1)
        {
            long acc = op1[0];

            for (int i = 1; i < op1.Length; i++)
            {
                acc = reduceOp(acc, op1[i]);
            }

            return acc;
        }

        public static ulong AbsoluteDifferenceWidening(int op1, int op2) => op1 < op2 ? (ulong)(op2 - op1) : (ulong)(op1 - op2);

        public static ulong AbsoluteDifferenceWideningUpper(int[] op1, int[] op2, int i) => AbsoluteDifferenceWidening(op1[i + op1.Length / 2], op2[i + op2.Length / 2]);

        public static long AbsoluteDifferenceWideningAndAdd(long op1, int op2, int op3) => (long)(op1 + (long)AbsoluteDifferenceWidening(op2, op3));

        public static long AbsoluteDifferenceWideningUpperAndAdd(long[] op1, int[] op2, int[] op3, int i) => AbsoluteDifferenceWideningAndAdd(op1[i], op2[i + op2.Length / 2], op3[i + op3.Length / 2]);

        public static long AddAcrossWidening(int[] op1) => Reduce(AddWidening, op1);

        public static long AddPairwiseWidening(int[] op1, int i) => AddWidening(op1[2 * i], op1[2 * i + 1]);

        public static long AddPairwiseWideningAndAdd(long[] op1, int[] op2, int i) => (long)(op1[i] + AddWidening(op2[2 * i], op2[2 * i + 1]));

        private static int HighNarrowing(long op1, bool round)
        {
            ulong roundConst = 0;
            if (round)
            {
                roundConst = (ulong)1 << (8 * sizeof(int) - 1);
            }
            return (int)(((ulong)op1 + roundConst) >> (8 * sizeof(int)));
        }

        public static int AddHighNarrowing(long op1, long op2) => HighNarrowing((long)(op1 + op2), round: false);

        public static int AddHighNarrowingUpper(int[] op1, long[] op2, long[] op3, int i) => i < op1.Length ? op1[i] : AddHighNarrowing(op2[i - op1.Length], op3[i - op1.Length]);

        public static int AddRoundedHighNarrowing(long op1, long op2) => HighNarrowing((long)(op1 + op2), round: true);

        public static long AddRoundedHighNarrowingUpper(int[] op1, long[] op2, long[] op3, int i) => i < op1.Length ? op1[i] : AddRoundedHighNarrowing(op2[i - op1.Length], op3[i - op1.Length]);

        public static long AddWidening(int op1, int op2) => (long)((long)op1 + (long)op2);

        public static long AddWidening(long op1, int op2) => (long)(op1 + op2);

        public static long AddWideningUpper(int[] op1, int[] op2, int i) => AddWidening(op1[i + op1.Length / 2], op2[i + op2.Length / 2]);

        public static long AddWideningUpper(long[] op1, int[] op2, int i) => AddWidening(op1[i], op2[i + op2.Length / 2]);

        public static int ExtractNarrowing(long op1) => (int)op1;

        public static int ExtractNarrowingUpper(int[] op1, long[] op2, int i) => i < op1.Length ? op1[i] : ExtractNarrowing(op2[i - op1.Length]);

        public static int FusedAddHalving(int op1, int op2) => (int)((ulong)((long)op1 + (long)op2) >> 1);

        public static int FusedAddRoundedHalving(int op1, int op2) => (int)((ulong)((long)op1 + (long)op2 + 1) >> 1);

        public static int FusedSubtractHalving(int op1, int op2) => (int)((ulong)((long)op1 - (long)op2) >> 1);

        public static long MultiplyByScalarWideningUpper(int[] op1, int op2, int i) => MultiplyWidening(op1[i + op1.Length / 2], op2);

        public static long MultiplyByScalarWideningUpperAndAdd(long[] op1, int[] op2, int op3, int i) => MultiplyWideningAndAdd(op1[i], op2[i + op2.Length / 2], op3);

        public static long MultiplyByScalarWideningUpperAndSubtract(long[] op1, int[] op2, int op3, int i) => MultiplyWideningAndSubtract(op1[i], op2[i + op2.Length / 2], op3);

        public static long MultiplyWidening(int op1, int op2) => (long)((long)op1 * (long)op2);

        public static long MultiplyWideningAndAdd(long op1, int op2, int op3) => (long)(op1 + MultiplyWidening(op2, op3));

        public static long MultiplyWideningAndSubtract(long op1, int op2, int op3) => (long)(op1 - MultiplyWidening(op2, op3));

        public static long MultiplyWideningUpper(int[] op1, int[] op2, int i) => MultiplyWidening(op1[i + op1.Length / 2], op2[i + op2.Length / 2]);

        public static long MultiplyWideningUpperAndAdd(long[] op1, int[] op2, int[] op3, int i) => MultiplyWideningAndAdd(op1[i], op2[i + op2.Length / 2], op3[i + op3.Length / 2]);

        public static long MultiplyWideningUpperAndSubtract(long[] op1, int[] op2, int[] op3, int i) => MultiplyWideningAndSubtract(op1[i], op2[i + op2.Length / 2], op3[i + op3.Length / 2]);

        public static T ShiftLeft<T>(T op1, ulong op2) where T : INumber<T>
        {
            T two = T.One + T.One;
            for (ulong i = 0; (op1 != T.Zero) && (i < op2); i++)
            {
                op1 *= two;
            }

            return op1;
        }

        public static T ShiftRight<T>(T op1, ulong op2) where T : INumber<T>
        {
            T two = T.One + T.One;
            for (ulong i = 0; (op1 != T.Zero) && (i < op2); i++)
            {
                op1 /= two;
            }

            return op1;
        }

        public static T SignExtend<T>(T n, int numBits, bool zeroExtend) where T : struct, IComparable, IConvertible
        {
            // Get the underlying integer value
            dynamic value = Convert.ChangeType(n, typeof(long));

            // Mask to extract the lowest numBits
            long mask = (1L << numBits) - 1;
            long lowestBits = value & mask;

            // Sign extension for signed integers
            long signBitMask = 1L << (numBits - 1);
            if (!zeroExtend && ((lowestBits & signBitMask) != 0))
            {
                // If sign bit is set, it's a negative number
                return (T)Convert.ChangeType(-((~lowestBits & mask) + 1), typeof(T));
            }
            else
            {
                // If sign bit is not set, it's a positive number
                return (T)Convert.ChangeType(lowestBits, typeof(T));
            }
        }

        public static int SubtractHighNarrowing(long op1, long op2) => HighNarrowing((long)(op1 - op2), round: false);

        public static long SubtractHighNarrowingUpper(int[] op1, long[] op2, long[] op3, int i) => i < op1.Length ? op1[i] : SubtractHighNarrowing(op2[i - op1.Length], op3[i - op1.Length]);

        public static int SubtractRoundedHighNarrowing(long op1, long op2) => HighNarrowing((long)(op1 - op2), round: true);

        public static long SubtractRoundedHighNarrowingUpper(int[] op1, long[] op2, long[] op3, int i) => i < op1.Length ? op1[i] : SubtractRoundedHighNarrowing(op2[i - op1.Length], op3[i - op1.Length]);

        public static long SubtractWidening(int op1, int op2) => (long)((long)op1 - (long)op2);

        public static long SubtractWidening(long op1, int op2) => (long)(op1 - op2);

        public static long SubtractWideningUpper(int[] op1, int[] op2, int i) => SubtractWidening(op1[i + op1.Length / 2], op2[i + op2.Length / 2]);

        public static long SubtractWideningUpper(long[] op1, int[] op2, int i) => SubtractWidening(op1[i], op2[i + op2.Length / 2]);

        public static long ZeroExtendWidening(int op1) => (long)(ulong)op1;

        public static long ZeroExtendWideningUpper(int[] op1, int i) => ZeroExtendWidening(op1[i + op1.Length / 2]);

        private static long Reduce(Func<long, int, long> reduceOp, int[] op1)
        {
            long acc = op1[0];

            for (int i = 1; i < op1.Length; i++)
            {
                acc = reduceOp(acc, op1[i]);
            }

            return acc;
        }

        public static ushort AbsoluteDifferenceWidening(byte op1, byte op2) => op1 < op2 ? (ushort)(op2 - op1) : (ushort)(op1 - op2);

        public static ushort AbsoluteDifferenceWideningUpper(byte[] op1, byte[] op2, int i) => AbsoluteDifferenceWidening(op1[i + op1.Length / 2], op2[i + op2.Length / 2]);

        public static ushort AbsoluteDifferenceWideningAndAdd(ushort op1, byte op2, byte op3) => (ushort)(op1 + (ushort)AbsoluteDifferenceWidening(op2, op3));

        public static ushort AbsoluteDifferenceWideningUpperAndAdd(ushort[] op1, byte[] op2, byte[] op3, int i) => AbsoluteDifferenceWideningAndAdd(op1[i], op2[i + op2.Length / 2], op3[i + op3.Length / 2]);

        public static ushort AddAcrossWidening(byte[] op1) => Reduce(AddWidening, op1);

        public static ulong AddAcrossWideningULong(byte[] op1) => Reduce(AddWidening, op1);

        public static ushort AddPairwiseWidening(byte[] op1, int i) => AddWidening(op1[2 * i], op1[2 * i + 1]);

        public static ushort AddPairwiseWideningAndAdd(ushort[] op1, byte[] op2, int i) => (ushort)(op1[i] + AddWidening(op2[2 * i], op2[2 * i + 1]));

        private static byte HighNarrowing(ushort op1, bool round)
        {
            ushort roundConst = 0;
            if (round)
            {
                roundConst = (ushort)1 << (8 * sizeof(byte) - 1);
            }
            return (byte)(((ushort)op1 + roundConst) >> (8 * sizeof(byte)));
        }

        public static byte AddHighNarrowing(ushort op1, ushort op2) => HighNarrowing((ushort)(op1 + op2), round: false);

        public static byte AddHighNarrowingUpper(byte[] op1, ushort[] op2, ushort[] op3, int i) => i < op1.Length ? op1[i] : AddHighNarrowing(op2[i - op1.Length], op3[i - op1.Length]);

        public static byte AddRoundedHighNarrowing(ushort op1, ushort op2) => HighNarrowing((ushort)(op1 + op2), round: true);

        public static ushort AddRoundedHighNarrowingUpper(byte[] op1, ushort[] op2, ushort[] op3, int i) => i < op1.Length ? op1[i] : AddRoundedHighNarrowing(op2[i - op1.Length], op3[i - op1.Length]);

        public static ushort AddWidening(byte op1, byte op2) => (ushort)((ushort)op1 + (ushort)op2);

        public static ushort AddWidening(ushort op1, byte op2) => (ushort)(op1 + op2);

        public static ulong AddWidening(ulong op1, byte op2) => (ulong)(op1 + (ulong)op2);

        public static ushort AddWideningUpper(byte[] op1, byte[] op2, int i) => AddWidening(op1[i + op1.Length / 2], op2[i + op2.Length / 2]);

        public static ushort AddWideningUpper(ushort[] op1, byte[] op2, int i) => AddWidening(op1[i], op2[i + op2.Length / 2]);

        public static byte ExtractNarrowing(ushort op1) => (byte)op1;

        public static byte ExtractNarrowingUpper(byte[] op1, ushort[] op2, int i) => i < op1.Length ? op1[i] : ExtractNarrowing(op2[i - op1.Length]);

        public static byte FusedAddHalving(byte op1, byte op2) => (byte)((ushort)((ushort)op1 + (ushort)op2) >> 1);

        public static byte FusedAddRoundedHalving(byte op1, byte op2) => (byte)((ushort)((ushort)op1 + (ushort)op2 + 1) >> 1);

        public static byte FusedSubtractHalving(byte op1, byte op2) => (byte)((ushort)((ushort)op1 - (ushort)op2) >> 1);

        public static ushort MultiplyByScalarWideningUpper(byte[] op1, byte op2, int i) => MultiplyWidening(op1[i + op1.Length / 2], op2);

        public static ushort MultiplyByScalarWideningUpperAndAdd(ushort[] op1, byte[] op2, byte op3, int i) => MultiplyWideningAndAdd(op1[i], op2[i + op2.Length / 2], op3);

        public static ushort MultiplyByScalarWideningUpperAndSubtract(ushort[] op1, byte[] op2, byte op3, int i) => MultiplyWideningAndSubtract(op1[i], op2[i + op2.Length / 2], op3);

        public static ushort MultiplyWidening(byte op1, byte op2) => (ushort)((ushort)op1 * (ushort)op2);

        public static ushort MultiplyWideningAndAdd(ushort op1, byte op2, byte op3) => (ushort)(op1 + MultiplyWidening(op2, op3));

        public static ushort MultiplyWideningAndSubtract(ushort op1, byte op2, byte op3) => (ushort)(op1 - MultiplyWidening(op2, op3));

        public static ushort MultiplyWideningUpper(byte[] op1, byte[] op2, int i) => MultiplyWidening(op1[i + op1.Length / 2], op2[i + op2.Length / 2]);

        public static ushort MultiplyWideningUpperAndAdd(ushort[] op1, byte[] op2, byte[] op3, int i) => MultiplyWideningAndAdd(op1[i], op2[i + op2.Length / 2], op3[i + op3.Length / 2]);

        public static ushort MultiplyWideningUpperAndSubtract(ushort[] op1, byte[] op2, byte[] op3, int i) => MultiplyWideningAndSubtract(op1[i], op2[i + op2.Length / 2], op3[i + op3.Length / 2]);

        public static byte SubtractHighNarrowing(ushort op1, ushort op2) => HighNarrowing((ushort)(op1 - op2), round: false);

        public static ushort SubtractHighNarrowingUpper(byte[] op1, ushort[] op2, ushort[] op3, int i) => i < op1.Length ? op1[i] : SubtractHighNarrowing(op2[i - op1.Length], op3[i - op1.Length]);

        public static byte SubtractRoundedHighNarrowing(ushort op1, ushort op2) => HighNarrowing((ushort)(op1 - op2), round: true);

        public static ushort SubtractRoundedHighNarrowingUpper(byte[] op1, ushort[] op2, ushort[] op3, int i) => i < op1.Length ? op1[i] : SubtractRoundedHighNarrowing(op2[i - op1.Length], op3[i - op1.Length]);

        public static ushort SubtractWidening(byte op1, byte op2) => (ushort)((ushort)op1 - (ushort)op2);

        public static ushort SubtractWidening(ushort op1, byte op2) => (ushort)(op1 - op2);

        public static ushort SubtractWideningUpper(byte[] op1, byte[] op2, int i) => SubtractWidening(op1[i + op1.Length / 2], op2[i + op2.Length / 2]);

        public static ushort SubtractWideningUpper(ushort[] op1, byte[] op2, int i) => SubtractWidening(op1[i], op2[i + op2.Length / 2]);

        public static ushort ZeroExtendWidening(byte op1) => (ushort)(ushort)op1;

        public static ushort ZeroExtendWideningUpper(byte[] op1, int i) => ZeroExtendWidening(op1[i + op1.Length / 2]);

        private static ushort Reduce(Func<ushort, byte, ushort> reduceOp, byte[] op1)
        {
            ushort acc = op1[0];

            for (int i = 1; i < op1.Length; i++)
            {
                acc = reduceOp(acc, op1[i]);
            }

            return acc;
        }

        private static ulong Reduce(Func<ulong, byte, ulong> reduceOp, byte[] op1)
        {
            ulong acc = op1[0];

            for (int i = 1; i < op1.Length; i++)
            {
                acc = reduceOp(acc, op1[i]);
            }

            return acc;
        }

        public static uint AbsoluteDifferenceWidening(ushort op1, ushort op2) => op1 < op2 ? (uint)(op2 - op1) : (uint)(op1 - op2);

        public static uint AbsoluteDifferenceWideningUpper(ushort[] op1, ushort[] op2, int i) => AbsoluteDifferenceWidening(op1[i + op1.Length / 2], op2[i + op2.Length / 2]);

        public static uint AbsoluteDifferenceWideningAndAdd(uint op1, ushort op2, ushort op3) => (uint)(op1 + (uint)AbsoluteDifferenceWidening(op2, op3));

        public static uint AbsoluteDifferenceWideningUpperAndAdd(uint[] op1, ushort[] op2, ushort[] op3, int i) => AbsoluteDifferenceWideningAndAdd(op1[i], op2[i + op2.Length / 2], op3[i + op3.Length / 2]);

        public static uint AddAcrossWidening(ushort[] op1) => Reduce(AddWidening, op1);

        public static ulong AddAcrossWideningULong(ushort[] op1) => Reduce(AddWidening, op1);

        public static uint AddPairwiseWidening(ushort[] op1, int i) => AddWidening(op1[2 * i], op1[2 * i + 1]);

        public static uint AddPairwiseWideningAndAdd(uint[] op1, ushort[] op2, int i) => (uint)(op1[i] + AddWidening(op2[2 * i], op2[2 * i + 1]));

        private static ushort HighNarrowing(uint op1, bool round)
        {
            uint roundConst = 0;
            if (round)
            {
                roundConst = (uint)1 << (8 * sizeof(ushort) - 1);
            }
            return (ushort)(((uint)op1 + roundConst) >> (8 * sizeof(ushort)));
        }

        public static ushort AddHighNarrowing(uint op1, uint op2) => HighNarrowing((uint)(op1 + op2), round: false);

        public static ushort AddHighNarrowingUpper(ushort[] op1, uint[] op2, uint[] op3, int i) => i < op1.Length ? op1[i] : AddHighNarrowing(op2[i - op1.Length], op3[i - op1.Length]);

        public static ushort AddRoundedHighNarrowing(uint op1, uint op2) => HighNarrowing((uint)(op1 + op2), round: true);

        public static uint AddRoundedHighNarrowingUpper(ushort[] op1, uint[] op2, uint[] op3, int i) => i < op1.Length ? op1[i] : AddRoundedHighNarrowing(op2[i - op1.Length], op3[i - op1.Length]);

        public static uint AddWidening(ushort op1, ushort op2) => (uint)((uint)op1 + (uint)op2);

        public static uint AddWidening(uint op1, ushort op2) => (uint)(op1 + op2);

        public static ulong AddWidening(ulong op1, ushort op2) => (ulong)(op1 + (ulong)op2);

        public static uint AddWideningUpper(ushort[] op1, ushort[] op2, int i) => AddWidening(op1[i + op1.Length / 2], op2[i + op2.Length / 2]);

        public static uint AddWideningUpper(uint[] op1, ushort[] op2, int i) => AddWidening(op1[i], op2[i + op2.Length / 2]);

        public static ushort ExtractNarrowing(uint op1) => (ushort)op1;

        public static ushort ExtractNarrowingUpper(ushort[] op1, uint[] op2, int i) => i < op1.Length ? op1[i] : ExtractNarrowing(op2[i - op1.Length]);

        public static ushort FusedAddHalving(ushort op1, ushort op2) => (ushort)((uint)((uint)op1 + (uint)op2) >> 1);

        public static ushort FusedAddRoundedHalving(ushort op1, ushort op2) => (ushort)((uint)((uint)op1 + (uint)op2 + 1) >> 1);

        public static ushort FusedSubtractHalving(ushort op1, ushort op2) => (ushort)((uint)((uint)op1 - (uint)op2) >> 1);

        public static uint MultiplyByScalarWideningUpper(ushort[] op1, ushort op2, int i) => MultiplyWidening(op1[i + op1.Length / 2], op2);

        public static uint MultiplyByScalarWideningUpperAndAdd(uint[] op1, ushort[] op2, ushort op3, int i) => MultiplyWideningAndAdd(op1[i], op2[i + op2.Length / 2], op3);

        public static uint MultiplyByScalarWideningUpperAndSubtract(uint[] op1, ushort[] op2, ushort op3, int i) => MultiplyWideningAndSubtract(op1[i], op2[i + op2.Length / 2], op3);

        public static uint MultiplyWidening(ushort op1, ushort op2) => (uint)((uint)op1 * (uint)op2);

        public static uint MultiplyWideningAndAdd(uint op1, ushort op2, ushort op3) => (uint)(op1 + MultiplyWidening(op2, op3));

        public static uint MultiplyWideningAndSubtract(uint op1, ushort op2, ushort op3) => (uint)(op1 - MultiplyWidening(op2, op3));

        public static uint MultiplyWideningUpper(ushort[] op1, ushort[] op2, int i) => MultiplyWidening(op1[i + op1.Length / 2], op2[i + op2.Length / 2]);

        public static uint MultiplyWideningUpperAndAdd(uint[] op1, ushort[] op2, ushort[] op3, int i) => MultiplyWideningAndAdd(op1[i], op2[i + op2.Length / 2], op3[i + op3.Length / 2]);

        public static uint MultiplyWideningUpperAndSubtract(uint[] op1, ushort[] op2, ushort[] op3, int i) => MultiplyWideningAndSubtract(op1[i], op2[i + op2.Length / 2], op3[i + op3.Length / 2]);

        public static ushort SubtractHighNarrowing(uint op1, uint op2) => HighNarrowing((uint)(op1 - op2), round: false);

        public static uint SubtractHighNarrowingUpper(ushort[] op1, uint[] op2, uint[] op3, int i) => i < op1.Length ? op1[i] : SubtractHighNarrowing(op2[i - op1.Length], op3[i - op1.Length]);

        public static ushort SubtractRoundedHighNarrowing(uint op1, uint op2) => HighNarrowing((uint)(op1 - op2), round: true);

        public static uint SubtractRoundedHighNarrowingUpper(ushort[] op1, uint[] op2, uint[] op3, int i) => i < op1.Length ? op1[i] : SubtractRoundedHighNarrowing(op2[i - op1.Length], op3[i - op1.Length]);

        public static uint SubtractWidening(ushort op1, ushort op2) => (uint)((uint)op1 - (uint)op2);

        public static uint SubtractWidening(uint op1, ushort op2) => (uint)(op1 - op2);

        public static uint SubtractWideningUpper(ushort[] op1, ushort[] op2, int i) => SubtractWidening(op1[i + op1.Length / 2], op2[i + op2.Length / 2]);

        public static uint SubtractWideningUpper(uint[] op1, ushort[] op2, int i) => SubtractWidening(op1[i], op2[i + op2.Length / 2]);

        public static uint ZeroExtendWidening(ushort op1) => (uint)(uint)op1;

        public static uint ZeroExtendWideningUpper(ushort[] op1, int i) => ZeroExtendWidening(op1[i + op1.Length / 2]);

        private static uint Reduce(Func<uint, ushort, uint> reduceOp, ushort[] op1)
        {
            uint acc = op1[0];

            for (int i = 1; i < op1.Length; i++)
            {
                acc = reduceOp(acc, op1[i]);
            }

            return acc;
        }

        private static ulong Reduce(Func<ulong, ushort, ulong> reduceOp, ushort[] op1)
        {
            ulong acc = op1[0];

            for (int i = 1; i < op1.Length; i++)
            {
                acc = reduceOp(acc, op1[i]);
            }

            return acc;
        }

        public static ulong AbsoluteDifferenceWidening(uint op1, uint op2) => op1 < op2 ? (ulong)(op2 - op1) : (ulong)(op1 - op2);

        public static ulong AbsoluteDifferenceWideningUpper(uint[] op1, uint[] op2, int i) => AbsoluteDifferenceWidening(op1[i + op1.Length / 2], op2[i + op2.Length / 2]);

        public static ulong AbsoluteDifferenceWideningAndAdd(ulong op1, uint op2, uint op3) => (ulong)(op1 + (ulong)AbsoluteDifferenceWidening(op2, op3));

        public static ulong AbsoluteDifferenceWideningUpperAndAdd(ulong[] op1, uint[] op2, uint[] op3, int i) => AbsoluteDifferenceWideningAndAdd(op1[i], op2[i + op2.Length / 2], op3[i + op3.Length / 2]);

        public static ulong AddAcrossWidening(uint[] op1) => Reduce(AddWidening, op1);

        public static ulong AddPairwiseWidening(uint[] op1, int i) => AddWidening(op1[2 * i], op1[2 * i + 1]);

        public static ulong AddPairwiseWideningAndAdd(ulong[] op1, uint[] op2, int i) => (ulong)(op1[i] + AddWidening(op2[2 * i], op2[2 * i + 1]));

        private static uint HighNarrowing(ulong op1, bool round)
        {
            ulong roundConst = 0;
            if (round)
            {
                roundConst = (ulong)1 << (8 * sizeof(uint) - 1);
            }
            return (uint)(((ulong)op1 + roundConst) >> (8 * sizeof(uint)));
        }

        public static uint AddHighNarrowing(ulong op1, ulong op2) => HighNarrowing((ulong)(op1 + op2), round: false);

        public static uint AddHighNarrowingUpper(uint[] op1, ulong[] op2, ulong[] op3, int i) => i < op1.Length ? op1[i] : AddHighNarrowing(op2[i - op1.Length], op3[i - op1.Length]);

        public static uint AddRoundedHighNarrowing(ulong op1, ulong op2) => HighNarrowing((ulong)(op1 + op2), round: true);

        public static ulong AddRoundedHighNarrowingUpper(uint[] op1, ulong[] op2, ulong[] op3, int i) => i < op1.Length ? op1[i] : AddRoundedHighNarrowing(op2[i - op1.Length], op3[i - op1.Length]);

        public static ulong AddWidening(uint op1, uint op2) => (ulong)((ulong)op1 + (ulong)op2);

        public static ulong AddWidening(ulong op1, uint op2) => (ulong)(op1 + op2);

        public static ulong AddWideningUpper(uint[] op1, uint[] op2, int i) => AddWidening(op1[i + op1.Length / 2], op2[i + op2.Length / 2]);

        public static ulong AddWideningUpper(ulong[] op1, uint[] op2, int i) => AddWidening(op1[i], op2[i + op2.Length / 2]);

        public static uint ExtractNarrowing(ulong op1) => (uint)op1;

        public static uint ExtractNarrowingUpper(uint[] op1, ulong[] op2, int i) => i < op1.Length ? op1[i] : ExtractNarrowing(op2[i - op1.Length]);

        public static uint FusedAddHalving(uint op1, uint op2) => (uint)((ulong)((ulong)op1 + (ulong)op2) >> 1);

        public static uint FusedAddRoundedHalving(uint op1, uint op2) => (uint)((ulong)((ulong)op1 + (ulong)op2 + 1) >> 1);

        public static uint FusedSubtractHalving(uint op1, uint op2) => (uint)((ulong)((ulong)op1 - (ulong)op2) >> 1);

        public static ulong MultiplyByScalarWideningUpper(uint[] op1, uint op2, int i) => MultiplyWidening(op1[i + op1.Length / 2], op2);

        public static ulong MultiplyByScalarWideningUpperAndAdd(ulong[] op1, uint[] op2, uint op3, int i) => MultiplyWideningAndAdd(op1[i], op2[i + op2.Length / 2], op3);

        public static ulong MultiplyByScalarWideningUpperAndSubtract(ulong[] op1, uint[] op2, uint op3, int i) => MultiplyWideningAndSubtract(op1[i], op2[i + op2.Length / 2], op3);

        public static ulong MultiplyWidening(uint op1, uint op2) => (ulong)((ulong)op1 * (ulong)op2);

        public static ulong MultiplyWideningAndAdd(ulong op1, uint op2, uint op3) => (ulong)(op1 + MultiplyWidening(op2, op3));

        public static ulong MultiplyWideningAndSubtract(ulong op1, uint op2, uint op3) => (ulong)(op1 - MultiplyWidening(op2, op3));

        public static ulong MultiplyWideningUpper(uint[] op1, uint[] op2, int i) => MultiplyWidening(op1[i + op1.Length / 2], op2[i + op2.Length / 2]);

        public static ulong MultiplyWideningUpperAndAdd(ulong[] op1, uint[] op2, uint[] op3, int i) => MultiplyWideningAndAdd(op1[i], op2[i + op2.Length / 2], op3[i + op3.Length / 2]);

        public static ulong MultiplyWideningUpperAndSubtract(ulong[] op1, uint[] op2, uint[] op3, int i) => MultiplyWideningAndSubtract(op1[i], op2[i + op2.Length / 2], op3[i + op3.Length / 2]);

        public static uint SubtractHighNarrowing(ulong op1, ulong op2) => HighNarrowing((ulong)(op1 - op2), round: false);

        public static ulong SubtractHighNarrowingUpper(uint[] op1, ulong[] op2, ulong[] op3, int i) => i < op1.Length ? op1[i] : SubtractHighNarrowing(op2[i - op1.Length], op3[i - op1.Length]);

        public static uint SubtractRoundedHighNarrowing(ulong op1, ulong op2) => HighNarrowing((ulong)(op1 - op2), round: true);

        public static ulong SubtractRoundedHighNarrowingUpper(uint[] op1, ulong[] op2, ulong[] op3, int i) => i < op1.Length ? op1[i] : SubtractRoundedHighNarrowing(op2[i - op1.Length], op3[i - op1.Length]);

        public static ulong SubtractWidening(uint op1, uint op2) => (ulong)((ulong)op1 - (ulong)op2);

        public static ulong SubtractWidening(ulong op1, uint op2) => (ulong)(op1 - op2);

        public static ulong SubtractWideningUpper(uint[] op1, uint[] op2, int i) => SubtractWidening(op1[i + op1.Length / 2], op2[i + op2.Length / 2]);

        public static ulong SubtractWideningUpper(ulong[] op1, uint[] op2, int i) => SubtractWidening(op1[i], op2[i + op2.Length / 2]);

        public static ulong ZeroExtendWidening(uint op1) => (ulong)(ulong)op1;

        public static ulong ZeroExtendWideningUpper(uint[] op1, int i) => ZeroExtendWidening(op1[i + op1.Length / 2]);

        private static ulong Reduce(Func<ulong, uint, ulong> reduceOp, uint[] op1)
        {
            ulong acc = op1[0];

            for (int i = 1; i < op1.Length; i++)
            {
                acc = reduceOp(acc, op1[i]);
            }

            return acc;
        }

        public static double AddWidening(double op1, float op2) => (double)(op1 + (double)op2);


        private static bool SignedSatQ(short val, out sbyte result)
        {
            bool saturated = false;

            if (val > sbyte.MaxValue)
            {
                result = sbyte.MaxValue;
                saturated = true;
            }
            else if (val < sbyte.MinValue)
            {
                result = sbyte.MinValue;
                saturated = true;
            }
            else
            {
                result = (sbyte)val;
            }

            return saturated;
        }

        private static bool UnsignedSatQ(short val, out byte result)
        {
            bool saturated = false;

            if (val > byte.MaxValue)
            {
                result = byte.MaxValue;
                saturated = true;
            }
            else if (val < 0)
            {
                result = 0;
                saturated = true;
            }
            else
            {
                result = (byte)val;
            }

            return saturated;
        }

        private static bool UnsignedSatQ(ushort val, out byte result)
        {
            bool saturated = false;

            if (val > byte.MaxValue)
            {
                result = byte.MaxValue;
                saturated = true;
            }
            else if (val < 0)
            {
                result = 0;
                saturated = true;
            }
            else
            {
                result = (byte)val;
            }

            return saturated;
        }

        private static bool SatQ(short val, out sbyte result, bool reinterpretAsUnsigned = false)
        {
            bool saturated;

            if (reinterpretAsUnsigned)
            {
                byte res;
                saturated = UnsignedSatQ((ushort)val, out res);
                result = (sbyte)res;
            }
            else
            {
                saturated = SignedSatQ(val, out result);
            }

            return saturated;
        }

        private static bool SatQ(ushort val, out byte result) => UnsignedSatQ(val, out result);

        public static sbyte ExtractNarrowingSaturate(short op1)
        {
            sbyte result;

            SatQ(op1, out result);

            return result;
        }

        public static sbyte ExtractNarrowingSaturateUpper(sbyte[] op1, short[] op2, int i) => i < op1.Length ? op1[i] : ExtractNarrowingSaturate(op2[i - op1.Length]);

        public static byte ExtractNarrowingSaturate(ushort op1)
        {
            byte result;

            SatQ(op1, out result);

            return result;
        }

        public static byte ExtractNarrowingSaturateUpper(byte[] op1, ushort[] op2, int i) => i < op1.Length ? op1[i] : ExtractNarrowingSaturate(op2[i - op1.Length]);

        public static byte ExtractNarrowingSaturateUnsigned(short op1)
        {
            byte result;

            UnsignedSatQ(op1, out result);

            return result;
        }

        public static byte ExtractNarrowingSaturateUnsignedUpper(byte[] op1, short[] op2, int i) => i < op1.Length ? op1[i] : ExtractNarrowingSaturateUnsigned(op2[i - op1.Length]);

        private static (short val, bool ovf) MultiplyDoublingOvf(sbyte op1, sbyte op2, bool rounding, short op3, bool subOp)
        {
            short product = (short)((short)op1 * (short)op2);

            bool dblOvf;
            (product, dblOvf) = AddOvf(product, product);

            bool addOvf;
            short accum;

            if (subOp)
            {
                (accum, addOvf) = SubtractOvf(op3, product);
            }
            else
            {
                (accum, addOvf) = AddOvf(op3, product);
            }

            short roundConst = 0;

            if (rounding)
            {
                roundConst = (short)1 << (8 * sizeof(sbyte) - 1);
            }

            bool rndOvf;
            short result;

            (result, rndOvf) = AddOvf(accum, roundConst);

            return (result, addOvf ^ rndOvf ^ dblOvf);
        }

        private static sbyte SaturateHigh(short val, bool ovf)
        {
            if (ovf)
            {
                return val < 0 ? sbyte.MaxValue : sbyte.MinValue;
            }

            return (sbyte)UnsignedShift(val, (short)(-8 * sizeof(sbyte)));
        }

        public static sbyte MultiplyDoublingSaturateHigh(sbyte op1, sbyte op2)
        {
            var (val, ovf) = MultiplyDoublingOvf(op1, op2, rounding: false, (short)0, subOp: false);

            return SaturateHigh(val, ovf);
        }

        public static sbyte MultiplyRoundedDoublingSaturateHigh(sbyte op1, sbyte op2)
        {
            var (val, ovf) = MultiplyDoublingOvf(op1, op2, rounding: true, (short)0, subOp: false);

            return SaturateHigh(val, ovf);
        }

        public static short MultiplyDoublingWideningSaturate(sbyte op1, sbyte op2)
        {
            var (product, ovf) = MultiplyDoublingOvf(op1, op2, rounding: false, (short)0, subOp: false);

            if (ovf)
            {
                return product < 0 ? sbyte.MaxValue : sbyte.MinValue;
            }

            return product;
        }

        public static sbyte MultiplyRoundedDoublingAndAddSaturateHigh(sbyte op1, sbyte op2, sbyte op3)
        {
            short addend = UnsignedShift((short)op1, (short)(8 * sizeof(sbyte)));

            var (val, ovf) = MultiplyDoublingOvf(op2, op3, rounding: true, addend, subOp: false);

            return SaturateHigh(val, ovf);
        }

        public static sbyte MultiplyRoundedDoublingAndSubtractSaturateHigh(sbyte op1, sbyte op2, sbyte op3)
        {
            short minuend = UnsignedShift((short)op1, (short)(8 * sizeof(sbyte)));

            var (val, ovf) = MultiplyDoublingOvf(op2, op3, rounding: true, minuend, subOp: true);

            return SaturateHigh(val, ovf);
        }

        public static short MultiplyDoublingWideningAndAddSaturate(short op1, sbyte op2, sbyte op3) => AddSaturate(op1, MultiplyDoublingWideningSaturate(op2, op3));

        public static short MultiplyDoublingWideningAndSubtractSaturate(short op1, sbyte op2, sbyte op3) => SubtractSaturate(op1, MultiplyDoublingWideningSaturate(op2, op3));

        public static short MultiplyDoublingWideningSaturateUpperByScalar(sbyte[] op1, sbyte op2, int i) => MultiplyDoublingWideningSaturate(op1[i + op1.Length / 2], op2);

        public static short MultiplyDoublingWideningUpperByScalarAndAddSaturate(short[] op1, sbyte[] op2, sbyte op3, int i) => MultiplyDoublingWideningAndAddSaturate(op1[i], op2[i + op2.Length / 2], op3);

        public static short MultiplyDoublingWideningUpperByScalarAndSubtractSaturate(short[] op1, sbyte[] op2, sbyte op3, int i) => MultiplyDoublingWideningAndSubtractSaturate(op1[i], op2[i + op2.Length / 2], op3);

        public static short MultiplyDoublingWideningSaturateUpper(sbyte[] op1, sbyte[] op2, int i) => MultiplyDoublingWideningSaturate(op1[i + op1.Length / 2], op2[i + op2.Length / 2]);

        public static short MultiplyDoublingWideningUpperAndAddSaturate(short[] op1, sbyte[] op2, sbyte[] op3, int i) => MultiplyDoublingWideningAndAddSaturate(op1[i], op2[i + op2.Length / 2], op3[i + op3.Length / 2]);

        public static short MultiplyDoublingWideningUpperAndSubtractSaturate(short[] op1, sbyte[] op2, sbyte[] op3, int i) => MultiplyDoublingWideningAndSubtractSaturate(op1[i], op2[i + op2.Length / 2], op3[i + op3.Length / 2]);

        public static short ShiftLeftLogicalWidening(sbyte op1, byte op2) => UnsignedShift((short)op1, (short)op2);

        public static ushort ShiftLeftLogicalWidening(byte op1, byte op2) => UnsignedShift((ushort)op1, (short)op2);

        public static short ShiftLeftLogicalWideningUpper(sbyte[] op1, byte op2, int i) => ShiftLeftLogicalWidening(op1[i + op1.Length / 2], op2);

        public static ushort ShiftLeftLogicalWideningUpper(byte[] op1, byte op2, int i) => ShiftLeftLogicalWidening(op1[i + op1.Length / 2], op2);

        public static sbyte ShiftRightArithmeticRoundedNarrowingSaturate(short op1, byte op2)
        {
            sbyte result;

            SatQ(SignedShift(op1, (short)(-op2), rounding: true), out result);

            return result;
        }

        public static byte ShiftRightArithmeticRoundedNarrowingSaturateUnsigned(short op1, byte op2)
        {
            byte result;

            UnsignedSatQ(SignedShift(op1, (short)(-op2), rounding: true), out result);

            return result;
        }

        public static byte ShiftRightArithmeticRoundedNarrowingSaturateUnsignedUpper(byte[] op1, short[] op2, byte op3, int i) => i < op1.Length ? op1[i] : (byte)ShiftRightArithmeticRoundedNarrowingSaturateUnsigned(op2[i - op1.Length], op3);

        public static sbyte ShiftRightArithmeticRoundedNarrowingSaturateUpper(sbyte[] op1, short[] op2, byte op3, int i) => i < op1.Length ? op1[i] : (sbyte)ShiftRightArithmeticRoundedNarrowingSaturate(op2[i - op1.Length], op3);

        public static sbyte ShiftRightArithmeticNarrowingSaturate(short op1, byte op2)
        {
            sbyte result;

            SatQ(SignedShift(op1, (short)(-op2)), out result);

            return result;
        }

        public static byte ShiftRightArithmeticNarrowingSaturateUnsigned(short op1, byte op2)
        {
            byte result;

            UnsignedSatQ(SignedShift(op1, (short)(-op2)), out result);

            return result;
        }

        public static byte ShiftRightArithmeticNarrowingSaturateUnsignedUpper(byte[] op1, short[] op2, byte op3, int i) => i < op1.Length ? op1[i] : (byte)ShiftRightArithmeticNarrowingSaturateUnsigned(op2[i - op1.Length], op3);

        public static sbyte ShiftRightArithmeticNarrowingSaturateUpper(sbyte[] op1, short[] op2, byte op3, int i) => i < op1.Length ? op1[i] : (sbyte)ShiftRightArithmeticNarrowingSaturate(op2[i - op1.Length], op3);

        public static sbyte ShiftRightLogicalNarrowing(short op1, byte op2) => (sbyte)UnsignedShift(op1, (short)(-op2));

        public static byte ShiftRightLogicalNarrowing(ushort op1, byte op2) => (byte)UnsignedShift(op1, (short)(-op2));

        public static sbyte ShiftRightLogicalRoundedNarrowing(short op1, byte op2) => (sbyte)UnsignedShift(op1, (short)(-op2), rounding: true);

        public static byte ShiftRightLogicalRoundedNarrowing(ushort op1, byte op2) => (byte)UnsignedShift(op1, (short)(-op2), rounding: true);

        public static sbyte ShiftRightLogicalRoundedNarrowingUpper(sbyte[] op1, short[] op2, byte op3, int i) => i < op1.Length ? op1[i] : (sbyte)ShiftRightLogicalRoundedNarrowing(op2[i - op1.Length], op3);

        public static byte ShiftRightLogicalRoundedNarrowingUpper(byte[] op1, ushort[] op2, byte op3, int i) => i < op1.Length ? op1[i] : (byte)ShiftRightLogicalRoundedNarrowing(op2[i - op1.Length], op3);

        public static sbyte ShiftRightLogicalRoundedNarrowingSaturate(short op1, byte op2)
        {
            sbyte result;

            SatQ(UnsignedShift(op1, (short)(-op2), rounding: true), out result, reinterpretAsUnsigned: true);

            return result;
        }

        public static byte ShiftRightLogicalRoundedNarrowingSaturate(ushort op1, byte op2)
        {
            byte result;

            SatQ(UnsignedShift(op1, (short)(-op2), rounding: true), out result);

            return result;
        }

        public static sbyte ShiftRightLogicalRoundedNarrowingSaturateUpper(sbyte[] op1, short[] op2, byte op3, int i) => i < op1.Length ? op1[i] : (sbyte)ShiftRightLogicalRoundedNarrowingSaturate(op2[i - op1.Length], op3);

        public static byte ShiftRightLogicalRoundedNarrowingSaturateUpper(byte[] op1, ushort[] op2, byte op3, int i) => i < op1.Length ? op1[i] : (byte)ShiftRightLogicalRoundedNarrowingSaturate(op2[i - op1.Length], op3);

        public static sbyte ShiftRightLogicalNarrowingUpper(sbyte[] op1, short[] op2, byte op3, int i) => i < op1.Length ? op1[i] : (sbyte)ShiftRightLogicalNarrowing(op2[i - op1.Length], op3);

        public static byte ShiftRightLogicalNarrowingUpper(byte[] op1, ushort[] op2, byte op3, int i) => i < op1.Length ? op1[i] : (byte)ShiftRightLogicalNarrowing(op2[i - op1.Length], op3);

        public static sbyte ShiftRightLogicalNarrowingSaturate(short op1, byte op2)
        {
            sbyte result;

            SatQ(UnsignedShift(op1, (short)(-op2)), out result, reinterpretAsUnsigned: true);

            return result;
        }

        public static byte ShiftRightLogicalNarrowingSaturate(ushort op1, byte op2)
        {
            byte result;

            SatQ(UnsignedShift(op1, (short)(-op2)), out result);

            return result;
        }

        public static sbyte ShiftRightLogicalNarrowingSaturateUpper(sbyte[] op1, short[] op2, byte op3, int i) => i < op1.Length ? op1[i] : (sbyte)ShiftRightLogicalNarrowingSaturate(op2[i - op1.Length], op3);

        public static byte ShiftRightLogicalNarrowingSaturateUpper(byte[] op1, ushort[] op2, byte op3, int i) => i < op1.Length ? op1[i] : (byte)ShiftRightLogicalNarrowingSaturate(op2[i - op1.Length], op3);

        public static short SignExtendWidening(sbyte op1) => op1;

        public static short SignExtendWideningUpper(sbyte[] op1, int i) => SignExtendWidening(op1[i + op1.Length / 2]);

        private static bool SignedSatQ(int val, out short result)
        {
            bool saturated = false;

            if (val > short.MaxValue)
            {
                result = short.MaxValue;
                saturated = true;
            }
            else if (val < short.MinValue)
            {
                result = short.MinValue;
                saturated = true;
            }
            else
            {
                result = (short)val;
            }

            return saturated;
        }

        private static bool UnsignedSatQ(int val, out ushort result)
        {
            bool saturated = false;

            if (val > ushort.MaxValue)
            {
                result = ushort.MaxValue;
                saturated = true;
            }
            else if (val < 0)
            {
                result = 0;
                saturated = true;
            }
            else
            {
                result = (ushort)val;
            }

            return saturated;
        }

        private static bool UnsignedSatQ(uint val, out ushort result)
        {
            bool saturated = false;

            if (val > ushort.MaxValue)
            {
                result = ushort.MaxValue;
                saturated = true;
            }
            else if (val < 0)
            {
                result = 0;
                saturated = true;
            }
            else
            {
                result = (ushort)val;
            }

            return saturated;
        }

        private static bool SatQ(int val, out short result, bool reinterpretAsUnsigned = false)
        {
            bool saturated;

            if (reinterpretAsUnsigned)
            {
                ushort res;
                saturated = UnsignedSatQ((uint)val, out res);
                result = (short)res;
            }
            else
            {
                saturated = SignedSatQ(val, out result);
            }

            return saturated;
        }

        private static bool SatQ(uint val, out ushort result) => UnsignedSatQ(val, out result);

        public static short ExtractNarrowingSaturate(int op1)
        {
            short result;

            SatQ(op1, out result);

            return result;
        }

        public static short ExtractNarrowingSaturateUpper(short[] op1, int[] op2, int i) => i < op1.Length ? op1[i] : ExtractNarrowingSaturate(op2[i - op1.Length]);

        public static ushort ExtractNarrowingSaturate(uint op1)
        {
            ushort result;

            SatQ(op1, out result);

            return result;
        }

        public static ushort ExtractNarrowingSaturateUpper(ushort[] op1, uint[] op2, int i) => i < op1.Length ? op1[i] : ExtractNarrowingSaturate(op2[i - op1.Length]);

        public static ushort ExtractNarrowingSaturateUnsigned(int op1)
        {
            ushort result;

            UnsignedSatQ(op1, out result);

            return result;
        }

        public static ushort ExtractNarrowingSaturateUnsignedUpper(ushort[] op1, int[] op2, int i) => i < op1.Length ? op1[i] : ExtractNarrowingSaturateUnsigned(op2[i - op1.Length]);

        private static (int val, bool ovf) MultiplyDoublingOvf(short op1, short op2, bool rounding, int op3, bool subOp)
        {
            int product = (int)((int)op1 * (int)op2);

            bool dblOvf;
            (product, dblOvf) = AddOvf(product, product);

            bool addOvf;
            int accum;

            if (subOp)
            {
                (accum, addOvf) = SubtractOvf(op3, product);
            }
            else
            {
                (accum, addOvf) = AddOvf(op3, product);
            }

            int roundConst = 0;

            if (rounding)
            {
                roundConst = (int)1 << (8 * sizeof(short) - 1);
            }

            bool rndOvf;
            int result;

            (result, rndOvf) = AddOvf(accum, roundConst);

            return (result, addOvf ^ rndOvf ^ dblOvf);
        }

        private static short SaturateHigh(int val, bool ovf)
        {
            if (ovf)
            {
                return val < 0 ? short.MaxValue : short.MinValue;
            }

            return (short)UnsignedShift(val, (int)(-8 * sizeof(short)));
        }

        public static short MultiplyDoublingSaturateHigh(short op1, short op2)
        {
            var (val, ovf) = MultiplyDoublingOvf(op1, op2, rounding: false, (int)0, subOp: false);

            return SaturateHigh(val, ovf);
        }

        public static short MultiplyRoundedDoublingSaturateHigh(short op1, short op2)
        {
            var (val, ovf) = MultiplyDoublingOvf(op1, op2, rounding: true, (int)0, subOp: false);

            return SaturateHigh(val, ovf);
        }

        public static int MultiplyDoublingWideningSaturate(short op1, short op2)
        {
            var (product, ovf) = MultiplyDoublingOvf(op1, op2, rounding: false, (int)0, subOp: false);

            if (ovf)
            {
                return product < 0 ? short.MaxValue : short.MinValue;
            }

            return product;
        }

        public static short MultiplyRoundedDoublingAndAddSaturateHigh(short op1, short op2, short op3)
        {
            int addend = UnsignedShift((int)op1, (int)(8 * sizeof(short)));

            var (val, ovf) = MultiplyDoublingOvf(op2, op3, rounding: true, addend, subOp: false);

            return SaturateHigh(val, ovf);
        }

        public static short MultiplyRoundedDoublingAndSubtractSaturateHigh(short op1, short op2, short op3)
        {
            int minuend = UnsignedShift((int)op1, (int)(8 * sizeof(short)));

            var (val, ovf) = MultiplyDoublingOvf(op2, op3, rounding: true, minuend, subOp: true);

            return SaturateHigh(val, ovf);
        }

        public static int MultiplyDoublingWideningAndAddSaturate(int op1, short op2, short op3) => AddSaturate(op1, MultiplyDoublingWideningSaturate(op2, op3));

        public static int MultiplyDoublingWideningAndSubtractSaturate(int op1, short op2, short op3) => SubtractSaturate(op1, MultiplyDoublingWideningSaturate(op2, op3));

        public static int MultiplyDoublingWideningSaturateUpperByScalar(short[] op1, short op2, int i) => MultiplyDoublingWideningSaturate(op1[i + op1.Length / 2], op2);

        public static int MultiplyDoublingWideningUpperByScalarAndAddSaturate(int[] op1, short[] op2, short op3, int i) => MultiplyDoublingWideningAndAddSaturate(op1[i], op2[i + op2.Length / 2], op3);

        public static int MultiplyDoublingWideningUpperByScalarAndSubtractSaturate(int[] op1, short[] op2, short op3, int i) => MultiplyDoublingWideningAndSubtractSaturate(op1[i], op2[i + op2.Length / 2], op3);

        public static int MultiplyDoublingWideningSaturateUpper(short[] op1, short[] op2, int i) => MultiplyDoublingWideningSaturate(op1[i + op1.Length / 2], op2[i + op2.Length / 2]);

        public static int MultiplyDoublingWideningUpperAndAddSaturate(int[] op1, short[] op2, short[] op3, int i) => MultiplyDoublingWideningAndAddSaturate(op1[i], op2[i + op2.Length / 2], op3[i + op3.Length / 2]);

        public static int MultiplyDoublingWideningUpperAndSubtractSaturate(int[] op1, short[] op2, short[] op3, int i) => MultiplyDoublingWideningAndSubtractSaturate(op1[i], op2[i + op2.Length / 2], op3[i + op3.Length / 2]);

        public static int ShiftLeftLogicalWidening(short op1, byte op2) => UnsignedShift((int)op1, (int)op2);

        public static uint ShiftLeftLogicalWidening(ushort op1, byte op2) => UnsignedShift((uint)op1, (int)op2);

        public static int ShiftLeftLogicalWideningUpper(short[] op1, byte op2, int i) => ShiftLeftLogicalWidening(op1[i + op1.Length / 2], op2);

        public static uint ShiftLeftLogicalWideningUpper(ushort[] op1, byte op2, int i) => ShiftLeftLogicalWidening(op1[i + op1.Length / 2], op2);

        public static short ShiftRightArithmeticRoundedNarrowingSaturate(int op1, byte op2)
        {
            short result;

            SatQ(SignedShift(op1, (int)(-op2), rounding: true), out result);

            return result;
        }

        public static ushort ShiftRightArithmeticRoundedNarrowingSaturateUnsigned(int op1, byte op2)
        {
            ushort result;

            UnsignedSatQ(SignedShift(op1, (int)(-op2), rounding: true), out result);

            return result;
        }

        public static ushort ShiftRightArithmeticRoundedNarrowingSaturateUnsignedUpper(ushort[] op1, int[] op2, byte op3, int i) => i < op1.Length ? op1[i] : (ushort)ShiftRightArithmeticRoundedNarrowingSaturateUnsigned(op2[i - op1.Length], op3);

        public static short ShiftRightArithmeticRoundedNarrowingSaturateUpper(short[] op1, int[] op2, byte op3, int i) => i < op1.Length ? op1[i] : (short)ShiftRightArithmeticRoundedNarrowingSaturate(op2[i - op1.Length], op3);

        public static short ShiftRightArithmeticNarrowingSaturate(int op1, byte op2)
        {
            short result;

            SatQ(SignedShift(op1, (int)(-op2)), out result);

            return result;
        }

        public static ushort ShiftRightArithmeticNarrowingSaturateUnsigned(int op1, byte op2)
        {
            ushort result;

            UnsignedSatQ(SignedShift(op1, (int)(-op2)), out result);

            return result;
        }

        public static ushort ShiftRightArithmeticNarrowingSaturateUnsignedUpper(ushort[] op1, int[] op2, byte op3, int i) => i < op1.Length ? op1[i] : (ushort)ShiftRightArithmeticNarrowingSaturateUnsigned(op2[i - op1.Length], op3);

        public static short ShiftRightArithmeticNarrowingSaturateUpper(short[] op1, int[] op2, byte op3, int i) => i < op1.Length ? op1[i] : (short)ShiftRightArithmeticNarrowingSaturate(op2[i - op1.Length], op3);

        public static short ShiftRightLogicalNarrowing(int op1, byte op2) => (short)UnsignedShift(op1, (int)(-op2));

        public static ushort ShiftRightLogicalNarrowing(uint op1, byte op2) => (ushort)UnsignedShift(op1, (int)(-op2));

        public static short ShiftRightLogicalRoundedNarrowing(int op1, byte op2) => (short)UnsignedShift(op1, (int)(-op2), rounding: true);

        public static ushort ShiftRightLogicalRoundedNarrowing(uint op1, byte op2) => (ushort)UnsignedShift(op1, (int)(-op2), rounding: true);

        public static short ShiftRightLogicalRoundedNarrowingUpper(short[] op1, int[] op2, byte op3, int i) => i < op1.Length ? op1[i] : (short)ShiftRightLogicalRoundedNarrowing(op2[i - op1.Length], op3);

        public static ushort ShiftRightLogicalRoundedNarrowingUpper(ushort[] op1, uint[] op2, byte op3, int i) => i < op1.Length ? op1[i] : (ushort)ShiftRightLogicalRoundedNarrowing(op2[i - op1.Length], op3);

        public static short ShiftRightLogicalRoundedNarrowingSaturate(int op1, byte op2)
        {
            short result;

            SatQ(UnsignedShift(op1, (int)(-op2), rounding: true), out result, reinterpretAsUnsigned: true);

            return result;
        }

        public static ushort ShiftRightLogicalRoundedNarrowingSaturate(uint op1, byte op2)
        {
            ushort result;

            SatQ(UnsignedShift(op1, (int)(-op2), rounding: true), out result);

            return result;
        }

        public static short ShiftRightLogicalRoundedNarrowingSaturateUpper(short[] op1, int[] op2, byte op3, int i) => i < op1.Length ? op1[i] : (short)ShiftRightLogicalRoundedNarrowingSaturate(op2[i - op1.Length], op3);

        public static ushort ShiftRightLogicalRoundedNarrowingSaturateUpper(ushort[] op1, uint[] op2, byte op3, int i) => i < op1.Length ? op1[i] : (ushort)ShiftRightLogicalRoundedNarrowingSaturate(op2[i - op1.Length], op3);

        public static short ShiftRightLogicalNarrowingUpper(short[] op1, int[] op2, byte op3, int i) => i < op1.Length ? op1[i] : (short)ShiftRightLogicalNarrowing(op2[i - op1.Length], op3);

        public static ushort ShiftRightLogicalNarrowingUpper(ushort[] op1, uint[] op2, byte op3, int i) => i < op1.Length ? op1[i] : (ushort)ShiftRightLogicalNarrowing(op2[i - op1.Length], op3);

        public static short ShiftRightLogicalNarrowingSaturate(int op1, byte op2)
        {
            short result;

            SatQ(UnsignedShift(op1, (int)(-op2)), out result, reinterpretAsUnsigned: true);

            return result;
        }

        public static ushort ShiftRightLogicalNarrowingSaturate(uint op1, byte op2)
        {
            ushort result;

            SatQ(UnsignedShift(op1, (int)(-op2)), out result);

            return result;
        }

        public static short ShiftRightLogicalNarrowingSaturateUpper(short[] op1, int[] op2, byte op3, int i) => i < op1.Length ? op1[i] : (short)ShiftRightLogicalNarrowingSaturate(op2[i - op1.Length], op3);

        public static ushort ShiftRightLogicalNarrowingSaturateUpper(ushort[] op1, uint[] op2, byte op3, int i) => i < op1.Length ? op1[i] : (ushort)ShiftRightLogicalNarrowingSaturate(op2[i - op1.Length], op3);

        public static int SignExtendWidening(short op1) => op1;

        public static int SignExtendWideningUpper(short[] op1, int i) => SignExtendWidening(op1[i + op1.Length / 2]);

        private static bool SignedSatQ(long val, out int result)
        {
            bool saturated = false;

            if (val > int.MaxValue)
            {
                result = int.MaxValue;
                saturated = true;
            }
            else if (val < int.MinValue)
            {
                result = int.MinValue;
                saturated = true;
            }
            else
            {
                result = (int)val;
            }

            return saturated;
        }

        private static bool UnsignedSatQ(long val, out uint result)
        {
            bool saturated = false;

            if (val > uint.MaxValue)
            {
                result = uint.MaxValue;
                saturated = true;
            }
            else if (val < 0)
            {
                result = 0;
                saturated = true;
            }
            else
            {
                result = (uint)val;
            }

            return saturated;
        }

        private static bool UnsignedSatQ(ulong val, out uint result)
        {
            bool saturated = false;

            if (val > uint.MaxValue)
            {
                result = uint.MaxValue;
                saturated = true;
            }
            else if (val < 0)
            {
                result = 0;
                saturated = true;
            }
            else
            {
                result = (uint)val;
            }

            return saturated;
        }

        private static bool SatQ(long val, out int result, bool reinterpretAsUnsigned = false)
        {
            bool saturated;

            if (reinterpretAsUnsigned)
            {
                uint res;
                saturated = UnsignedSatQ((ulong)val, out res);
                result = (int)res;
            }
            else
            {
                saturated = SignedSatQ(val, out result);
            }

            return saturated;
        }

        private static bool SatQ(ulong val, out uint result) => UnsignedSatQ(val, out result);

        public static int ExtractNarrowingSaturate(long op1)
        {
            int result;

            SatQ(op1, out result);

            return result;
        }

        public static int ExtractNarrowingSaturateUpper(int[] op1, long[] op2, int i) => i < op1.Length ? op1[i] : ExtractNarrowingSaturate(op2[i - op1.Length]);

        public static uint ExtractNarrowingSaturate(ulong op1)
        {
            uint result;

            SatQ(op1, out result);

            return result;
        }

        public static uint ExtractNarrowingSaturateUpper(uint[] op1, ulong[] op2, int i) => i < op1.Length ? op1[i] : ExtractNarrowingSaturate(op2[i - op1.Length]);

        public static uint ExtractNarrowingSaturateUnsigned(long op1)
        {
            uint result;

            UnsignedSatQ(op1, out result);

            return result;
        }

        public static uint ExtractNarrowingSaturateUnsignedUpper(uint[] op1, long[] op2, int i) => i < op1.Length ? op1[i] : ExtractNarrowingSaturateUnsigned(op2[i - op1.Length]);

        private static (long val, bool ovf) MultiplyDoublingOvf(int op1, int op2, bool rounding, long op3, bool subOp)
        {
            long product = (long)((long)op1 * (long)op2);

            bool dblOvf;
            (product, dblOvf) = AddOvf(product, product);

            bool addOvf;
            long accum;

            if (subOp)
            {
                (accum, addOvf) = SubtractOvf(op3, product);
            }
            else
            {
                (accum, addOvf) = AddOvf(op3, product);
            }

            long roundConst = 0;

            if (rounding)
            {
                roundConst = (long)1 << (8 * sizeof(int) - 1);
            }

            bool rndOvf;
            long result;

            (result, rndOvf) = AddOvf(accum, roundConst);

            return (result, addOvf ^ rndOvf ^ dblOvf);
        }

        private static int SaturateHigh(long val, bool ovf)
        {
            if (ovf)
            {
                return val < 0 ? int.MaxValue : int.MinValue;
            }

            return (int)UnsignedShift(val, (long)(-8 * sizeof(int)));
        }

        public static int MultiplyDoublingSaturateHigh(int op1, int op2)
        {
            var (val, ovf) = MultiplyDoublingOvf(op1, op2, rounding: false, (long)0, subOp: false);

            return SaturateHigh(val, ovf);
        }

        public static int MultiplyRoundedDoublingSaturateHigh(int op1, int op2)
        {
            var (val, ovf) = MultiplyDoublingOvf(op1, op2, rounding: true, (long)0, subOp: false);

            return SaturateHigh(val, ovf);
        }

        public static long MultiplyDoublingWideningSaturate(int op1, int op2)
        {
            var (product, ovf) = MultiplyDoublingOvf(op1, op2, rounding: false, (long)0, subOp: false);

            if (ovf)
            {
                return product < 0 ? int.MaxValue : int.MinValue;
            }

            return product;
        }

        public static int MultiplyRoundedDoublingAndAddSaturateHigh(int op1, int op2, int op3)
        {
            long addend = UnsignedShift((long)op1, (long)(8 * sizeof(int)));

            var (val, ovf) = MultiplyDoublingOvf(op2, op3, rounding: true, addend, subOp: false);

            return SaturateHigh(val, ovf);
        }

        public static int MultiplyRoundedDoublingAndSubtractSaturateHigh(int op1, int op2, int op3)
        {
            long minuend = UnsignedShift((long)op1, (long)(8 * sizeof(int)));

            var (val, ovf) = MultiplyDoublingOvf(op2, op3, rounding: true, minuend, subOp: true);

            return SaturateHigh(val, ovf);
        }

        public static long MultiplyDoublingWideningAndAddSaturate(long op1, int op2, int op3) => AddSaturate(op1, MultiplyDoublingWideningSaturate(op2, op3));

        public static long MultiplyDoublingWideningAndSubtractSaturate(long op1, int op2, int op3) => SubtractSaturate(op1, MultiplyDoublingWideningSaturate(op2, op3));

        public static long MultiplyDoublingWideningSaturateUpperByScalar(int[] op1, int op2, int i) => MultiplyDoublingWideningSaturate(op1[i + op1.Length / 2], op2);

        public static long MultiplyDoublingWideningUpperByScalarAndAddSaturate(long[] op1, int[] op2, int op3, int i) => MultiplyDoublingWideningAndAddSaturate(op1[i], op2[i + op2.Length / 2], op3);

        public static long MultiplyDoublingWideningUpperByScalarAndSubtractSaturate(long[] op1, int[] op2, int op3, int i) => MultiplyDoublingWideningAndSubtractSaturate(op1[i], op2[i + op2.Length / 2], op3);

        public static long MultiplyDoublingWideningSaturateUpper(int[] op1, int[] op2, int i) => MultiplyDoublingWideningSaturate(op1[i + op1.Length / 2], op2[i + op2.Length / 2]);

        public static long MultiplyDoublingWideningUpperAndAddSaturate(long[] op1, int[] op2, int[] op3, int i) => MultiplyDoublingWideningAndAddSaturate(op1[i], op2[i + op2.Length / 2], op3[i + op3.Length / 2]);

        public static long MultiplyDoublingWideningUpperAndSubtractSaturate(long[] op1, int[] op2, int[] op3, int i) => MultiplyDoublingWideningAndSubtractSaturate(op1[i], op2[i + op2.Length / 2], op3[i + op3.Length / 2]);

        public static long ShiftLeftLogicalWidening(int op1, byte op2) => UnsignedShift((long)op1, (long)op2);

        public static ulong ShiftLeftLogicalWidening(uint op1, byte op2) => UnsignedShift((ulong)op1, (long)op2);

        public static long ShiftLeftLogicalWideningUpper(int[] op1, byte op2, int i) => ShiftLeftLogicalWidening(op1[i + op1.Length / 2], op2);

        public static ulong ShiftLeftLogicalWideningUpper(uint[] op1, byte op2, int i) => ShiftLeftLogicalWidening(op1[i + op1.Length / 2], op2);

        public static int ShiftRightArithmeticRoundedNarrowingSaturate(long op1, byte op2)
        {
            int result;

            SatQ(SignedShift(op1, (long)(-op2), rounding: true), out result);

            return result;
        }

        public static uint ShiftRightArithmeticRoundedNarrowingSaturateUnsigned(long op1, byte op2)
        {
            uint result;

            UnsignedSatQ(SignedShift(op1, (long)(-op2), rounding: true), out result);

            return result;
        }

        public static uint ShiftRightArithmeticRoundedNarrowingSaturateUnsignedUpper(uint[] op1, long[] op2, byte op3, int i) => i < op1.Length ? op1[i] : (uint)ShiftRightArithmeticRoundedNarrowingSaturateUnsigned(op2[i - op1.Length], op3);

        public static int ShiftRightArithmeticRoundedNarrowingSaturateUpper(int[] op1, long[] op2, byte op3, int i) => i < op1.Length ? op1[i] : (int)ShiftRightArithmeticRoundedNarrowingSaturate(op2[i - op1.Length], op3);

        public static int ShiftRightArithmeticNarrowingSaturate(long op1, byte op2)
        {
            int result;

            SatQ(SignedShift(op1, (long)(-op2)), out result);

            return result;
        }

        public static uint ShiftRightArithmeticNarrowingSaturateUnsigned(long op1, byte op2)
        {
            uint result;

            UnsignedSatQ(SignedShift(op1, (long)(-op2)), out result);

            return result;
        }

        public static uint ShiftRightArithmeticNarrowingSaturateUnsignedUpper(uint[] op1, long[] op2, byte op3, int i) => i < op1.Length ? op1[i] : (uint)ShiftRightArithmeticNarrowingSaturateUnsigned(op2[i - op1.Length], op3);

        public static int ShiftRightArithmeticNarrowingSaturateUpper(int[] op1, long[] op2, byte op3, int i) => i < op1.Length ? op1[i] : (int)ShiftRightArithmeticNarrowingSaturate(op2[i - op1.Length], op3);

        public static int ShiftRightLogicalNarrowing(long op1, byte op2) => (int)UnsignedShift(op1, (long)(-op2));

        public static uint ShiftRightLogicalNarrowing(ulong op1, byte op2) => (uint)UnsignedShift(op1, (long)(-op2));

        public static int ShiftRightLogicalRoundedNarrowing(long op1, byte op2) => (int)UnsignedShift(op1, (long)(-op2), rounding: true);

        public static uint ShiftRightLogicalRoundedNarrowing(ulong op1, byte op2) => (uint)UnsignedShift(op1, (long)(-op2), rounding: true);

        public static int ShiftRightLogicalRoundedNarrowingUpper(int[] op1, long[] op2, byte op3, int i) => i < op1.Length ? op1[i] : (int)ShiftRightLogicalRoundedNarrowing(op2[i - op1.Length], op3);

        public static uint ShiftRightLogicalRoundedNarrowingUpper(uint[] op1, ulong[] op2, byte op3, int i) => i < op1.Length ? op1[i] : (uint)ShiftRightLogicalRoundedNarrowing(op2[i - op1.Length], op3);

        public static int ShiftRightLogicalRoundedNarrowingSaturate(long op1, byte op2)
        {
            int result;

            SatQ(UnsignedShift(op1, (long)(-op2), rounding: true), out result, reinterpretAsUnsigned: true);

            return result;
        }

        public static uint ShiftRightLogicalRoundedNarrowingSaturate(ulong op1, byte op2)
        {
            uint result;

            SatQ(UnsignedShift(op1, (long)(-op2), rounding: true), out result);

            return result;
        }

        public static int ShiftRightLogicalRoundedNarrowingSaturateUpper(int[] op1, long[] op2, byte op3, int i) => i < op1.Length ? op1[i] : (int)ShiftRightLogicalRoundedNarrowingSaturate(op2[i - op1.Length], op3);

        public static uint ShiftRightLogicalRoundedNarrowingSaturateUpper(uint[] op1, ulong[] op2, byte op3, int i) => i < op1.Length ? op1[i] : (uint)ShiftRightLogicalRoundedNarrowingSaturate(op2[i - op1.Length], op3);

        public static int ShiftRightLogicalNarrowingUpper(int[] op1, long[] op2, byte op3, int i) => i < op1.Length ? op1[i] : (int)ShiftRightLogicalNarrowing(op2[i - op1.Length], op3);

        public static uint ShiftRightLogicalNarrowingUpper(uint[] op1, ulong[] op2, byte op3, int i) => i < op1.Length ? op1[i] : (uint)ShiftRightLogicalNarrowing(op2[i - op1.Length], op3);

        public static int ShiftRightLogicalNarrowingSaturate(long op1, byte op2)
        {
            int result;

            SatQ(UnsignedShift(op1, (long)(-op2)), out result, reinterpretAsUnsigned: true);

            return result;
        }

        public static uint ShiftRightLogicalNarrowingSaturate(ulong op1, byte op2)
        {
            uint result;

            SatQ(UnsignedShift(op1, (long)(-op2)), out result);

            return result;
        }

        public static int ShiftRightLogicalNarrowingSaturateUpper(int[] op1, long[] op2, byte op3, int i) => i < op1.Length ? op1[i] : (int)ShiftRightLogicalNarrowingSaturate(op2[i - op1.Length], op3);

        public static uint ShiftRightLogicalNarrowingSaturateUpper(uint[] op1, ulong[] op2, byte op3, int i) => i < op1.Length ? op1[i] : (uint)ShiftRightLogicalNarrowingSaturate(op2[i - op1.Length], op3);

        public static long SignExtendWidening(int op1) => op1;

        public static long SignExtendWideningUpper(int[] op1, int i) => SignExtendWidening(op1[i + op1.Length / 2]);

        public static sbyte ShiftArithmetic(sbyte op1, sbyte op2) => SignedShift(op1, op2);

        public static sbyte ShiftArithmeticRounded(sbyte op1, sbyte op2) => SignedShift(op1, op2, rounding: true);

        public static sbyte ShiftArithmeticSaturate(sbyte op1, sbyte op2) => SignedShift(op1, op2, saturating: true);

        public static sbyte ShiftArithmeticRoundedSaturate(sbyte op1, sbyte op2) => SignedShift(op1, op2, rounding: true, saturating: true);

        private static sbyte SignedShift(sbyte op1, sbyte op2, bool rounding = false, bool saturating = false)
        {
            int shift = (sbyte)(op2 & 0xFF);

            sbyte rndCns = 0;

            if (rounding)
            {
                bool ovf;

                (rndCns, ovf) = ShiftOvf((sbyte)1, -shift-1);

                if (ovf)
                {
                    return 0;
                }
            }

            sbyte result;

            bool addOvf;

            (result, addOvf) = AddOvf(op1, rndCns);

            if (addOvf)
            {
                result = (sbyte)ShiftOvf((byte)result, shift).val;
            }
            else
            {
                bool shiftOvf;

                (result, shiftOvf) = ShiftOvf(result, shift);

                if (saturating)
                {
                    if (shiftOvf)
                    {
                        result = sbyte.MaxValue;
                    }
                }
            }

            return result;
        }

        public static T[] ShiftAndInsert<T>(T[] op1, T op2)
        {
            T nextValue = op2;

            for (int i = 0; i < op1.Length; i++)
            {
                (op1[i], nextValue) = (nextValue, op1[i]);
            }

            return op1;
        }

        public static sbyte ShiftLeftLogical(sbyte op1, byte op2) => UnsignedShift(op1, (sbyte)op2);

        public static byte ShiftLeftLogical(byte op1, byte op2) => UnsignedShift(op1, (sbyte)op2);

        public static sbyte ShiftLeftLogicalSaturate(sbyte op1, byte op2) => SignedShift(op1, (sbyte)op2, saturating: true);

        public static byte ShiftLeftLogicalSaturate(byte op1, byte op2) => UnsignedShift(op1, (sbyte)op2, saturating: true);

        public static byte ShiftLeftLogicalSaturateUnsigned(sbyte op1, byte op2) => (byte)UnsignedShift(op1, (sbyte)op2, saturating: true);

        public static sbyte ShiftLogical(sbyte op1, sbyte op2) => UnsignedShift(op1, op2);

        public static byte ShiftLogical(byte op1, sbyte op2) => UnsignedShift(op1, op2);

        public static byte ShiftLogicalRounded(byte op1, sbyte op2) => UnsignedShift(op1, op2, rounding: true);

        public static sbyte ShiftLogicalRounded(sbyte op1, sbyte op2) => UnsignedShift(op1, op2, rounding: true);

        public static byte ShiftLogicalRoundedSaturate(byte op1, sbyte op2) => UnsignedShift(op1, op2, rounding: true, saturating: true);

        public static sbyte ShiftLogicalRoundedSaturate(sbyte op1, sbyte op2) => UnsignedShift(op1, op2, rounding: true, saturating: true);

        public static sbyte ShiftLogicalSaturate(sbyte op1, sbyte op2) => UnsignedShift(op1, op2, saturating: true);

        public static byte ShiftLogicalSaturate(byte op1, sbyte op2) => UnsignedShift(op1, op2, saturating: true);

        public static sbyte ShiftRightArithmetic(sbyte op1, byte op2) => SignedShift(op1, (sbyte)(-op2));

        public static sbyte ShiftRightArithmeticAdd(sbyte op1, sbyte op2, byte op3) =>  (sbyte)(op1 + ShiftRightArithmetic(op2, op3));

        public static sbyte ShiftRightArithmeticRounded(sbyte op1, byte op2) => SignedShift(op1, (sbyte)(-op2), rounding: true);

        public static sbyte ShiftRightArithmeticRoundedAdd(sbyte op1, sbyte op2, byte op3) =>  (sbyte)(op1 + ShiftRightArithmeticRounded(op2, op3));

        public static sbyte ShiftRightLogical(sbyte op1, byte op2) => UnsignedShift(op1, (sbyte)(-op2));

        public static byte ShiftRightLogical(byte op1, byte op2) => UnsignedShift(op1, (sbyte)(-op2));

        public static sbyte ShiftRightLogicalAdd(sbyte op1, sbyte op2, byte op3) => (sbyte)(op1 + ShiftRightLogical(op2, op3));

        public static byte ShiftRightLogicalAdd(byte op1, byte op2, byte op3) => (byte)(op1 + ShiftRightLogical(op2, op3));

        public static sbyte ShiftRightLogicalRounded(sbyte op1, byte op2) => UnsignedShift(op1, (sbyte)(-op2), rounding: true);

        public static byte ShiftRightLogicalRounded(byte op1, byte op2) => UnsignedShift(op1, (sbyte)(-op2), rounding: true);

        public static sbyte ShiftRightLogicalRoundedAdd(sbyte op1, sbyte op2, byte op3) => (sbyte)(op1 + ShiftRightLogicalRounded(op2, op3));

        public static byte ShiftRightLogicalRoundedAdd(byte op1, byte op2, byte op3) => (byte)(op1 + ShiftRightLogicalRounded(op2, op3));

        private static byte UnsignedShift(byte op1, sbyte op2, bool rounding = false, bool saturating = false)
        {
            int shift = (sbyte)(op2 & 0xFF);

            byte rndCns = 0;

            if (rounding)
            {
                bool ovf;

                (rndCns, ovf) = ShiftOvf((byte)1, -shift-1);

                if (ovf)
                {
                    return 0;
                }
            }

            (byte result, bool addOvf) = AddOvf(op1, rndCns);

            bool shiftOvf;

            (result, shiftOvf) = ShiftOvf(result, shift);

            if (addOvf)
            {
                byte shiftedCarry = ShiftOvf((byte)1, 8 * sizeof(byte) + shift).val;
                result = (byte)(result | shiftedCarry);
            }

            if (saturating)
            {
                if (shiftOvf)
                {
                    result = byte.MaxValue;
                }
            }

            return result;
        }

        private static sbyte UnsignedShift(sbyte op1, sbyte op2, bool rounding = false, bool saturating = false) => (sbyte)UnsignedShift((byte)op1, op2, rounding, saturating);

        private static (sbyte val, bool ovf) AddOvf(sbyte op1, sbyte op2)
        {
            sbyte result = (sbyte)(op1 + op2);

            bool ovf = false;

            if ((op1 > 0) && (op2 > 0))
            {
                ovf = (result < 0);
            }
            else if ((op1 < 0) && (op2 < 0))
            {
                ovf = (result > 0);
            }

            return (result, ovf);
        }

        private static (sbyte val, bool ovf) AddOvf(sbyte op1, byte op2)
        {
            sbyte result = (sbyte)(op1 + (sbyte)op2);

            bool ovf = (result < op1);

            return (result, ovf);
        }

        private static (byte val, bool ovf) AddOvf(byte op1, sbyte op2)
        {
            byte result = (byte)(op1 + (byte)op2);

            bool ovf;

            if (op2 < 0)
            {
                ovf = (result > op1);
            }
            else
            {
                ovf = (result < op1);
            }

            return (result, ovf);
        }

        private static (byte val, bool ovf) AddOvf(byte op1, byte op2)
        {
            byte result = (byte)(op1 + op2);

            bool ovf = (result < op1);

            return (result, ovf);
        }

        private static (sbyte val, bool ovf) SubtractOvf(sbyte op1, sbyte op2)
        {
            sbyte result = (sbyte)(op1 - op2);

            bool ovf;

            if (op2 < 0)
            {
                ovf = (result < op1);
            }
            else
            {
                ovf = (result > op1);
            }

            return (result, ovf);
        }

        private static (byte val, bool ovf) SubtractOvf(byte op1, byte op2)
        {
            byte result = (byte)(op1 - op2);

            bool ovf = (op1 < op2);

            return (result, ovf);
        }

        public static sbyte AbsSaturate(sbyte op1) => op1 < 0 ? NegateSaturate(op1) : op1;

        public static sbyte AddSaturate(sbyte op1, sbyte op2)
        {
            var (result, ovf) = AddOvf(op1, op2);
            return ovf ? (result > 0 ? sbyte.MinValue : sbyte.MaxValue) : result;
        }

        public static sbyte AddSaturate(sbyte op1, byte op2)
        {
            var (result, ovf) = AddOvf(op1, op2);
            return ovf ? sbyte.MaxValue : result;
        }

        public static byte AddSaturate(byte op1, sbyte op2)
        {
            var (result, ovf) = AddOvf(op1, op2);
            return ovf ? (result < op1 ? byte.MaxValue : byte.MinValue) : result;
        }

        public static byte AddSaturate(byte op1, byte op2)
        {
            var (result, ovf) = AddOvf(op1, op2);
            return ovf ? byte.MaxValue : result;
        }

        public static double AddSequentialAcross(double[] op1, double[] op2, double[] mask = null)
        {
            // If mask isn't provided, default to all true
            mask = mask ?? Enumerable.Repeat<double>(1.0, op1.Length).ToArray();
            double result = op1[0];

            for (int i = 0; i < op1.Length; i++)
            {
                if (mask[i] != 0.0)
                {
                    result += op2[i];
                }
            }

            return result;
        }

        public static float AddSequentialAcross(float[] op1, float[] op2, float[] mask = null)
        {
            // If mask isn't provided, default to all true
            mask = mask ?? Enumerable.Repeat<float>((float)1.0, op1.Length).ToArray();
            float result = op1[0];

            for (int i = 0; i < op1.Length; i++)
            {
                if (mask[i] != 0.0)
                {
                    result += op2[i];
                }
            }

            return result;
        }

        public static sbyte NegateSaturate(sbyte op1) => SubtractSaturate((sbyte)0, op1);

        public static sbyte SubtractSaturate(sbyte op1, sbyte op2)
        {
            var (result, ovf) = SubtractOvf(op1, op2);
            return ovf ? (result > 0 ? sbyte.MinValue : sbyte.MaxValue) : result;
        }

        public static byte SubtractSaturate(byte op1, byte op2)
        {
            var (result, ovf) = SubtractOvf(op1, op2);
            return ovf ? byte.MinValue : result;
        }

        public static short ShiftArithmetic(short op1, short op2) => SignedShift(op1, op2);

        public static short ShiftArithmeticRounded(short op1, short op2) => SignedShift(op1, op2, rounding: true);

        public static short ShiftArithmeticSaturate(short op1, short op2) => SignedShift(op1, op2, saturating: true);

        public static short ShiftArithmeticRoundedSaturate(short op1, short op2) => SignedShift(op1, op2, rounding: true, saturating: true);

        private static short SignedShift(short op1, short op2, bool rounding = false, bool saturating = false)
        {
            int shift = (sbyte)(op2 & 0xFF);

            short rndCns = 0;

            if (rounding)
            {
                bool ovf;

                (rndCns, ovf) = ShiftOvf((short)1, -shift-1);

                if (ovf)
                {
                    return 0;
                }
            }

            short result;

            bool addOvf;

            (result, addOvf) = AddOvf(op1, rndCns);

            if (addOvf)
            {
                result = (short)ShiftOvf((ushort)result, shift).val;
            }
            else
            {
                bool shiftOvf;

                (result, shiftOvf) = ShiftOvf(result, shift);

                if (saturating)
                {
                    if (shiftOvf)
                    {
                        result = short.MaxValue;
                    }
                }
            }

            return result;
        }

        public static short ShiftLeftLogical(short op1, byte op2) => UnsignedShift(op1, (short)op2);

        public static ushort ShiftLeftLogical(ushort op1, byte op2) => UnsignedShift(op1, (short)op2);

        public static short ShiftLeftLogicalSaturate(short op1, byte op2) => SignedShift(op1, (short)op2, saturating: true);

        public static ushort ShiftLeftLogicalSaturate(ushort op1, byte op2) => UnsignedShift(op1, (short)op2, saturating: true);

        public static ushort ShiftLeftLogicalSaturateUnsigned(short op1, byte op2) => (ushort)UnsignedShift(op1, (short)op2, saturating: true);

        public static short ShiftLogical(short op1, short op2) => UnsignedShift(op1, op2);

        public static ushort ShiftLogical(ushort op1, short op2) => UnsignedShift(op1, op2);

        public static ushort ShiftLogicalRounded(ushort op1, short op2) => UnsignedShift(op1, op2, rounding: true);

        public static short ShiftLogicalRounded(short op1, short op2) => UnsignedShift(op1, op2, rounding: true);

        public static ushort ShiftLogicalRoundedSaturate(ushort op1, short op2) => UnsignedShift(op1, op2, rounding: true, saturating: true);

        public static short ShiftLogicalRoundedSaturate(short op1, short op2) => UnsignedShift(op1, op2, rounding: true, saturating: true);

        public static short ShiftLogicalSaturate(short op1, short op2) => UnsignedShift(op1, op2, saturating: true);

        public static ushort ShiftLogicalSaturate(ushort op1, short op2) => UnsignedShift(op1, op2, saturating: true);

        public static short ShiftRightArithmetic(short op1, byte op2) => SignedShift(op1, (short)(-op2));

        public static short ShiftRightArithmeticAdd(short op1, short op2, byte op3) =>  (short)(op1 + ShiftRightArithmetic(op2, op3));

        public static short ShiftRightArithmeticRounded(short op1, byte op2) => SignedShift(op1, (short)(-op2), rounding: true);

        public static short ShiftRightArithmeticRoundedAdd(short op1, short op2, byte op3) =>  (short)(op1 + ShiftRightArithmeticRounded(op2, op3));

        public static short ShiftRightLogical(short op1, byte op2) => UnsignedShift(op1, (short)(-op2));

        public static ushort ShiftRightLogical(ushort op1, byte op2) => UnsignedShift(op1, (short)(-op2));

        public static short ShiftRightLogicalAdd(short op1, short op2, byte op3) => (short)(op1 + ShiftRightLogical(op2, op3));

        public static ushort ShiftRightLogicalAdd(ushort op1, ushort op2, byte op3) => (ushort)(op1 + ShiftRightLogical(op2, op3));

        public static short ShiftRightLogicalRounded(short op1, byte op2) => UnsignedShift(op1, (short)(-op2), rounding: true);

        public static ushort ShiftRightLogicalRounded(ushort op1, byte op2) => UnsignedShift(op1, (short)(-op2), rounding: true);

        public static short ShiftRightLogicalRoundedAdd(short op1, short op2, byte op3) => (short)(op1 + ShiftRightLogicalRounded(op2, op3));

        public static ushort ShiftRightLogicalRoundedAdd(ushort op1, ushort op2, byte op3) => (ushort)(op1 + ShiftRightLogicalRounded(op2, op3));

        private static ushort UnsignedShift(ushort op1, short op2, bool rounding = false, bool saturating = false)
        {
            int shift = (sbyte)(op2 & 0xFF);

            ushort rndCns = 0;

            if (rounding)
            {
                bool ovf;

                (rndCns, ovf) = ShiftOvf((ushort)1, -shift-1);

                if (ovf)
                {
                    return 0;
                }
            }

            (ushort result, bool addOvf) = AddOvf(op1, rndCns);

            bool shiftOvf;

            (result, shiftOvf) = ShiftOvf(result, shift);

            if (addOvf)
            {
                ushort shiftedCarry = ShiftOvf((ushort)1, 8 * sizeof(ushort) + shift).val;
                result = (ushort)(result | shiftedCarry);
            }

            if (saturating)
            {
                if (shiftOvf)
                {
                    result = ushort.MaxValue;
                }
            }

            return result;
        }

        private static short UnsignedShift(short op1, short op2, bool rounding = false, bool saturating = false) => (short)UnsignedShift((ushort)op1, op2, rounding, saturating);

        private static (short val, bool ovf) AddOvf(short op1, short op2)
        {
            short result = (short)(op1 + op2);

            bool ovf = false;

            if ((op1 > 0) && (op2 > 0))
            {
                ovf = (result < 0);
            }
            else if ((op1 < 0) && (op2 < 0))
            {
                ovf = (result > 0);
            }

            return (result, ovf);
        }

        private static (short val, bool ovf) AddOvf(short op1, ushort op2)
        {
            short result = (short)(op1 + (short)op2);

            bool ovf = (result < op1);

            return (result, ovf);
        }

        private static (ushort val, bool ovf) AddOvf(ushort op1, short op2)
        {
            ushort result = (ushort)(op1 + (ushort)op2);

            bool ovf;

            if (op2 < 0)
            {
                ovf = (result > op1);
            }
            else
            {
                ovf = (result < op1);
            }

            return (result, ovf);
        }

        private static (ushort val, bool ovf) AddOvf(ushort op1, ushort op2)
        {
            ushort result = (ushort)(op1 + op2);

            bool ovf = (result < op1);

            return (result, ovf);
        }

        private static (short val, bool ovf) SubtractOvf(short op1, short op2)
        {
            short result = (short)(op1 - op2);

            bool ovf;

            if (op2 < 0)
            {
                ovf = (result < op1);
            }
            else
            {
                ovf = (result > op1);
            }

            return (result, ovf);
        }

        private static (ushort val, bool ovf) SubtractOvf(ushort op1, ushort op2)
        {
            ushort result = (ushort)(op1 - op2);

            bool ovf = (op1 < op2);

            return (result, ovf);
        }

        public static short AbsSaturate(short op1) => op1 < 0 ? NegateSaturate(op1) : op1;

        public static short AddSaturate(short op1, short op2)
        {
            var (result, ovf) = AddOvf(op1, op2);
            return ovf ? (result > 0 ? short.MinValue : short.MaxValue) : result;
        }

        public static short AddSaturate(short op1, ushort op2)
        {
            var (result, ovf) = AddOvf(op1, op2);
            return ovf ? short.MaxValue : result;
        }

        public static ushort AddSaturate(ushort op1, short op2)
        {
            var (result, ovf) = AddOvf(op1, op2);
            return ovf ? (result < op1 ? ushort.MaxValue : ushort.MinValue) : result;
        }

        public static ushort AddSaturate(ushort op1, ushort op2)
        {
            var (result, ovf) = AddOvf(op1, op2);
            return ovf ? ushort.MaxValue : result;
        }

        public static short NegateSaturate(short op1) => SubtractSaturate((short)0, op1);

        public static short SubtractSaturate(short op1, short op2)
        {
            var (result, ovf) = SubtractOvf(op1, op2);
            return ovf ? (result > 0 ? short.MinValue : short.MaxValue) : result;
        }

        public static ushort SubtractSaturate(ushort op1, ushort op2)
        {
            var (result, ovf) = SubtractOvf(op1, op2);
            return ovf ? ushort.MinValue : result;
        }

        public static int ShiftArithmetic(int op1, int op2) => SignedShift(op1, op2);

        public static int ShiftArithmeticRounded(int op1, int op2) => SignedShift(op1, op2, rounding: true);

        public static int ShiftArithmeticSaturate(int op1, int op2) => SignedShift(op1, op2, saturating: true);

        public static int ShiftArithmeticRoundedSaturate(int op1, int op2) => SignedShift(op1, op2, rounding: true, saturating: true);

        private static int SignedShift(int op1, int op2, bool rounding = false, bool saturating = false)
        {
            int shift = (sbyte)(op2 & 0xFF);

            int rndCns = 0;

            if (rounding)
            {
                bool ovf;

                (rndCns, ovf) = ShiftOvf((int)1, -shift-1);

                if (ovf)
                {
                    return 0;
                }
            }

            int result;

            bool addOvf;

            (result, addOvf) = AddOvf(op1, rndCns);

            if (addOvf)
            {
                result = (int)ShiftOvf((uint)result, shift).val;
            }
            else
            {
                bool shiftOvf;

                (result, shiftOvf) = ShiftOvf(result, shift);

                if (saturating)
                {
                    if (shiftOvf)
                    {
                        result = int.MaxValue;
                    }
                }
            }

            return result;
        }

        public static int ShiftLeftLogical(int op1, byte op2) => UnsignedShift(op1, (int)op2);

        public static uint ShiftLeftLogical(uint op1, byte op2) => UnsignedShift(op1, (int)op2);

        public static int ShiftLeftLogicalSaturate(int op1, byte op2) => SignedShift(op1, (int)op2, saturating: true);

        public static uint ShiftLeftLogicalSaturate(uint op1, byte op2) => UnsignedShift(op1, (int)op2, saturating: true);

        public static uint ShiftLeftLogicalSaturateUnsigned(int op1, byte op2) => (uint)UnsignedShift(op1, (int)op2, saturating: true);

        public static int ShiftLogical(int op1, int op2) => UnsignedShift(op1, op2);

        public static uint ShiftLogical(uint op1, int op2) => UnsignedShift(op1, op2);

        public static uint ShiftLogicalRounded(uint op1, int op2) => UnsignedShift(op1, op2, rounding: true);

        public static int ShiftLogicalRounded(int op1, int op2) => UnsignedShift(op1, op2, rounding: true);

        public static uint ShiftLogicalRoundedSaturate(uint op1, int op2) => UnsignedShift(op1, op2, rounding: true, saturating: true);

        public static int ShiftLogicalRoundedSaturate(int op1, int op2) => UnsignedShift(op1, op2, rounding: true, saturating: true);

        public static int ShiftLogicalSaturate(int op1, int op2) => UnsignedShift(op1, op2, saturating: true);

        public static uint ShiftLogicalSaturate(uint op1, int op2) => UnsignedShift(op1, op2, saturating: true);

        public static int ShiftRightArithmetic(int op1, byte op2) => SignedShift(op1, (int)(-op2));

        public static int ShiftRightArithmeticAdd(int op1, int op2, byte op3) =>  (int)(op1 + ShiftRightArithmetic(op2, op3));

        public static int ShiftRightArithmeticRounded(int op1, byte op2) => SignedShift(op1, (int)(-op2), rounding: true);

        public static int ShiftRightArithmeticRoundedAdd(int op1, int op2, byte op3) =>  (int)(op1 + ShiftRightArithmeticRounded(op2, op3));

        public static int ShiftRightLogical(int op1, byte op2) => UnsignedShift(op1, (int)(-op2));

        public static uint ShiftRightLogical(uint op1, byte op2) => UnsignedShift(op1, (int)(-op2));

        public static int ShiftRightLogicalAdd(int op1, int op2, byte op3) => (int)(op1 + ShiftRightLogical(op2, op3));

        public static uint ShiftRightLogicalAdd(uint op1, uint op2, byte op3) => (uint)(op1 + ShiftRightLogical(op2, op3));

        public static int ShiftRightLogicalRounded(int op1, byte op2) => UnsignedShift(op1, (int)(-op2), rounding: true);

        public static uint ShiftRightLogicalRounded(uint op1, byte op2) => UnsignedShift(op1, (int)(-op2), rounding: true);

        public static int ShiftRightLogicalRoundedAdd(int op1, int op2, byte op3) => (int)(op1 + ShiftRightLogicalRounded(op2, op3));

        public static uint ShiftRightLogicalRoundedAdd(uint op1, uint op2, byte op3) => (uint)(op1 + ShiftRightLogicalRounded(op2, op3));

        private static uint UnsignedShift(uint op1, int op2, bool rounding = false, bool saturating = false)
        {
            int shift = (sbyte)(op2 & 0xFF);

            uint rndCns = 0;

            if (rounding)
            {
                bool ovf;

                (rndCns, ovf) = ShiftOvf((uint)1, -shift-1);

                if (ovf)
                {
                    return 0;
                }
            }

            (uint result, bool addOvf) = AddOvf(op1, rndCns);

            bool shiftOvf;

            (result, shiftOvf) = ShiftOvf(result, shift);

            if (addOvf)
            {
                uint shiftedCarry = ShiftOvf((uint)1, 8 * sizeof(uint) + shift).val;
                result = (uint)(result | shiftedCarry);
            }

            if (saturating)
            {
                if (shiftOvf)
                {
                    result = uint.MaxValue;
                }
            }

            return result;
        }

        private static int UnsignedShift(int op1, int op2, bool rounding = false, bool saturating = false) => (int)UnsignedShift((uint)op1, op2, rounding, saturating);

        private static (int val, bool ovf) AddOvf(int op1, int op2)
        {
            int result = (int)(op1 + op2);

            bool ovf = false;

            if ((op1 > 0) && (op2 > 0))
            {
                ovf = (result < 0);
            }
            else if ((op1 < 0) && (op2 < 0))
            {
                ovf = (result > 0);
            }

            return (result, ovf);
        }

        private static (int val, bool ovf) AddOvf(int op1, uint op2)
        {
            int result = (int)(op1 + (int)op2);

            bool ovf = (result < op1);

            return (result, ovf);
        }

        private static (uint val, bool ovf) AddOvf(uint op1, int op2)
        {
            uint result = (uint)(op1 + (uint)op2);

            bool ovf;

            if (op2 < 0)
            {
                ovf = (result > op1);
            }
            else
            {
                ovf = (result < op1);
            }

            return (result, ovf);
        }

        private static (uint val, bool ovf) AddOvf(uint op1, uint op2)
        {
            uint result = (uint)(op1 + op2);

            bool ovf = (result < op1);

            return (result, ovf);
        }

        private static (int val, bool ovf) SubtractOvf(int op1, int op2)
        {
            int result = (int)(op1 - op2);

            bool ovf;

            if (op2 < 0)
            {
                ovf = (result < op1);
            }
            else
            {
                ovf = (result > op1);
            }

            return (result, ovf);
        }

        private static (uint val, bool ovf) SubtractOvf(uint op1, uint op2)
        {
            uint result = (uint)(op1 - op2);

            bool ovf = (op1 < op2);

            return (result, ovf);
        }

        public static int AbsSaturate(int op1) => op1 < 0 ? NegateSaturate(op1) : op1;

        public static int AddSaturate(int op1, int op2)
        {
            var (result, ovf) = AddOvf(op1, op2);
            return ovf ? (result > 0 ? int.MinValue : int.MaxValue) : result;
        }

        public static int AddSaturate(int op1, uint op2)
        {
            var (result, ovf) = AddOvf(op1, op2);
            return ovf ? int.MaxValue : result;
        }

        public static uint AddSaturate(uint op1, int op2)
        {
            var (result, ovf) = AddOvf(op1, op2);
            return ovf ? (result < op1 ? uint.MaxValue : uint.MinValue) : result;
        }

        public static uint AddSaturate(uint op1, uint op2)
        {
            var (result, ovf) = AddOvf(op1, op2);
            return ovf ? uint.MaxValue : result;
        }

        public static int NegateSaturate(int op1) => SubtractSaturate((int)0, op1);

        public static int SubtractSaturate(int op1, int op2)
        {
            var (result, ovf) = SubtractOvf(op1, op2);
            return ovf ? (result > 0 ? int.MinValue : int.MaxValue) : result;
        }

        public static uint SubtractSaturate(uint op1, uint op2)
        {
            var (result, ovf) = SubtractOvf(op1, op2);
            return ovf ? uint.MinValue : result;
        }

        public static long ShiftArithmetic(long op1, long op2) => SignedShift(op1, op2);

        public static long ShiftArithmeticRounded(long op1, long op2) => SignedShift(op1, op2, rounding: true);

        public static long ShiftArithmeticSaturate(long op1, long op2) => SignedShift(op1, op2, saturating: true);

        public static long ShiftArithmeticRoundedSaturate(long op1, long op2) => SignedShift(op1, op2, rounding: true, saturating: true);

        private static long SignedShift(long op1, long op2, bool rounding = false, bool saturating = false)
        {
            int shift = (sbyte)(op2 & 0xFF);

            long rndCns = 0;

            if (rounding)
            {
                bool ovf;

                (rndCns, ovf) = ShiftOvf((long)1, -shift-1);

                if (ovf)
                {
                    return 0;
                }
            }

            long result;

            bool addOvf;

            (result, addOvf) = AddOvf(op1, rndCns);

            if (addOvf)
            {
                result = (long)ShiftOvf((ulong)result, shift).val;
            }
            else
            {
                bool shiftOvf;

                (result, shiftOvf) = ShiftOvf(result, shift);

                if (saturating)
                {
                    if (shiftOvf)
                    {
                        result = long.MaxValue;
                    }
                }
            }

            return result;
        }

        public static long ShiftLeftLogical(long op1, byte op2) => UnsignedShift(op1, (long)op2);

        public static ulong ShiftLeftLogical(ulong op1, byte op2) => UnsignedShift(op1, (long)op2);

        public static long ShiftLeftLogicalSaturate(long op1, byte op2) => SignedShift(op1, (long)op2, saturating: true);

        public static ulong ShiftLeftLogicalSaturate(ulong op1, byte op2) => UnsignedShift(op1, (long)op2, saturating: true);

        public static ulong ShiftLeftLogicalSaturateUnsigned(long op1, byte op2) => (ulong)UnsignedShift(op1, (long)op2, saturating: true);

        public static long ShiftLogical(long op1, long op2) => UnsignedShift(op1, op2);

        public static ulong ShiftLogical(ulong op1, long op2) => UnsignedShift(op1, op2);

        public static ulong ShiftLogicalRounded(ulong op1, long op2) => UnsignedShift(op1, op2, rounding: true);

        public static long ShiftLogicalRounded(long op1, long op2) => UnsignedShift(op1, op2, rounding: true);

        public static ulong ShiftLogicalRoundedSaturate(ulong op1, long op2) => UnsignedShift(op1, op2, rounding: true, saturating: true);

        public static long ShiftLogicalRoundedSaturate(long op1, long op2) => UnsignedShift(op1, op2, rounding: true, saturating: true);

        public static long ShiftLogicalSaturate(long op1, long op2) => UnsignedShift(op1, op2, saturating: true);

        public static ulong ShiftLogicalSaturate(ulong op1, long op2) => UnsignedShift(op1, op2, saturating: true);

        public static long ShiftRightArithmetic(long op1, byte op2) => SignedShift(op1, (long)(-op2));

        public static long ShiftRightArithmeticAdd(long op1, long op2, byte op3) =>  (long)(op1 + ShiftRightArithmetic(op2, op3));

        public static long ShiftRightArithmeticRounded(long op1, byte op2) => SignedShift(op1, (long)(-op2), rounding: true);

        public static long ShiftRightArithmeticRoundedAdd(long op1, long op2, byte op3) =>  (long)(op1 + ShiftRightArithmeticRounded(op2, op3));

        public static long ShiftRightLogical(long op1, byte op2) => UnsignedShift(op1, (long)(-op2));

        public static ulong ShiftRightLogical(ulong op1, byte op2) => UnsignedShift(op1, (long)(-op2));

        public static long ShiftRightLogicalAdd(long op1, long op2, byte op3) => (long)(op1 + ShiftRightLogical(op2, op3));

        public static ulong ShiftRightLogicalAdd(ulong op1, ulong op2, byte op3) => (ulong)(op1 + ShiftRightLogical(op2, op3));

        public static long ShiftRightLogicalRounded(long op1, byte op2) => UnsignedShift(op1, (long)(-op2), rounding: true);

        public static ulong ShiftRightLogicalRounded(ulong op1, byte op2) => UnsignedShift(op1, (long)(-op2), rounding: true);

        public static long ShiftRightLogicalRoundedAdd(long op1, long op2, byte op3) => (long)(op1 + ShiftRightLogicalRounded(op2, op3));

        public static ulong ShiftRightLogicalRoundedAdd(ulong op1, ulong op2, byte op3) => (ulong)(op1 + ShiftRightLogicalRounded(op2, op3));

        private static ulong UnsignedShift(ulong op1, long op2, bool rounding = false, bool saturating = false)
        {
            int shift = (sbyte)(op2 & 0xFF);

            ulong rndCns = 0;

            if (rounding)
            {
                bool ovf;

                (rndCns, ovf) = ShiftOvf((ulong)1, -shift-1);

                if (ovf)
                {
                    return 0;
                }
            }

            (ulong result, bool addOvf) = AddOvf(op1, rndCns);

            bool shiftOvf;

            (result, shiftOvf) = ShiftOvf(result, shift);

            if (addOvf)
            {
                ulong shiftedCarry = ShiftOvf((ulong)1, 8 * sizeof(ulong) + shift).val;
                result = (ulong)(result | shiftedCarry);
            }

            if (saturating)
            {
                if (shiftOvf)
                {
                    result = ulong.MaxValue;
                }
            }

            return result;
        }

        private static long UnsignedShift(long op1, long op2, bool rounding = false, bool saturating = false) => (long)UnsignedShift((ulong)op1, op2, rounding, saturating);

        private static (long val, bool ovf) AddOvf(long op1, long op2)
        {
            long result = (long)(op1 + op2);

            bool ovf = false;

            if ((op1 > 0) && (op2 > 0))
            {
                ovf = (result < 0);
            }
            else if ((op1 < 0) && (op2 < 0))
            {
                ovf = (result > 0);
            }

            return (result, ovf);
        }

        private static (long val, bool ovf) AddOvf(long op1, ulong op2)
        {
            long result = (long)(op1 + (long)op2);

            bool ovf = (result < op1);

            return (result, ovf);
        }

        private static (ulong val, bool ovf) AddOvf(ulong op1, long op2)
        {
            ulong result = (ulong)(op1 + (ulong)op2);

            bool ovf;

            if (op2 < 0)
            {
                ovf = (result > op1);
            }
            else
            {
                ovf = (result < op1);
            }

            return (result, ovf);
        }

        private static (ulong val, bool ovf) AddOvf(ulong op1, ulong op2)
        {
            ulong result = (ulong)(op1 + op2);

            bool ovf = (result < op1);

            return (result, ovf);
        }

        private static (long val, bool ovf) SubtractOvf(long op1, long op2)
        {
            long result = (long)(op1 - op2);

            bool ovf;

            if (op2 < 0)
            {
                ovf = (result < op1);
            }
            else
            {
                ovf = (result > op1);
            }

            return (result, ovf);
        }

        private static (ulong val, bool ovf) SubtractOvf(ulong op1, ulong op2)
        {
            ulong result = (ulong)(op1 - op2);

            bool ovf = (op1 < op2);

            return (result, ovf);
        }

        public static long AbsSaturate(long op1) => op1 < 0 ? NegateSaturate(op1) : op1;

        public static long AddSaturate(long op1, long op2)
        {
            var (result, ovf) = AddOvf(op1, op2);
            return ovf ? (result > 0 ? long.MinValue : long.MaxValue) : result;
        }

        public static long AddSaturate(long op1, ulong op2)
        {
            var (result, ovf) = AddOvf(op1, op2);
            return ovf ? long.MaxValue : result;
        }

        public static ulong AddSaturate(ulong op1, long op2)
        {
            var (result, ovf) = AddOvf(op1, op2);
            return ovf ? (result < op1 ? ulong.MaxValue : ulong.MinValue) : result;
        }

        public static ulong AddSaturate(ulong op1, ulong op2)
        {
            var (result, ovf) = AddOvf(op1, op2);
            return ovf ? ulong.MaxValue : result;
        }

        public static long NegateSaturate(long op1) => SubtractSaturate((long)0, op1);

        public static long SubtractSaturate(long op1, long op2)
        {
            var (result, ovf) = SubtractOvf(op1, op2);
            return ovf ? (result > 0 ? long.MinValue : long.MaxValue) : result;
        }

        public static ulong SubtractSaturate(ulong op1, ulong op2)
        {
            var (result, ovf) = SubtractOvf(op1, op2);
            return ovf ? ulong.MinValue : result;
        }


        private static (sbyte val, bool ovf) ShiftOvf(sbyte value, int shift)
        {
            sbyte result = value;

            bool ovf = false;
            sbyte msb = 1;
            msb = (sbyte)(msb << (8 * sizeof(sbyte) - 1));

            for (int i = 0; i < shift; i++)
            {
                ovf = ovf || ((result & msb) != 0);
                result <<= 1;
            }

            for (int i = 0; i > shift; i--)
            {
                result >>= 1;
            }

            if ((value > 0) && (result < 0))
            {
                ovf = true;
            }

            return (result, ovf);
        }


        private static (byte val, bool ovf) ShiftOvf(byte value, int shift)
        {
            byte result = value;

            bool ovf = false;
            byte msb = 1;
            msb = (byte)(msb << (8 * sizeof(byte) - 1));

            for (int i = 0; i < shift; i++)
            {
                ovf = ovf || ((result & msb) != 0);
                result <<= 1;
            }

            for (int i = 0; i > shift; i--)
            {
                result >>= 1;
            }

            if ((value > 0) && (result < 0))
            {
                ovf = true;
            }

            return (result, ovf);
        }


        private static (short val, bool ovf) ShiftOvf(short value, int shift)
        {
            short result = value;

            bool ovf = false;
            short msb = 1;
            msb = (short)(msb << (8 * sizeof(short) - 1));

            for (int i = 0; i < shift; i++)
            {
                ovf = ovf || ((result & msb) != 0);
                result <<= 1;
            }

            for (int i = 0; i > shift; i--)
            {
                result >>= 1;
            }

            if ((value > 0) && (result < 0))
            {
                ovf = true;
            }

            return (result, ovf);
        }


        private static (ushort val, bool ovf) ShiftOvf(ushort value, int shift)
        {
            ushort result = value;

            bool ovf = false;
            ushort msb = 1;
            msb = (ushort)(msb << (8 * sizeof(ushort) - 1));

            for (int i = 0; i < shift; i++)
            {
                ovf = ovf || ((result & msb) != 0);
                result <<= 1;
            }

            for (int i = 0; i > shift; i--)
            {
                result >>= 1;
            }

            if ((value > 0) && (result < 0))
            {
                ovf = true;
            }

            return (result, ovf);
        }


        private static (int val, bool ovf) ShiftOvf(int value, int shift)
        {
            int result = value;

            bool ovf = false;
            int msb = 1;
            msb = (int)(msb << (8 * sizeof(int) - 1));

            for (int i = 0; i < shift; i++)
            {
                ovf = ovf || ((result & msb) != 0);
                result <<= 1;
            }

            for (int i = 0; i > shift; i--)
            {
                result >>= 1;
            }

            if ((value > 0) && (result < 0))
            {
                ovf = true;
            }

            return (result, ovf);
        }


        private static (uint val, bool ovf) ShiftOvf(uint value, int shift)
        {
            uint result = value;

            bool ovf = false;
            uint msb = 1;
            msb = (uint)(msb << (8 * sizeof(uint) - 1));

            for (int i = 0; i < shift; i++)
            {
                ovf = ovf || ((result & msb) != 0);
                result <<= 1;
            }

            for (int i = 0; i > shift; i--)
            {
                result >>= 1;
            }

            if ((value > 0) && (result < 0))
            {
                ovf = true;
            }

            return (result, ovf);
        }


        private static (long val, bool ovf) ShiftOvf(long value, int shift)
        {
            long result = value;

            bool ovf = false;
            long msb = 1;
            msb = (long)(msb << (8 * sizeof(long) - 1));

            for (int i = 0; i < shift; i++)
            {
                ovf = ovf || ((result & msb) != 0);
                result <<= 1;
            }

            for (int i = 0; i > shift; i--)
            {
                result >>= 1;
            }

            if ((value > 0) && (result < 0))
            {
                ovf = true;
            }

            return (result, ovf);
        }


        private static (ulong val, bool ovf) ShiftOvf(ulong value, int shift)
        {
            ulong result = value;

            bool ovf = false;
            ulong msb = 1;
            msb = (ulong)(msb << (8 * sizeof(ulong) - 1));

            for (int i = 0; i < shift; i++)
            {
                ovf = ovf || ((result & msb) != 0);
                result <<= 1;
            }

            for (int i = 0; i > shift; i--)
            {
                result >>= 1;
            }

            if ((value > 0) && (result < 0))
            {
                ovf = true;
            }

            return (result, ovf);
        }

        public static float AbsoluteDifference(float op1, float op2) => MathF.Abs(op1 - op2);

        public static float FusedMultiplyAdd(float op1, float op2, float op3) => MathF.FusedMultiplyAdd(op2, op3, op1);

        public static float FusedMultiplyAddNegated(float op1, float op2, float op3) => MathF.FusedMultiplyAdd(-op2, op3, -op1);

        public static float FusedMultiplySubtract(float op1, float op2, float op3) => MathF.FusedMultiplyAdd(-op2, op3, op1);

        public static float FusedMultiplySubtractNegated(float op1, float op2, float op3) => MathF.FusedMultiplyAdd(op2, op3, -op1);

        public static float MaxNumber(float op1, float op2) => float.IsNaN(op1) ? op2 : (float.IsNaN(op2) ? op1 : MathF.Max(op1, op2));

        public static float MaxNumberPairwise(float[] op1, int i) => Pairwise(MaxNumber, op1, i);

        public static float MaxNumberPairwise(float[] op1, float[] op2, int i) => Pairwise(MaxNumber, op1, op2, i);

        public static float MinNumber(float op1, float op2) => float.IsNaN(op1) ? op2 : (float.IsNaN(op2) ? op1 : MathF.Min(op1, op2));

        public static float MinNumberPairwise(float[] op1, int i) => Pairwise(MinNumber, op1, i);

        public static float MinNumberPairwise(float[] op1, float[] op2, int i) => Pairwise(MinNumber, op1, op2, i);

        public static float[] MultiplyAddRotateComplex(float[] op1, float[] op2, float[] op3, byte imm)
        {
            for (int i = 0; i < op1.Length; i += 2)
            {
                int real = i;
                int img = i + 1;
                (float ans1, float ans2) = imm switch
                {
                    0 => (FusedMultiplyAdd(op1[real], op2[real], op3[real]), FusedMultiplyAdd(op1[img], op2[real], op3[img])),
                    1 => (FusedMultiplySubtract(op1[real], op2[img], op3[img]), FusedMultiplyAdd(op1[img], op2[img], op3[real])),
                    2 => (FusedMultiplySubtract(op1[real], op2[real], op3[real]), FusedMultiplySubtract(op1[img], op2[real], op3[img])),
                    3 => (FusedMultiplyAdd(op1[real], op2[img], op3[img]), FusedMultiplySubtract(op1[img], op2[img], op3[real])),
                    _ => (0.0f, 0.0f)
                };

                op1[real] = ans1;
                op1[img] = ans2;
            }

            return op1;
        }

        public static float[] MultiplyAddRotateComplexBySelectedScalar(float[] op1, float[] op2, float[] op3, byte index, byte imm)
        {
            for (int i = 0; i < op1.Length; i += 2)
            {
                int real = i;
                int img = i + 1;
                (float op3Real, float op3Img) = (op3[index * 2], op3[(index * 2) + 1]);
                (float ans1, float ans2) = imm switch
                {
                    0 => (FusedMultiplyAdd(op1[real], op2[real], op3Real), FusedMultiplyAdd(op1[img], op2[real], op3Img)),
                    1 => (FusedMultiplySubtract(op1[real], op2[img], op3Img), FusedMultiplyAdd(op1[img], op2[img], op3Real)),
                    2 => (FusedMultiplySubtract(op1[real], op2[real], op3Real), FusedMultiplySubtract(op1[img], op2[real], op3Img)),
                    3 => (FusedMultiplyAdd(op1[real], op2[img], op3Img), FusedMultiplySubtract(op1[img], op2[img], op3Real)),
                    _ => (0.0f, 0.0f)
                };

                op1[real] = ans1;
                op1[img] = ans2;
            }

            return op1;
        }

        public static float MultiplyExtended(float op1, float op2)
        {
            bool inf1 = float.IsInfinity(op1);
            bool inf2 = float.IsInfinity(op2);

            bool zero1 = (op1 == 0);
            bool zero2 = (op2 == 0);

            if ((inf1 && zero2) || (zero1 && inf2))
            {
                return MathF.CopySign(2, (zero1 ? op2 : op1));
            }
            else
            {
                return op1 * op2;
            }
        }

        public static float TrigonometricMultiplyAddCoefficient(float op1, float op2, byte imm)
        {
            int index = (op2 < 0) ? (imm + 8) : imm;
            uint coeff = index switch
            {
                 0 => 0x3f800000,
                 1 => 0xbe2aaaab,
                 2 => 0x3c088886,
                 3 => 0xb95008b9,
                 4 => 0x36369d6d,
                 5 => 0x00000000,
                 6 => 0x00000000,
                 7 => 0x00000000,
                 8 => 0x3f800000,
                 9 => 0xbf000000,
                10 => 0x3d2aaaa6,
                11 => 0xbab60705,
                12 => 0x37cd37cc,
                13 => 0x00000000,
                14 => 0x00000000,
                15 => 0x00000000,
                 _ => 0x00000000
            };

            return MathF.FusedMultiplyAdd(op1, Math.Abs(op2), BitConverter.UInt32BitsToSingle(coeff));
        }

        public static float TrigonometricSelectCoefficient(float op1, uint op2)
        {
            float result = ((op2 % 2) == 0) ? op1 : (float)1.0;
            bool isNegative = (op2 & 0b10) == 0b10;
            
            if (isNegative != (result < 0))
            {
                result *= -1;
            }

            return result;
        }

        public static float TrigonometricStartingValue(float op1, uint op2)
        {
            float result = op1 * op1;

            if (float.IsNaN(result))
            {
                return result;
            }

            if ((op2 % 2) == 1)
            {
                result *= -1;
            }

            return result;
        }

        public static float FPExponentialAccelerator(uint op1)
        {
            uint index = op1 & 0b111111;
            uint coeff = index switch
            {
                 0 => 0x000000,
                 1 => 0x0164d2,
                 2 => 0x02cd87,
                 3 => 0x043a29,
                 4 => 0x05aac3,
                 5 => 0x071f62,
                 6 => 0x08980f,
                 7 => 0x0a14d5,
                 8 => 0x0b95c2,
                 9 => 0x0d1adf,
                10 => 0x0ea43a,
                11 => 0x1031dc,
                12 => 0x11c3d3,
                13 => 0x135a2b,
                14 => 0x14f4f0,
                15 => 0x16942d,
                16 => 0x1837f0,
                17 => 0x19e046,
                18 => 0x1b8d3a,
                19 => 0x1d3eda,
                20 => 0x1ef532,
                21 => 0x20b051,
                22 => 0x227043,
                23 => 0x243516,
                24 => 0x25fed7,
                25 => 0x27cd94,
                26 => 0x29a15b,
                27 => 0x2b7a3a,
                28 => 0x2d583f,
                29 => 0x2f3b79,
                30 => 0x3123f6,
                31 => 0x3311c4,
                32 => 0x3504f3,
                33 => 0x36fd92,
                34 => 0x38fbaf,
                35 => 0x3aff5b,
                36 => 0x3d08a4,
                37 => 0x3f179a,
                38 => 0x412c4d,
                39 => 0x4346cd,
                40 => 0x45672a,
                41 => 0x478d75,
                42 => 0x49b9be,
                43 => 0x4bec15,
                44 => 0x4e248c,
                45 => 0x506334,
                46 => 0x52a81e,
                47 => 0x54f35b,
                48 => 0x5744fd,
                49 => 0x599d16,
                50 => 0x5bfbb8,
                51 => 0x5e60f5,
                52 => 0x60ccdf,
                53 => 0x633f89,
                54 => 0x65b907,
                55 => 0x68396a,
                56 => 0x6ac0c7,
                57 => 0x6d4f30,
                58 => 0x6fe4ba,
                59 => 0x728177,
                60 => 0x75257d,
                61 => 0x77d0df,
                62 => 0x7a83b3,
                63 => 0x7d3e0c,
                 _ => 0x000000
            };

            uint result = ((op1 & 0b11111111000000) << 17) | coeff;
            return BitConverter.UInt32BitsToSingle(result);
        }

        public static float FPReciprocalStepFused(float op1, float op2) => FusedMultiplySubtract(2, op1, op2);

        public static float FPReciprocalSqrtStepFused(float op1, float op2) => FusedMultiplySubtract(3, op1, op2) / 2;

        public static double AbsoluteDifference(double op1, double op2) => Math.Abs(op1 - op2);

        public static double FusedMultiplyAdd(double op1, double op2, double op3) => Math.FusedMultiplyAdd(op2, op3, op1);

        public static double FusedMultiplyAddNegated(double op1, double op2, double op3) => Math.FusedMultiplyAdd(-op2, op3, -op1);

        public static double FusedMultiplySubtract(double op1, double op2, double op3) => Math.FusedMultiplyAdd(-op2, op3, op1);

        public static double FusedMultiplySubtractNegated(double op1, double op2, double op3) => Math.FusedMultiplyAdd(op2, op3, -op1);

        public static double MaxNumber(double op1, double op2) => double.IsNaN(op1) ? op2 : (double.IsNaN(op2) ? op1 : Math.Max(op1, op2));

        public static double MaxNumberPairwise(double[] op1, int i) => Pairwise(MaxNumber, op1, i);

        public static double MaxNumberPairwise(double[] op1, double[] op2, int i) => Pairwise(MaxNumber, op1, op2, i);

        public static double MinNumber(double op1, double op2) => double.IsNaN(op1) ? op2 : (double.IsNaN(op2) ? op1 : Math.Min(op1, op2));

        public static double MinNumberPairwise(double[] op1, int i) => Pairwise(MinNumber, op1, i);

        public static double MinNumberPairwise(double[] op1, double[] op2, int i) => Pairwise(MinNumber, op1, op2, i);

        public static double[] MultiplyAddRotateComplex(double[] op1, double[] op2, double[] op3, byte imm)
        {
            for (int i = 0; i < op1.Length; i += 2)
            {
                int real = i;
                int img = i + 1;
                (double ans1, double ans2) = imm switch
                {
                    0 => (FusedMultiplyAdd(op1[real], op2[real], op3[real]), FusedMultiplyAdd(op1[img], op2[real], op3[img])),
                    1 => (FusedMultiplySubtract(op1[real], op2[img], op3[img]), FusedMultiplyAdd(op1[img], op2[img], op3[real])),
                    2 => (FusedMultiplySubtract(op1[real], op2[real], op3[real]), FusedMultiplySubtract(op1[img], op2[real], op3[img])),
                    3 => (FusedMultiplyAdd(op1[real], op2[img], op3[img]), FusedMultiplySubtract(op1[img], op2[img], op3[real])),
                    _ => (0.0, 0.0)
                };

                op1[real] = ans1;
                op1[img] = ans2;
            }

            return op1;
        }

        public static double MultiplyExtended(double op1, double op2)
        {
            bool inf1 = double.IsInfinity(op1);
            bool inf2 = double.IsInfinity(op2);

            bool zero1 = (op1 == 0);
            bool zero2 = (op2 == 0);

            if ((inf1 && zero2) || (zero1 && inf2))
            {
                return Math.CopySign(2, (zero1 ? op2 : op1));
            }
            else
            {
                return op1 * op2;
            }
        }

        public static double TrigonometricMultiplyAddCoefficient(double op1, double op2, byte imm)
        {
            int index = (op2 < 0) ? (imm + 8) : imm;
            ulong coeff = index switch
            {
                 0 => 0x3ff0000000000000,
                 1 => 0xbfc5555555555543,
                 2 => 0x3f8111111110f30c,
                 3 => 0xbf2a01a019b92fc6,
                 4 => 0x3ec71de351f3d22b,
                 5 => 0xbe5ae5e2b60f7b91,
                 6 => 0x3de5d8408868552f,
                 7 => 0x0000000000000000,
                 8 => 0x3ff0000000000000,
                 9 => 0xbfe0000000000000,
                10 => 0x3fa5555555555536,
                11 => 0xbf56c16c16c13a0b,
                12 => 0x3efa01a019b1e8d8,
                13 => 0xbe927e4f7282f468,
                14 => 0x3e21ee96d2641b13,
                15 => 0xbda8f76380fbb401,
                 _ => 0x0000000000000000
            };

            return Math.FusedMultiplyAdd(op1, Math.Abs(op2), BitConverter.UInt64BitsToDouble(coeff));
        }

        public static double TrigonometricSelectCoefficient(double op1, ulong op2)
        {
            double result = ((op2 % 2) == 0) ? op1 : 1.0;
            bool isNegative = (op2 & 0b10) == 0b10;
            
            if (isNegative != (result < 0))
            {
                result *= -1;
            }

            return result;
        }

        public static double TrigonometricStartingValue(double op1, ulong op2)
        {
            double result = op1 * op1;

            if (double.IsNaN(result))
            {
                return result;
            }

            if ((op2 % 2) == 1)
            {
                result *= -1;
            }

            return result;
        }
        
        public static double FPExponentialAccelerator(ulong op1)
        {
            ulong index = op1 & 0b111111;
            ulong coeff = index switch
            {
                 0 => 0x0000000000000,
                 1 => 0x02C9A3E778061,
                 2 => 0x059B0D3158574,
                 3 => 0x0874518759BC8,
                 4 => 0x0B5586CF9890F,
                 5 => 0x0E3EC32D3D1A2,
                 6 => 0x11301D0125B51,
                 7 => 0x1429AAEA92DE0,
                 8 => 0x172B83C7D517B,
                 9 => 0x1A35BEB6FCB75,
                10 => 0x1D4873168B9AA,
                11 => 0x2063B88628CD6,
                12 => 0x2387A6E756238,
                13 => 0x26B4565E27CDD,
                14 => 0x29E9DF51FDEE1,
                15 => 0x2D285A6E4030B,
                16 => 0x306FE0A31B715,
                17 => 0x33C08B26416FF,
                18 => 0x371A7373AA9CB,
                19 => 0x3A7DB34E59FF7,
                20 => 0x3DEA64C123422,
                21 => 0x4160A21F72E2A,
                22 => 0x44E086061892D,
                23 => 0x486A2B5C13CD0,
                24 => 0x4BFDAD5362A27,
                25 => 0x4F9B2769D2CA7,
                26 => 0x5342B569D4F82,
                27 => 0x56F4736B527DA,
                28 => 0x5AB07DD485429,
                29 => 0x5E76F15AD2148,
                30 => 0x6247EB03A5585,
                31 => 0x6623882552225,
                32 => 0x6A09E667F3BCD,
                33 => 0x6DFB23C651A2F,
                34 => 0x71F75E8EC5F74,
                35 => 0x75FEB564267C9,
                36 => 0x7A11473EB0187,
                37 => 0x7E2F336CF4E62,
                38 => 0x82589994CCE13,
                39 => 0x868D99B4492ED,
                40 => 0x8ACE5422AA0DB,
                41 => 0x8F1AE99157736,
                42 => 0x93737B0CDC5E5,
                43 => 0x97D829FDE4E50,
                44 => 0x9C49182A3F090,
                45 => 0xA0C667B5DE565,
                46 => 0xA5503B23E255D,
                47 => 0xA9E6B5579FDBF,
                48 => 0xAE89F995AD3AD,
                49 => 0xB33A2B84F15FB,
                50 => 0xB7F76F2FB5E47,
                51 => 0xBCC1E904BC1D2,
                52 => 0xC199BDD85529C,
                53 => 0xC67F12E57D14B,
                54 => 0xCB720DCEF9069,
                55 => 0xD072D4A07897C,
                56 => 0xD5818DCFBA487,
                57 => 0xDA9E603DB3285,
                58 => 0xDFC97337B9B5F,
                59 => 0xE502EE78B3FF6,
                60 => 0xEA4AFA2A490DA,
                61 => 0xEFA1BEE615A27,
                62 => 0xF50765B6E4540,
                63 => 0xFA7C1819E90D8,
                 _ => 0x0000000000000
            };

            ulong result = ((op1 & 0b11111111111000000) << 46) | coeff;
            return BitConverter.UInt64BitsToDouble(result);
        }

        public static double FPReciprocalStepFused(double op1, double op2) => FusedMultiplySubtract(2, op1, op2);

        public static double FPReciprocalSqrtStepFused(double op1, double op2) => FusedMultiplySubtract(3, op1, op2) / 2;

        private static uint ReciprocalEstimate(uint a)
        {
            a = a * 2 + 1;

            uint b = (1 << 19) / a;
            uint r = (b + 1) / 2;

            return r;
        }

        private static uint ReciprocalSqrtEstimate(uint a)
        {
            if (a < 256)
            {
                a = a * 2 + 1;
            }
            else
            {
                a = (a >> 1) << 1;
                a = (a + 1) * 2;
            }

            uint b = 512;

            while (a * (b + 1) * (b + 1) < (1 << 28))
            {
                b = b + 1;
            }

            uint r = (b + 1) / 2;

            return r;
        }

        public static double ReciprocalEstimate(double op1) => Math.ReciprocalEstimate(op1);
        
        public static float ReciprocalEstimate(float op1) => MathF.ReciprocalEstimate(op1);

        public static double ReciprocalExponent(double op1)
        {
            ulong bits = (ulong)BitConverter.DoubleToUInt64Bits(op1);

            // Invert the exponent
            bits ^= 0x7FF0000000000000;
            // Zero the fraction
            bits &= 0xFFF0000000000000;

            return BitConverter.UInt64BitsToDouble(bits);
        }

        public static float ReciprocalExponent(float op1)
        {
            uint bits = BitConverter.SingleToUInt32Bits(op1);

            // Invert the exponent
            bits ^= 0x7F800000;
            // Zero the fraction
            bits &= 0xFF800000;

            return BitConverter.UInt32BitsToSingle(bits);
        }

        public static double ReciprocalSqrtEstimate(double op1) => Math.ReciprocalSqrtEstimate(op1);
        
        public static float ReciprocalSqrtEstimate(float op1) => MathF.ReciprocalSqrtEstimate(op1);

        private static uint ExtractBits(uint val, byte msbPos, byte lsbPos)
        {
            uint andMask = 0;

            for (byte pos = lsbPos; pos <= msbPos; pos++)
            {
                andMask |= (uint)1 << pos;
            }

            return (val & andMask) >> lsbPos;
        }

        public static uint UnsignedReciprocalEstimate(uint op1)
        {
            uint result;

            if ((op1 & (1 << 31)) == 0)
            {
                result = ~0U;
            }
            else
            {
                uint estimate = ReciprocalEstimate(ExtractBits(op1, 31, 23));
                result = ExtractBits(estimate, 8, 0) << 31;
            }

            return result;
        }

        public static uint UnsignedReciprocalSqrtEstimate(uint op1)
        {
            uint result;

            if ((op1 & (3 << 30)) == 0)
            {
                result = ~0U;
            }
            else
            {
                uint estimate = ReciprocalSqrtEstimate(ExtractBits(op1, 31, 23));
                result = ExtractBits(estimate, 8, 0) << 31;
            }

            return result;
        }

        public static sbyte Add(sbyte op1, sbyte op2) => (sbyte)(op1 + op2);

        public static sbyte AddPairwise(sbyte[] op1, int i) => Pairwise(Add, op1, i);

        public static sbyte AddPairwise(sbyte[] op1, sbyte[] op2, int i) => Pairwise(Add, op1, op2, i);

        public static sbyte Max(sbyte op1, sbyte op2) => Math.Max(op1, op2);

        public static sbyte MaxPairwise(sbyte[] op1, int i) => Pairwise(Max, op1, i);

        public static sbyte MaxPairwise(sbyte[] op1, sbyte[] op2, int i) => Pairwise(Max, op1, op2, i);

        public static sbyte Min(sbyte op1, sbyte op2) => Math.Min(op1, op2);

        public static sbyte MinPairwise(sbyte[] op1, int i) => Pairwise(Min, op1, i);

        public static sbyte MinPairwise(sbyte[] op1, sbyte[] op2, int i) => Pairwise(Min, op1, op2, i);

        public static sbyte Multiply(sbyte op1, sbyte op2) => (sbyte)(op1 * op2);

        public static sbyte MultiplyAdd(sbyte op1, sbyte op2, sbyte op3) => (sbyte)(op1 + (sbyte)(op2 * op3));

        public static sbyte MultiplySubtract(sbyte op1, sbyte op2, sbyte op3) => (sbyte)(op1 - (sbyte)(op2 * op3));

        public static sbyte Subtract(sbyte op1, sbyte op2) => (sbyte)(op1 - op2);

        private static sbyte Pairwise(Func<sbyte, sbyte, sbyte> pairOp, sbyte[] op1, int i)
        {
            if (2 * i + 1 < op1.Length)
            {
                return pairOp(op1[2 * i], op1[2 * i + 1]);
            }
            else
            {
                return 0;
            }
        }

        private static sbyte Pairwise(Func<sbyte, sbyte, sbyte> pairOp, sbyte[] op1, sbyte[] op2, int i)
        {
            if (2 * i + 1 < op1.Length)
            {
                return pairOp(op1[2 * i], op1[2 * i + 1]);
            }
            else
            {
                return pairOp(op2[2 * i - op1.Length], op2[2 * i + 1 - op1.Length]);
            }
        }

        public static byte Add(byte op1, byte op2) => (byte)(op1 + op2);

        public static byte AddPairwise(byte[] op1, int i) => Pairwise(Add, op1, i);

        public static byte AddPairwise(byte[] op1, byte[] op2, int i) => Pairwise(Add, op1, op2, i);

        public static byte Max(byte op1, byte op2) => Math.Max(op1, op2);

        public static byte MaxPairwise(byte[] op1, int i) => Pairwise(Max, op1, i);

        public static byte MaxPairwise(byte[] op1, byte[] op2, int i) => Pairwise(Max, op1, op2, i);

        public static byte Min(byte op1, byte op2) => Math.Min(op1, op2);

        public static byte MinPairwise(byte[] op1, int i) => Pairwise(Min, op1, i);

        public static byte MinPairwise(byte[] op1, byte[] op2, int i) => Pairwise(Min, op1, op2, i);

        public static byte Multiply(byte op1, byte op2) => (byte)(op1 * op2);

        public static byte MultiplyAdd(byte op1, byte op2, byte op3) => (byte)(op1 + (byte)(op2 * op3));

        public static byte MultiplySubtract(byte op1, byte op2, byte op3) => (byte)(op1 - (byte)(op2 * op3));

        public static byte Subtract(byte op1, byte op2) => (byte)(op1 - op2);

        private static byte Pairwise(Func<byte, byte, byte> pairOp, byte[] op1, int i)
        {
            if (2 * i + 1 < op1.Length)
            {
                return pairOp(op1[2 * i], op1[2 * i + 1]);
            }
            else
            {
                return 0;
            }
        }

        private static byte Pairwise(Func<byte, byte, byte> pairOp, byte[] op1, byte[] op2, int i)
        {
            if (2 * i + 1 < op1.Length)
            {
                return pairOp(op1[2 * i], op1[2 * i + 1]);
            }
            else
            {
                return pairOp(op2[2 * i - op1.Length], op2[2 * i + 1 - op1.Length]);
            }
        }

        public static short Add(short op1, short op2) => (short)(op1 + op2);

        public static short AddPairwise(short[] op1, int i) => Pairwise(Add, op1, i);

        public static short AddPairwise(short[] op1, short[] op2, int i) => Pairwise(Add, op1, op2, i);

        public static short Max(short op1, short op2) => Math.Max(op1, op2);

        public static short MaxPairwise(short[] op1, int i) => Pairwise(Max, op1, i);

        public static short MaxPairwise(short[] op1, short[] op2, int i) => Pairwise(Max, op1, op2, i);

        public static short Min(short op1, short op2) => Math.Min(op1, op2);

        public static short MinPairwise(short[] op1, int i) => Pairwise(Min, op1, i);

        public static short MinPairwise(short[] op1, short[] op2, int i) => Pairwise(Min, op1, op2, i);

        public static short Multiply(short op1, short op2) => (short)(op1 * op2);

        public static short MultiplyAdd(short op1, short op2, short op3) => (short)(op1 + (short)(op2 * op3));

        public static short MultiplySubtract(short op1, short op2, short op3) => (short)(op1 - (short)(op2 * op3));

        public static short Subtract(short op1, short op2) => (short)(op1 - op2);

        private static short Pairwise(Func<short, short, short> pairOp, short[] op1, int i)
        {
            if (2 * i + 1 < op1.Length)
            {
                return pairOp(op1[2 * i], op1[2 * i + 1]);
            }
            else
            {
                return 0;
            }
        }

        private static short Pairwise(Func<short, short, short> pairOp, short[] op1, short[] op2, int i)
        {
            if (2 * i + 1 < op1.Length)
            {
                return pairOp(op1[2 * i], op1[2 * i + 1]);
            }
            else
            {
                return pairOp(op2[2 * i - op1.Length], op2[2 * i + 1 - op1.Length]);
            }
        }

        public static ushort Add(ushort op1, ushort op2) => (ushort)(op1 + op2);

        public static ushort AddPairwise(ushort[] op1, int i) => Pairwise(Add, op1, i);

        public static ushort AddPairwise(ushort[] op1, ushort[] op2, int i) => Pairwise(Add, op1, op2, i);

        public static ushort Max(ushort op1, ushort op2) => Math.Max(op1, op2);

        public static ushort MaxPairwise(ushort[] op1, int i) => Pairwise(Max, op1, i);

        public static ushort MaxPairwise(ushort[] op1, ushort[] op2, int i) => Pairwise(Max, op1, op2, i);

        public static ushort Min(ushort op1, ushort op2) => Math.Min(op1, op2);

        public static ushort MinPairwise(ushort[] op1, int i) => Pairwise(Min, op1, i);

        public static ushort MinPairwise(ushort[] op1, ushort[] op2, int i) => Pairwise(Min, op1, op2, i);

        public static ushort Multiply(ushort op1, ushort op2) => (ushort)(op1 * op2);

        public static ushort MultiplyAdd(ushort op1, ushort op2, ushort op3) => (ushort)(op1 + (ushort)(op2 * op3));

        public static ushort MultiplySubtract(ushort op1, ushort op2, ushort op3) => (ushort)(op1 - (ushort)(op2 * op3));

        public static ushort Subtract(ushort op1, ushort op2) => (ushort)(op1 - op2);

        private static ushort Pairwise(Func<ushort, ushort, ushort> pairOp, ushort[] op1, int i)
        {
            if (2 * i + 1 < op1.Length)
            {
                return pairOp(op1[2 * i], op1[2 * i + 1]);
            }
            else
            {
                return 0;
            }
        }

        private static ushort Pairwise(Func<ushort, ushort, ushort> pairOp, ushort[] op1, ushort[] op2, int i)
        {
            if (2 * i + 1 < op1.Length)
            {
                return pairOp(op1[2 * i], op1[2 * i + 1]);
            }
            else
            {
                return pairOp(op2[2 * i - op1.Length], op2[2 * i + 1 - op1.Length]);
            }
        }

        public static int Add(int op1, int op2) => (int)(op1 + op2);

        public static int AddPairwise(int[] op1, int i) => Pairwise(Add, op1, i);

        public static int AddPairwise(int[] op1, int[] op2, int i) => Pairwise(Add, op1, op2, i);

        public static int Max(int op1, int op2) => Math.Max(op1, op2);

        public static int MaxPairwise(int[] op1, int i) => Pairwise(Max, op1, i);

        public static int MaxPairwise(int[] op1, int[] op2, int i) => Pairwise(Max, op1, op2, i);

        public static int Min(int op1, int op2) => Math.Min(op1, op2);

        public static int MinPairwise(int[] op1, int i) => Pairwise(Min, op1, i);

        public static int MinPairwise(int[] op1, int[] op2, int i) => Pairwise(Min, op1, op2, i);

        public static int Multiply(int op1, int op2) => (int)(op1 * op2);

        public static int MultiplyAdd(int op1, int op2, int op3) => (int)(op1 + (int)(op2 * op3));

        public static int MultiplySubtract(int op1, int op2, int op3) => (int)(op1 - (int)(op2 * op3));

        public static int Subtract(int op1, int op2) => (int)(op1 - op2);

        private static int Pairwise(Func<int, int, int> pairOp, int[] op1, int i)
        {
            if (2 * i + 1 < op1.Length)
            {
                return pairOp(op1[2 * i], op1[2 * i + 1]);
            }
            else
            {
                return 0;
            }
        }

        private static int Pairwise(Func<int, int, int> pairOp, int[] op1, int[] op2, int i)
        {
            if (2 * i + 1 < op1.Length)
            {
                return pairOp(op1[2 * i], op1[2 * i + 1]);
            }
            else
            {
                return pairOp(op2[2 * i - op1.Length], op2[2 * i + 1 - op1.Length]);
            }
        }

        public static uint Add(uint op1, uint op2) => (uint)(op1 + op2);

        public static uint AddPairwise(uint[] op1, int i) => Pairwise(Add, op1, i);

        public static uint AddPairwise(uint[] op1, uint[] op2, int i) => Pairwise(Add, op1, op2, i);

        public static uint Max(uint op1, uint op2) => Math.Max(op1, op2);

        public static uint MaxPairwise(uint[] op1, int i) => Pairwise(Max, op1, i);

        public static uint MaxPairwise(uint[] op1, uint[] op2, int i) => Pairwise(Max, op1, op2, i);

        public static uint Min(uint op1, uint op2) => Math.Min(op1, op2);

        public static uint MinPairwise(uint[] op1, int i) => Pairwise(Min, op1, i);

        public static uint MinPairwise(uint[] op1, uint[] op2, int i) => Pairwise(Min, op1, op2, i);

        public static uint Multiply(uint op1, uint op2) => (uint)(op1 * op2);

        public static uint MultiplyAdd(uint op1, uint op2, uint op3) => (uint)(op1 + (uint)(op2 * op3));

        public static uint MultiplySubtract(uint op1, uint op2, uint op3) => (uint)(op1 - (uint)(op2 * op3));

        public static uint Subtract(uint op1, uint op2) => (uint)(op1 - op2);

        private static uint Pairwise(Func<uint, uint, uint> pairOp, uint[] op1, int i)
        {
            if (2 * i + 1 < op1.Length)
            {
                return pairOp(op1[2 * i], op1[2 * i + 1]);
            }
            else
            {
                return 0;
            }
        }

        private static uint Pairwise(Func<uint, uint, uint> pairOp, uint[] op1, uint[] op2, int i)
        {
            if (2 * i + 1 < op1.Length)
            {
                return pairOp(op1[2 * i], op1[2 * i + 1]);
            }
            else
            {
                return pairOp(op2[2 * i - op1.Length], op2[2 * i + 1 - op1.Length]);
            }
        }

        public static long Add(long op1, long op2) => (long)(op1 + op2);

        public static long AddPairwise(long[] op1, int i) => Pairwise(Add, op1, i);

        public static long AddPairwise(long[] op1, long[] op2, int i) => Pairwise(Add, op1, op2, i);

        public static long Max(long op1, long op2) => Math.Max(op1, op2);

        public static long MaxPairwise(long[] op1, int i) => Pairwise(Max, op1, i);

        public static long MaxPairwise(long[] op1, long[] op2, int i) => Pairwise(Max, op1, op2, i);

        public static long Min(long op1, long op2) => Math.Min(op1, op2);

        public static long MinPairwise(long[] op1, int i) => Pairwise(Min, op1, i);

        public static long MinPairwise(long[] op1, long[] op2, int i) => Pairwise(Min, op1, op2, i);

        public static long Multiply(long op1, long op2) => (long)(op1 * op2);

        public static long MultiplyAdd(long op1, long op2, long op3) => (long)(op1 + (long)(op2 * op3));

        public static long MultiplySubtract(long op1, long op2, long op3) => (long)(op1 - (long)(op2 * op3));

        public static long Subtract(long op1, long op2) => (long)(op1 - op2);

        private static long Pairwise(Func<long, long, long> pairOp, long[] op1, int i)
        {
            if (2 * i + 1 < op1.Length)
            {
                return pairOp(op1[2 * i], op1[2 * i + 1]);
            }
            else
            {
                return 0;
            }
        }

        private static long Pairwise(Func<long, long, long> pairOp, long[] op1, long[] op2, int i)
        {
            if (2 * i + 1 < op1.Length)
            {
                return pairOp(op1[2 * i], op1[2 * i + 1]);
            }
            else
            {
                return pairOp(op2[2 * i - op1.Length], op2[2 * i + 1 - op1.Length]);
            }
        }

        public static ulong Add(ulong op1, ulong op2) => (ulong)(op1 + op2);

        public static ulong AddPairwise(ulong[] op1, int i) => Pairwise(Add, op1, i);

        public static ulong AddPairwise(ulong[] op1, ulong[] op2, int i) => Pairwise(Add, op1, op2, i);

        public static ulong Max(ulong op1, ulong op2) => Math.Max(op1, op2);

        public static ulong MaxPairwise(ulong[] op1, int i) => Pairwise(Max, op1, i);

        public static ulong MaxPairwise(ulong[] op1, ulong[] op2, int i) => Pairwise(Max, op1, op2, i);

        public static ulong Min(ulong op1, ulong op2) => Math.Min(op1, op2);

        public static ulong MinPairwise(ulong[] op1, int i) => Pairwise(Min, op1, i);

        public static ulong MinPairwise(ulong[] op1, ulong[] op2, int i) => Pairwise(Min, op1, op2, i);

        public static ulong Multiply(ulong op1, ulong op2) => (ulong)(op1 * op2);

        public static ulong MultiplyAdd(ulong op1, ulong op2, ulong op3) => (ulong)(op1 + (ulong)(op2 * op3));

        public static ulong MultiplySubtract(ulong op1, ulong op2, ulong op3) => (ulong)(op1 - (ulong)(op2 * op3));

        public static ulong Subtract(ulong op1, ulong op2) => (ulong)(op1 - op2);

        private static ulong Pairwise(Func<ulong, ulong, ulong> pairOp, ulong[] op1, int i)
        {
            if (2 * i + 1 < op1.Length)
            {
                return pairOp(op1[2 * i], op1[2 * i + 1]);
            }
            else
            {
                return 0;
            }
        }

        private static ulong Pairwise(Func<ulong, ulong, ulong> pairOp, ulong[] op1, ulong[] op2, int i)
        {
            if (2 * i + 1 < op1.Length)
            {
                return pairOp(op1[2 * i], op1[2 * i + 1]);
            }
            else
            {
                return pairOp(op2[2 * i - op1.Length], op2[2 * i + 1 - op1.Length]);
            }
        }

        public static float Add(float op1, float op2) => (float)(op1 + op2);

        public static float AddPairwise(float[] op1, int i) => Pairwise(Add, op1, i);

        public static float AddPairwise(float[] op1, float[] op2, int i) => Pairwise(Add, op1, op2, i);

        public static float[] AddRotateComplex(float[] op1, float[] op2, byte rot)
        {
            for (int i = 0; i < op1.Length; i += 2)
            {
                int real = i;
                int img = i + 1;

                if (rot == 0)
                {
                    op1[real] -= op2[img];
                    op1[img] += op2[real];
                }
                else
                {
                    op1[real] += op2[img];
                    op1[img] -= op2[real];
                }
            }

            return op1;
        }

        public static float Max(float op1, float op2) => Math.Max(op1, op2);

        public static float MaxPairwise(float[] op1, int i) => Pairwise(Max, op1, i);

        public static float MaxPairwise(float[] op1, float[] op2, int i) => Pairwise(Max, op1, op2, i);

        public static float Min(float op1, float op2) => Math.Min(op1, op2);

        public static float MinPairwise(float[] op1, int i) => Pairwise(Min, op1, i);

        public static float MinPairwise(float[] op1, float[] op2, int i) => Pairwise(Min, op1, op2, i);

        public static float Multiply(float op1, float op2) => (float)(op1 * op2);

        public static float MultiplyAdd(float op1, float op2, float op3) => (float)(op1 + (float)(op2 * op3));

        public static float MultiplySubtract(float op1, float op2, float op3) => (float)(op1 - (float)(op2 * op3));

        public static float Subtract(float op1, float op2) => (float)(op1 - op2);

        private static float Pairwise(Func<float, float, float> pairOp, float[] op1, int i)
        {
            if (2 * i + 1 < op1.Length)
            {
                return pairOp(op1[2 * i], op1[2 * i + 1]);
            }
            else
            {
                return 0;
            }
        }

        private static float Pairwise(Func<float, float, float> pairOp, float[] op1, float[] op2, int i)
        {
            if (2 * i + 1 < op1.Length)
            {
                return pairOp(op1[2 * i], op1[2 * i + 1]);
            }
            else
            {
                return pairOp(op2[2 * i - op1.Length], op2[2 * i + 1 - op1.Length]);
            }
        }

        public static double Add(double op1, double op2) => (double)(op1 + op2);

        public static double AddPairwise(double[] op1, int i) => Pairwise(Add, op1, i);

        public static double AddPairwise(double[] op1, double[] op2, int i) => Pairwise(Add, op1, op2, i);

        public static double[] AddRotateComplex(double[] op1, double[] op2, byte rot)
        {
            for (int i = 0; i < op1.Length; i += 2)
            {
                int real = i;
                int img = i + 1;

                if (rot == 0)
                {
                    op1[real] -= op2[img];
                    op1[img] += op2[real];
                }
                else
                {
                    op1[real] += op2[img];
                    op1[img] -= op2[real];
                }
            }

            return op1;
        }

        public static double Max(double op1, double op2) => Math.Max(op1, op2);

        public static double MaxPairwise(double[] op1, int i) => Pairwise(Max, op1, i);

        public static double MaxPairwise(double[] op1, double[] op2, int i) => Pairwise(Max, op1, op2, i);

        public static double Min(double op1, double op2) => Math.Min(op1, op2);

        public static double MinPairwise(double[] op1, int i) => Pairwise(Min, op1, i);

        public static double MinPairwise(double[] op1, double[] op2, int i) => Pairwise(Min, op1, op2, i);

        public static double Multiply(double op1, double op2) => (double)(op1 * op2);

        public static double MultiplyAdd(double op1, double op2, double op3) => (double)(op1 + (double)(op2 * op3));

        public static double MultiplySubtract(double op1, double op2, double op3) => (double)(op1 - (double)(op2 * op3));

        public static double Subtract(double op1, double op2) => (double)(op1 - op2);

        private static double Pairwise(Func<double, double, double> pairOp, double[] op1, int i)
        {
            if (2 * i + 1 < op1.Length)
            {
                return pairOp(op1[2 * i], op1[2 * i + 1]);
            }
            else
            {
                return 0;
            }
        }

        private static double Pairwise(Func<double, double, double> pairOp, double[] op1, double[] op2, int i)
        {
            if (2 * i + 1 < op1.Length)
            {
                return pairOp(op1[2 * i], op1[2 * i + 1]);
            }
            else
            {
                return pairOp(op2[2 * i - op1.Length], op2[2 * i + 1 - op1.Length]);
            }
        }

        public static sbyte Negate(sbyte op1) => (sbyte)(-op1);

        public static short Negate(short op1) => (short)(-op1);

        public static int Negate(int op1) => (int)(-op1);

        public static long Negate(long op1) => (long)(-op1);

        public static float Negate(float op1) => (float)(-op1);

        public static double Negate(double op1) => (double)(-op1);

        public static sbyte AddAcross(sbyte[] op1) => Reduce(Add, op1);

        public static sbyte AndAcross(sbyte[] op1) => Reduce(And, op1);

        public static sbyte MaxAcross(sbyte[] op1) => Reduce(Max, op1);

        public static sbyte MinAcross(sbyte[] op1) => Reduce(Min, op1);

        public static sbyte OrAcross(sbyte[] op1) => Reduce(Or, op1);

        public static sbyte XorAcross(sbyte[] op1) => Reduce(Xor, op1);

        private static sbyte Reduce(Func<sbyte, sbyte, sbyte> reduceOp, sbyte[] op1)
        {
            sbyte acc = op1[0];

            for (int i = 1; i < op1.Length; i++)
            {
                acc = reduceOp(acc, op1[i]);
            }

            return acc;
        }

        public static byte AddAcross(byte[] op1) => Reduce(Add, op1);

        public static byte AndAcross(byte[] op1) => Reduce(And, op1);

        public static byte MaxAcross(byte[] op1) => Reduce(Max, op1);

        public static byte MinAcross(byte[] op1) => Reduce(Min, op1);

        public static byte OrAcross(byte[] op1) => Reduce(Or, op1);

        public static byte XorAcross(byte[] op1) => Reduce(Xor, op1);

        private static byte Reduce(Func<byte, byte, byte> reduceOp, byte[] op1)
        {
            byte acc = op1[0];

            for (int i = 1; i < op1.Length; i++)
            {
                acc = reduceOp(acc, op1[i]);
            }

            return acc;
        }

        public static short AddAcross(short[] op1) => Reduce(Add, op1);

        public static short AndAcross(short[] op1) => Reduce(And, op1);

        public static short MaxAcross(short[] op1) => Reduce(Max, op1);

        public static short MinAcross(short[] op1) => Reduce(Min, op1);

        public static short OrAcross(short[] op1) => Reduce(Or, op1);

        public static short XorAcross(short[] op1) => Reduce(Xor, op1);

        private static short Reduce(Func<short, short, short> reduceOp, short[] op1)
        {
            short acc = op1[0];

            for (int i = 1; i < op1.Length; i++)
            {
                acc = reduceOp(acc, op1[i]);
            }

            return acc;
        }

        public static ushort AddAcross(ushort[] op1) => Reduce(Add, op1);

        public static ushort AndAcross(ushort[] op1) => Reduce(And, op1);

        public static ushort MaxAcross(ushort[] op1) => Reduce(Max, op1);

        public static ushort MinAcross(ushort[] op1) => Reduce(Min, op1);

        public static ushort OrAcross(ushort[] op1) => Reduce(Or, op1);

        public static ushort XorAcross(ushort[] op1) => Reduce(Xor, op1);

        private static ushort Reduce(Func<ushort, ushort, ushort> reduceOp, ushort[] op1)
        {
            ushort acc = op1[0];

            for (int i = 1; i < op1.Length; i++)
            {
                acc = reduceOp(acc, op1[i]);
            }

            return acc;
        }

        public static int AddAcross(int[] op1) => Reduce(Add, op1);

        public static int AndAcross(int[] op1) => Reduce(And, op1);

        public static int MaxAcross(int[] op1) => Reduce(Max, op1);

        public static int MinAcross(int[] op1) => Reduce(Min, op1);

        public static int OrAcross(int[] op1) => Reduce(Or, op1);

        public static int XorAcross(int[] op1) => Reduce(Xor, op1);

        private static int Reduce(Func<int, int, int> reduceOp, int[] op1)
        {
            int acc = op1[0];

            for (int i = 1; i < op1.Length; i++)
            {
                acc = reduceOp(acc, op1[i]);
            }

            return acc;
        }

        public static uint AddAcross(uint[] op1) => Reduce(Add, op1);

        public static uint AndAcross(uint[] op1) => Reduce(And, op1);

        public static uint MaxAcross(uint[] op1) => Reduce(Max, op1);

        public static uint MinAcross(uint[] op1) => Reduce(Min, op1);

        public static uint OrAcross(uint[] op1) => Reduce(Or, op1);

        public static uint XorAcross(uint[] op1) => Reduce(Xor, op1);

        private static uint Reduce(Func<uint, uint, uint> reduceOp, uint[] op1)
        {
            uint acc = op1[0];

            for (int i = 1; i < op1.Length; i++)
            {
                acc = reduceOp(acc, op1[i]);
            }

            return acc;
        }

        public static long AddAcross(long[] op1) => Reduce(Add, op1);

        public static long AndAcross(long[] op1) => Reduce(And, op1);

        public static long MaxAcross(long[] op1) => Reduce(Max, op1);

        public static long MinAcross(long[] op1) => Reduce(Min, op1);

        public static long OrAcross(long[] op1) => Reduce(Or, op1);

        public static long XorAcross(long[] op1) => Reduce(Xor, op1);

        private static long Reduce(Func<long, long, long> reduceOp, long[] op1)
        {
            long acc = op1[0];

            for (int i = 1; i < op1.Length; i++)
            {
                acc = reduceOp(acc, op1[i]);
            }

            return acc;
        }

        public static ulong AddAcross(ulong[] op1) => Reduce(Add, op1);

        public static ulong AndAcross(ulong[] op1) => Reduce(And, op1);

        public static ulong MaxAcross(ulong[] op1) => Reduce(Max, op1);

        public static ulong MinAcross(ulong[] op1) => Reduce(Min, op1);

        public static ulong OrAcross(ulong[] op1) => Reduce(Or, op1);

        public static ulong XorAcross(ulong[] op1) => Reduce(Xor, op1);

        private static ulong Reduce(Func<ulong, ulong, ulong> reduceOp, ulong[] op1)
        {
            ulong acc = op1[0];

            for (int i = 1; i < op1.Length; i++)
            {
                acc = reduceOp(acc, op1[i]);
            }

            return acc;
        }

        public static float AddAcross(float[] op1) => Reduce(Add, op1);

        public static float MaxAcross(float[] op1) => Reduce(Max, op1);

        public static float MinAcross(float[] op1) => Reduce(Min, op1);

        private static float Reduce(Func<float, float, float> reduceOp, float[] op1)
        {
            float acc = op1[0];

            for (int i = 1; i < op1.Length; i++)
            {
                acc = reduceOp(acc, op1[i]);
            }

            return acc;
        }

        public static float AddAcrossRecursivePairwise(float[] op1) => ReduceRecursivePairwise(Add, op1);

        private static float ReduceRecursivePairwise(Func<float, float, float> reduceOp, float[] op1)
        {
            if (op1.Length == 2)
            {
                return reduceOp(op1[0], op1[1]);
            }

            if (op1.Length % 2 != 0)
            {
                return float.NaN;
            }

            float[] l = new float[op1.Length / 2];
            Array.Copy(op1, 0, l, 0, (op1.Length / 2));
            float l_reduced = ReduceRecursivePairwise(reduceOp, l);

            float[] r = new float[op1.Length / 2];
            Array.Copy(op1, (op1.Length / 2), r, 0, (op1.Length / 2));
            float r_reduced = ReduceRecursivePairwise(reduceOp, r);

            return reduceOp(l_reduced, r_reduced);
        }

        public static double AddAcross(double[] op1) => Reduce(Add, op1);

        public static double MaxAcross(double[] op1) => Reduce(Max, op1);

        public static double MinAcross(double[] op1) => Reduce(Min, op1);

        private static double Reduce(Func<double, double, double> reduceOp, double[] op1)
        {
            double acc = op1[0];

            for (int i = 1; i < op1.Length; i++)
            {
                acc = reduceOp(acc, op1[i]);
            }

            return acc;
        }

        public static double AddAcrossRecursivePairwise(double[] op1) => ReduceRecursivePairwise(Add, op1);

        private static double ReduceRecursivePairwise(Func<double, double, double> reduceOp, double[] op1)
        {
            if (op1.Length == 2)
            {
                return reduceOp(op1[0], op1[1]);
            }

            if (op1.Length % 2 != 0)
            {
                return double.NaN;
            }

            double[] l = new double[op1.Length / 2];
            Array.Copy(op1, 0, l, 0, (op1.Length / 2));
            double l_reduced = ReduceRecursivePairwise(reduceOp, l);

            double[] r = new double[op1.Length / 2];
            Array.Copy(op1, (op1.Length / 2), r, 0, (op1.Length / 2));
            double r_reduced = ReduceRecursivePairwise(reduceOp, r);

            return reduceOp(l_reduced, r_reduced);
        }

        public static float MaxNumberAcross(float[] op1) => Reduce(MaxNumber, op1);

        public static float MinNumberAcross(float[] op1) => Reduce(MinNumber, op1);

        private struct poly128_t
        {
            public ulong lo;
            public ulong hi;

            public static poly128_t operator ^(poly128_t op1, poly128_t op2)
            {
                op1.lo ^= op2.lo;
                op1.hi ^= op2.hi;

                return op1;
            }

            public static poly128_t operator <<(poly128_t val, int shiftAmount)
            {
                for (int i = 0; i < shiftAmount; i++)
                {
                    val.hi <<= 1;

                    if ((val.lo & 0x8000000000000000U) != 0)
                    {
                       val.hi |= 1;
                    }

                    val.lo <<= 1;
                }

                return val;
            }

            public static implicit operator poly128_t(ulong lo)
            {
                poly128_t result = new poly128_t();
                result.lo = lo;
                return result;
            }

            public static explicit operator poly128_t(long lo)
            {
                poly128_t result = new poly128_t();
                result.lo = (ulong)lo;
                return result;
            }
        }

        private static ushort PolynomialMult(byte op1, byte op2)
        {
            ushort result = default(ushort);
            ushort extendedOp2 = (ushort)op2;

            for (int i = 0; i < 8 * sizeof(byte); i++)
            {
                if ((op1 & ((byte)1 << i)) != 0)
                {
                    result = (ushort)(result ^ (extendedOp2 << i));
                }
            }

            return result;
        }

        private static short PolynomialMult(sbyte op1, sbyte op2)
        {
            short result = default(short);
            short extendedOp2 = (short)op2;

            for (int i = 0; i < 8 * sizeof(sbyte); i++)
            {
                if ((op1 & ((sbyte)1 << i)) != 0)
                {
                    result = (short)(result ^ (extendedOp2 << i));
                }
            }

            return result;
        }

        private static poly128_t PolynomialMult(ulong op1, ulong op2)
        {
            poly128_t result = default(poly128_t);
            poly128_t extendedOp2 = (poly128_t)op2;

            for (int i = 0; i < 8 * sizeof(ulong); i++)
            {
                if ((op1 & ((ulong)1 << i)) != 0)
                {
                    result = (poly128_t)(result ^ (extendedOp2 << i));
                }
            }

            return result;
        }

        private static poly128_t PolynomialMult(long op1, long op2)
        {
            poly128_t result = default(poly128_t);
            poly128_t extendedOp2 = (poly128_t)op2;

            for (int i = 0; i < 8 * sizeof(long); i++)
            {
                if ((op1 & ((long)1 << i)) != 0)
                {
                    result = (poly128_t)(result ^ (extendedOp2 << i));
                }
            }

            return result;
        }

        public static long MultiplyHigh(long op1, long op2)
        {
            ulong u0, v0, w0;
            long u1, v1, w1, w2, t;
            u0 = (ulong)op1 & 0xFFFFFFFF;
            u1 = op1 >> 32;
            v0 = (ulong)op2 & 0xFFFFFFFF;
            v1 = op2 >> 32;
            w0 = u0 * v0;
            t  = u1 * (long)v0 + (long)(w0 >> 32);
            w1 = t & 0xFFFFFFFF;
            w2 = t >> 32;
            w1 = (long)u0 * v1 + w1;
            return u1 * v1 + w2 + (w1 >> 32);
        }

        public static ulong MultiplyHigh(ulong op1, ulong op2)
        {
            ulong u0, v0, w0;
            ulong u1, v1, w1, w2, t;
            u0 = (ulong)op1 & 0xFFFFFFFF;
            u1 = op1 >> 32;
            v0 = (ulong)op2 & 0xFFFFFFFF;
            v1 = op2 >> 32;
            w0 = u0 * v0;
            t  = u1 * (ulong)v0 + (ulong)(w0 >> 32);
            w1 = t & 0xFFFFFFFF;
            w2 = t >> 32;
            w1 = (ulong)u0 * v1 + w1;
            return u1 * v1 + w2 + (w1 >> 32);
        }

        public static byte PolynomialMultiply(byte op1, byte op2) => (byte)PolynomialMult(op1, op2);

        public static ushort PolynomialMultiplyWidening(byte op1, byte op2) => PolynomialMult(op1, op2);

        public static ushort PolynomialMultiplyWideningUpper(byte[] op1, byte[] op2, int i) => PolynomialMultiplyWidening(op1[i + op1.Length / 2], op2[i + op2.Length / 2]);

        public static sbyte PolynomialMultiply(sbyte op1, sbyte op2) => (sbyte)PolynomialMult(op1, op2);

        public static short PolynomialMultiplyWidening(sbyte op1, sbyte op2) => PolynomialMult(op1, op2);

        public static short PolynomialMultiplyWideningUpper(sbyte[] op1, sbyte[] op2, int i) => PolynomialMultiplyWidening(op1[i + op1.Length / 2], op2[i + op2.Length / 2]);

        public static ulong PolynomialMultiplyWideningLo64(ulong op1, ulong op2) => PolynomialMult(op1, op2).lo;

        public static long PolynomialMultiplyWideningLo64(long op1, long op2) => (long)PolynomialMult(op1, op2).lo;

        public static ulong PolynomialMultiplyWideningHi64(ulong op1, ulong op2) => PolynomialMult(op1, op2).hi;

        public static long PolynomialMultiplyWideningHi64(long op1, long op2) => (long)PolynomialMult(op1, op2).hi;

        public static sbyte Concat(sbyte[] op1, sbyte[] op2, int i) => (i < op1.Length) ? op1[i] : op2[i - op1.Length];

        public static sbyte ConcatScalar(sbyte[] op1, sbyte[] op2, int i)
        {
            return i switch
            {
                0 => op1[0],
                1 => op2[0],
                _ => 0
            };
        }

        public static sbyte ExtractVector(sbyte[] op1, sbyte[] op2, int op3, int i) => Concat(op1, op2, op3 + i);

        public static sbyte Insert(sbyte[] op1, int op2, sbyte op3, int i) => (op2 != i) ? op1[i] : op3;

        public static byte Concat(byte[] op1, byte[] op2, int i) => (i < op1.Length) ? op1[i] : op2[i - op1.Length];

        public static byte ConcatScalar(byte[] op1, byte[] op2, int i)
        {
            return i switch
            {
                0 => op1[0],
                1 => op2[0],
                _ => 0
            };
        }

        public static byte ExtractVector(byte[] op1, byte[] op2, int op3, int i) => Concat(op1, op2, op3 + i);

        public static byte Insert(byte[] op1, int op2, byte op3, int i) => (op2 != i) ? op1[i] : op3;

        public static short Concat(short[] op1, short[] op2, int i) => (i < op1.Length) ? op1[i] : op2[i - op1.Length];

        public static short ConcatScalar(short[] op1, short[] op2, int i)
        {
            return i switch
            {
                0 => op1[0],
                1 => op2[0],
                _ => 0
            };
        }

        public static short ExtractVector(short[] op1, short[] op2, int op3, int i) => Concat(op1, op2, op3 + i);

        public static short Insert(short[] op1, int op2, short op3, int i) => (op2 != i) ? op1[i] : op3;

        public static ushort Concat(ushort[] op1, ushort[] op2, int i) => (i < op1.Length) ? op1[i] : op2[i - op1.Length];

        public static ushort ConcatScalar(ushort[] op1, ushort[] op2, int i)
        {
            return i switch
            {
                0 => op1[0],
                1 => op2[0],
                _ => 0
            };
        }

        public static ushort ExtractVector(ushort[] op1, ushort[] op2, int op3, int i) => Concat(op1, op2, op3 + i);

        public static ushort Insert(ushort[] op1, int op2, ushort op3, int i) => (op2 != i) ? op1[i] : op3;

        public static int Concat(int[] op1, int[] op2, int i) => (i < op1.Length) ? op1[i] : op2[i - op1.Length];

        public static int ConcatScalar(int[] op1, int[] op2, int i)
        {
            return i switch
            {
                0 => op1[0],
                1 => op2[0],
                _ => 0
            };
        }

        public static int ExtractVector(int[] op1, int[] op2, int op3, int i) => Concat(op1, op2, op3 + i);

        public static int Insert(int[] op1, int op2, int op3, int i) => (op2 != i) ? op1[i] : op3;

        public static uint Concat(uint[] op1, uint[] op2, int i) => (i < op1.Length) ? op1[i] : op2[i - op1.Length];

        public static uint ConcatScalar(uint[] op1, uint[] op2, int i)
        {
            return i switch
            {
                0 => op1[0],
                1 => op2[0],
                _ => 0
            };
        }

        public static uint ExtractVector(uint[] op1, uint[] op2, int op3, int i) => Concat(op1, op2, op3 + i);

        public static uint Insert(uint[] op1, int op2, uint op3, int i) => (op2 != i) ? op1[i] : op3;

        public static long Concat(long[] op1, long[] op2, int i) => (i < op1.Length) ? op1[i] : op2[i - op1.Length];

        public static long ConcatScalar(long[] op1, long[] op2, int i)
        {
            return i switch
            {
                0 => op1[0],
                1 => op2[0],
                _ => 0
            };
        }

        public static long ExtractVector(long[] op1, long[] op2, int op3, int i) => Concat(op1, op2, op3 + i);

        public static long Insert(long[] op1, int op2, long op3, int i) => (op2 != i) ? op1[i] : op3;

        public static ulong Concat(ulong[] op1, ulong[] op2, int i) => (i < op1.Length) ? op1[i] : op2[i - op1.Length];

        public static ulong ConcatScalar(ulong[] op1, ulong[] op2, int i)
        {
            return i switch
            {
                0 => op1[0],
                1 => op2[0],
                _ => 0
            };
        }

        public static ulong ExtractVector(ulong[] op1, ulong[] op2, int op3, int i) => Concat(op1, op2, op3 + i);

        public static ulong Insert(ulong[] op1, int op2, ulong op3, int i) => (op2 != i) ? op1[i] : op3;

        public static float Concat(float[] op1, float[] op2, int i) => (i < op1.Length) ? op1[i] : op2[i - op1.Length];

        public static float ConcatScalar(float[] op1, float[] op2, int i)
        {
            return i switch
            {
                0 => op1[0],
                1 => op2[0],
                _ => 0
            };
        }

        public static float ExtractVector(float[] op1, float[] op2, int op3, int i) => Concat(op1, op2, op3 + i);

        public static float Insert(float[] op1, int op2, float op3, int i) => (op2 != i) ? op1[i] : op3;

        public static double Concat(double[] op1, double[] op2, int i) => (i < op1.Length) ? op1[i] : op2[i - op1.Length];

        public static double ConcatScalar(double[] op1, double[] op2, int i)
        {
            return i switch
            {
                0 => op1[0],
                1 => op2[0],
                _ => 0
            };
        }

        public static double ExtractVector(double[] op1, double[] op2, int op3, int i) => Concat(op1, op2, op3 + i);

        public static double Insert(double[] op1, int op2, double op3, int i) => (op2 != i) ? op1[i] : op3;

        public static int LoadPairScalar(int[] op1, int i) => (i == 0) ? op1[0] : (i == op1.Length / 2) ? op1[1] : (int)0;

        public static uint LoadPairScalar(uint[] op1, int i) => (i == 0) ? op1[0] : (i == op1.Length / 2) ? op1[1] : (uint)0;

        public static float LoadPairScalar(float[] op1, int i) => (i == 0) ? op1[0] : (i == op1.Length / 2) ? op1[1] : (float)0;

        public static sbyte TableVectorExtension(int i, sbyte[] defaultValues, sbyte[] indices, params sbyte[][] table)
        {
            sbyte[] fullTable = table.SelectMany(x => x).ToArray();
            int index = indices[i];

            if (index < 0 || index >= fullTable.Length)
              return defaultValues[i];

            return fullTable[index];
        }

        public static sbyte TableVectorLookup(int i, sbyte[] indices, params sbyte[][] table)
        {
            sbyte[] zeros = new sbyte[indices.Length];
            Array.Fill<sbyte>(zeros, 0, 0, indices.Length);

            return TableVectorExtension(i, zeros, indices, table);
        }

        public static byte TableVectorExtension(int i, byte[] defaultValues, byte[] indices, params byte[][] table)
        {
            byte[] fullTable = table.SelectMany(x => x).ToArray();
            int index = indices[i];

            if (index < 0 || index >= fullTable.Length)
              return defaultValues[i];

            return fullTable[index];
        }

        public static byte TableVectorLookup(int i, byte[] indices, params byte[][] table)
        {
            byte[] zeros = new byte[indices.Length];
            Array.Fill<byte>(zeros, 0, 0, indices.Length);

            return TableVectorExtension(i, zeros, indices, table);
        }

        public static byte ShiftLeftAndInsert(byte left, byte right, byte shift)
        {
            byte mask = (byte)~(byte.MaxValue << shift);
            byte value = (byte)(right << shift);
            byte newval = (byte)(((byte)left & mask) | value);
            return newval;
        }

        public static byte ShiftRightAndInsert(byte left, byte right, byte shift)
        {
            byte mask = (byte)~(byte.MaxValue >> shift);
            byte value = (byte)(right >> shift);
            byte newval = (byte)(((byte)left & mask) | value);
            return newval;
        }

        public static short ShiftLeftAndInsert(short left, short right, byte shift)
        {
            ushort mask = (ushort)~(ushort.MaxValue << shift);
            ushort value = (ushort)(right << shift);
            short newval = (short)(((ushort)left & mask) | value);
            return newval;
        }

        public static short ShiftRightAndInsert(short left, short right, byte shift)
        {
            ushort mask = (ushort)~(ushort.MaxValue >> shift);
            ushort value = (ushort)(right >> shift);
            short newval = (short)(((ushort)left & mask) | value);
            return newval;
        }

        public static int ShiftLeftAndInsert(int left, int right, byte shift)
        {
            uint mask = (uint)~(uint.MaxValue << shift);
            uint value = (uint)(right << shift);
            int newval = (int)(((uint)left & mask) | value);
            return newval;
        }

        public static int ShiftRightAndInsert(int left, int right, byte shift)
        {
            uint mask = (uint)~(uint.MaxValue >> shift);
            uint value = (uint)(right >> shift);
            int newval = (int)(((uint)left & mask) | value);
            return newval;
        }

        public static long ShiftLeftAndInsert(long left, long right, byte shift)
        {
            ulong mask = (ulong)~(ulong.MaxValue << shift);
            ulong value = (ulong)(right << shift);
            long newval = (long)(((ulong)left & mask) | value);
            return newval;
        }

        public static long ShiftRightAndInsert(long left, long right, byte shift)
        {
            ulong mask = (ulong)~(ulong.MaxValue >> shift);
            ulong value = (ulong)(right >> shift);
            long newval = (long)(((ulong)left & mask) | value);
            return newval;
        }

        public static sbyte ShiftLeftAndInsert(sbyte left, sbyte right, byte shift)
        {
            byte mask = (byte)~(byte.MaxValue << shift);
            byte value = (byte)(right << shift);
            sbyte newval = (sbyte)(((byte)left & mask) | value);
            return newval;
        }

        public static sbyte ShiftRightAndInsert(sbyte left, sbyte right, byte shift)
        {
            byte mask = (byte)~(byte.MaxValue >> shift);
            byte value = (byte)(right >> shift);
            sbyte newval = (sbyte)(((byte)left & mask) | value);
            return newval;
        }

        public static ushort ShiftLeftAndInsert(ushort left, ushort right, byte shift)
        {
            ushort mask = (ushort)~(ushort.MaxValue << shift);
            ushort value = (ushort)(right << shift);
            ushort newval = (ushort)(((ushort)left & mask) | value);
            return newval;
        }

        public static ushort ShiftRightAndInsert(ushort left, ushort right, byte shift)
        {
            ushort mask = (ushort)~(ushort.MaxValue >> shift);
            ushort value = (ushort)(right >> shift);
            ushort newval = (ushort)(((ushort)left & mask) | value);
            return newval;
        }

        public static uint ShiftLeftAndInsert(uint left, uint right, byte shift)
        {
            uint mask = (uint)~(uint.MaxValue << shift);
            uint value = (uint)(right << shift);
            uint newval = (uint)(((uint)left & mask) | value);
            return newval;
        }

        public static uint ShiftRightAndInsert(uint left, uint right, byte shift)
        {
            uint mask = (uint)~(uint.MaxValue >> shift);
            uint value = (uint)(right >> shift);
            uint newval = (uint)(((uint)left & mask) | value);
            return newval;
        }

        public static ulong ShiftLeftAndInsert(ulong left, ulong right, byte shift)
        {
            ulong mask = (ulong)~(ulong.MaxValue << shift);
            ulong value = (ulong)(right << shift);
            ulong newval = (ulong)(((ulong)left & mask) | value);
            return newval;
        }

        public static ulong ShiftRightAndInsert(ulong left, ulong right, byte shift)
        {
            ulong mask = (ulong)~(ulong.MaxValue >> shift);
            ulong value = (ulong)(right >> shift);
            ulong newval = (ulong)(((ulong)left & mask) | value);
            return newval;
        }

        public static double Ceiling(double op1) => Math.Ceiling(op1);

        public static double Floor(double op1) => Math.Floor(op1);

        public static double RoundAwayFromZero(double op1) => Math.Round(op1, MidpointRounding.AwayFromZero);

        public static double RoundToNearest(double op1) => Math.Round(op1, MidpointRounding.ToEven);

        public static double RoundToNegativeInfinity(double op1) => Math.Round(op1, MidpointRounding.ToNegativeInfinity);

        public static double RoundToPositiveInfinity(double op1) => Math.Round(op1, MidpointRounding.ToPositiveInfinity);

        public static double RoundToZero(double op1) => Math.Round(op1, MidpointRounding.ToZero);

        public static float Ceiling(float op1) => MathF.Ceiling(op1);

        public static float Floor(float op1) => MathF.Floor(op1);

        public static float RoundAwayFromZero(float op1) => MathF.Round(op1, MidpointRounding.AwayFromZero);

        public static float RoundToNearest(float op1) => MathF.Round(op1, MidpointRounding.ToEven);

        public static float RoundToNegativeInfinity(float op1) => MathF.Round(op1, MidpointRounding.ToNegativeInfinity);

        public static float RoundToPositiveInfinity(float op1) => MathF.Round(op1, MidpointRounding.ToPositiveInfinity);

        public static float RoundToZero(float op1) => MathF.Round(op1, MidpointRounding.ToZero);

        private static int ConvertToInt32(double op1) => (int)Math.Clamp(op1, int.MinValue, int.MaxValue);

        public static int[] ConvertToInt32(double[] op1)
        {
            int[] result = new int[op1.Length * 2];

            for (int i = 0; i < op1.Length; i++)
            {
                int index = i * 2;
                result[index] = ConvertToInt32(op1[i]);
                if (op1[i] < 0)
                {
                    // Sign-extend next lane with all ones
                    result[index + 1] = -1;
                }
            }

            return result;
        }

        public static int[] ConvertToInt32(float[] op1) => Array.ConvertAll(op1, num => ConvertToInt32(num));

        private static long ConvertToInt64(double op1) => (long)Math.Clamp(op1, long.MinValue, long.MaxValue);
        
        public static long[] ConvertToInt64(double[] op1) => Array.ConvertAll(op1, num => ConvertToInt64(num));

        public static long[] ConvertToInt64(float[] op1)
        {
            long[] result = new long[op1.Length / 2];

            for (int i = 0; i < result.Length; i++)
            {
                result[i] = ConvertToInt64(op1[i * 2]);
            }

            return result;
        }

        private static uint ConvertToUInt32(double op1) => (uint)Math.Clamp(op1, uint.MinValue, uint.MaxValue);

        public static uint[] ConvertToUInt32(double[] op1)
        {
            uint[] result = new uint[op1.Length * 2];

            for (int i = 0; i < op1.Length; i++)
            {
                result[i * 2] = ConvertToUInt32(op1[i]);
            }

            return result;
        }

        public static uint[] ConvertToUInt32(float[] op1) => Array.ConvertAll(op1, num => ConvertToUInt32(num));

        private static ulong ConvertToUInt64(double op1) => (ulong)Math.Clamp(op1, ulong.MinValue, ulong.MaxValue);

        public static ulong[] ConvertToUInt64(double[] op1) => Array.ConvertAll(op1, num => ConvertToUInt64(num));

        public static ulong[] ConvertToUInt64(float[] op1)
        {
            ulong[] result = new ulong[op1.Length / 2];

            for (int i = 0; i < result.Length; i++)
            {
                result[i] = ConvertToUInt64(op1[i * 2]);
            }

            return result;
        }

        public static Int32 ConvertToInt32RoundAwayFromZero(float op1) => ConvertToInt32(RoundAwayFromZero(op1));

        public static Int32 ConvertToInt32RoundToEven(float op1) => ConvertToInt32(RoundToNearest(op1));

        public static Int32 ConvertToInt32RoundToNegativeInfinity(float op1) => ConvertToInt32(RoundToNegativeInfinity(op1));

        public static Int32 ConvertToInt32RoundToPositiveInfinity(float op1) => ConvertToInt32(RoundToPositiveInfinity(op1));

        public static Int32 ConvertToInt32RoundToZero(float op1) => ConvertToInt32(RoundToZero(op1));

        public static Int64 ConvertToInt64RoundAwayFromZero(double op1) => ConvertToInt64(RoundAwayFromZero(op1));

        public static Int64 ConvertToInt64RoundToEven(double op1) => ConvertToInt64(RoundToNearest(op1));

        public static Int64 ConvertToInt64RoundToNegativeInfinity(double op1) => ConvertToInt64(RoundToNegativeInfinity(op1));

        public static Int64 ConvertToInt64RoundToPositiveInfinity(double op1) => ConvertToInt64(RoundToPositiveInfinity(op1));

        public static Int64 ConvertToInt64RoundToZero(double op1) => ConvertToInt64(RoundToZero(op1));

        public static UInt32 ConvertToUInt32RoundAwayFromZero(float op1) => ConvertToUInt32(RoundAwayFromZero(op1));

        public static UInt32 ConvertToUInt32RoundToEven(float op1) => ConvertToUInt32(RoundToNearest(op1));

        public static UInt32 ConvertToUInt32RoundToNegativeInfinity(float op1) => ConvertToUInt32(RoundToNegativeInfinity(op1));

        public static UInt32 ConvertToUInt32RoundToPositiveInfinity(float op1) => ConvertToUInt32(RoundToPositiveInfinity(op1));

        public static UInt32 ConvertToUInt32RoundToZero(float op1) => ConvertToUInt32(RoundToZero(op1));

        public static UInt64 ConvertToUInt64RoundAwayFromZero(double op1) => ConvertToUInt64(RoundAwayFromZero(op1));

        public static UInt64 ConvertToUInt64RoundToEven(double op1) => ConvertToUInt64(RoundToNearest(op1));

        public static UInt64 ConvertToUInt64RoundToNegativeInfinity(double op1) => ConvertToUInt64(RoundToNegativeInfinity(op1));

        public static UInt64 ConvertToUInt64RoundToPositiveInfinity(double op1) => ConvertToUInt64(RoundToPositiveInfinity(op1));

        public static UInt64 ConvertToUInt64RoundToZero(double op1) => ConvertToUInt64(RoundToZero(op1));

        public static float ConvertToSingle(int op1) => op1;

        public static float ConvertToSingle(uint op1) => op1;

        public static float ConvertToSingle(double op1) => (float)op1;

        public static float[] ConvertToSingle(double[] op1)
        {
            float[] result = new float[op1.Length * 2];

            for (int i = 0; i < op1.Length; i++)
            {
                result[i * 2] = (float)op1[i];
            }

            return result;
        }

        public static float[] ConvertToSingle(int[] op1) => Array.ConvertAll(op1, num => (float)num);

        public static float[] ConvertToSingle(long[] op1)
        {
            float[] result = new float[op1.Length * 2];

            for (int i = 0; i < op1.Length; i++)
            {
                result[i * 2] = (float)op1[i];
            }

            return result;
        }

        public static float[] ConvertToSingle(uint[] op1) => Array.ConvertAll(op1, num => (float)num);

        public static float[] ConvertToSingle(ulong[] op1)
        {
            float[] result = new float[op1.Length * 2];

            for (int i = 0; i < op1.Length; i++)
            {
                result[i * 2] = (float)op1[i];
            }

            return result;
        }

        public static float ConvertToSingleUpper(float[] op1, double[] op2, int i) => i < op1.Length ? op1[i] : ConvertToSingle(op2[i - op1.Length]);

        public static double ConvertToDouble(float op1) => op1;

        public static double ConvertToDouble(long op1) => op1;

        public static double ConvertToDouble(ulong op1) => op1;

        public static double[] ConvertToDouble(float[] op1)
        {
            double[] result = new double[op1.Length / 2];

            for (int i = 0; i < result.Length; i++)
            {
                result[i] = op1[i * 2];
            }

            return result;
        }

        public static double[] ConvertToDouble(int[] op1)
        {
            double[] result = new double[op1.Length / 2];

            for (int i = 0; i < result.Length; i++)
            {
                result[i] = op1[i * 2];
            }

            return result;
        }

        public static double[] ConvertToDouble(long[] op1) => Array.ConvertAll(op1, num => (double)num);

        public static double[] ConvertToDouble(uint[] op1)
        {
            double[] result = new double[op1.Length / 2];

            for (int i = 0; i < result.Length; i++)
            {
                result[i] = op1[i * 2];
            }

            return result;
        }

        public static double[] ConvertToDouble(ulong[] op1) => Array.ConvertAll(op1, num => (double)num);

        public static double ConvertToDoubleUpper(float[] op1, int i) => ConvertToDouble(op1[i + op1.Length / 2]);

        public static short ReverseElement8(short val)
        {
            ulong result = 0UL;

            int numberOfElements = (8 * sizeof(short)) / 8;
            ulong elementMask = ((1UL << 8) - 1);

            for (int i = 0; i < numberOfElements; i++)
            {
                ulong element = ((ulong)val >> (8 * i)) & elementMask;
                ulong reversedElement = element << (8 * (numberOfElements - 1 - i));
                result |= reversedElement;
            }

            return (short)result;
        }

        public static ushort ReverseElement8(ushort val)
        {
            ulong result = 0UL;

            int numberOfElements = (8 * sizeof(ushort)) / 8;
            ulong elementMask = ((1UL << 8) - 1);

            for (int i = 0; i < numberOfElements; i++)
            {
                ulong element = ((ulong)val >> (8 * i)) & elementMask;
                ulong reversedElement = element << (8 * (numberOfElements - 1 - i));
                result |= reversedElement;
            }

            return (ushort)result;
        }

        public static int ReverseElement8(int val)
        {
            ulong result = 0UL;

            int numberOfElements = (8 * sizeof(int)) / 8;
            ulong elementMask = ((1UL << 8) - 1);

            for (int i = 0; i < numberOfElements; i++)
            {
                ulong element = ((ulong)val >> (8 * i)) & elementMask;
                ulong reversedElement = element << (8 * (numberOfElements - 1 - i));
                result |= reversedElement;
            }

            return (int)result;
        }

        public static uint ReverseElement8(uint val)
        {
            ulong result = 0UL;

            int numberOfElements = (8 * sizeof(uint)) / 8;
            ulong elementMask = ((1UL << 8) - 1);

            for (int i = 0; i < numberOfElements; i++)
            {
                ulong element = ((ulong)val >> (8 * i)) & elementMask;
                ulong reversedElement = element << (8 * (numberOfElements - 1 - i));
                result |= reversedElement;
            }

            return (uint)result;
        }

        public static long ReverseElement8(long val)
        {
            ulong result = 0UL;

            int numberOfElements = (8 * sizeof(long)) / 8;
            ulong elementMask = ((1UL << 8) - 1);

            for (int i = 0; i < numberOfElements; i++)
            {
                ulong element = ((ulong)val >> (8 * i)) & elementMask;
                ulong reversedElement = element << (8 * (numberOfElements - 1 - i));
                result |= reversedElement;
            }

            return (long)result;
        }

        public static ulong ReverseElement8(ulong val)
        {
            ulong result = 0UL;

            int numberOfElements = (8 * sizeof(ulong)) / 8;
            ulong elementMask = ((1UL << 8) - 1);

            for (int i = 0; i < numberOfElements; i++)
            {
                ulong element = ((ulong)val >> (8 * i)) & elementMask;
                ulong reversedElement = element << (8 * (numberOfElements - 1 - i));
                result |= reversedElement;
            }

            return (ulong)result;
        }

        public static int ReverseElement16(int val)
        {
            ulong result = 0UL;

            int numberOfElements = (8 * sizeof(int)) / 16;
            ulong elementMask = ((1UL << 16) - 1);

            for (int i = 0; i < numberOfElements; i++)
            {
                ulong element = ((ulong)val >> (16 * i)) & elementMask;
                ulong reversedElement = element << (16 * (numberOfElements - 1 - i));
                result |= reversedElement;
            }

            return (int)result;
        }

        public static uint ReverseElement16(uint val)
        {
            ulong result = 0UL;

            int numberOfElements = (8 * sizeof(uint)) / 16;
            ulong elementMask = ((1UL << 16) - 1);

            for (int i = 0; i < numberOfElements; i++)
            {
                ulong element = ((ulong)val >> (16 * i)) & elementMask;
                ulong reversedElement = element << (16 * (numberOfElements - 1 - i));
                result |= reversedElement;
            }

            return (uint)result;
        }

        public static long ReverseElement16(long val)
        {
            ulong result = 0UL;

            int numberOfElements = (8 * sizeof(long)) / 16;
            ulong elementMask = ((1UL << 16) - 1);

            for (int i = 0; i < numberOfElements; i++)
            {
                ulong element = ((ulong)val >> (16 * i)) & elementMask;
                ulong reversedElement = element << (16 * (numberOfElements - 1 - i));
                result |= reversedElement;
            }

            return (long)result;
        }

        public static ulong ReverseElement16(ulong val)
        {
            ulong result = 0UL;

            int numberOfElements = (8 * sizeof(ulong)) / 16;
            ulong elementMask = ((1UL << 16) - 1);

            for (int i = 0; i < numberOfElements; i++)
            {
                ulong element = ((ulong)val >> (16 * i)) & elementMask;
                ulong reversedElement = element << (16 * (numberOfElements - 1 - i));
                result |= reversedElement;
            }

            return (ulong)result;
        }

        public static long ReverseElement32(long val)
        {
            ulong result = 0UL;

            int numberOfElements = (8 * sizeof(long)) / 32;
            ulong elementMask = ((1UL << 32) - 1);

            for (int i = 0; i < numberOfElements; i++)
            {
                ulong element = ((ulong)val >> (32 * i)) & elementMask;
                ulong reversedElement = element << (32 * (numberOfElements - 1 - i));
                result |= reversedElement;
            }

            return (long)result;
        }

        public static ulong ReverseElement32(ulong val)
        {
            ulong result = 0UL;

            int numberOfElements = (8 * sizeof(ulong)) / 32;
            ulong elementMask = ((1UL << 32) - 1);

            for (int i = 0; i < numberOfElements; i++)
            {
                ulong element = ((ulong)val >> (32 * i)) & elementMask;
                ulong reversedElement = element << (32 * (numberOfElements - 1 - i));
                result |= reversedElement;
            }

            return (ulong)result;
        }

        public static uint DotProduct(uint op1, byte[] op2, int s, byte[] op3, int t)
        {
            uint result = op1;

            for (int i = 0; i < 4; i++)
            {
                result += (uint)((uint)op2[s + i] * (uint)op3[t + i]);
            }

            return result;
        }

        public static int DotProduct(int op1, sbyte[] op2, int s, sbyte[] op3, int t)
        {
            int result = op1;

            for (int i = 0; i < 4; i++)
            {
                result += (int)((int)op2[s + i] * (int)op3[t + i]);
            }

            return result;
        }

        public static ulong DotProduct(ulong op1, ushort[] op2, int s, ushort[] op3, int t)
        {
            ulong result = op1;

            for (int i = 0; i < 4; i++)
            {
                result += (ulong)((ulong)op2[s + i] * (ulong)op3[t + i]);
            }

            return result;
        }

        public static long DotProduct(long op1, short[] op2, int s, short[] op3, int t)
        {
            long result = op1;

            for (int i = 0; i < 4; i++)
            {
                result += (long)((long)op2[s + i] * (long)op3[t + i]);
            }

            return result;
        }

        public static int WhileLessThanMask(int op1, int op2)
        {
            return (op1 < op2) ? 1 : 0;
        }

        public static uint WhileLessThanMask(uint op1, uint op2)
        {
            return (uint)((op1 < op2) ? 1 : 0);
        }

        public static long WhileLessThanMask(long op1, long op2)
        {
            return (op1 < op2) ? 1 : 0;
        }

        public static ulong WhileLessThanMask(ulong op1, ulong op2)
        {
            return (ulong)((op1 < op2) ? 1 : 0);
        }

        public static int WhileLessThanOrEqualMask(int op1, int op2)
        {
            return (op1 <= op2) ? 1 : 0;
        }

        public static uint WhileLessThanOrEqualMask(uint op1, uint op2)
        {
            return (uint)((op1 <= op2) ? 1 : 0);
        }

        public static long WhileLessThanOrEqualMask(long op1, long op2)
        {
            return (op1 <= op2) ? 1 : 0;
        }

        public static ulong WhileLessThanOrEqualMask(ulong op1, ulong op2)
        {
            return (ulong)((op1 <= op2) ? 1 : 0);
        }

        public static ulong MaskBothSet(byte[] op1, byte[] op2)
        {
            ulong acc = 0;
            for (var i = 0; i < op1.Length; i++)
            {
                acc += (ulong)((op1[i]==1 && op2[i]==1) ? 1 : 0);
            }
            return acc;
        }

        public static ulong MaskBothSet(sbyte[] op1, sbyte[] op2)
        {
            ulong acc = 0;
            for (var i = 0; i < op1.Length; i++)
            {
                acc += (ulong)((op1[i]==1 && op2[i]==1) ? 1 : 0);
            }
            return acc;
        }

        public static ulong MaskBothSet(short[] op1, short[] op2)
        {
            ulong acc = 0;
            for (var i = 0; i < op1.Length; i++)
            {
                acc += (ulong)((op1[i]==1 && op2[i]==1) ? 1 : 0);
            }
            return acc;
        }

        public static ulong MaskBothSet(ushort[] op1, ushort[] op2)
        {
            ulong acc = 0;
            for (var i = 0; i < op1.Length; i++)
            {
                acc += (ulong)((op1[i]==1 && op2[i]==1) ? 1 : 0);
            }
            return acc;
        }

        public static ulong MaskBothSet(int[] op1, int[] op2)
        {
            ulong acc = 0;
            for (var i = 0; i < op1.Length; i++)
            {
                acc += (ulong)((op1[i]==1 && op2[i]==1) ? 1 : 0);
            }
            return acc;
        }

        public static ulong MaskBothSet(uint[] op1, uint[] op2)
        {
            ulong acc = 0;
            for (var i = 0; i < op1.Length; i++)
            {
                acc += (ulong)((op1[i]==1 && op2[i]==1) ? 1 : 0);
            }
            return acc;
        }

        public static ulong MaskBothSet(long[] op1, long[] op2)
        {
            ulong acc = 0;
            for (var i = 0; i < op1.Length; i++)
            {
                acc += (ulong)((op1[i]==1 && op2[i]==1) ? 1 : 0);
            }
            return acc;
        }

        public static ulong MaskBothSet(ulong[] op1, ulong[] op2)
        {
            ulong acc = 0;
            for (var i = 0; i < op1.Length; i++)
            {
                acc += (ulong)((op1[i]==1 && op2[i]==1) ? 1 : 0);
            }
            return acc;
        }

        public static ulong MaskBothSet(float[] op1, float[] op2)
        {
            ulong acc = 0;
            for (var i = 0; i < op1.Length; i++)
            {
                acc += (ulong)((BitConverter.SingleToInt32Bits(op1[i]) == 1 && BitConverter.SingleToInt32Bits(op2[i]) == 1) ? 1 : 0);
            }
            return acc;
        }

        public static ulong MaskBothSet(double[] op1, double[] op2)
        {
            ulong acc = 0;
            for (var i = 0; i < op1.Length; i++)
            {
                acc += (ulong)((BitConverter.DoubleToInt64Bits(op1[i]) == 1 && BitConverter.DoubleToInt64Bits(op2[i]) == 1) ? 1 : 0);
            }
            return acc;
        }

        public static byte getMaskByte()
        {
            return (byte)(TestLibrary.Generator.GetByte()%(byte)2);
        }

        public static sbyte getMaskSByte()
        {
            return (sbyte)(TestLibrary.Generator.GetSByte()%(sbyte)2);
        }

        public static short getMaskInt16()
        {
            return (short)(TestLibrary.Generator.GetInt16()%(short)2);
        }

        public static ushort getMaskUInt16()
        {
            return (ushort)(TestLibrary.Generator.GetUInt16()%(ushort)2);
        }

        public static int getMaskInt32()
        {
            return (int)(TestLibrary.Generator.GetInt32()%(int)2);
        }

        public static uint getMaskUInt32()
        {
            return (uint)(TestLibrary.Generator.GetUInt32()%(uint)2);
        }

        public static long getMaskInt64()
        {
            return (long)(TestLibrary.Generator.GetInt64()%(long)2);
        }

        public static ulong getMaskUInt64()
        {
            return (ulong)(TestLibrary.Generator.GetUInt64()%(ulong)2);
        }

        public static float getMaskSingle()
        {
            return (float)(BitConverter.Int32BitsToSingle(TestLibrary.Generator.GetInt32()%(int)2));
        }

        public static double getMaskDouble()
        {
            return (double)(BitConverter.Int64BitsToDouble(TestLibrary.Generator.GetInt64()%(long)2));
        }

        public static int MaskNumberOfElementsVector(int elems, SveMaskPattern pattern)
        {

            switch(pattern)
            {
                // Returns elems, as this is always a power of 2.
                case SveMaskPattern.LargestPowerOf2:
                    return elems;

                // Returns N if N elements can fit in the vector. Otherwise 0.
                case SveMaskPattern.VectorCount1:
                    return elems >= 1 ? 1 : 0;
                case SveMaskPattern.VectorCount2:
                    return elems >= 2 ? 2 : 0;
                case SveMaskPattern.VectorCount3:
                    return elems >= 3 ? 3 : 0;
                case SveMaskPattern.VectorCount4:
                    return elems >= 4 ? 4 : 0;
                case SveMaskPattern.VectorCount5:
                    return elems >= 5 ? 5 : 0;
                case SveMaskPattern.VectorCount6:
                    return elems >= 6 ? 6 : 0;
                case SveMaskPattern.VectorCount7:
                    return elems >= 7 ? 7 : 0;
                case SveMaskPattern.VectorCount8:
                    return elems >= 8 ? 8 : 0;
                case SveMaskPattern.VectorCount16:
                    return elems >= 16 ? 16 : 0;
                case SveMaskPattern.VectorCount32:
                    return elems >= 32 ? 32 : 0;
                case SveMaskPattern.VectorCount64:
                    return elems >= 64 ? 64 : 0;
                case SveMaskPattern.VectorCount128:
                    return elems >= 128 ? 128 : 0;
                case SveMaskPattern.VectorCount256:
                    return elems >= 256 ? 256 : 0;

                // Number of elems rounded down to nearest multiple of 4
                case SveMaskPattern.LargestMultipleOf4:
                    return elems - (elems % 4);

                // Number of elems rounded down to nearest multiple of 3
                case SveMaskPattern.LargestMultipleOf3:
                    return elems - (elems % 3);

                case SveMaskPattern.All:
                default:
                    return elems;
            }
        }

        public static int NumberOfElementsInVectorInt8(SveMaskPattern pattern)
        {
            return MaskNumberOfElementsVector(Unsafe.SizeOf<Vector<byte>>() / sizeof(byte), pattern);
        }
        
        public static int NumberOfElementsInVectorInt16(SveMaskPattern pattern)
        {
            return MaskNumberOfElementsVector(Unsafe.SizeOf<Vector<short>>() / sizeof(short), pattern);
        }

        public static int NumberOfElementsInVectorInt32(SveMaskPattern pattern)
        {
            return MaskNumberOfElementsVector(Unsafe.SizeOf<Vector<int>>() / sizeof(int), pattern);
        }

        public static int NumberOfElementsInVectorInt64(SveMaskPattern pattern)
        {
            return MaskNumberOfElementsVector(Unsafe.SizeOf<Vector<long>>() / sizeof(long), pattern);
        }

        public static int NumberOfActiveElementsInMask(sbyte[] mask)
        {
            int acc = 0;
            for (var i = 0; i < mask.Length; i++)
            {
                acc += (mask[i] == 1) ? 1 : 0;
            }
            return acc;
        }

        public static int NumberOfActiveElementsInMask(short[] mask)
        {
            int acc = 0;
            for (var i = 0; i < mask.Length; i++)
            {
                acc += (mask[i] == 1) ? 1 : 0;
            }
            return acc;
        }

        public static int NumberOfActiveElementsInMask(int[] mask)
        {
            int acc = 0;
            for (var i = 0; i < mask.Length; i++)
            {
                acc += (mask[i] == 1) ? 1 : 0;
            }
            return acc;
        }

        public static int NumberOfActiveElementsInMask(long[] mask)
        {
            int acc = 0;
            for (var i = 0; i < mask.Length; i++)
            {
                acc += (mask[i] == 1) ? 1 : 0;
            }
            return acc;
        }

        public static int NumberOfActiveElementsInMask(byte[] mask)
        {
            int acc = 0;
            for (var i = 0; i < mask.Length; i++)
            {
                acc += (mask[i] == 1) ? 1 : 0;
            }
            return acc;
        }

        public static int NumberOfActiveElementsInMask(ushort[] mask)
        {
            int acc = 0;
            for (var i = 0; i < mask.Length; i++)
            {
                acc += (mask[i] == 1) ? 1 : 0;
            }
            return acc;
        }

        public static int NumberOfActiveElementsInMask(uint[] mask)
        {
            int acc = 0;
            for (var i = 0; i < mask.Length; i++)
            {
                acc += (mask[i] == 1) ? 1 : 0;
            }
            return acc;
        }

        public static int NumberOfActiveElementsInMask(ulong[] mask)
        {
            int acc = 0;
            for (var i = 0; i < mask.Length; i++)
            {
                acc += (mask[i] == 1) ? 1 : 0;
            }
            return acc;
        }

        public static double[] Compact(double[] op1, double[] op2)
        {
            double[] result = new double[op1.Length];
            Array.Fill<double>(result, 0, 0, op1.Length);

            int i = 0;
            for (int j = 0; j < op1.Length; j++)
            {
                if (op1[j] != 0)
                {
                    result[i++] = op2[j];
                }
            }

            return result;
        }

        public static int[] Compact(int[] op1, int[] op2)
        {
            int[] result = new int[op1.Length];
            Array.Fill<int>(result, 0, 0, op1.Length);

            int i = 0;
            for (int j = 0; j < op1.Length; j++)
            {
                if (op1[j] != 0)
                {
                    result[i++] = op2[j];
                }
            }

            return result;
        }

        public static long[] Compact(long[] op1, long[] op2)
        {
            long[] result = new long[op1.Length];
            Array.Fill<long>(result, 0, 0, op1.Length);

            long i = 0;
            for (int j = 0; j < op1.Length; j++)
            {
                if (op1[j] != 0)
                {
                    result[i++] = op2[j];
                }
            }

            return result;
        }

        public static float[] Compact(float[] op1, float[] op2)
        {
            float[] result = new float[op1.Length];
            Array.Fill<float>(result, 0, 0, op1.Length);

            int i = 0;
            for (int j = 0; j < op1.Length; j++)
            {
                if (op1[j] != 0)
                {
                    result[i++] = op2[j];
                }
            }

            return result;
        }

        public static uint[] Compact(uint[] op1, uint[] op2)
        {
            uint[] result = new uint[op1.Length];
            Array.Fill<uint>(result, 0, 0, op1.Length);

            int i = 0;
            for (int j = 0; j < op1.Length; j++)
            {
                if (op1[j] != 0)
                {
                    result[i++] = op2[j];
                }
            }

            return result;
        }

        public static ulong[] Compact(ulong[] op1, ulong[] op2)
        {
            ulong[] result = new ulong[op1.Length];
            Array.Fill<ulong>(result, 0, 0, op1.Length);

            ulong i = 0;
            for (int j = 0; j < op1.Length; j++)
            {
                if (op1[j] != 0)
                {
                    result[i++] = op2[j];
                }
            }

            return result;
        }

        public static int LoadInt32FromByteArray(byte[] array, int offset)
        {
            int ret = 0;
            for (int i = 3; i >= 0; i--)
            {
                ret = (ret << 8) + (int)array[offset+i];
            }
            return ret;
        }

        public static int LoadInt32FromByteArray(byte[] array, uint offset)
        {
            int ret = 0;
            for (int i = 3; i >= 0; i--)
            {
                ret = (ret << 8) + (int)array[offset+i];
            }
            return ret;
        }

        public static long LoadInt64FromByteArray(byte[] array, long offset)
        {
            long ret = 0;
            for (long i = 7; i >= 0; i--)
            {
                ret = (ret << 8) + (long)array[offset+i];
            }
            return ret;
        }

        public static long LoadInt64FromByteArray(byte[] array, ulong offset)
        {
            long ret = 0;
            for (long i = 7; i >= 0; i--)
            {
                ret = (ret << 8) + (long)array[offset+(ulong)i];
            }
            return ret;
        }

        public static uint LoadUInt32FromByteArray(byte[] array, int offset)
        {
            uint ret = 0;
            for (int i = 3; i >= 0; i--)
            {
                ret = (ret << 8) + (uint)array[offset+i];
            }
            return ret;
        }

        public static uint LoadUInt32FromByteArray(byte[] array, uint offset)
        {
            uint ret = 0;
            for (int i = 3; i >= 0; i--)
            {
                ret = (ret << 8) + (uint)array[offset+i];
            }
            return ret;
        }

        public static ulong LoadUInt64FromByteArray(byte[] array, long offset)
        {
            ulong ret = 0;
            for (long i = 7; i >= 0; i--)
            {
                ret = (ret << 8) + (ulong)array[offset+i];
            }
            return ret;
        }

        public static ulong LoadUInt64FromByteArray(byte[] array, ulong offset)
        {
            ulong ret = 0;
            for (long i = 7; i >= 0; i--)
            {
                ret = (ret << 8) + (ulong)array[offset+(ulong)i];
            }
            return ret;
        }

        public static float LoadSingleFromByteArray(byte[] array, int offset)
        {
            int ret = 0;
            for (int i = 3; i >= 0; i--)
            {
                ret = (ret << 8) + (int)array[offset+i];
            }
            return BitConverter.Int32BitsToSingle(ret);
        }

        public static float LoadSingleFromByteArray(byte[] array, uint offset)
        {
            int ret = 0;
            for (int i = 3; i >= 0; i--)
            {
                ret = (ret << 8) + (int)array[offset+i];
            }
            return BitConverter.Int32BitsToSingle(ret);
        }

        public static double LoadDoubleFromByteArray(byte[] array, long offset)
        {
            long ret = 0;
            for (long i = 7; i >= 0; i--)
            {
                ret = (ret << 8) + (long)array[offset+i];
            }
            return BitConverter.Int64BitsToDouble(ret);
        }

        public static double LoadDoubleFromByteArray(byte[] array, ulong offset)
        {
            long ret = 0;
            for (long i = 7; i >= 0; i--)
            {
                ret = (ret << 8) + (long)array[offset+(ulong)i];
            }
            return BitConverter.Int64BitsToDouble(ret);
        }

        public static Byte Splice(Byte[] first, Byte[] second, Byte[] maskArray, Int32 index)
        {
            int start = -1;
            int end   = -1;

            for(var i = 0; i < maskArray.Length; i++)
            {
                if (maskArray[i] != 0)
                {
                    if (start == -1)
                    {
                        start = i;
                    }
                    end = i;
                }
            }

            if (start == -1)
            {
                return second[index];
            }

            var rangeSize = end - start + 1;
            return (index < rangeSize) ? first[start + index] : second[index - rangeSize];
        }

        public static double Splice(double[] first, double[] second, double[] maskArray, Int32 index)
        {
            int start = -1;
            int end   = -1;

            for(var i = 0; i < maskArray.Length; i++)
            {
                if (Double.IsNaN(maskArray[i]) || maskArray[i] > 0.0d)
                {
                    if (start == -1)
                    {
                        start = i;
                    }
                    end = i;
                }
            }

            if (start == -1)
            {
                return second[index];
            }

            var rangeSize = end - start + 1;
            return (index < rangeSize) ? first[start + index] : second[index - rangeSize];
        }

        public static float Splice(float[] first, float[] second, float[] maskArray, Int32 index)
        {
            int start = -1;
            int end   = -1;

            for(var i = 0; i < maskArray.Length; i++)
            {
                if (maskArray[i] != 0.0f)
                {
                    if (start == -1)
                    {
                        start = i;
                    }
                    end = i;
                }
            }

            if (start == -1)
            {
                return second[index];
            }

            var rangeSize = end - start + 1;
            return (index < rangeSize) ? first[start + index] : second[index - rangeSize];
        }

        public static Int16 Splice(Int16[] first, Int16[] second, Int16[] maskArray, Int32 index)
        {
            int start = -1;
            int end   = -1;

            for(var i = 0; i < maskArray.Length; i++)
            {
                if (maskArray[i] != 0)
                {
                    if (start == -1)
                    {
                        start = i;
                    }
                    end = i;
                }
            }

            if (start == -1)
            {
                return second[index];
            }

            var rangeSize = end - start + 1;
            return (index < rangeSize) ? first[start + index] : second[index - rangeSize];
        }

        public static Int32 Splice(Int32[] first, Int32[] second, Int32[] maskArray, Int32 index)
        {
            int start = -1;
            int end   = -1;

            for(var i = 0; i < maskArray.Length; i++)
            {
                if (maskArray[i] != 0)
                {
                    if (start == -1)
                    {
                        start = i;
                    }
                    end = i;
                }
            }

            if (start == -1)
            {
                return second[index];
            }

            var rangeSize = end - start + 1;
            return (index < rangeSize) ? first[start + index] : second[index - rangeSize];
        }

        public static Int64 Splice(Int64[] first, Int64[] second, Int64[] maskArray, Int32 index)
        {
            int start = -1;
            int end   = -1;

            for(var i = 0; i < maskArray.Length; i++)
            {
                if (maskArray[i] != 0)
                {
                    if (start == -1)
                    {
                        start = i;
                    }
                    end = i;
                }
            }

            if (start == -1)
            {
                return second[index];
            }

            var rangeSize = end - start + 1;
            return (index < rangeSize) ? first[start + index] : second[index - rangeSize];
        }

        public static SByte Splice(SByte[] first, SByte[] second, SByte[] maskArray, Int32 index)
        {
            int start = -1;
            int end   = -1;

            for(var i = 0; i < maskArray.Length; i++)
            {
                if (maskArray[i] != 0)
                {
                    if (start == -1)
                    {
                        start = i;
                    }
                    end = i;
                }
            }

            if (start == -1)
            {
                return second[index];
            }

            var rangeSize = end - start + 1;
            return (index < rangeSize) ? first[start + index] : second[index - rangeSize];
        }

        public static UInt16 Splice(UInt16[] first, UInt16[] second, UInt16[] maskArray, Int32 index)
        {
            int start = -1;
            int end   = -1;

            for(var i = 0; i < maskArray.Length; i++)
            {
                if (maskArray[i] != 0)
                {
                    if (start == -1)
                    {
                        start = i;
                    }
                    end = i;
                }
            }

            if (start == -1)
            {
                return second[index];
            }

            var rangeSize = end - start + 1;
            return (index < rangeSize) ? first[start + index] : second[index - rangeSize];
        }

        public static UInt32 Splice(UInt32[] first, UInt32[] second, UInt32[] maskArray, Int32 index)
        {
            int start = -1;
            int end   = -1;

            for(var i = 0; i < maskArray.Length; i++)
            {
                if (maskArray[i] != 0)
                {
                    if (start == -1)
                    {
                        start = i;
                    }
                    end = i;
                }
            }

            if (start == -1)
            {
                return second[index];
            }

            var rangeSize = end - start + 1;
            return (index < rangeSize) ? first[start + index] : second[index - rangeSize];
        }

        public static ulong Splice(ulong[] first, ulong[] second, ulong[] maskArray, int index)
        {
            int start = -1;
            int end   = -1;

            for(var i = 0; i < maskArray.Length; i++)
            {
                if (maskArray[i] != 0)
                {
                    if (start == -1)
                    {
                        start = i;
                    }
                    end = i;
                }
            }

            if (start == -1)
            {
                return second[index];
            }

            var rangeSize = end - start + 1;
            return (index < rangeSize) ? first[start + index] : second[index - rangeSize];
        }

        public static T LastActive<T>(T[] mask, T[] x) where T : IBinaryInteger<T>
        {
            for (var i = mask.Length - 1; i >= 0; i--)
            {
                if (mask[i] != T.Zero)
                {
                    return x[i];
                }
            }
            return T.Zero;
        }

        public static T[] CreateBreakAfterMask<T>(T[] mask, T[] op) where T : IBinaryInteger<T>
        {
            var count = mask.Length;
            var result = new T[count];
            var isBreakSet = false;
            for (var i = 0; i < count; i++)
            {
                var isElementActive = op[i] != T.Zero;
                if (mask[i] != T.Zero)
                {
                    if (isBreakSet)
                    {
                        result[i] = T.Zero;
                    }
                    else
                    {
                        result[i] = T.One;
                    }
                    isBreakSet = isBreakSet || isElementActive;
                }
                else
                {
                    result[i] = T.Zero;
                }
            }
            return result;
        }

        public static T[] CreateBreakAfterPropagateMask<T>(T[] mask, T[] op1, T[] op2) where T : IBinaryInteger<T>
        {
            var count = mask.Length;
            var result = new T[count];
            var isLastActive = LastActive(mask, op1) != T.Zero;
            for (var i = 0; i < count; i++)
            {
                if (mask[i] != T.Zero)
                {
                    if (isLastActive)
                    {
                        result[i] = T.One;
                    }
                    else
                    {
                        result[i] = T.Zero;
                    }
                    isLastActive = isLastActive && (op2[i] == T.Zero);
                }
                else
                {
                    result[i] = T.Zero;
                }
            }
            return result;
        }

        public static T[] CreateBreakBeforeMask<T>(T[] mask, T[] op) where T : IBinaryInteger<T>
        {
            var count = mask.Length;
            var result = new T[count];
            var isBreakSet = false;
            for (var i = 0; i < count; i++)
            {
                var isElementActive = op[i] != T.Zero;
                if (mask[i] != T.Zero)
                {
                    isBreakSet = isBreakSet || isElementActive;
                    if (isBreakSet)
                    {
                        result[i] = T.Zero;
                    }
                    else
                    {
                        result[i] = T.One;
                    }
                }
                else
                {
                    result[i] = T.Zero;
                }
            }
            return result;
        }

        public static T[] CreateBreakBeforePropagateMask<T>(T[] mask, T[] op1, T[] op2) where T : IBinaryInteger<T>
        {
            var count = mask.Length;
            var result = new T[count];
            var isLastActive = LastActive(mask, op1) != T.Zero;
            for (var i = 0; i < count; i++)
            {
                if (mask[i] != T.Zero)
                {
                    isLastActive = isLastActive && (op2[i] == T.Zero);
                    if (isLastActive)
                    {
                        result[i] = T.One;
                    }
                    else
                    {
                        result[i] = T.Zero;
                    }
                }
                else
                {
                    result[i] = T.Zero;
                }
            }
            return result;
        }

<<<<<<< HEAD
        private static T ConditionalSelectResult<T>(T maskResult, T result, T falseResult) where T : INumberBase<T>
        {
            return (maskResult != T.Zero) ? result : falseResult;
        }

        private static T ConditionalSelectTrueResult<T>(T maskResult, T result, T trueResult) where T : INumberBase<T>
        {
            return (maskResult != T.Zero) ? trueResult : result;
        }


        private static TElem GetLoadVectorExpectedResultByIndex<TMem, TElem>(int index, TMem[] firstOp, TElem[] result)
            where TMem  : INumberBase<TMem>
            where TElem : INumberBase<TElem>
        {
            return (firstOp[index] == TMem.Zero) ? TElem.Zero : TElem.CreateTruncating(firstOp[index]);
        }

        private static bool CheckLoadVectorBehaviorCore<TMem, TElem>(TMem[] firstOp, TElem[] result, Func<int, TElem, TElem> map)
            where TMem  : INumberBase<TMem>
            where TElem : INumberBase<TElem>
        {
            for (var i = 0; i < firstOp.Length; i++)
            {
                TElem expectedResult = GetLoadVectorExpectedResultByIndex(i, firstOp, result);
                expectedResult = map(i, expectedResult);
                if (result[i] != expectedResult)
                {
                    return false;
                }
            }
            return true;
        }

        public static bool CheckLoadVectorBehavior<TMem, TElem>(TMem[] firstOp, TElem[] result)
            where TMem  : INumberBase<TMem>, IConvertible
            where TElem : INumberBase<TElem>
        {
            return CheckLoadVectorBehaviorCore(firstOp, result, (_, loadResult) => loadResult);
        }

        public static bool CheckLoadVectorBehavior<TMem, TElem>(TElem[] maskOp, TMem[] firstOp, TElem[] result, TElem[] falseOp)
            where TMem  : INumberBase<TMem>, IConvertible
            where TElem : INumberBase<TElem>
        {
            return CheckLoadVectorBehaviorCore(firstOp, result, (i, loadResult) => ConditionalSelectResult(maskOp[i], loadResult, falseOp[i]));
        }

        private static T GetGatherVectorResultByIndex<T, ExtendedElementT, Index>(int index, T[] mask, ExtendedElementT[] data, Index[] indices)
                where T : INumberBase<T> 
                where ExtendedElementT : INumberBase<ExtendedElementT> 
                where Index : IBinaryInteger<Index>
        {
            return (mask[index] == T.Zero) ? T.Zero : T.CreateTruncating(data[int.CreateChecked(indices[index])]);
        }

        private static unsafe T GetGatherVectorBasesResultByIndex<T, AddressT, ExtendedElementT>(int index, T[] mask, AddressT[] data)
                where T : INumberBase<T> 
                where AddressT : unmanaged, INumberBase<AddressT>
                where ExtendedElementT : unmanaged, INumberBase<ExtendedElementT>
        {
            return (mask[index] == T.Zero) ? T.Zero : T.CreateTruncating(*(ExtendedElementT*)Unsafe.BitCast<AddressT, nint>(data[index]));
        }

        private static bool CheckGatherVectorBehaviorCore<T, ExtendedElementT, Index>(T[] mask, ExtendedElementT[] data, Index[] indices, T[] result, Func<int, T, T> map) 
                where T : INumberBase<T>
                where ExtendedElementT : INumberBase<ExtendedElementT> 
                where Index : IBinaryInteger<Index>
        {
            for (var i = 0; i < mask.Length; i++)
            {
                T gatherResult = GetGatherVectorResultByIndex(i, mask, data, indices);
                gatherResult = map(i, gatherResult);
                if (result[i] != gatherResult)
                {
                    return false;
                }
            }
            return true;
        }

        private static bool CheckGatherVectorBasesBehaviorCore<T, AddressT, ExtendedElementT>(T[] mask, AddressT[] data, T[] result, Func<int, T, T> map) 
                where T : INumberBase<T> 
                where AddressT : unmanaged, INumberBase<AddressT>
                where ExtendedElementT : unmanaged, INumberBase<ExtendedElementT>
        {
            for (var i = 0; i < mask.Length; i++)
            {
                T gatherResult = GetGatherVectorBasesResultByIndex<T, AddressT, ExtendedElementT>(i, mask, data);
                gatherResult = map(i, gatherResult);
                if (result[i] != gatherResult)
                {
                    return false;
                }
            }
            return true;
        }

        public static bool CheckGatherVectorBehavior<T, ExtendedElementT, Index>(T[] mask, ExtendedElementT[] data, Index[] indices, T[] result) 
                where T : INumberBase<T> 
                where ExtendedElementT : INumberBase<ExtendedElementT> 
                where Index : IBinaryInteger<Index>
        {
            return CheckGatherVectorBehaviorCore(mask, data, indices, result, (_, gatherResult) => gatherResult);
        }

        public static bool CheckGatherVectorConditionalSelectBehavior<T, ExtendedElementT, Index>(T[] cndSelMask, T[] mask, ExtendedElementT[] data, Index[] indices, T[] cndSelFalse, T[] result) 
                where T : INumberBase<T> 
                where ExtendedElementT : INumberBase<ExtendedElementT> 
                where Index : IBinaryInteger<Index>
        {
            return CheckGatherVectorBehaviorCore(mask, data, indices, result, (i, gatherResult) => ConditionalSelectResult(cndSelMask[i], gatherResult, cndSelFalse[i]));
        }

        public static bool CheckGatherVectorConditionalSelectTrueBehavior<T, ExtendedElementT, Index>(T[] cndSelMask, T[] mask, ExtendedElementT[] data, Index[] indices, T[] cndSelTrue, T[] result) 
                where T : INumberBase<T> 
                where ExtendedElementT : INumberBase<ExtendedElementT> 
                where Index : IBinaryInteger<Index>
        {
            return CheckGatherVectorBehaviorCore(mask, data, indices, result, (i, gatherResult) => ConditionalSelectTrueResult(cndSelMask[i], gatherResult, cndSelTrue[i]));
        }


        public static bool CheckGatherVectorBasesBehavior<T, AddressT, ExtendedElementT>(T[] mask, AddressT[] data, T[] result) 
                where T : INumberBase<T> 
                where AddressT : unmanaged, INumberBase<AddressT>
                where ExtendedElementT : unmanaged, INumberBase<ExtendedElementT> 
        {
            return CheckGatherVectorBasesBehaviorCore<T, AddressT, ExtendedElementT>(mask, data, result, (_, gatherResult) => gatherResult);
        }

        public static bool CheckGatherVectorBasesConditionalSelectBehavior<T, AddressT, ExtendedElementT>(T[] cndSelMask, T[] mask, AddressT[] data, T[] cndSelFalse, T[] result) 
                where T : INumberBase<T> 
                where AddressT : unmanaged, INumberBase<AddressT>
                where ExtendedElementT : unmanaged, INumberBase<ExtendedElementT>
        {
            return CheckGatherVectorBasesBehaviorCore<T, AddressT, ExtendedElementT>(mask, data, result, (i, gatherResult) => ConditionalSelectResult(cndSelMask[i], gatherResult, cndSelFalse[i]));
        }

        public static bool CheckGatherVectorBasesConditionalSelectTrueBehavior<T, AddressT, ExtendedElementT>(T[] cndSelMask, T[] mask, AddressT[] data, T[] cndSelTrue, T[] result) 
                where T : INumberBase<T> 
                where AddressT : unmanaged, INumberBase<AddressT>
                where ExtendedElementT : unmanaged, INumberBase<ExtendedElementT>
        {
            return CheckGatherVectorBasesBehaviorCore<T, AddressT, ExtendedElementT>(mask, data, result, (i, gatherResult) => ConditionalSelectTrueResult(cndSelMask[i], gatherResult, cndSelTrue[i]));
        }

        private static bool CheckFirstFaultingBehaviorCore<T>(T[] result, Vector<T> faultResult, Func<int, bool> checkIter) where T : INumberBase<T>
        {
            bool hitFault = false;

            for (var i = 0; i < result.Length; i++)
            {
                if (hitFault)
                {
                    if (faultResult[i] != T.Zero)
                    {
                        return false;
                    }
                }
                else
                {
                    if (faultResult[i] == T.Zero)
                    {
                        // There has to be a valid value for the first element, so check it.
                        if (i == 0)
                        {
                            return false;
                        }

                        if (result[i] != T.Zero)
                        {
                            return false;
                        }

                        hitFault = true;
                    }
                    else
                    {
                        if (!checkIter(i))
                        {
                            return false;
                        }
                    }
                }
            }

            return true;
        }

        public static bool CheckLoadVectorFirstFaultingBehavior<TMem, TElem>(TMem[] firstOp, TElem[] result, Vector<TElem> faultResult)
            where TMem  : INumberBase<TMem>, IConvertible
            where TElem : INumberBase<TElem>
        {
            return CheckFirstFaultingBehaviorCore(result, faultResult, i => GetLoadVectorExpectedResultByIndex(i, firstOp, result) == result[i]);
        }

        public static bool CheckGatherVectorFirstFaultingBehavior<T, ExtendedElementT, Index>(T[] mask, ExtendedElementT[] data, Index[] indices, T[] result, Vector<T> faultResult)
                where T : INumberBase<T> 
                where ExtendedElementT : INumberBase<ExtendedElementT> 
                where Index : IBinaryInteger<Index>
        {
            return CheckFirstFaultingBehaviorCore(result, faultResult, i => GetGatherVectorResultByIndex(i, mask, data, indices) == result[i]);
        }

        public static bool CheckGatherVectorBasesFirstFaultingBehavior<T, AddressT, ExtendedElementT>(T[] mask, AddressT[] data, T[] result, Vector<T> faultResult)
                where T : INumberBase<T> 
                where AddressT : unmanaged, INumberBase<AddressT>
                where ExtendedElementT : unmanaged, INumberBase<ExtendedElementT> 
        {
            return CheckFirstFaultingBehaviorCore(result, faultResult, i => GetGatherVectorBasesResultByIndex<T, AddressT, ExtendedElementT>(i, mask, data) == result[i]);
=======
        public static T[] CreateBreakPropagateMask<T>(T[] op1, T[] op2) where T : IBinaryInteger<T>
        {
            var count = op1.Length;
            var result = new T[count];

            // embedded true mask
            var mask = new T[count];
            for (var i = 0; i < count; i++)
            {
                mask[i] = T.One;
            }

            if (LastActive(mask, op1) != T.Zero)
            {
                Array.Copy(op2, result, count);
            }

            return result;
>>>>>>> 7c3286fd
        }

        private static byte ConditionalExtract(byte[] op1, byte op2, byte[] op3, bool after)
        {
            int last = LastActiveElement(op1);
            if (last < 0)
            {
                return op2;
            }

            int pos = last;
            if (after)
            {
                pos++;
        	if (pos == op1.Length) {
                  pos = 0;
                }
            }

            return op3[pos];
        }

        private static byte[] ConditionalExtract(byte[] op1, byte[] op2, byte[] op3, bool after, bool replicate)
        {
            int last = LastActiveElement(op1);
            if (last < 0)
            {
                return op2;
            }

            byte[] result = new byte[op1.Length];
            int pos = last;
            if (after)
            {
                pos++;
        	if (pos == op1.Length) {
                  pos = 0;
                }
            }

            if (replicate)
            {
                Array.Fill(result, op3[pos]);
            }
            else
            {
                Array.Fill<byte>(result, 0, 0, op1.Length);
        	result[0] = op3[pos];
            }

            return result;
        }

        public static byte ConditionalExtractAfterLastActiveElement(byte[] op1, byte op2, byte[] op3)
        {
            return ConditionalExtract(op1, op2, op3, /* after = */ true);
        }

        public static byte ConditionalExtractLastActiveElement(byte[] op1, byte op2, byte[] op3)
        {
            return ConditionalExtract(op1, op2, op3, /* after = */ false);
        }

        public static byte[] ConditionalExtractAfterLastActiveElement(byte[] op1, byte[] op2, byte[] op3)
        {
            return ConditionalExtract(op1, op2, op3, /* after = */ true, /* replicate = */ false);
        }

        public static byte[] ConditionalExtractAfterLastActiveElementAndReplicate(byte[] op1, byte[] op2, byte[] op3)
        {
            return ConditionalExtract(op1, op2, op3, /* after = */ true, /* replicate = */ true);
        }

        public static byte[] ConditionalExtractLastActiveElement(byte[] op1, byte[] op2, byte[] op3)
        {
            return ConditionalExtract(op1, op2, op3, /* after = */ false, /* replicate = */ false);
        }

        public static byte[] ConditionalExtractLastActiveElementAndReplicate(byte[] op1, byte[] op2, byte[] op3)
        {
            return ConditionalExtract(op1, op2, op3, /* after = */ false, /* replicate = */ true);
        }

        private static sbyte ConditionalExtract(sbyte[] op1, sbyte op2, sbyte[] op3, bool after)
        {
            int last = LastActiveElement(op1);
            if (last < 0)
            {
                return op2;
            }

            int pos = last;
            if (after)
            {
                pos++;
        	if (pos == op1.Length) {
                  pos = 0;
                }
            }

            return op3[pos];
        }

        private static sbyte[] ConditionalExtract(sbyte[] op1, sbyte[] op2, sbyte[] op3, bool after, bool replicate)
        {
            int last = LastActiveElement(op1);
            if (last < 0)
            {
                return op2;
            }

            sbyte[] result = new sbyte[op1.Length];
            int pos = last;
            if (after)
            {
                pos++;
        	if (pos == op1.Length) {
                  pos = 0;
                }
            }

            if (replicate)
            {
                Array.Fill(result, op3[pos]);
            }
            else
            {
                Array.Fill<sbyte>(result, 0, 0, op1.Length);
        	result[0] = op3[pos];
            }

            return result;
        }

        public static sbyte ConditionalExtractAfterLastActiveElement(sbyte[] op1, sbyte op2, sbyte[] op3)
        {
            return ConditionalExtract(op1, op2, op3, /* after = */ true);
        }

        public static sbyte ConditionalExtractLastActiveElement(sbyte[] op1, sbyte op2, sbyte[] op3)
        {
            return ConditionalExtract(op1, op2, op3, /* after = */ false);
        }

        public static sbyte[] ConditionalExtractAfterLastActiveElement(sbyte[] op1, sbyte[] op2, sbyte[] op3)
        {
            return ConditionalExtract(op1, op2, op3, /* after = */ true, /* replicate = */ false);
        }

        public static sbyte[] ConditionalExtractAfterLastActiveElementAndReplicate(sbyte[] op1, sbyte[] op2, sbyte[] op3)
        {
            return ConditionalExtract(op1, op2, op3, /* after = */ true, /* replicate = */ true);
        }

        public static sbyte[] ConditionalExtractLastActiveElement(sbyte[] op1, sbyte[] op2, sbyte[] op3)
        {
            return ConditionalExtract(op1, op2, op3, /* after = */ false, /* replicate = */ false);
        }

        public static sbyte[] ConditionalExtractLastActiveElementAndReplicate(sbyte[] op1, sbyte[] op2, sbyte[] op3)
        {
            return ConditionalExtract(op1, op2, op3, /* after = */ false, /* replicate = */ true);
        }

        private static short ConditionalExtract(short[] op1, short op2, short[] op3, bool after)
        {
            int last = LastActiveElement(op1);
            if (last < 0)
            {
                return op2;
            }

            int pos = last;
            if (after)
            {
                pos++;
        	if (pos == op1.Length) {
                  pos = 0;
                }
            }

            return op3[pos];
        }

        private static short[] ConditionalExtract(short[] op1, short[] op2, short[] op3, bool after, bool replicate)
        {
            int last = LastActiveElement(op1);
            if (last < 0)
            {
                return op2;
            }

            short[] result = new short[op1.Length];
            int pos = last;
            if (after)
            {
                pos++;
        	if (pos == op1.Length) {
                  pos = 0;
                }
            }

            if (replicate)
            {
                Array.Fill(result, op3[pos]);
            }
            else
            {
                Array.Fill<short>(result, 0, 0, op1.Length);
        	result[0] = op3[pos];
            }

            return result;
        }

        public static short ConditionalExtractAfterLastActiveElement(short[] op1, short op2, short[] op3)
        {
            return ConditionalExtract(op1, op2, op3, /* after = */ true);
        }

        public static short ConditionalExtractLastActiveElement(short[] op1, short op2, short[] op3)
        {
            return ConditionalExtract(op1, op2, op3, /* after = */ false);
        }

        public static short[] ConditionalExtractAfterLastActiveElement(short[] op1, short[] op2, short[] op3)
        {
            return ConditionalExtract(op1, op2, op3, /* after = */ true, /* replicate = */ false);
        }

        public static short[] ConditionalExtractAfterLastActiveElementAndReplicate(short[] op1, short[] op2, short[] op3)
        {
            return ConditionalExtract(op1, op2, op3, /* after = */ true, /* replicate = */ true);
        }

        public static short[] ConditionalExtractLastActiveElement(short[] op1, short[] op2, short[] op3)
        {
            return ConditionalExtract(op1, op2, op3, /* after = */ false, /* replicate = */ false);
        }

        public static short[] ConditionalExtractLastActiveElementAndReplicate(short[] op1, short[] op2, short[] op3)
        {
            return ConditionalExtract(op1, op2, op3, /* after = */ false, /* replicate = */ true);
        }

        private static ushort ConditionalExtract(ushort[] op1, ushort op2, ushort[] op3, bool after)
        {
            int last = LastActiveElement(op1);
            if (last < 0)
            {
                return op2;
            }

            int pos = last;
            if (after)
            {
                pos++;
        	if (pos == op1.Length) {
                  pos = 0;
                }
            }

            return op3[pos];
        }

        private static ushort[] ConditionalExtract(ushort[] op1, ushort[] op2, ushort[] op3, bool after, bool replicate)
        {
            int last = LastActiveElement(op1);
            if (last < 0)
            {
                return op2;
            }

            ushort[] result = new ushort[op1.Length];
            int pos = last;
            if (after)
            {
                pos++;
        	if (pos == op1.Length) {
                  pos = 0;
                }
            }

            if (replicate)
            {
                Array.Fill(result, op3[pos]);
            }
            else
            {
                Array.Fill<ushort>(result, 0, 0, op1.Length);
        	result[0] = op3[pos];
            }

            return result;
        }

        public static ushort ConditionalExtractAfterLastActiveElement(ushort[] op1, ushort op2, ushort[] op3)
        {
            return ConditionalExtract(op1, op2, op3, /* after = */ true);
        }

        public static ushort ConditionalExtractLastActiveElement(ushort[] op1, ushort op2, ushort[] op3)
        {
            return ConditionalExtract(op1, op2, op3, /* after = */ false);
        }

        public static ushort[] ConditionalExtractAfterLastActiveElement(ushort[] op1, ushort[] op2, ushort[] op3)
        {
            return ConditionalExtract(op1, op2, op3, /* after = */ true, /* replicate = */ false);
        }

        public static ushort[] ConditionalExtractAfterLastActiveElementAndReplicate(ushort[] op1, ushort[] op2, ushort[] op3)
        {
            return ConditionalExtract(op1, op2, op3, /* after = */ true, /* replicate = */ true);
        }

        public static ushort[] ConditionalExtractLastActiveElement(ushort[] op1, ushort[] op2, ushort[] op3)
        {
            return ConditionalExtract(op1, op2, op3, /* after = */ false, /* replicate = */ false);
        }

        public static ushort[] ConditionalExtractLastActiveElementAndReplicate(ushort[] op1, ushort[] op2, ushort[] op3)
        {
            return ConditionalExtract(op1, op2, op3, /* after = */ false, /* replicate = */ true);
        }

        private static int ConditionalExtract(int[] op1, int op2, int[] op3, bool after)
        {
            int last = LastActiveElement(op1);
            if (last < 0)
            {
                return op2;
            }

            int pos = last;
            if (after)
            {
                pos++;
        	if (pos == op1.Length) {
                  pos = 0;
                }
            }

            return op3[pos];
        }

        private static int[] ConditionalExtract(int[] op1, int[] op2, int[] op3, bool after, bool replicate)
        {
            int last = LastActiveElement(op1);
            if (last < 0)
            {
                return op2;
            }

            int[] result = new int[op1.Length];
            int pos = last;
            if (after)
            {
                pos++;
        	if (pos == op1.Length) {
                  pos = 0;
                }
            }

            if (replicate)
            {
                Array.Fill(result, op3[pos]);
            }
            else
            {
                Array.Fill<int>(result, 0, 0, op1.Length);
        	result[0] = op3[pos];
            }

            return result;
        }

        public static int ConditionalExtractAfterLastActiveElement(int[] op1, int op2, int[] op3)
        {
            return ConditionalExtract(op1, op2, op3, /* after = */ true);
        }

        public static int ConditionalExtractLastActiveElement(int[] op1, int op2, int[] op3)
        {
            return ConditionalExtract(op1, op2, op3, /* after = */ false);
        }

        public static int[] ConditionalExtractAfterLastActiveElement(int[] op1, int[] op2, int[] op3)
        {
            return ConditionalExtract(op1, op2, op3, /* after = */ true, /* replicate = */ false);
        }

        public static int[] ConditionalExtractAfterLastActiveElementAndReplicate(int[] op1, int[] op2, int[] op3)
        {
            return ConditionalExtract(op1, op2, op3, /* after = */ true, /* replicate = */ true);
        }

        public static int[] ConditionalExtractLastActiveElement(int[] op1, int[] op2, int[] op3)
        {
            return ConditionalExtract(op1, op2, op3, /* after = */ false, /* replicate = */ false);
        }

        public static int[] ConditionalExtractLastActiveElementAndReplicate(int[] op1, int[] op2, int[] op3)
        {
            return ConditionalExtract(op1, op2, op3, /* after = */ false, /* replicate = */ true);
        }

        private static uint ConditionalExtract(uint[] op1, uint op2, uint[] op3, bool after)
        {
            int last = LastActiveElement(op1);
            if (last < 0)
            {
                return op2;
            }

            int pos = last;
            if (after)
            {
                pos++;
        	if (pos == op1.Length) {
                  pos = 0;
                }
            }

            return op3[pos];
        }

        private static uint[] ConditionalExtract(uint[] op1, uint[] op2, uint[] op3, bool after, bool replicate)
        {
            int last = LastActiveElement(op1);
            if (last < 0)
            {
                return op2;
            }

            uint[] result = new uint[op1.Length];
            int pos = last;
            if (after)
            {
                pos++;
        	if (pos == op1.Length) {
                  pos = 0;
                }
            }

            if (replicate)
            {
                Array.Fill(result, op3[pos]);
            }
            else
            {
                Array.Fill<uint>(result, 0, 0, op1.Length);
        	result[0] = op3[pos];
            }

            return result;
        }

        public static uint ConditionalExtractAfterLastActiveElement(uint[] op1, uint op2, uint[] op3)
        {
            return ConditionalExtract(op1, op2, op3, /* after = */ true);
        }

        public static uint ConditionalExtractLastActiveElement(uint[] op1, uint op2, uint[] op3)
        {
            return ConditionalExtract(op1, op2, op3, /* after = */ false);
        }

        public static uint[] ConditionalExtractAfterLastActiveElement(uint[] op1, uint[] op2, uint[] op3)
        {
            return ConditionalExtract(op1, op2, op3, /* after = */ true, /* replicate = */ false);
        }

        public static uint[] ConditionalExtractAfterLastActiveElementAndReplicate(uint[] op1, uint[] op2, uint[] op3)
        {
            return ConditionalExtract(op1, op2, op3, /* after = */ true, /* replicate = */ true);
        }

        public static uint[] ConditionalExtractLastActiveElement(uint[] op1, uint[] op2, uint[] op3)
        {
            return ConditionalExtract(op1, op2, op3, /* after = */ false, /* replicate = */ false);
        }

        public static uint[] ConditionalExtractLastActiveElementAndReplicate(uint[] op1, uint[] op2, uint[] op3)
        {
            return ConditionalExtract(op1, op2, op3, /* after = */ false, /* replicate = */ true);
        }

        private static long ConditionalExtract(long[] op1, long op2, long[] op3, bool after)
        {
            int last = LastActiveElement(op1);
            if (last < 0)
            {
                return op2;
            }

            int pos = last;
            if (after)
            {
                pos++;
        	if (pos == op1.Length) {
                  pos = 0;
                }
            }

            return op3[pos];
        }

        private static long[] ConditionalExtract(long[] op1, long[] op2, long[] op3, bool after, bool replicate)
        {
            int last = LastActiveElement(op1);
            if (last < 0)
            {
                return op2;
            }

            long[] result = new long[op1.Length];
            int pos = last;
            if (after)
            {
                pos++;
        	if (pos == op1.Length) {
                  pos = 0;
                }
            }

            if (replicate)
            {
                Array.Fill(result, op3[pos]);
            }
            else
            {
                Array.Fill<long>(result, 0, 0, op1.Length);
        	result[0] = op3[pos];
            }

            return result;
        }

        public static long ConditionalExtractAfterLastActiveElement(long[] op1, long op2, long[] op3)
        {
            return ConditionalExtract(op1, op2, op3, /* after = */ true);
        }

        public static long ConditionalExtractLastActiveElement(long[] op1, long op2, long[] op3)
        {
            return ConditionalExtract(op1, op2, op3, /* after = */ false);
        }

        public static long[] ConditionalExtractAfterLastActiveElement(long[] op1, long[] op2, long[] op3)
        {
            return ConditionalExtract(op1, op2, op3, /* after = */ true, /* replicate = */ false);
        }

        public static long[] ConditionalExtractAfterLastActiveElementAndReplicate(long[] op1, long[] op2, long[] op3)
        {
            return ConditionalExtract(op1, op2, op3, /* after = */ true, /* replicate = */ true);
        }

        public static long[] ConditionalExtractLastActiveElement(long[] op1, long[] op2, long[] op3)
        {
            return ConditionalExtract(op1, op2, op3, /* after = */ false, /* replicate = */ false);
        }

        public static long[] ConditionalExtractLastActiveElementAndReplicate(long[] op1, long[] op2, long[] op3)
        {
            return ConditionalExtract(op1, op2, op3, /* after = */ false, /* replicate = */ true);
        }

        public static ulong ConditionalExtractAfterLastActiveElement(ulong[] op1, ulong op2, ulong[] op3)
        {
            return ConditionalExtract(op1, op2, op3, /* after = */ true);
        }

        private static ulong ConditionalExtract(ulong[] op1, ulong op2, ulong[] op3, bool after)
        {
            int last = LastActiveElement(op1);
            if (last < 0)
            {
                return op2;
            }

            int pos = last;
            if (after)
            {
                pos++;
        	if (pos == op1.Length) {
                  pos = 0;
                }
            }

            return op3[pos];
        }

        private static ulong[] ConditionalExtract(ulong[] op1, ulong[] op2, ulong[] op3, bool after, bool replicate)
        {
            int last = LastActiveElement(op1);
            if (last < 0)
            {
                return op2;
            }

            ulong[] result = new ulong[op1.Length];
            int pos = last;
            if (after)
            {
                pos++;
        	if (pos == op1.Length) {
                  pos = 0;
                }
            }

            if (replicate)
            {
                Array.Fill(result, op3[pos]);
            }
            else
            {
                Array.Fill<ulong>(result, 0, 0, op1.Length);
        	result[0] = op3[pos];
            }

            return result;
        }

        public static ulong ConditionalExtractLastActiveElement(ulong[] op1, ulong op2, ulong[] op3)
        {
            return ConditionalExtract(op1, op2, op3, /* after = */ false);
        }

        public static ulong[] ConditionalExtractAfterLastActiveElement(ulong[] op1, ulong[] op2, ulong[] op3)
        {
            return ConditionalExtract(op1, op2, op3, /* after = */ true, /* replicate = */ false);
        }

        public static ulong[] ConditionalExtractAfterLastActiveElementAndReplicate(ulong[] op1, ulong[] op2, ulong[] op3)
        {
            return ConditionalExtract(op1, op2, op3, /* after = */ true, /* replicate = */ true);
        }

        public static ulong[] ConditionalExtractLastActiveElement(ulong[] op1, ulong[] op2, ulong[] op3)
        {
            return ConditionalExtract(op1, op2, op3, /* after = */ false, /* replicate = */ false);
        }

        public static ulong[] ConditionalExtractLastActiveElementAndReplicate(ulong[] op1, ulong[] op2, ulong[] op3)
        {
            return ConditionalExtract(op1, op2, op3, /* after = */ false, /* replicate = */ true);
        }

        private static float ConditionalExtract(float[] op1, float op2, float[] op3, bool after)
        {
            int last = LastActiveElement(op1);
            if (last < 0)
            {
                return op2;
            }

            int pos = last;
            if (after)
            {
                pos++;
        	if (pos == op1.Length) {
                  pos = 0;
                }
            }

            return op3[pos];
        }

        private static float[] ConditionalExtract(float[] op1, float[] op2, float[] op3, bool after, bool replicate)
        {
            int last = LastActiveElement(op1);
            if (last < 0)
            {
                return op2;
            }

            float[] result = new float[op1.Length];
            int pos = last;
            if (after)
            {
                pos++;
        	if (pos == op1.Length) {
                  pos = 0;
                }
            }

            if (replicate)
            {
                Array.Fill(result, op3[pos]);
            }
            else
            {
                Array.Fill<float>(result, 0, 0, op1.Length);
        	result[0] = op3[pos];
            }

            return result;
        }

        public static float ConditionalExtractAfterLastActiveElement(float[] op1, float op2, float[] op3)
        {
            return ConditionalExtract(op1, op2, op3, /* after = */ true);
        }

        public static float ConditionalExtractLastActiveElement(float[] op1, float op2, float[] op3)
        {
            return ConditionalExtract(op1, op2, op3, /* after = */ false);
        }

        public static float[] ConditionalExtractAfterLastActiveElement(float[] op1, float[] op2, float[] op3)
        {
            return ConditionalExtract(op1, op2, op3, /* after = */ true, /* replicate = */ false);
        }

        public static float[] ConditionalExtractAfterLastActiveElementAndReplicate(float[] op1, float[] op2, float[] op3)
        {
            return ConditionalExtract(op1, op2, op3, /* after = */ true, /* replicate = */ true);
        }

        public static float[] ConditionalExtractLastActiveElement(float[] op1, float[] op2, float[] op3)
        {
            return ConditionalExtract(op1, op2, op3, /* after = */ false, /* replicate = */ false);
        }

        public static float[] ConditionalExtractLastActiveElementAndReplicate(float[] op1, float[] op2, float[] op3)
        {
            return ConditionalExtract(op1, op2, op3, /* after = */ false, /* replicate = */ true);
        }

        private static double ConditionalExtract(double[] op1, double op2, double[] op3, bool after)
        {
            int last = LastActiveElement(op1);
            if (last < 0)
            {
                return op2;
            }

            int pos = last;
            if (after)
            {
                pos++;
        	if (pos == op1.Length) {
                  pos = 0;
                }
            }

            return op3[pos];
        }

        private static double[] ConditionalExtract(double[] op1, double[] op2, double[] op3, bool after, bool replicate)
        {
            int last = LastActiveElement(op1);
            if (last < 0)
            {
                return op2;
            }

            double[] result = new double[op1.Length];
            int pos = last;
            if (after)
            {
                pos++;
        	if (pos == op1.Length) {
                  pos = 0;
                }
            }

            if (replicate)
            {
                Array.Fill(result, op3[pos]);
            }
            else
            {
                Array.Fill<double>(result, 0, 0, op1.Length);
        	result[0] = op3[pos];
            }

            return result;
        }

        public static double ConditionalExtractAfterLastActiveElement(double[] op1, double op2, double[] op3)
        {
            return ConditionalExtract(op1, op2, op3, /* after = */ true);
        }

        public static double ConditionalExtractLastActiveElement(double[] op1, double op2, double[] op3)
        {
            return ConditionalExtract(op1, op2, op3, /* after = */ false);
        }

        public static double[] ConditionalExtractAfterLastActiveElement(double[] op1, double[] op2, double[] op3)
        {
            return ConditionalExtract(op1, op2, op3, /* after = */ true, /* replicate = */ false);
        }

        public static double[] ConditionalExtractAfterLastActiveElementAndReplicate(double[] op1, double[] op2, double[] op3)
        {
            return ConditionalExtract(op1, op2, op3, /* after = */ true, /* replicate = */ true);
        }

        public static double[] ConditionalExtractLastActiveElement(double[] op1, double[] op2, double[] op3)
        {
            return ConditionalExtract(op1, op2, op3, /* after = */ false, /* replicate = */ false);
        }

        public static double[] ConditionalExtractLastActiveElementAndReplicate(double[] op1, double[] op2, double[] op3)
        {
            return ConditionalExtract(op1, op2, op3, /* after = */ false, /* replicate = */ true);
        }
    }
}<|MERGE_RESOLUTION|>--- conflicted
+++ resolved
@@ -8507,7 +8507,26 @@
             return result;
         }
 
-<<<<<<< HEAD
+        public static T[] CreateBreakPropagateMask<T>(T[] op1, T[] op2) where T : IBinaryInteger<T>
+        {
+            var count = op1.Length;
+            var result = new T[count];
+
+            // embedded true mask
+            var mask = new T[count];
+            for (var i = 0; i < count; i++)
+            {
+                mask[i] = T.One;
+            }
+
+            if (LastActive(mask, op1) != T.Zero)
+            {
+                Array.Copy(op2, result, count);
+            }
+
+            return result;
+        }
+
         private static T ConditionalSelectResult<T>(T maskResult, T result, T falseResult) where T : INumberBase<T>
         {
             return (maskResult != T.Zero) ? result : falseResult;
@@ -8719,26 +8738,6 @@
                 where ExtendedElementT : unmanaged, INumberBase<ExtendedElementT> 
         {
             return CheckFirstFaultingBehaviorCore(result, faultResult, i => GetGatherVectorBasesResultByIndex<T, AddressT, ExtendedElementT>(i, mask, data) == result[i]);
-=======
-        public static T[] CreateBreakPropagateMask<T>(T[] op1, T[] op2) where T : IBinaryInteger<T>
-        {
-            var count = op1.Length;
-            var result = new T[count];
-
-            // embedded true mask
-            var mask = new T[count];
-            for (var i = 0; i < count; i++)
-            {
-                mask[i] = T.One;
-            }
-
-            if (LastActive(mask, op1) != T.Zero)
-            {
-                Array.Copy(op2, result, count);
-            }
-
-            return result;
->>>>>>> 7c3286fd
         }
 
         private static byte ConditionalExtract(byte[] op1, byte op2, byte[] op3, bool after)
