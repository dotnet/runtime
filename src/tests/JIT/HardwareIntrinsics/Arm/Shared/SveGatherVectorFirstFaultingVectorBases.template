--- conflicted
+++ resolved
@@ -94,82 +94,54 @@
         {
             private byte[] inArray1;
             private byte[] inArray2;
-<<<<<<< HEAD
-            private byte[] inArray3;
-=======
             private byte[] inArray2Ffr;
->>>>>>> ad5ec2e2
             private byte[] baseArray;
             private byte[] outArray;
 
             private GCHandle inHandle1;
             private GCHandle inHandle2;
-<<<<<<< HEAD
-            private GCHandle inHandle3;
-=======
             private GCHandle inHandle2Ffr;
->>>>>>> ad5ec2e2
             private GCHandle baseHandle;
             private GCHandle outHandle;
 
             private ulong alignment;
 
-            public DataTable({Op1BaseType}[] inArray1, {Op2BaseType}[] inArray2, {Op2BaseType}[] inArray3, {RetBaseType}[] baseArray, {RetBaseType}[] outArray, int alignment)
+            public DataTable({Op1BaseType}[] inArray1, {Op2BaseType}[] inArray2, {RetBaseType}[] baseArray, {RetBaseType}[] outArray, int alignment)
             {
                 int sizeOfinArray1 = inArray1.Length * Unsafe.SizeOf<{Op1BaseType}>();
                 int sizeOfinArray2 = inArray2.Length * Unsafe.SizeOf<{Op2BaseType}>();
-                int sizeOfinArray3 = inArray3.Length * Unsafe.SizeOf<{Op2BaseType}>();
                 int sizeOfBaseArray = baseArray.Length * Unsafe.SizeOf<{RetBaseType}>();
-                int sizeOfinBounded = new Random().Next(Unsafe.SizeOf<{Op2BaseType}>(), Vector<{RetBaseType}>.Count * Unsafe.SizeOf<{Op2BaseType}>() - 1);
                 int sizeOfoutArray = outArray.Length * Unsafe.SizeOf<{RetBaseType}>();
 
-                if ((alignment != 64 && alignment != 16 && alignment != 8) || (alignment * 2) < sizeOfinArray1 || (alignment * 2) < sizeOfinArray2 || (alignment * 3) < sizeOfinArray3 || (alignment * 2) < sizeOfoutArray)
+                if ((alignment != 64 && alignment != 16 && alignment != 8) || (alignment * 2) < sizeOfinArray1 || (alignment * 2) < sizeOfinArray2 || (alignment * 2) < sizeOfoutArray)
                 {
-                    throw new ArgumentException($"Invalid value of alignment: {alignment}, sizeOfinArray1: {sizeOfinArray1}, sizeOfinArray2: {sizeOfinArray2}, sizeOfinArray3: {sizeOfinArray3}, sizeOfoutArray: {sizeOfoutArray}");
+                    throw new ArgumentException($"Invalid value of alignment: {alignment}, sizeOfinArray1: {sizeOfinArray1}, sizeOfinArray2: {sizeOfinArray2}, sizeOfoutArray: {sizeOfoutArray}");
                 }
 
                 this.inArray1 = new byte[alignment * 2];
                 this.inArray2 = new byte[alignment * 2];
-<<<<<<< HEAD
-                this.inArray3 = new byte[alignment * 2];
-=======
                 this.inArray2Ffr = new byte[alignment * 2];
->>>>>>> ad5ec2e2
                 this.baseArray = new byte[alignment + sizeOfBaseArray];
                 this.outArray = new byte[alignment * 2];
 
                 this.inHandle1 = GCHandle.Alloc(this.inArray1, GCHandleType.Pinned);
                 this.inHandle2 = GCHandle.Alloc(this.inArray2, GCHandleType.Pinned);
-<<<<<<< HEAD
-                this.inHandle3 = GCHandle.Alloc(this.inArray3, GCHandleType.Pinned);
-=======
                 this.inHandle2Ffr = GCHandle.Alloc(this.inArray2Ffr, GCHandleType.Pinned);
->>>>>>> ad5ec2e2
                 this.baseHandle = GCHandle.Alloc(this.baseArray, GCHandleType.Pinned);
                 this.outHandle = GCHandle.Alloc(this.outArray, GCHandleType.Pinned);
 
                 this.alignment = (ulong)alignment;
-                this.inBounded = BoundedMemory.Allocate<{Op2BaseType}>(sizeOfinBounded, PoisonPagePlacement.After);
 
                 Unsafe.CopyBlockUnaligned(ref Unsafe.AsRef<byte>(inArray1Ptr), ref Unsafe.As<{Op1BaseType}, byte>(ref inArray1[0]), (uint)sizeOfinArray1);
                 Unsafe.CopyBlockUnaligned(ref Unsafe.AsRef<byte>(baseArrayPtr), ref Unsafe.As<{RetBaseType}, byte>(ref baseArray[0]), (uint)sizeOfBaseArray);
 
-<<<<<<< HEAD
-                // Add the base pointer of the span to the offsets within inArray3 to create complete pointers.
-                for (var i = 0; i < inArray3.Length; i++) { inArray3[i] = inArray3[i] + ({Op2BaseType})Unsafe.AsPointer(ref inBounded.Span.GetPinnableReference()); }
-                Unsafe.CopyBlockUnaligned(ref Unsafe.AsRef<byte>(inArray3Ptr), ref Unsafe.As<{Op2BaseType}, byte>(ref inArray3[0]), (uint)sizeOfinArray3);
-=======
                 var inArray2Ffr = new {Op2BaseType}[inArray2.Length];
                 inArray2.CopyTo(inArray2Ffr, 0);
->>>>>>> ad5ec2e2
 
                 // Add the base pointer to the offsets within inArray2 to create complete pointers.
                 for (var i = 0; i < inArray2.Length; i++) { inArray2[i] += ({Op2BaseType})baseArrayPtr; }
                 Unsafe.CopyBlockUnaligned(ref Unsafe.AsRef<byte>(inArray2Ptr), ref Unsafe.As<{Op2BaseType}, byte>(ref inArray2[0]), (uint)sizeOfinArray2);
 
-<<<<<<< HEAD
-                for (var i = 0; i < sizeOfinBounded; i++) { inBounded.Span[i] = ({Op2BaseType})(inArray2[i % inArray2.Length]); }
-=======
                 // Add the base pointer to the offsets within inArray2Ffr to create complete pointers.
                 var random = new Random();
                 for (var i = 0; i < inArray2Ffr.Length; i++) 
@@ -186,18 +158,11 @@
                     }
                 }
                 Unsafe.CopyBlockUnaligned(ref Unsafe.AsRef<byte>(inArray2FfrPtr), ref Unsafe.As<{Op2BaseType}, byte>(ref inArray2Ffr[0]), (uint)sizeOfinArray2);
->>>>>>> ad5ec2e2
-            }
-
-            public BoundedMemory<UInt64> inBounded;
+            }
 
             public void* inArray1Ptr => Align((byte*)(inHandle1.AddrOfPinnedObject().ToPointer()), alignment);
             public void* inArray2Ptr => Align((byte*)(inHandle2.AddrOfPinnedObject().ToPointer()), alignment);
-<<<<<<< HEAD
-            public void* inArray3Ptr => Align((byte*)(inHandle3.AddrOfPinnedObject().ToPointer()), alignment);
-=======
             public void* inArray2FfrPtr => Align((byte*)(inHandle2Ffr.AddrOfPinnedObject().ToPointer()), alignment);
->>>>>>> ad5ec2e2
             public void* baseArrayPtr => Align((byte*)(baseHandle.AddrOfPinnedObject().ToPointer()), alignment);
             public void* outArrayPtr => Align((byte*)(outHandle.AddrOfPinnedObject().ToPointer()), alignment);
 
@@ -205,11 +170,7 @@
             {
                 inHandle1.Free();
                 inHandle2.Free();
-<<<<<<< HEAD
-                inHandle3.Free();
-=======
                 inHandle2Ffr.Free();
->>>>>>> ad5ec2e2
                 baseHandle.Free();
                 outHandle.Free();
             }
@@ -267,7 +228,6 @@
 
         private static {Op1BaseType}[] _data1 = new {Op1BaseType}[Op1ElementCount];
         private static {Op2BaseType}[] _data2 = new {Op2BaseType}[Op2ElementCount];
-        private static {Op2BaseType}[] _data3 = new {Op2BaseType}[Op2ElementCount];
 
         private static {RetBaseType}[] _maskData = new {RetBaseType}[RetElementCount];
         private static {RetBaseType}[] _falseData = new {RetBaseType}[RetElementCount];
@@ -289,7 +249,6 @@
 
             // Fill full of offsets into the data buffer. They wil be expanded to full pointers inside the DataTable constructor.
             for (var i = 0; i < Op2ElementCount; i++) { _data2[i] = {NextValueOp2} % ({Op2BaseType})BaseElementCount; }
-            for (var i = 0; i < Op2ElementCount; i++) { _data3[i] = {NextValueOp2} % ({Op2BaseType})BaseElementCount; }
 
             for (var i = 0; i < RetElementCount; i++) { _maskData[i] = ({RetBaseType})({NextValueOp1}); }
             Unsafe.CopyBlockUnaligned(ref Unsafe.As<{RetVectorType}<{RetBaseType}>, byte>(ref _mask), ref Unsafe.As<{RetBaseType}, byte>(ref _maskData[0]), (uint)Unsafe.SizeOf<{RetVectorType}<{RetBaseType}>>());
@@ -297,7 +256,7 @@
             for (var i = 0; i < RetElementCount; i++) { _falseData[i] = ({RetBaseType})({NextValueOp2}); }
             Unsafe.CopyBlockUnaligned(ref Unsafe.As<{RetVectorType}<{RetBaseType}>, byte>(ref _falseFld), ref Unsafe.As<{RetBaseType}, byte>(ref _falseData[0]), (uint)Unsafe.SizeOf<{RetVectorType}<{RetBaseType}>>());
 
-            _dataTable = new DataTable(_data1, _data2, _data3, _datab, new {RetBaseType}[RetElementCount], LargestVectorSize);
+            _dataTable = new DataTable(_data1, _data2, _datab, new {RetBaseType}[RetElementCount], LargestVectorSize);
 
             Unsafe.CopyBlockUnaligned(ref Unsafe.As<{Op1VectorType}<{Op1BaseType}>, byte>(ref _fld1), ref Unsafe.As<{Op1BaseType}, byte>(ref _data1[0]), (uint)Unsafe.SizeOf<{Op1VectorType}<{Op1BaseType}>>());
             Unsafe.CopyBlockUnaligned(ref Unsafe.As<{Op2VectorType}<{Op2BaseType}>, byte>(ref _fld2), ref Unsafe.As<{Op2BaseType}, byte>(ref _data2[0]), (uint)Unsafe.SizeOf<{Op2VectorType}<{Op2BaseType}>>());
@@ -343,36 +302,6 @@
             {Op1VectorType}<{Op1BaseType}> loadMask1 = Sve.CreateTrueMask{Op1BaseType}(SveMaskPattern.All);
             {Op2VectorType}<{Op2BaseType}> loadMask2 = Sve.CreateTrueMask{Op2BaseType}(SveMaskPattern.All);
 
-<<<<<<< HEAD
-            var op1 = Sve.LoadVector(loadMask1, ({Op1BaseType}*)(_dataTable.inArray1Ptr));
-            var op2 = Sve.LoadVector(loadMask2, ({Op2BaseType}*)(_dataTable.inArray3Ptr));
-
-            ref var memRef = ref (_dataTable.inBounded.Span.GetPinnableReference());
-
-            // When testing first-faulting behavior, we need to make sure we can get the first element.
-            // So set the first active element of the index vector to 0.
-            for (var i = 0; i < Vector<{Op2BaseType}>.Count; i++)
-            {
-                // op1 is the mask for GatherVector.
-                if (op1[i] != 0)
-                {
-                    op2 = op2.WithElement<{Op2BaseType}>(i, ({Op2BaseType})(Unsafe.AsPointer(ref memRef)));
-                    break;
-                }
-            }
-
-            Sve.SetFfr(Sve.CreateTrueMaskByte(SveMaskPattern.All));
-            var result = {Isa}.{Method}(
-                op1,
-                op2
-            );
-
-            var faultResult = Sve.GetFfr{GetFfrType}();
-
-            Unsafe.Write(_dataTable.outArrayPtr, result);
-            ValidateFirstFaultingResult(_dataTable.inArray1Ptr, op2, _dataTable.outArrayPtr, faultResult.As<{GetFfrType}, {RetBaseType}>());
-
-=======
             var op1 = {LoadIsa}.Load{Op1VectorType}(loadMask1, ({Op1BaseType}*)(_dataTable.inArray1Ptr));
             var op2 = {LoadIsa}.Load{Op2VectorType}(loadMask2, ({Op2BaseType}*)(_dataTable.inArray2FfrPtr));
 
@@ -387,7 +316,6 @@
 
             Unsafe.Write(_dataTable.outArrayPtr, result);
             ValidateFirstFaultingResult(Unsafe.AsPointer(ref op1Ref), _dataTable.inArray2FfrPtr, _dataTable.outArrayPtr, faultResult);
->>>>>>> ad5ec2e2
         }
 
         public void RunBasicScenario_FalseMask()
@@ -486,19 +414,19 @@
         {
             TestLibrary.TestFramework.BeginScenario("ConditionalSelect_FalseOp_mask - operation in TrueValue");
             ConditionalSelectScenario_TrueValue(_mask, _fld1, _fld2, _falseFld);
-
+            
             TestLibrary.TestFramework.BeginScenario("ConditionalSelect_FalseOp_zero - operation in TrueValue");
             ConditionalSelectScenario_TrueValue({Op1VectorType}<{Op1BaseType}>.Zero, _fld1, _fld2, _falseFld);
-
+            
             TestLibrary.TestFramework.BeginScenario("ConditionalSelect_FalseOp_all - operation in TrueValue");
             ConditionalSelectScenario_TrueValue({Op1VectorType}<{Op1BaseType}>.AllBitsSet, _fld1, _fld2, _falseFld);
 
             TestLibrary.TestFramework.BeginScenario("ConditionalSelect_FalseOp_mask - operation in FalseValue");
             ConditionalSelectScenario_FalseValue(_mask, _fld1, _fld2, _falseFld);
-
+            
             TestLibrary.TestFramework.BeginScenario("ConditionalSelect_FalseOp_zero - operation in FalseValue");
             ConditionalSelectScenario_FalseValue({Op1VectorType}<{Op1BaseType}>.Zero, _fld1, _fld2, _falseFld);
-
+            
             TestLibrary.TestFramework.BeginScenario("ConditionalSelect_FalseOp_all - operation in FalseValue");
             ConditionalSelectScenario_FalseValue({Op1VectorType}<{Op1BaseType}>.AllBitsSet, _fld1, _fld2, _falseFld);
         }
@@ -507,19 +435,19 @@
         {
             TestLibrary.TestFramework.BeginScenario("ConditionalSelect_ZeroOp_mask - operation in TrueValue");
             ConditionalSelectScenario_TrueValue(_mask, _fld1, _fld2, {Op1VectorType}<{RetBaseType}>.Zero);
-
+            
             TestLibrary.TestFramework.BeginScenario("ConditionalSelect_ZeroOp_zero - operation in TrueValue");
             ConditionalSelectScenario_TrueValue({Op1VectorType}<{Op1BaseType}>.Zero, _fld1, _fld2, {Op1VectorType}<{Op1BaseType}>.Zero);
-
+            
             TestLibrary.TestFramework.BeginScenario("ConditionalSelect_ZeroOp_all - operation in TrueValue");
             ConditionalSelectScenario_TrueValue({Op1VectorType}<{Op1BaseType}>.AllBitsSet, _fld1, _fld2, {Op1VectorType}<{Op1BaseType}>.Zero);
 
             TestLibrary.TestFramework.BeginScenario("ConditionalSelect_ZeroOp_mask - operation in FalseValue");
             ConditionalSelectScenario_FalseValue(_mask, _fld1, _fld2, {Op1VectorType}<{RetBaseType}>.Zero);
-
+            
             TestLibrary.TestFramework.BeginScenario("ConditionalSelect_ZeroOp_zero - operation in FalseValue");
             ConditionalSelectScenario_FalseValue({Op1VectorType}<{Op1BaseType}>.Zero, _fld1, _fld2, {Op1VectorType}<{Op1BaseType}>.Zero);
-
+            
             TestLibrary.TestFramework.BeginScenario("ConditionalSelect_ZeroOp_all - operation in FalseValue");
             ConditionalSelectScenario_FalseValue({Op1VectorType}<{Op1BaseType}>.AllBitsSet, _fld1, _fld2, {Op1VectorType}<{Op1BaseType}>.Zero);
         }
@@ -555,70 +483,6 @@
             catch (PlatformNotSupportedException)
             {
                 Succeeded = true;
-            }
-        }
-
-        private void ValidateFirstFaultingResult(void* maskPtr, {Op2VectorType}<{Op2BaseType}> addresses, void* result, Vector<{RetBaseType}> faultResult, [CallerMemberName] string method = "")
-        {
-            {Op1BaseType}[] maskArray = new {Op1BaseType}[Op1ElementCount];
-            {Op2BaseType}[] addressArray = new {Op2BaseType}[Op2ElementCount];
-            {RetBaseType}[] outArray = new {RetBaseType}[RetElementCount];
-
-            Unsafe.CopyBlockUnaligned(ref Unsafe.As<{Op1BaseType}, byte>(ref maskArray[0]), ref Unsafe.AsRef<byte>(maskPtr), (uint)Unsafe.SizeOf<Vector<{Op1BaseType}>>());
-            Unsafe.WriteUnaligned(ref Unsafe.As<{Op2BaseType}, byte>(ref addressArray[0]), addresses);
-            Unsafe.CopyBlockUnaligned(ref Unsafe.As<{RetBaseType}, byte>(ref outArray[0]), ref Unsafe.AsRef<byte>(result), (uint)Unsafe.SizeOf<Vector<{RetBaseType}>>());
-
-            ValidateFirstFaultingResult(maskArray, addressArray, outArray, faultResult, method);
-        }
-
-        private void ValidateFirstFaultingResult({Op1BaseType}[] maskArray, {Op2BaseType}[] addressArray, {RetBaseType}[] result, Vector<{RetBaseType}> faultResult, [CallerMemberName] string method = "")
-        {
-            var succeeded = true;
-            bool hitFault = false;
-
-            for (var i = 0; i < result.Length; i++)
-            {
-                if (hitFault)
-                {
-                    if (faultResult[i] != 0)
-                    {
-                        succeeded = false;
-                        break;
-                    }
-                }
-                else
-                {
-                    if (faultResult[i] == 0)
-                    {
-                        // There has to be a valid value for the first element, so check it.
-                        if (i == 0)
-                        {
-                            succeeded = false;
-                            break;
-                        }
-                        hitFault = true;
-                    }
-                    else
-                    {
-                        var expected = maskArray[i] == 0 ? 0 : *({ExtendedElementType}*)addressArray[i];
-                        if (expected != ({ExtendedElementType})result[i])
-                        {
-                            succeeded = false;
-                            break;
-                        }
-                    }
-                }
-            }
-
-            if (!succeeded)
-            {
-                TestLibrary.TestFramework.LogInformation($"{nameof({Isa})}.{nameof({Isa}.{Method})}<{RetBaseType}>({Op1BaseType}, {Op2BaseType}): {method} failed:");
-                TestLibrary.TestFramework.LogInformation($"       firstOp: ({string.Join(", ", maskArray)})");
-                TestLibrary.TestFramework.LogInformation($"      secondOp: ({string.Join(", ", addressArray)})");
-                TestLibrary.TestFramework.LogInformation($"        result: ({string.Join(", ", result)})");
-                TestLibrary.TestFramework.LogInformation($"   faultResult: ({faultResult})");
-                TestLibrary.TestFramework.LogInformation(string.Empty);
-                Succeeded = false;
             }
         }
 
@@ -636,7 +500,7 @@
         }
 
         private void ValidateResult(void* firstOp, void* secondOp, void* result, [CallerMemberName] string method = "")
-        {
+        {            
             {Op1BaseType}[] inArray1 = new {Op1BaseType}[Op1ElementCount];
             {Op2BaseType}[] inArray2 = new {Op2BaseType}[Op2ElementCount];
             {RetBaseType}[] outArray = new {RetBaseType}[RetElementCount];
@@ -650,17 +514,7 @@
 
         private void ValidateResult({Op1BaseType}[] firstOp, {Op2BaseType}[] secondOp, {RetBaseType}[] result, [CallerMemberName] string method = "")
         {
-            var succeeded = true; // Helpers.CheckGatherVectorBasesBehavior<{Op1BaseType}, {Op2BaseType}, {ExtendedElementType}>(firstOp, secondOp, result);
-
-            for (var i = 0; i < firstOp.Length; i++)
-            {
-                var expected = firstOp[i] == 0 ? 0 : *({ExtendedElementType}*)secondOp[i];
-                if (expected != ({ExtendedElementType})result[i])
-                {
-                    succeeded = false;
-                    break;
-                }
-            }
+            var succeeded = Helpers.CheckGatherVectorBasesBehavior<{Op1BaseType}, {Op2BaseType}, {ExtendedElementType}>(firstOp, secondOp, result);
 
             if (!succeeded)
             {
@@ -688,7 +542,7 @@
         }
 
         private void ValidateZeroResult(void* firstOp, void* secondOp, void* result, [CallerMemberName] string method = "")
-        {
+        {            
             {Op1BaseType}[] inArray1 = new {Op1BaseType}[Op1ElementCount];
             {Op2BaseType}[] inArray2 = new {Op2BaseType}[Op2ElementCount];
             {RetBaseType}[] outArray = new {RetBaseType}[RetElementCount];
@@ -744,17 +598,7 @@
 
         private void ValidateConditionalSelectResult_TrueValue({RetBaseType}[] maskOp, {Op1BaseType}[] firstOp, {Op2BaseType}[] secondOp, {RetBaseType}[] falseOp, {RetBaseType}[] result, [CallerMemberName] string method = "")
         {
-            var succeeded = true;
-
-            for (var i = 0; i < firstOp.Length; i++)
-            {
-                var expected = maskOp[i] == 0 ? ({ExtendedElementType})falseOp[i] : (firstOp[i] == 0 ? 0 : *({ExtendedElementType}*)secondOp[i]);
-                if (expected != ({ExtendedElementType}) result[i])
-                {
-                    succeeded = false;
-                    break;
-                }
-            }
+            var succeeded = Helpers.CheckGatherVectorBasesConditionalSelectBehavior<{Op1BaseType}, {Op2BaseType}, {ExtendedElementType}>(maskOp, firstOp, secondOp, falseOp, result);
 
             if (!succeeded)
             {
@@ -789,17 +633,7 @@
 
         private void ValidateConditionalSelectResult_FalseValue({RetBaseType}[] maskOp, {Op1BaseType}[] firstOp, {Op2BaseType}[] secondOp, {RetBaseType}[] trueOp, {RetBaseType}[] result, [CallerMemberName] string method = "")
         {
-            var succeeded = true;
-
-            for (var i = 0; i < firstOp.Length; i++)
-            {
-                var expected = maskOp[i] != 0 ? ({ExtendedElementType})trueOp[i] : (firstOp[i] == 0 ? 0 : *({ExtendedElementType}*)secondOp[i]);
-                if (expected != ({ExtendedElementType})result[i])
-                {
-                    succeeded = false;
-                    break;
-                }
-            }
+            var succeeded = Helpers.CheckGatherVectorBasesConditionalSelectTrueBehavior<{Op1BaseType}, {Op2BaseType}, {ExtendedElementType}>(maskOp, firstOp, secondOp, trueOp, result);
 
             if (!succeeded)
             {
