--- conflicted
+++ resolved
@@ -8,189 +8,6 @@
     <Optimize>True</Optimize>
   </PropertyGroup>
   <ItemGroup>
-<<<<<<< HEAD
-    <Compile Include="Vector64BooleanZero.cs" />
-    <Compile Include="Vector64BooleanAllBitsSet.cs" />
-    <Compile Include="Vector64BooleanAsGeneric_Boolean.cs" />
-    <Compile Include="Vector64ByteAsGeneric_Boolean.cs" />
-    <Compile Include="Vector64DoubleAsGeneric_Boolean.cs" />
-    <Compile Include="Vector64Int16AsGeneric_Boolean.cs" />
-    <Compile Include="Vector64Int32AsGeneric_Boolean.cs" />
-    <Compile Include="Vector64Int64AsGeneric_Boolean.cs" />
-    <Compile Include="Vector64SByteAsGeneric_Boolean.cs" />
-    <Compile Include="Vector64SingleAsGeneric_Boolean.cs" />
-    <Compile Include="Vector64UInt16AsGeneric_Boolean.cs" />
-    <Compile Include="Vector64UInt32AsGeneric_Boolean.cs" />
-    <Compile Include="Vector64UInt64AsGeneric_Boolean.cs" />
-    <Compile Include="Vector64BooleanAsGeneric_Byte.cs" />
-    <Compile Include="Vector64BooleanAsGeneric_Double.cs" />
-    <Compile Include="Vector64BooleanAsGeneric_Int16.cs" />
-    <Compile Include="Vector64BooleanAsGeneric_Int32.cs" />
-    <Compile Include="Vector64BooleanAsGeneric_Int64.cs" />
-    <Compile Include="Vector64BooleanAsGeneric_SByte.cs" />
-    <Compile Include="Vector64BooleanAsGeneric_Single.cs" />
-    <Compile Include="Vector64BooleanAsGeneric_UInt16.cs" />
-    <Compile Include="Vector64BooleanAsGeneric_UInt32.cs" />
-    <Compile Include="Vector64BooleanAsGeneric_UInt64.cs" />
-    <Compile Include="Vector64BooleanAsByte.cs" />
-    <Compile Include="Vector64BooleanAsDouble.cs" />
-    <Compile Include="Vector64BooleanAsInt16.cs" />
-    <Compile Include="Vector64BooleanAsInt32.cs" />
-    <Compile Include="Vector64BooleanAsInt64.cs" />
-    <Compile Include="Vector64BooleanAsSByte.cs" />
-    <Compile Include="Vector64BooleanAsSingle.cs" />
-    <Compile Include="Vector64BooleanAsUInt16.cs" />
-    <Compile Include="Vector64BooleanAsUInt32.cs" />
-    <Compile Include="Vector64BooleanAsUInt64.cs" />
-    <Compile Include="Vector64BooleanGetElementNegativeOne.cs" />
-    <Compile Include="Vector64BooleanGetElement0.cs" />
-    <Compile Include="Vector64BooleanGetElementMaxValue.cs" />
-    <Compile Include="Vector64BooleanWithElementNegativeOne.cs" />
-    <Compile Include="Vector64BooleanWithElement0.cs" />
-    <Compile Include="Vector64BooleanWithElementMaxValue.cs" />
-    <Compile Include="Vector64BooleanToScalar.cs" />
-    <Compile Include="Vector64BooleanToVector128.cs" />
-    <Compile Include="Vector64BooleanToVector128Unsafe.cs" />
-    <Compile Include="Vector64BooleanToString.cs" />
-    <Compile Include="Vector128BooleanZero.cs" />
-    <Compile Include="Vector128BooleanAllBitsSet.cs" />
-    <Compile Include="Vector128BooleanAsGeneric_Boolean.cs" />
-    <Compile Include="Vector128ByteAsGeneric_Boolean.cs" />
-    <Compile Include="Vector128DoubleAsGeneric_Boolean.cs" />
-    <Compile Include="Vector128Int16AsGeneric_Boolean.cs" />
-    <Compile Include="Vector128Int32AsGeneric_Boolean.cs" />
-    <Compile Include="Vector128Int64AsGeneric_Boolean.cs" />
-    <Compile Include="Vector128SByteAsGeneric_Boolean.cs" />
-    <Compile Include="Vector128SingleAsGeneric_Boolean.cs" />
-    <Compile Include="Vector128UInt16AsGeneric_Boolean.cs" />
-    <Compile Include="Vector128UInt32AsGeneric_Boolean.cs" />
-    <Compile Include="Vector128UInt64AsGeneric_Boolean.cs" />
-    <Compile Include="Vector128BooleanAsGeneric_Byte.cs" />
-    <Compile Include="Vector128BooleanAsGeneric_Double.cs" />
-    <Compile Include="Vector128BooleanAsGeneric_Int16.cs" />
-    <Compile Include="Vector128BooleanAsGeneric_Int32.cs" />
-    <Compile Include="Vector128BooleanAsGeneric_Int64.cs" />
-    <Compile Include="Vector128BooleanAsGeneric_SByte.cs" />
-    <Compile Include="Vector128BooleanAsGeneric_Single.cs" />
-    <Compile Include="Vector128BooleanAsGeneric_UInt16.cs" />
-    <Compile Include="Vector128BooleanAsGeneric_UInt32.cs" />
-    <Compile Include="Vector128BooleanAsGeneric_UInt64.cs" />
-    <Compile Include="Vector128BooleanAsByte.cs" />
-    <Compile Include="Vector128BooleanAsDouble.cs" />
-    <Compile Include="Vector128BooleanAsInt16.cs" />
-    <Compile Include="Vector128BooleanAsInt32.cs" />
-    <Compile Include="Vector128BooleanAsInt64.cs" />
-    <Compile Include="Vector128BooleanAsSByte.cs" />
-    <Compile Include="Vector128BooleanAsSingle.cs" />
-    <Compile Include="Vector128BooleanAsUInt16.cs" />
-    <Compile Include="Vector128BooleanAsUInt32.cs" />
-    <Compile Include="Vector128BooleanAsUInt64.cs" />
-    <Compile Include="Vector128BooleanGetElementNegativeOne.cs" />
-    <Compile Include="Vector128BooleanGetElement0.cs" />
-    <Compile Include="Vector128BooleanGetElementMaxValue.cs" />
-    <Compile Include="Vector128BooleanWithElementNegativeOne.cs" />
-    <Compile Include="Vector128BooleanWithElement0.cs" />
-    <Compile Include="Vector128BooleanWithElementMaxValue.cs" />
-    <Compile Include="Vector128BooleanGetLower.cs" />
-    <Compile Include="Vector128BooleanWithLower.cs" />
-    <Compile Include="Vector128BooleanGetUpper.cs" />
-    <Compile Include="Vector128BooleanWithUpper.cs" />
-    <Compile Include="Vector128BooleanToScalar.cs" />
-    <Compile Include="Vector128BooleanToVector256.cs" />
-    <Compile Include="Vector128BooleanToVector256Unsafe.cs" />
-    <Compile Include="Vector128BooleanToString.cs" />
-    <Compile Include="Vector256BooleanZero.cs" />
-    <Compile Include="Vector256BooleanAllBitsSet.cs" />
-    <Compile Include="Vector256BooleanAsGeneric_Boolean.cs" />
-    <Compile Include="Vector256ByteAsGeneric_Boolean.cs" />
-    <Compile Include="Vector256DoubleAsGeneric_Boolean.cs" />
-    <Compile Include="Vector256Int16AsGeneric_Boolean.cs" />
-    <Compile Include="Vector256Int32AsGeneric_Boolean.cs" />
-    <Compile Include="Vector256Int64AsGeneric_Boolean.cs" />
-    <Compile Include="Vector256SByteAsGeneric_Boolean.cs" />
-    <Compile Include="Vector256SingleAsGeneric_Boolean.cs" />
-    <Compile Include="Vector256UInt16AsGeneric_Boolean.cs" />
-    <Compile Include="Vector256UInt32AsGeneric_Boolean.cs" />
-    <Compile Include="Vector256UInt64AsGeneric_Boolean.cs" />
-    <Compile Include="Vector256BooleanAsGeneric_Byte.cs" />
-    <Compile Include="Vector256BooleanAsGeneric_Double.cs" />
-    <Compile Include="Vector256BooleanAsGeneric_Int16.cs" />
-    <Compile Include="Vector256BooleanAsGeneric_Int32.cs" />
-    <Compile Include="Vector256BooleanAsGeneric_Int64.cs" />
-    <Compile Include="Vector256BooleanAsGeneric_SByte.cs" />
-    <Compile Include="Vector256BooleanAsGeneric_Single.cs" />
-    <Compile Include="Vector256BooleanAsGeneric_UInt16.cs" />
-    <Compile Include="Vector256BooleanAsGeneric_UInt32.cs" />
-    <Compile Include="Vector256BooleanAsGeneric_UInt64.cs" />
-    <Compile Include="Vector256BooleanAsByte.cs" />
-    <Compile Include="Vector256BooleanAsDouble.cs" />
-    <Compile Include="Vector256BooleanAsInt16.cs" />
-    <Compile Include="Vector256BooleanAsInt32.cs" />
-    <Compile Include="Vector256BooleanAsInt64.cs" />
-    <Compile Include="Vector256BooleanAsSByte.cs" />
-    <Compile Include="Vector256BooleanAsSingle.cs" />
-    <Compile Include="Vector256BooleanAsUInt16.cs" />
-    <Compile Include="Vector256BooleanAsUInt32.cs" />
-    <Compile Include="Vector256BooleanAsUInt64.cs" />
-    <Compile Include="Vector256BooleanGetElementNegativeOne.cs" />
-    <Compile Include="Vector256BooleanGetElement0.cs" />
-    <Compile Include="Vector256BooleanGetElementMaxValue.cs" />
-    <Compile Include="Vector256BooleanWithElementNegativeOne.cs" />
-    <Compile Include="Vector256BooleanWithElement0.cs" />
-    <Compile Include="Vector256BooleanWithElementMaxValue.cs" />
-    <Compile Include="Vector256BooleanGetLower.cs" />
-    <Compile Include="Vector256BooleanWithLower.cs" />
-    <Compile Include="Vector256BooleanGetUpper.cs" />
-    <Compile Include="Vector256BooleanWithUpper.cs" />
-    <Compile Include="Vector256BooleanToScalar.cs" />
-    <Compile Include="Vector256BooleanToString.cs" />
-    <Compile Include="Vector512BooleanZero.cs" />
-    <Compile Include="Vector512BooleanAllBitsSet.cs" />
-    <Compile Include="Vector512BooleanAsGeneric_Boolean.cs" />
-    <Compile Include="Vector512ByteAsGeneric_Boolean.cs" />
-    <Compile Include="Vector512DoubleAsGeneric_Boolean.cs" />
-    <Compile Include="Vector512Int16AsGeneric_Boolean.cs" />
-    <Compile Include="Vector512Int32AsGeneric_Boolean.cs" />
-    <Compile Include="Vector512Int64AsGeneric_Boolean.cs" />
-    <Compile Include="Vector512SByteAsGeneric_Boolean.cs" />
-    <Compile Include="Vector512SingleAsGeneric_Boolean.cs" />
-    <Compile Include="Vector512UInt16AsGeneric_Boolean.cs" />
-    <Compile Include="Vector512UInt32AsGeneric_Boolean.cs" />
-    <Compile Include="Vector512UInt64AsGeneric_Boolean.cs" />
-    <Compile Include="Vector512BooleanAsGeneric_Byte.cs" />
-    <Compile Include="Vector512BooleanAsGeneric_Double.cs" />
-    <Compile Include="Vector512BooleanAsGeneric_Int16.cs" />
-    <Compile Include="Vector512BooleanAsGeneric_Int32.cs" />
-    <Compile Include="Vector512BooleanAsGeneric_Int64.cs" />
-    <Compile Include="Vector512BooleanAsGeneric_SByte.cs" />
-    <Compile Include="Vector512BooleanAsGeneric_Single.cs" />
-    <Compile Include="Vector512BooleanAsGeneric_UInt16.cs" />
-    <Compile Include="Vector512BooleanAsGeneric_UInt32.cs" />
-    <Compile Include="Vector512BooleanAsGeneric_UInt64.cs" />
-    <Compile Include="Vector512BooleanAsByte.cs" />
-    <Compile Include="Vector512BooleanAsDouble.cs" />
-    <Compile Include="Vector512BooleanAsInt16.cs" />
-    <Compile Include="Vector512BooleanAsInt32.cs" />
-    <Compile Include="Vector512BooleanAsInt64.cs" />
-    <Compile Include="Vector512BooleanAsSByte.cs" />
-    <Compile Include="Vector512BooleanAsSingle.cs" />
-    <Compile Include="Vector512BooleanAsUInt16.cs" />
-    <Compile Include="Vector512BooleanAsUInt32.cs" />
-    <Compile Include="Vector512BooleanAsUInt64.cs" />
-    <Compile Include="Vector512BooleanGetElementNegativeOne.cs" />
-    <Compile Include="Vector512BooleanGetElement0.cs" />
-    <Compile Include="Vector512BooleanGetElementMaxValue.cs" />
-    <Compile Include="Vector512BooleanWithElementNegativeOne.cs" />
-    <Compile Include="Vector512BooleanWithElement0.cs" />
-    <Compile Include="Vector512BooleanWithElementMaxValue.cs" />
-    <Compile Include="Vector512BooleanGetLower.cs" />
-    <Compile Include="Vector512BooleanWithLower.cs" />
-    <Compile Include="Vector512BooleanGetUpper.cs" />
-    <Compile Include="Vector512BooleanWithUpper.cs" />
-    <Compile Include="Vector512BooleanToScalar.cs" />
-    <Compile Include="Vector512BooleanToString.cs" />
-=======
->>>>>>> 781fe413
     <Compile Include="Program.NotSupported.cs" />
     <Compile Include="..\Shared\Program.cs" />
   </ItemGroup>
