<Project Sdk="Microsoft.NET.Sdk">
  <PropertyGroup>
<<<<<<< HEAD
    <!-- Needed for GCStressIncompatible -->
    <RequiresProcessIsolation>true</RequiresProcessIsolation>
    <!-- Issue https://github.com/dotnet/runtime/issues/50381 -->
    <GCStressIncompatible Condition="'$(TargetArchitecture)' == 'arm64' and '$(TargetOS)' == 'osx'">true</GCStressIncompatible>
=======
    <OutputType>Exe</OutputType>
>>>>>>> 97de75b5
  </PropertyGroup>
  <PropertyGroup>
    <!-- Set to 'Full' if the Debug? column is marked in the spreadsheet. Leave blank otherwise. -->
    <DebugType>PdbOnly</DebugType>
    <NoStandardLib>True</NoStandardLib>
    <Noconfig>True</Noconfig>
    <DefineConstants>$(DefineConstants);OP_MUL</DefineConstants>
  </PropertyGroup>
  <ItemGroup>
    <Compile Include="VolatileTest.cs" />
  </ItemGroup>
</Project><|MERGE_RESOLUTION|>--- conflicted
+++ resolved
@@ -1,14 +1,4 @@
 <Project Sdk="Microsoft.NET.Sdk">
-  <PropertyGroup>
-<<<<<<< HEAD
-    <!-- Needed for GCStressIncompatible -->
-    <RequiresProcessIsolation>true</RequiresProcessIsolation>
-    <!-- Issue https://github.com/dotnet/runtime/issues/50381 -->
-    <GCStressIncompatible Condition="'$(TargetArchitecture)' == 'arm64' and '$(TargetOS)' == 'osx'">true</GCStressIncompatible>
-=======
-    <OutputType>Exe</OutputType>
->>>>>>> 97de75b5
-  </PropertyGroup>
   <PropertyGroup>
     <!-- Set to 'Full' if the Debug? column is marked in the spreadsheet. Leave blank otherwise. -->
     <DebugType>PdbOnly</DebugType>
