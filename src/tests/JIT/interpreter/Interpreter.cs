--- conflicted
+++ resolved
@@ -111,19 +111,15 @@
         if (!TestFloat())
             Environment.FailFast(null);
 
-<<<<<<< HEAD
+        if (!TestLocalloc())
+            Environment.FailFast(null);
+
         if (!TestArray())
             Environment.FailFast(null);
 
-        // For stackwalking validation
-=======
-        if (!TestLocalloc())
-            Environment.FailFast(null);
-
         if (!TestVirtual())
             Environment.FailFast(null);
 
->>>>>>> f76d7573
         System.GC.Collect();
     }
 
