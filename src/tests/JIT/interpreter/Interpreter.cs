--- conflicted
+++ resolved
@@ -98,14 +98,11 @@
 //            Environment.FailFast(null);
         if (!TestFloat())
             Environment.FailFast(null);
-<<<<<<< HEAD
-
-        if (!TestLocalloc())
-            Environment.FailFast(null);
-=======
 //        if (!TestVirtual())
 //          Environment.FailFast(null);
->>>>>>> d9c4c3e7
+
+        if (!TestLocalloc())
+            Environment.FailFast(null);
     }
 
     public static int Mul4(int a, int b, int c, int d)
@@ -244,107 +241,4 @@
 
         return true;
     }
-
-<<<<<<< HEAD
-    public static bool TestLocalloc()
-    {
-        // Default fragment size is 4096 bytes
-
-        // Small tests
-        if (0 != LocallocIntTests(0)) return false;
-        if (0 != LocallocIntTests(1)) return false;
-        if (2 != LocallocIntTests(2)) return false;
-
-        // Smoke tests
-        if (32 != LocallocByteTests(32)) return false;
-        if (32 != LocallocIntTests(32)) return false;
-        if (32 != LocallocLongTests(32)) return false;
-
-        // Single frame tests
-        if (1024 != LocallocIntTests(1024)) return false;
-        if (512 != LocallocLongTests(512)) return false;
-
-        // New fragment tests
-        if (1025 != LocallocIntTests(1025)) return false;
-        if (513 != LocallocLongTests(513)) return false;
-
-        // Multi-fragment tests
-        if (10240 != LocallocIntTests(10240)) return false;
-        if (5120 != LocallocLongTests(5120)) return false;
-
-        // Consecutive allocations tests
-        if ((256 + 512) != LocallocConsecutiveTests(256, 512)) return false;
-
-        // Nested frames tests
-        if (1024 != LocallocNestedTests(256, 256, 256, 256)) return false;
-        if (2560 != LocallocNestedTests(1024, 256, 256, 1024)) return false;
-
-        // Reuse fragment tests
-        if (3072 != LocallocNestedTests(1024, 512, 512, 1024)) return false;
-
-        return true;
-    }
-
-    public static unsafe int LocallocIntTests(int n)
-    {
-        int* a = stackalloc int[n];
-        for (int i = 0; i < n; i++) a[i] = i;
-        return n < 2 ? 0 : a[0] + a[1] + a[n - 1];
-    }
-
-    public static unsafe long LocallocLongTests(int n)
-    {
-        long* a = stackalloc long[n];
-        for (int i = 0; i < n; i++) a[i] = i;
-        return n < 2 ? 0 : a[0] + a[1] + a[n - 1];
-    }
-
-    public static unsafe int LocallocByteTests(int n)
-    {
-        byte* a = stackalloc byte[n];
-        for (int i = 0; i < n; i++) a[i] = (byte)(i);
-        return n < 2 ? 0 : a[0] + a[1] + a[n - 1];
-    }
-
-    public static unsafe int LocallocConsecutiveTests(int n, int m)
-    {
-        int* a = stackalloc int[n];
-        int* b = stackalloc int[m];
-        for (int i = 0; i < n; i++) a[i] = i;
-        for (int i = 0; i < m; i++) b[i] = i;
-        return a[0] + a[1] + a[n - 1] + b[0] + b[1] + b[m - 1];
-    }
-
-    public static unsafe int LocallocNestedTests(int n, int m, int p, int k)
-    {
-        int* a1 = stackalloc int[n];
-        for (int i = 0; i < n; i++) a1[i] = i;
-        int inner = LocallocConsecutiveTests(m, p);
-        int* a2 = stackalloc int[k];
-        for (int i = 0; i < k; i++) a2[i] = i;
-        return a1[0] + a1[1] + a1[n - 1] + inner + a2[0] + a2[1] + a2[k - 1];
-    }
-=======
-    public static bool TestVirtual()
-    {
-        BaseClass bc = new DerivedClass();
-        ITest itest = bc;
-
-        if (bc.NonVirtualMethod() != 0xbaba)
-            return false;
-        if (bc.VirtualMethod() != 0xdede)
-            return false;
-        if (itest.VirtualMethod() != 0xdede)
-            return false;
-        bc = new BaseClass();
-        itest = bc;
-        if (bc.NonVirtualMethod() != 0xbaba)
-            return false;
-        if (bc.VirtualMethod() != 0xbebe)
-            return false;
-        if (itest.VirtualMethod() != 0xbebe)
-            return false;
-        return true;
-    }
->>>>>>> d9c4c3e7
 }