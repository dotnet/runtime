--- conflicted
+++ resolved
@@ -77,20 +77,12 @@
     [MethodImpl(MethodImplOptions.NoInlining)]
     public static void consume<T>(T a1, T a2) {}
 
-<<<<<<< HEAD
-
-    [MethodImpl(MethodImplOptions.NoInlining)]
-    public static void Eq_byte_consume(byte a1, byte a2) {
-        //ARM64: cmp
-        //ARM64-NEXT: csel
-=======
     /* If conditions that are consumed. */
 
     [MethodImpl(MethodImplOptions.NoInlining)]
     public static void Eq_byte_consume(byte a1, byte a2) {
         //ARM64-FULL-LINE: cmp {{w[0-9]+}}, {{w[0-9]+}}
         //ARM64-FULL-LINE-NEXT: csel {{w[0-9]+}}, {{w[0-9]+}}, {{w[0-9]+}}, eq
->>>>>>> 4276f067
         if (a1 == a2) { a1 = 10; }
         consume<byte>(a1, a2);
     }
@@ -98,13 +90,8 @@
     [MethodImpl(MethodImplOptions.NoInlining)]
     public static void Ne_short_consume(short a1, short a2)
     {
-<<<<<<< HEAD
-        //ARM64: cmp
-        //ARM64-NEXT: csel
-=======
         //ARM64-FULL-LINE: cmp {{w[0-9]+}}, {{w[0-9]+}}
         //ARM64-NEXT-FULL-LINE: csel {{w[0-9]+}}, {{w[0-9]+}}, {{w[0-9]+}}, ne
->>>>>>> 4276f067
         if (a1 != a2) { a1 = 11; }
         consume<short>(a1, a2);
     }
@@ -112,13 +99,8 @@
     [MethodImpl(MethodImplOptions.NoInlining)]
     public static void Lt_int_consume(int a1, int a2)
     {
-<<<<<<< HEAD
-        //ARM64: cmp
-        //ARM64-NEXT: csel
-=======
         //ARM64-FULL-LINE: cmp {{w[0-9]+}}, {{w[0-9]+}}
         //ARM64-NEXT-FULL-LINE: csel {{w[0-9]+}}, {{w[0-9]+}}, {{w[0-9]+}}, lt
->>>>>>> 4276f067
         if (a1 < a2) { a1 = 12; }
         consume<int>(a1, a2);
     }
@@ -126,13 +108,8 @@
     [MethodImpl(MethodImplOptions.NoInlining)]
     public static void Le_long_consume(long a1, long a2)
     {
-<<<<<<< HEAD
-        //ARM64: cmp
-        //ARM64-NEXT: csel
-=======
         //ARM64-FULL-LINE: cmp {{x[0-9]+}}, {{x[0-9]+}}
         //ARM64-NEXT-FULL-LINE: csel {{x[0-9]+}}, {{x[0-9]+}}, {{x[0-9]+}}, le
->>>>>>> 4276f067
         if (a1 <= a2) { a1 = 13; }
         consume<long>(a1, a2);
     }
@@ -140,13 +117,8 @@
     [MethodImpl(MethodImplOptions.NoInlining)]
     public static void Gt_ushort_consume(ushort a1, ushort a2)
     {
-<<<<<<< HEAD
-        //ARM64: cmp
-        //ARM64-NEXT: csel
-=======
         //ARM64-FULL-LINE: cmp {{w[0-9]+}}, {{w[0-9]+}}
         //ARM64-NEXT-FULL-LINE: csel {{w[0-9]+}}, {{w[0-9]+}}, {{w[0-9]+}}, gt
->>>>>>> 4276f067
         if (a1 > a2) { a1 = 14; }
         consume<ushort>(a1, a2);
     }
@@ -154,13 +126,8 @@
     [MethodImpl(MethodImplOptions.NoInlining)]
     public static void Ge_uint_consume(uint a1, uint a2)
     {
-<<<<<<< HEAD
-        //ARM64: cmp
-        //ARM64-NEXT: csel
-=======
         //ARM64-FULL-LINE: cmp {{w[0-9]+}}, {{w[0-9]+}}
         //ARM64-NEXT-FULL-LINE: csel {{w[0-9]+}}, {{w[0-9]+}}, {{w[0-9]+}}, ge
->>>>>>> 4276f067
         if (a1 >= a2) { a1 = 15; }
         consume<uint>(a1, a2);
     }
@@ -168,13 +135,8 @@
     [MethodImpl(MethodImplOptions.NoInlining)]
     public static void Eq_ulong_consume(ulong a1, ulong a2)
     {
-<<<<<<< HEAD
-        //ARM64: cmp
-        //ARM64-NEXT: csel
-=======
         //ARM64-FULL-LINE: cmp {{x[0-9]+}}, {{x[0-9]+}}
         //ARM64-NEXT-FULL-LINE: csel {{x[0-9]+}}, {{x[0-9]+}}, {{x[0-9]+}}, eq
->>>>>>> 4276f067
         if (a1 == a2) { a1 = 16; }
         consume<ulong>(a1, a2);
     }
@@ -182,189 +144,21 @@
     [MethodImpl(MethodImplOptions.NoInlining)]
     public static void Ne_float_int_consume(float f1, float f2, int a1, int a2)
     {
-<<<<<<< HEAD
-        //ARM64: fcmp
-        //ARM64-NEXT: csel
-=======
         //ARM64-FULL-LINE: fcmp {{s[0-9]+}}, {{s[0-9]+}}
         //ARM64-NEXT-FULL-LINE: csel {{w[0-9]+}}, {{w[0-9]+}}, {{w[0-9]+}}, ne
->>>>>>> 4276f067
         if (f1 != f2) { a1 = 17; }
         consume<float>(a1, a2);
     }
 
     [MethodImpl(MethodImplOptions.NoInlining)]
-<<<<<<< HEAD
-    public static void Lt_double_int_consume(double f1, double f2, int a1, int a2)
-    {
-        //ARM64: fcmp
-        //ARM64-NEXT: csel
-=======
     public static void Lt_double_long_consume(double f1, double f2, long a1, long a2)
     {
         //ARM64-FULL-LINE: fcmp {{d[0-9]+}}, {{d[0-9]+}}
         //ARM64-NEXT-FULL-LINE: csel {{x[0-31]}}, {{x[0-31]}}, {{x[0-31]}}, lt
->>>>>>> 4276f067
         if (f1 < f2) { a1 = 18; }
         consume<double>(a1, a2);
     }
 
-<<<<<<< HEAD
-
-    [MethodImpl(MethodImplOptions.NoInlining)]
-    public static void Eq_else_byte_consume(byte a1, byte a2) {
-        //ARM64: cmp
-        //ARM64-NEXT: csel
-        if (a1 == a2) { a1 = 10; } else { a1 = 100; }
-        consume<byte>(a1, a2);
-    }
-
-    [MethodImpl(MethodImplOptions.NoInlining)]
-    public static void Ne_else_short_consume(short a1, short a2)
-    {
-        //ARM64: cmp
-        //ARM64-NEXT: csel
-        if (a1 != a2) { a1 = 11; } else { a1 = 101; }
-        consume<short>(a1, a2);
-    }
-
-    [MethodImpl(MethodImplOptions.NoInlining)]
-    public static void Lt_else_int_consume(int a1, int a2)
-    {
-        //ARM64: cmp
-        //ARM64-NEXT: csel
-        if (a1 < a2) { a1 = 12; } else { a1 = 102; }
-        consume<int>(a1, a2);
-    }
-
-    [MethodImpl(MethodImplOptions.NoInlining)]
-    public static void Le_else_long_consume(long a1, long a2)
-    {
-        //ARM64: cmp
-        //ARM64-NEXT: csel
-        if (a1 <= a2) { a1 = 13; } else { a1 = 103; }
-        consume<long>(a1, a2);
-    }
-
-    [MethodImpl(MethodImplOptions.NoInlining)]
-    public static void Gt_else_ushort_consume(ushort a1, ushort a2)
-    {
-        //ARM64: cmp
-        //ARM64-NEXT: csel
-        if (a1 > a2) { a1 = 14; } else { a1 = 104; }
-        consume<ushort>(a1, a2);
-    }
-
-    [MethodImpl(MethodImplOptions.NoInlining)]
-    public static void Ge_else_uint_consume(uint a1, uint a2)
-    {
-        //ARM64: cmp
-        //ARM64-NEXT: csel
-        if (a1 >= a2) { a1 = 15; } else { a1 = 105; }
-        consume<uint>(a1, a2);
-    }
-
-    [MethodImpl(MethodImplOptions.NoInlining)]
-    public static void Eq_else_ulong_consume(ulong a1, ulong a2)
-    {
-        //ARM64: cmp
-        //ARM64-NEXT: csel
-        if (a1 == a2) { a1 = 16; } else { a1 = 106; }
-        consume<ulong>(a1, a2);
-    }
-
-    [MethodImpl(MethodImplOptions.NoInlining)]
-    public static void Ne_else_float_int_consume(float f1, float f2, int a1, int a2)
-    {
-        //ARM64: fcmp
-        //ARM64-NEXT: csel
-        if (f1 != f2) { a1 = 17; } else { a1 = 107; }
-        consume<float>(a1, a2);
-    }
-
-    [MethodImpl(MethodImplOptions.NoInlining)]
-    public static void Lt_else_double_int_consume(double f1, double f2, int a1, int a2)
-    {
-        //ARM64: fcmp
-        //ARM64-NEXT: csel
-        if (f1 < f2) { a1 = 18; } else { a1 = 108; }
-        consume<double>(a1, a2);
-    }
-
-
-    [MethodImpl(MethodImplOptions.NoInlining)]
-    public static byte Eq_else_byte_return(byte a1, byte a2) {
-        //ARM64: cmp
-        //ARM64-NEXT: csel
-        return (a1 == a2) ? (byte)10 : (byte)100;
-    }
-
-    [MethodImpl(MethodImplOptions.NoInlining)]
-    public static short Ne_else_short_return(short a1, short a2)
-    {
-        //ARM64: cmp
-        //ARM64-NEXT: csel
-        return (a1 != a2) ? (short)11 : (short)101;
-    }
-
-    [MethodImpl(MethodImplOptions.NoInlining)]
-    public static int Lt_else_int_return(int a1, int a2)
-    {
-        //ARM64: cmp
-        //ARM64-NEXT: csel
-        return (a1 < a2) ? (int)12 : (int)102;
-    }
-
-    [MethodImpl(MethodImplOptions.NoInlining)]
-    public static long Le_else_long_return(long a1, long a2)
-    {
-        //ARM64: cmp
-        //ARM64-NEXT: csel
-        return (a1 <= a2) ? (long)13 : (long)103;
-    }
-
-    [MethodImpl(MethodImplOptions.NoInlining)]
-    public static ushort Gt_else_ushort_return(ushort a1, ushort a2)
-    {
-        //ARM64: cmp
-        //ARM64-NEXT: csel
-        return (a1 > a2) ? (ushort)14 : (ushort)104;
-    }
-
-    [MethodImpl(MethodImplOptions.NoInlining)]
-    public static uint Ge_else_uint_return(uint a1, uint a2)
-    {
-        //ARM64: cmp
-        //ARM64-NEXT: csel
-        return (a1 >= a2) ? (uint)15 : (uint)105;
-    }
-
-    [MethodImpl(MethodImplOptions.NoInlining)]
-    public static ulong Eq_else_ulong_return(ulong a1, ulong a2)
-    {
-        //ARM64: cmp
-        //ARM64-NEXT: csel
-        return (a1 == a2) ? (ulong)16 : (ulong)106;
-    }
-
-    [MethodImpl(MethodImplOptions.NoInlining)]
-    public static int Ne_else_float_int_return(float a1, float a2)
-    {
-        //ARM64: fcmp
-        //ARM64-NEXT: csel
-        return (a1 != a2) ? 17 : 107;
-    }
-
-    [MethodImpl(MethodImplOptions.NoInlining)]
-    public static int Lt_else_double_int_return(double a1, double a2)
-    {
-        //ARM64: fcmp
-        //ARM64-NEXT: csel
-        return (a1 < a2) ? 18 : 108;
-    }
-
-
-=======
     [MethodImpl(MethodImplOptions.NoInlining)]
     public static void Eq_double_long_consume(double f1, double f2, long a1, long a2)
     {
@@ -383,7 +177,161 @@
         consume<double>(a1, a2);
     }
 
->>>>>>> 4276f067
+    /* If/Else conditions that consume. */
+
+    [MethodImpl(MethodImplOptions.NoInlining)]
+    public static void Eq_else_byte_consume(byte a1, byte a2) {
+        //ARM64: cmp
+        //ARM64-NEXT: csel
+        if (a1 == a2) { a1 = 10; } else { a1 = 100; }
+        consume<byte>(a1, a2);
+    }
+
+    [MethodImpl(MethodImplOptions.NoInlining)]
+    public static void Ne_else_short_consume(short a1, short a2)
+    {
+        //ARM64: cmp
+        //ARM64-NEXT: csel
+        if (a1 != a2) { a1 = 11; } else { a1 = 101; }
+        consume<short>(a1, a2);
+    }
+
+    [MethodImpl(MethodImplOptions.NoInlining)]
+    public static void Lt_else_int_consume(int a1, int a2)
+    {
+        //ARM64: cmp
+        //ARM64-NEXT: csel
+        if (a1 < a2) { a1 = 12; } else { a1 = 102; }
+        consume<int>(a1, a2);
+    }
+
+    [MethodImpl(MethodImplOptions.NoInlining)]
+    public static void Le_else_long_consume(long a1, long a2)
+    {
+        //ARM64: cmp
+        //ARM64-NEXT: csel
+        if (a1 <= a2) { a1 = 13; } else { a1 = 103; }
+        consume<long>(a1, a2);
+    }
+
+    [MethodImpl(MethodImplOptions.NoInlining)]
+    public static void Gt_else_ushort_consume(ushort a1, ushort a2)
+    {
+        //ARM64: cmp
+        //ARM64-NEXT: csel
+        if (a1 > a2) { a1 = 14; } else { a1 = 104; }
+        consume<ushort>(a1, a2);
+    }
+
+    [MethodImpl(MethodImplOptions.NoInlining)]
+    public static void Ge_else_uint_consume(uint a1, uint a2)
+    {
+        //ARM64: cmp
+        //ARM64-NEXT: csel
+        if (a1 >= a2) { a1 = 15; } else { a1 = 105; }
+        consume<uint>(a1, a2);
+    }
+
+    [MethodImpl(MethodImplOptions.NoInlining)]
+    public static void Eq_else_ulong_consume(ulong a1, ulong a2)
+    {
+        //ARM64: cmp
+        //ARM64-NEXT: csel
+        if (a1 == a2) { a1 = 16; } else { a1 = 106; }
+        consume<ulong>(a1, a2);
+    }
+
+    [MethodImpl(MethodImplOptions.NoInlining)]
+    public static void Ne_else_float_int_consume(float f1, float f2, int a1, int a2)
+    {
+        //ARM64: fcmp
+        //ARM64-NEXT: csel
+        if (f1 != f2) { a1 = 17; } else { a1 = 107; }
+        consume<float>(a1, a2);
+    }
+
+    [MethodImpl(MethodImplOptions.NoInlining)]
+    public static void Lt_else_double_int_consume(double f1, double f2, int a1, int a2)
+    {
+        //ARM64: fcmp
+        //ARM64-NEXT: csel
+        if (f1 < f2) { a1 = 18; } else { a1 = 108; }
+        consume<double>(a1, a2);
+    }
+
+    /* If conditions that return. */
+
+    [MethodImpl(MethodImplOptions.NoInlining)]
+    public static byte Eq_else_byte_return(byte a1, byte a2) {
+        //ARM64: cmp
+        //ARM64-NEXT: csel
+        return (a1 == a2) ? (byte)10 : (byte)100;
+    }
+
+    [MethodImpl(MethodImplOptions.NoInlining)]
+    public static short Ne_else_short_return(short a1, short a2)
+    {
+        //ARM64: cmp
+        //ARM64-NEXT: csel
+        return (a1 != a2) ? (short)11 : (short)101;
+    }
+
+    [MethodImpl(MethodImplOptions.NoInlining)]
+    public static int Lt_else_int_return(int a1, int a2)
+    {
+        //ARM64: cmp
+        //ARM64-NEXT: csel
+        return (a1 < a2) ? (int)12 : (int)102;
+    }
+
+    [MethodImpl(MethodImplOptions.NoInlining)]
+    public static long Le_else_long_return(long a1, long a2)
+    {
+        //ARM64: cmp
+        //ARM64-NEXT: csel
+        return (a1 <= a2) ? (long)13 : (long)103;
+    }
+
+    [MethodImpl(MethodImplOptions.NoInlining)]
+    public static ushort Gt_else_ushort_return(ushort a1, ushort a2)
+    {
+        //ARM64: cmp
+        //ARM64-NEXT: csel
+        return (a1 > a2) ? (ushort)14 : (ushort)104;
+    }
+
+    [MethodImpl(MethodImplOptions.NoInlining)]
+    public static uint Ge_else_uint_return(uint a1, uint a2)
+    {
+        //ARM64: cmp
+        //ARM64-NEXT: csel
+        return (a1 >= a2) ? (uint)15 : (uint)105;
+    }
+
+    [MethodImpl(MethodImplOptions.NoInlining)]
+    public static ulong Eq_else_ulong_return(ulong a1, ulong a2)
+    {
+        //ARM64: cmp
+        //ARM64-NEXT: csel
+        return (a1 == a2) ? (ulong)16 : (ulong)106;
+    }
+
+    [MethodImpl(MethodImplOptions.NoInlining)]
+    public static int Ne_else_float_int_return(float a1, float a2)
+    {
+        //ARM64: fcmp
+        //ARM64-NEXT: csel
+        return (a1 != a2) ? 17 : 107;
+    }
+
+    [MethodImpl(MethodImplOptions.NoInlining)]
+    public static int Lt_else_double_int_return(double a1, double a2)
+    {
+        //ARM64: fcmp
+        //ARM64-NEXT: csel
+        return (a1 < a2) ? 18 : 108;
+    }
+
     public static int Main()
     {
         // Optimize comparison with full range values
@@ -518,8 +466,9 @@
         Ge_uint_consume(10, 11);
         Eq_ulong_consume(10, 11);
         Ne_float_int_consume(10.1F, 11.1F, 12, 13);
-<<<<<<< HEAD
-        Lt_double_int_consume(10.1, 11.1, 12, 13);
+        Lt_double_long_consume(10.1, 11.1, 12, 13);
+        Eq_double_long_consume(10.1, 11.1, 12, 13);
+        Ne_double_int_consume(10.1, 11.1, 12, 13);
 
         Eq_else_byte_consume(20, 21);
         Ne_else_short_consume(10, 11);
@@ -576,11 +525,6 @@
             Console.WriteLine("FullRangeComparisonTest:Lt_else_double_int_return() failed");
             return 101;
         }
-=======
-        Lt_double_long_consume(10.1, 11.1, 12, 13);
-        Eq_double_long_consume(10.1, 11.1, 12, 13);
-        Ne_double_int_consume(10.1, 11.1, 12, 13);
->>>>>>> 4276f067
 
         Console.WriteLine("PASSED");
         return 100;
