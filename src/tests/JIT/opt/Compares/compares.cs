// Licensed to the .NET Foundation under one or more agreements.
// The .NET Foundation licenses this file to you under the MIT license.

// unit test for the full range comparison optimization

using System;
using System.Runtime.CompilerServices;

public class FullRangeComparisonTest
{
    // Class for testing side effects promotion
    public class SideEffects
    { 
        public byte B;
    } 

    [MethodImpl(MethodImplOptions.NoInlining)]
    public static bool EqualsOrGreaterThan_MinValue_RHSConst_Byte(byte b) => b >= 0;
    
    [MethodImpl(MethodImplOptions.NoInlining)]
    public static bool EqualsOrGreaterThan_MinValue_RHSConst_Short(short s) => s >= short.MinValue;
    
    [MethodImpl(MethodImplOptions.NoInlining)]
    public static bool EqualsOrGreaterThan_MinValue_RHSConst_Int(int i) => i >= int.MinValue;

    [MethodImpl(MethodImplOptions.NoInlining)]
    public static bool EqualsOrGreaterThan_MinValue_RHSConst_Long(long l) => l >= long.MinValue;

    [MethodImpl(MethodImplOptions.NoInlining)]
    public static bool EqualsOrLessThan_MaxValue_RHSConst_Byte(byte b) => b <= byte.MaxValue;

    [MethodImpl(MethodImplOptions.NoInlining)]
    public static bool EqualsOrLessThan_MaxValue_RHSConst_Short(short s) => s <= short.MaxValue;
    
    [MethodImpl(MethodImplOptions.NoInlining)]
    public static bool EqualsOrLessThan_MaxValue_RHSConst_Int(int i) => i <= int.MaxValue;
    
    [MethodImpl(MethodImplOptions.NoInlining)]
    public static bool EqualsOrLessThan_MaxValue_RHSConst_Long(long l) => l <= long.MaxValue;
    
    [MethodImpl(MethodImplOptions.NoInlining)]
    public static bool EqualsOrLessThan_MaxValue_RHSConst_UShort(ushort us) => us <= ushort.MaxValue;

    [MethodImpl(MethodImplOptions.NoInlining)]
    public static bool EqualsOrLessThan_MaxValue_RHSConst_UInt(uint ui) => ui <= uint.MaxValue;

    [MethodImpl(MethodImplOptions.NoInlining)]
    public static bool EqualsOrLessThan_MaxValue_RHSConst_ULong(ulong ul) => ul <= uint.MaxValue;

    [MethodImpl(MethodImplOptions.NoInlining)]
    public static bool EqualsOrLessThan_MinValue_LHSConst_Byte(byte b) => 0 <= b;
    [MethodImpl(MethodImplOptions.NoInlining)]
    public static bool EqualsOrGreaterThan_MinValue_LHSConst_Short(short i) => short.MinValue <= i;
    
    [MethodImpl(MethodImplOptions.NoInlining)]
    public static bool EqualsOrLessThan_MinValue_LHSConst_Int(int i) => int.MinValue <= i;
    
    [MethodImpl(MethodImplOptions.NoInlining)]
    public static bool EqualsOrLessThan_MinValue_LHSConst_Long(long l) => long.MinValue <= l;

    [MethodImpl(MethodImplOptions.NoInlining)]
    public static bool EqualsOrGreaterThan_MaxValue_LHSConst_Byte(byte b) => byte.MaxValue >= b;

    [MethodImpl(MethodImplOptions.NoInlining)]
    public static bool EqualsOrGreaterThan_MaxValue_LHSConst_Short(short s) => short.MaxValue >= s;
    
    [MethodImpl(MethodImplOptions.NoInlining)]
    public static bool EqualsOrGreaterThan_MaxValue_LHSConst_Int(int i) => int.MaxValue >= i;
    
    [MethodImpl(MethodImplOptions.NoInlining)]
    public static bool EqualsOrGreaterThan_MaxValue_LHSConst_Long(long l) => long.MaxValue >= l;
    
    [MethodImpl(MethodImplOptions.NoInlining)]
    public static bool EqualsOrGreaterThan_MaxValue_LHSConst_SideEffects(SideEffects c) => c.B <= 255;


    [MethodImpl(MethodImplOptions.NoInlining)]
    public static void consume<T>(T a1, T a2) {}

    /* If conditions that are consumed. */

    [MethodImpl(MethodImplOptions.NoInlining)]
    public static void Eq_byte_consume(byte a1, byte a2) {
<<<<<<< HEAD
        //ARM64-FULL-LINE: cmp {{w[0-9]+}}, {{w[0-9]+}}
        //ARM64-FULL-LINE-NEXT: csel {{w[0-9]+}}, {{w[0-9]+}}, {{w[0-9]+}}, ne
=======
        // ARM64-FULL-LINE:      cmp {{w[0-9]+}}, {{w[0-9]+}}
        // ARM64-FULL-LINE-NEXT: csel {{w[0-9]+}}, {{w[0-9]+}}, {{w[0-9]+}}, {{eq|ne}}
        //
        // X64-FULL-LINE:        cmov{{ne|e}} {{[a-z0-9]+}}, {{.*}}

>>>>>>> 51d797e5
        if (a1 == a2) { a1 = 10; }
        consume<byte>(a1, a2);
    }

    [MethodImpl(MethodImplOptions.NoInlining)]
    public static void Ne_short_consume(short a1, short a2)
    {
<<<<<<< HEAD
        //ARM64-FULL-LINE: cmp {{w[0-9]+}}, {{w[0-9]+}}
        //ARM64-NEXT-FULL-LINE: csel {{w[0-9]+}}, {{w[0-9]+}}, {{w[0-9]+}}, eq
=======
        // ARM64-FULL-LINE:      cmp {{w[0-9]+}}, {{w[0-9]+}}
        // ARM64-FULL-LINE-NEXT: csel {{w[0-9]+}}, {{w[0-9]+}}, {{w[0-9]+}}, {{ne|eq}}
        //
        // X64-FULL-LINE:        cmov{{ne|e}} {{[a-z0-9]+}}, {{.*}}

>>>>>>> 51d797e5
        if (a1 != a2) { a1 = 11; }
        consume<short>(a1, a2);
    }

    [MethodImpl(MethodImplOptions.NoInlining)]
    public static void Lt_int_consume(int a1, int a2)
    {
<<<<<<< HEAD
        //ARM64-FULL-LINE: cmp {{w[0-9]+}}, {{w[0-9]+}}
        //ARM64-NEXT-FULL-LINE: csel {{w[0-9]+}}, {{w[0-9]+}}, {{w[0-9]+}}, ge
=======
        // ARM64-FULL-LINE:      cmp {{w[0-9]+}}, {{w[0-9]+}}
        // ARM64-FULL-LINE-NEXT: csel {{w[0-9]+}}, {{w[0-9]+}}, {{w[0-9]+}}, {{lt|ge}}
        //
        // X64-FULL-LINE:        cmov{{l|ge}} {{[a-z0-9]+}}, {{.*}}

>>>>>>> 51d797e5
        if (a1 < a2) { a1 = 12; }
        consume<int>(a1, a2);
    }

    [MethodImpl(MethodImplOptions.NoInlining)]
    public static void Le_long_consume(long a1, long a2)
    {
<<<<<<< HEAD
        //ARM64-FULL-LINE: cmp {{x[0-9]+}}, {{x[0-9]+}}
        //ARM64-NEXT-FULL-LINE: csel {{x[0-9]+}}, {{x[0-9]+}}, {{x[0-9]+}}, gt
=======
        // ARM64-FULL-LINE:      cmp {{x[0-9]+}}, {{x[0-9]+}}
        // ARM64-FULL-LINE-NEXT: csel {{x[0-9]+}}, {{x[0-9]+}}, {{x[0-9]+}}, {{le|gt}}
        //
        // X64-FULL-LINE:        cmov{{le|g}} {{[a-z0-9]+}}, {{.*}}

>>>>>>> 51d797e5
        if (a1 <= a2) { a1 = 13; }
        consume<long>(a1, a2);
    }

    [MethodImpl(MethodImplOptions.NoInlining)]
    public static void Gt_ushort_consume(ushort a1, ushort a2)
    {
<<<<<<< HEAD
        //ARM64-FULL-LINE: cmp {{w[0-9]+}}, {{w[0-9]+}}
        //ARM64-NEXT-FULL-LINE: csel {{w[0-9]+}}, {{w[0-9]+}}, {{w[0-9]+}}, le
=======
        // ARM64-FULL-LINE:      cmp {{w[0-9]+}}, {{w[0-9]+}}
        // ARM64-FULL-LINE-NEXT: csel {{w[0-9]+}}, {{w[0-9]+}}, {{w[0-9]+}}, {{gt|le}}
        //
        // X64-FULL-LINE:        cmov{{g|le}} {{[a-z0-9]+}}, {{.*}}

>>>>>>> 51d797e5
        if (a1 > a2) { a1 = 14; }
        consume<ushort>(a1, a2);
    }

    [MethodImpl(MethodImplOptions.NoInlining)]
    public static void Ge_uint_consume(uint a1, uint a2)
    {
<<<<<<< HEAD
        //ARM64-FULL-LINE: cmp {{w[0-9]+}}, {{w[0-9]+}}
        //ARM64-NEXT-FULL-LINE: csel {{w[0-9]+}}, {{w[0-9]+}}, {{w[0-9]+}}, lt
=======
        // ARM64-FULL-LINE:      cmp {{w[0-9]+}}, {{w[0-9]+}}
        // ARM64-FULL-LINE-NEXT: csel {{w[0-9]+}}, {{w[0-9]+}}, {{w[0-9]+}}, {{hs|lo}}
        //
        // X64-FULL-LINE:        cmov{{ae|b}} {{[a-z0-9]+}}, {{.*}}

>>>>>>> 51d797e5
        if (a1 >= a2) { a1 = 15; }
        consume<uint>(a1, a2);
    }

    [MethodImpl(MethodImplOptions.NoInlining)]
    public static void Eq_ulong_consume(ulong a1, ulong a2)
    {
<<<<<<< HEAD
        //ARM64-FULL-LINE: cmp {{x[0-9]+}}, {{x[0-9]+}}
        //ARM64-NEXT-FULL-LINE: csel {{x[0-9]+}}, {{x[0-9]+}}, {{x[0-9]+}}, ne
=======
        // ARM64-FULL-LINE:      cmp {{x[0-9]+}}, {{x[0-9]+}}
        // ARM64-FULL-LINE-NEXT: csel {{x[0-9]+}}, {{x[0-9]+}}, {{x[0-9]+}}, {{eq|ne}}
        //
        // X64-FULL-LINE:        cmov{{e|ne}} {{[a-z0-9]+}}, {{.*}}

>>>>>>> 51d797e5
        if (a1 == a2) { a1 = 16; }
        consume<ulong>(a1, a2);
    }

    [MethodImpl(MethodImplOptions.NoInlining)]
    public static void Ne_float_int_consume(float f1, float f2, int a1, int a2)
    {
<<<<<<< HEAD
        //ARM64-FULL-LINE: fcmp {{s[0-9]+}}, {{s[0-9]+}}
        //ARM64-NEXT-FULL-LINE: csel {{w[0-9]+}}, {{w[0-9]+}}, {{w[0-9]+}}, eq
=======
        // ARM64-FULL-LINE:      fcmp {{s[0-9]+}}, {{s[0-9]+}}
        // ARM64-FULL-LINE-NEXT: csel {{w[0-9]+}}, {{w[0-9]+}}, {{w[0-9]+}}, {{ne|eq}}
        //
        // X64-FULL-LINE:        cmov{{p|np|ne|e}} {{[a-z0-9]+}}, {{.*}}
        // X64-FULL-LINE-NEXT:   cmov{{p|np|ne|e}} {{[a-z0-9]+}}, {{.*}}

>>>>>>> 51d797e5
        if (f1 != f2) { a1 = 17; }
        consume<float>(a1, a2);
    }

    [MethodImpl(MethodImplOptions.NoInlining)]
    public static void Lt_double_long_consume(double f1, double f2, long a1, long a2)
    {
<<<<<<< HEAD
        //ARM64-FULL-LINE: fcmp {{d[0-9]+}}, {{d[0-9]+}}
        //ARM64-NEXT-FULL-LINE: csel {{x[0-31]}}, {{x[0-31]}}, {{x[0-31]}}, ge
=======
        // ARM64-FULL-LINE:      fcmp {{d[0-9]+}}, {{d[0-9]+}}
        // ARM64-FULL-LINE-NEXT: csel {{x[0-31]}}, {{x[0-31]}}, {{x[0-31]}}, {{hs|lo}}
        //
        // X64-FULL-LINE:        cmov{{be|a}} {{[a-z0-9]+}}, {{.*}}

>>>>>>> 51d797e5
        if (f1 < f2) { a1 = 18; }
        consume<double>(a1, a2);
    }

    [MethodImpl(MethodImplOptions.NoInlining)]
    public static void Eq_double_long_consume(double f1, double f2, long a1, long a2)
    {
<<<<<<< HEAD
        //ARM64-FULL-LINE: fcmp {{d[0-9]+}}, {{d[0-9]+}}
        //ARM64-NEXT-FULL-LINE: csel {{x[0-31]}}, {{x[0-31]}}, {{x[0-31]}}, ne
=======
        // ARM64-FULL-LINE:      fcmp {{d[0-9]+}}, {{d[0-9]+}}
        // ARM64-FULL-LINE-NEXT: csel {{x[0-31]}}, {{x[0-31]}}, {{x[0-31]}}, {{eq|ne}}
        //
        // X64-FULL-LINE:        cmov{{p|np|ne|e}} {{[a-z0-9]+}}, {{.*}}
        // X64-FULL-LINE-NEXT:   cmov{{p|np|ne|e}} {{[a-z0-9]+}}, {{.*}}

>>>>>>> 51d797e5
        if (f1 == f2) { a1 = 18; }
        consume<double>(a1, a2);
    }

    [MethodImpl(MethodImplOptions.NoInlining)]
    public static void Ne_double_int_consume(double f1, double f2, int a1, int a2)
    {
<<<<<<< HEAD
        //ARM64-FULL-LINE: fcmp {{d[0-9]+}}, {{d[0-9]+}}
        //ARM64-NEXT-FULL-LINE: csel {{w[0-9]+}}, {{w[0-9]+}}, {{w[0-9]+}}, eq
=======
        // ARM64-FULL-LINE:      fcmp {{d[0-9]+}}, {{d[0-9]+}}
        // ARM64-FULL-LINE-NEXT: csel {{w[0-9]+}}, {{w[0-9]+}}, {{w[0-9]+}}, {{ne|eq}}
        //
        // X64-FULL-LINE:        cmov{{p|np|ne|e}} {{[a-z0-9]+}}, {{.*}}
        // X64-FULL-LINE-NEXT:   cmov{{p|np|ne|e}} {{[a-z0-9]+}}, {{.*}}

>>>>>>> 51d797e5
        if (f1 != f2) { a1 = 18; }
        consume<double>(a1, a2);
    }

    /* If/Else conditions that consume. */

    [MethodImpl(MethodImplOptions.NoInlining)]
    public static void Ne_else_byte_consume(byte a1, byte a2)
    {
<<<<<<< HEAD
        //ARM64-FULL-LINE: cmp {{w[0-9]+}}, {{w[0-9]+}}
        //ARM64-NEXT-FULL-LINE: csel {{w[0-9]+}}, {{w[0-9]+}}, {{w[0-9]+}}, eq
=======
        // ARM64-FULL-LINE:      cmp {{w[0-9]+}}, {{w[0-9]+}}
        // ARM64-FULL-LINE-NEXT: csel {{w[0-9]+}}, {{w[0-9]+}}, {{w[0-9]+}}, {{ne|eq}}
        //
        // X64-FULL-LINE:        cmov{{ne|e}} {{[a-z0-9]+}}, {{.*}}

>>>>>>> 51d797e5
        if (a1 != a2) { a1 = 10; } else { a1 = 100; }
        consume<byte>(a1, a2);
    }

    [MethodImpl(MethodImplOptions.NoInlining)]
    public static void Lt_else_short_consume(short a1, short a2)
    {
<<<<<<< HEAD
        //ARM64-FULL-LINE: cmp {{w[0-9]+}}, {{w[0-9]+}}
        //ARM64-NEXT-FULL-LINE: csel {{w[0-9]+}}, {{w[0-9]+}}, {{w[0-9]+}}, ge
=======
        // ARM64-FULL-LINE:      cmp {{w[0-9]+}}, {{w[0-9]+}}
        // ARM64-FULL-LINE-NEXT: csel {{w[0-9]+}}, {{w[0-9]+}}, {{w[0-9]+}}, {{lt|ge}}
        //
        // X64-FULL-LINE:        cmov{{l|ge}} {{[a-z0-9]+}}, {{.*}}

>>>>>>> 51d797e5
        if (a1 < a2) { a1 = 11; } else { a1 = 101; }
        consume<short>(a1, a2);
    }

    [MethodImpl(MethodImplOptions.NoInlining)]
    public static void Le_else_int_consume(int a1, int a2)
    {
<<<<<<< HEAD
        //ARM64-FULL-LINE: cmp {{w[0-9]+}}, {{w[0-9]+}}
        //ARM64-NEXT-FULL-LINE: csel {{w[0-9]+}}, {{w[0-9]+}}, {{w[0-9]+}}, gt
=======
        // ARM64-FULL-LINE:      cmp {{w[0-9]+}}, {{w[0-9]+}}
        // ARM64-FULL-LINE-NEXT: csel {{w[0-9]+}}, {{w[0-9]+}}, {{w[0-9]+}}, {{le|gt}}
        //
        // X64-FULL-LINE:        cmov{{le|g}} {{[a-z0-9]+}}, {{.*}}

>>>>>>> 51d797e5
        if (a1 <= a2) { a1 = 12; } else { a1 = 102; }
        consume<int>(a1, a2);
    }

    [MethodImpl(MethodImplOptions.NoInlining)]
    public static void Gt_else_long_consume(long a1, long a2)
    {
<<<<<<< HEAD
        //ARM64-FULL-LINE: cmp {{x[0-9]+}}, {{x[0-9]+}}
        //ARM64-NEXT-FULL-LINE: csel {{x[0-9]+}}, {{x[0-9]+}}, {{x[0-9]+}}, le
=======
        // ARM64-FULL-LINE:      cmp {{x[0-9]+}}, {{x[0-9]+}}
        // ARM64-FULL-LINE-NEXT: csel {{x[0-9]+}}, {{x[0-9]+}}, {{x[0-9]+}}, {{gt|le}}
        //
        // X64-FULL-LINE:        cmov{{g|le}} {{[a-z0-9]+}}, {{.*}}

>>>>>>> 51d797e5
        if (a1 > a2) { a1 = 13; } else { a1 = 103; }
        consume<long>(a1, a2);
    }

    [MethodImpl(MethodImplOptions.NoInlining)]
    public static void Ge_else_ushort_consume(ushort a1, ushort a2)
    {
<<<<<<< HEAD
        //ARM64-FULL-LINE: cmp {{w[0-9]+}}, {{w[0-9]+}}
        //ARM64-NEXT-FULL-LINE: csel {{w[0-9]+}}, {{w[0-9]+}}, {{w[0-9]+}}, lt
=======
        // ARM64-FULL-LINE:      cmp {{w[0-9]+}}, {{w[0-9]+}}
        // ARM64-FULL-LINE-NEXT: csel {{w[0-9]+}}, {{w[0-9]+}}, {{w[0-9]+}}, {{ge|lt}}
        //
        // X64-FULL-LINE:        cmov{{ge|l}} {{[a-z0-9]+}}, {{.*}}

>>>>>>> 51d797e5
        if (a1 >= a2) { a1 = 14; } else { a1 = 104; }
        consume<ushort>(a1, a2);
    }

    [MethodImpl(MethodImplOptions.NoInlining)]
    public static void Eq_else_uint_consume(uint a1, uint a2)
    {
<<<<<<< HEAD
        //ARM64-FULL-LINE: cmp {{w[0-9]+}}, {{w[0-9]+}}
        //ARM64-NEXT-FULL-LINE: csel {{w[0-9]+}}, {{w[0-9]+}}, {{w[0-9]+}}, ne
=======
        // ARM64-FULL-LINE:      cmp {{w[0-9]+}}, {{w[0-9]+}}
        // ARM64-FULL-LINE-NEXT: csel {{w[0-9]+}}, {{w[0-9]+}}, {{w[0-9]+}}, {{eq|ne}}
        //
        // X64-FULL-LINE:        cmov{{e|ne}} {{[a-z0-9]+}}, {{.*}}

>>>>>>> 51d797e5
        if (a1 == a2) { a1 = 15; } else { a1 = 105; }
        consume<uint>(a1, a2);
    }

    [MethodImpl(MethodImplOptions.NoInlining)]
    public static void Ne_else_ulong_consume(ulong a1, ulong a2)
    {
<<<<<<< HEAD
        //ARM64-FULL-LINE: cmp {{x[0-9]+}}, {{x[0-9]+}}
        //ARM64-NEXT-FULL-LINE: csel {{x[0-9]+}}, {{x[0-9]+}}, {{x[0-9]+}}, eq
=======
        // ARM64-FULL-LINE:      cmp {{x[0-9]+}}, {{x[0-9]+}}
        // ARM64-FULL-LINE-NEXT: csel {{x[0-9]+}}, {{x[0-9]+}}, {{x[0-9]+}}, {{ne|eq}}
        //
        // X64-FULL-LINE:        cmov{{ne|e}} {{[a-z0-9]+}}, {{.*}}

>>>>>>> 51d797e5
        if (a1 != a2) { a1 = 16; } else { a1 = 106; }
        consume<ulong>(a1, a2);
    }

    [MethodImpl(MethodImplOptions.NoInlining)]
    public static void Lt_else_float_int_consume(float f1, float f2, int a1, int a2)
    {
<<<<<<< HEAD
        //ARM64-FULL-LINE: fcmp {{s[0-9]+}}, {{s[0-9]+}}
        //ARM64-NEXT-FULL-LINE: csel {{w[0-9]+}}, {{w[0-9]+}}, {{w[0-9]+}}, ge
=======
        // ARM64-FULL-LINE:      fcmp {{s[0-9]+}}, {{s[0-9]+}}
        // ARM64-FULL-LINE-NEXT: csel {{w[0-9]+}}, {{w[0-9]+}}, {{w[0-9]+}}, {{hs|lo}}
        //
        // X64-FULL-LINE:        cmov{{be|a}} {{[a-z0-9]+}}, {{.*}}

>>>>>>> 51d797e5
        if (f1 < f2) { a1 = 17; } else { a1 = 107; }
        consume<float>(a1, a2);
    }

    [MethodImpl(MethodImplOptions.NoInlining)]
    public static void Le_else_double_int_consume(double f1, double f2, int a1, int a2)
    {
<<<<<<< HEAD
        //ARM64-FULL-LINE: fcmp {{d[0-9]+}}, {{d[0-9]+}}
        //ARM64-NEXT-FULL-LINE: csel {{w[0-9]+}}, {{w[0-9]+}}, {{w[0-9]+}}, gt
=======
        // ARM64-FULL-LINE:      fcmp {{d[0-9]+}}, {{d[0-9]+}}
        // ARM64-FULL-LINE-NEXT: csel {{w[0-9]+}}, {{w[0-9]+}}, {{w[0-9]+}}, hi
        //
        // X64-FULL-LINE:        cmov{{b|ae}} {{[a-z0-9]+}}, {{.*}}

>>>>>>> 51d797e5
        if (f1 <= f2) { a1 = 18; } else { a1 = 108; }
        consume<double>(a1, a2);
    }

    /* If/Else conditions that return. */

    [MethodImpl(MethodImplOptions.NoInlining)]
    public static byte Lt_else_byte_return(byte a1, byte a2)
    {
<<<<<<< HEAD
        //ARM64-FULL-LINE: cmp {{w[0-9]+}}, {{w[0-9]+}}
        //ARM64-NEXT-FULL-LINE: csel {{w[0-9]+}}, {{w[0-9]+}}, {{w[0-9]+}}, ge
=======
        // ARM64-FULL-LINE:      cmp {{w[0-9]+}}, {{w[0-9]+}}
        // ARM64-FULL-LINE-NEXT: csel {{w[0-9]+}}, {{w[0-9]+}}, {{w[0-9]+}}, {{lt|ge}}
        //
        // X64-FULL-LINE:        cmov{{l|ge}} {{[a-z0-9]+}}, {{.*}}

>>>>>>> 51d797e5
        return (a1 < a2) ? (byte)10 : (byte)100;
    }

    [MethodImpl(MethodImplOptions.NoInlining)]
    public static short Le_else_short_return(short a1, short a2)
    {
<<<<<<< HEAD
        //ARM64-FULL-LINE: cmp {{w[0-9]+}}, {{w[0-9]+}}
        //ARM64-NEXT-FULL-LINE: csel {{w[0-9]+}}, {{w[0-9]+}}, {{w[0-9]+}}, gt
=======
        // ARM64-FULL-LINE:      cmp {{w[0-9]+}}, {{w[0-9]+}}
        // ARM64-FULL-LINE-NEXT: csel {{w[0-9]+}}, {{w[0-9]+}}, {{w[0-9]+}}, {{le|gt}}
        //
        // X64-FULL-LINE:        cmov{{le|g}} {{[a-z0-9]+}}, {{.*}}

>>>>>>> 51d797e5
        return (a1 <= a2) ? (short)11 : (short)101;
    }

    [MethodImpl(MethodImplOptions.NoInlining)]
    public static int Gt_else_int_return(int a1, int a2)
    {
<<<<<<< HEAD
        //ARM64-FULL-LINE: cmp {{w[0-9]+}}, {{w[0-9]+}}
        //ARM64-NEXT-FULL-LINE: csel {{w[0-9]+}}, {{w[0-9]+}}, {{w[0-9]+}}, le
=======
        // ARM64-FULL-LINE:      cmp {{w[0-9]+}}, {{w[0-9]+}}
        // ARM64-FULL-LINE-NEXT: csel {{w[0-9]+}}, {{w[0-9]+}}, {{w[0-9]+}}, {{gt|le}}
        //
        // X64-FULL-LINE:        cmov{{g|le}} {{[a-z0-9]+}}, {{.*}}

>>>>>>> 51d797e5
        return (a1 > a2) ? (int)12 : (int)102;
    }

    [MethodImpl(MethodImplOptions.NoInlining)]
    public static long Ge_else_long_return(long a1, long a2)
    {
<<<<<<< HEAD
        //ARM64-FULL-LINE: cmp {{x[0-9]+}}, {{x[0-9]+}}
        //ARM64-NEXT-FULL-LINE: csel {{x[0-9]+}}, {{x[0-9]+}}, {{x[0-9]+}}, lt
=======
        // ARM64-FULL-LINE:      cmp {{x[0-9]+}}, {{x[0-9]+}}
        // ARM64-FULL-LINE-NEXT: csel {{x[0-9]+}}, {{x[0-9]+}}, {{x[0-9]+}}, {{ge|lt}}
        //
        // X64-FULL-LINE:        cmov{{ge|l}} {{[a-z0-9]+}}, {{.*}}

>>>>>>> 51d797e5
        return (a1 >= a2) ? (long)13 : (long)103;
    }

    [MethodImpl(MethodImplOptions.NoInlining)]
    public static ushort Eq_else_ushort_return(ushort a1, ushort a2)
    {
<<<<<<< HEAD
        //ARM64-FULL-LINE: cmp {{w[0-9]+}}, {{w[0-9]+}}
        //ARM64-NEXT-FULL-LINE: csel {{w[0-9]+}}, {{w[0-9]+}}, {{w[0-9]+}}, ne
=======
        // ARM64-FULL-LINE:      cmp {{w[0-9]+}}, {{w[0-9]+}}
        // ARM64-FULL-LINE-NEXT: csel {{w[0-9]+}}, {{w[0-9]+}}, {{w[0-9]+}}, {{eq|ne}}
        //
        // X64-FULL-LINE:        cmov{{e|ne}} {{[a-z0-9]+}}, {{.*}}

>>>>>>> 51d797e5
        return (a1 == a2) ? (ushort)14 : (ushort)104;
    }

    [MethodImpl(MethodImplOptions.NoInlining)]
    public static uint Ne_else_uint_return(uint a1, uint a2)
    {
<<<<<<< HEAD
        //ARM64-FULL-LINE: cmp {{w[0-9]+}}, {{w[0-9]+}}
        //ARM64-NEXT-FULL-LINE: csel {{w[0-9]+}}, {{w[0-9]+}}, {{w[0-9]+}}, eq
=======
        // ARM64-FULL-LINE:      cmp {{w[0-9]+}}, {{w[0-9]+}}
        // ARM64-FULL-LINE-NEXT: csel {{w[0-9]+}}, {{w[0-9]+}}, {{w[0-9]+}}, {{ne|eq}}
        //
        // X64-FULL-LINE:        cmov{{e|ne}} {{[a-z0-9]+}}, {{.*}}

>>>>>>> 51d797e5
        return (a1 != a2) ? (uint)15 : (uint)105;
    }

    [MethodImpl(MethodImplOptions.NoInlining)]
    public static ulong Lt_else_ulong_return(ulong a1, ulong a2)
    {
<<<<<<< HEAD
        //ARM64-FULL-LINE: cmp {{x[0-9]+}}, {{x[0-9]+}}
        //ARM64-NEXT-FULL-LINE: csel {{x[0-9]+}}, {{x[0-9]+}}, {{x[0-9]+}}, ge
=======
        // ARM64-FULL-LINE:      cmp {{x[0-9]+}}, {{x[0-9]+}}
        // ARM64-FULL-LINE-NEXT: csel {{x[0-9]+}}, {{x[0-9]+}}, {{x[0-9]+}}, {{hs|lo}}
        //
        // X64-FULL-LINE:        cmov{{b|ae}} {{[a-z0-9]+}}, {{.*}}

>>>>>>> 51d797e5
        return (a1 < a2) ? (ulong)16 : (ulong)106;
    }

    [MethodImpl(MethodImplOptions.NoInlining)]
    public static int Le_else_float_int_return(float a1, float a2)
    {
<<<<<<< HEAD
        //ARM64-FULL-LINE: fcmp {{s[0-9]+}}, {{s[0-9]+}}
        //ARM64-NEXT-FULL-LINE: csel {{w[0-9]+}}, {{w[0-9]+}}, {{w[0-9]+}}, gt
=======
        // ARM64-FULL-LINE:      fcmp {{s[0-9]+}}, {{s[0-9]+}}
        // ARM64-FULL-LINE-NEXT: csel {{w[0-9]+}}, {{w[0-9]+}}, {{w[0-9]+}}, ls
        //
        // X64-FULL-LINE:        cmov{{b|ae}} {{[a-z0-9]+}}, {{.*}}

>>>>>>> 51d797e5
        return (a1 <= a2) ? 17 : 107;
    }

    [MethodImpl(MethodImplOptions.NoInlining)]
    public static int Gt_else_double_int_return(double a1, double a2)
    {
<<<<<<< HEAD
        //ARM64-FULL-LINE: fcmp {{d[0-9]+}}, {{d[0-9]+}}
        //ARM64-NEXT-FULL-LINE: csel {{w[0-9]+}}, {{w[0-9]+}}, {{w[0-9]+}}, le
=======
        // ARM64-FULL-LINE:      fcmp {{d[0-9]+}}, {{d[0-9]+}}
        // ARM64-FULL-LINE-NEXT: csel {{w[0-9]+}}, {{w[0-9]+}}, {{w[0-9]+}}, {{gt|le}}
        //
        // X64-FULL-LINE:        cmov{{be|a}} {{[a-z0-9]+}}, {{.*}}

>>>>>>> 51d797e5
        return (a1 > a2) ? 18 : 108;
    }


    public static int Main()
    {
        // Optimize comparison with full range values
        // RHS Const Optimization
        if (!EqualsOrGreaterThan_MinValue_RHSConst_Byte(10))
        {
            Console.WriteLine("FullRangeComparisonTest:EqualsOrGreaterThan_MinValue_RHSConst_Byte(10) failed");
            return 101;
        }

        if (!EqualsOrGreaterThan_MinValue_RHSConst_Short(-10))
        {
            Console.WriteLine("FullRangeComparisonTest:EqualsOrGreaterThan_MinValue_RHSConst_Short(10) failed");
            return 101;
        }

        if (!EqualsOrGreaterThan_MinValue_RHSConst_Int(-10))
        {
            Console.WriteLine("FullRangeComparisonTest:EqualsOrGreaterThan_MinValue_RHSConst_Int(10) failed");
            return 101;
        }

        if (!EqualsOrGreaterThan_MinValue_RHSConst_Long(-10))
        {
            Console.WriteLine("FullRangeComparisonTest:EqualsOrGreaterThan_MinValue_RHSConst_Long(10) failed");
            return 101;
        }

        if (!EqualsOrLessThan_MaxValue_RHSConst_Byte(10))
        {
            Console.WriteLine("FullRangeComparisonTest:EqualsOrLessThan_MaxValue_RHSConst_Byte(10) failed");
            return 101;
        }

        if (!EqualsOrLessThan_MaxValue_RHSConst_Short(10))
        {
            Console.WriteLine("FullRangeComparisonTest:EqualsOrLessThan_MaxValue_RHSConst_Short(10) failed");
            return 101;
        }

        if (!EqualsOrLessThan_MaxValue_RHSConst_Int(10))
        {
            Console.WriteLine("FullRangeComparisonTest:EqualsOrLessThan_MaxValue_RHSConst_Int(10) failed");
            return 101;
        }

        if (!EqualsOrLessThan_MaxValue_RHSConst_Long(10))
        {
            Console.WriteLine("FullRangeComparisonTest:EqualsOrLessThan_MaxValue_RHSConst_Long(10) failed");
            return 101;
        }

        // LHS Const Optimization
        if (!EqualsOrLessThan_MinValue_LHSConst_Byte(10))
        {
            Console.WriteLine("FullRangeComparisonTest:EqualsOrLessThan_MinValue_LHSConst_Byte(10) failed");
            return 101;
        }

        if (!EqualsOrLessThan_MinValue_LHSConst_Int(-10))
        {
            Console.WriteLine("FullRangeComparisonTest:EqualsOrLessThan_MinValue_LHSConst_Int(10) failed");
            return 101;
        }

        if (!EqualsOrLessThan_MinValue_LHSConst_Long(-10))
        {
            Console.WriteLine("FullRangeComparisonTest:EqualsOrLessThan_MinValue_LHSConst_Long(10) failed");
            return 101;
        }

        if (!EqualsOrGreaterThan_MaxValue_LHSConst_Byte(10))
        {
            Console.WriteLine("FullRangeComparisonTest:EqualsOrGreaterThan_MaxValue_LHSConst_Byte(10) failed");
            return 101;
        }

        if (!EqualsOrGreaterThan_MaxValue_LHSConst_Int(10))
        {
            Console.WriteLine("FullRangeComparisonTest:EqualsOrGreaterThan_MaxValue_LHSConst_Int(10) failed");
            return 101;
        }

        if (!EqualsOrGreaterThan_MaxValue_LHSConst_Long(10))
        {
            Console.WriteLine("FullRangeComparisonTest:EqualsOrGreaterThan_MaxValue_LHSConst_Long(10) failed");
            return 101;
        }


        // Unsigned values
        if (!EqualsOrLessThan_MaxValue_RHSConst_UShort(10))
        {
            Console.WriteLine("FullRangeComparisonTest:EqualsOrLessThan_MaxValue_RHSConst_UShort(10) failed");
            return 101;
        }

        if (!EqualsOrLessThan_MaxValue_RHSConst_UInt(10))
        {
            Console.WriteLine("FullRangeComparisonTest:EqualsOrLessThan_MaxValue_RHSConst_UInt(10) failed");
            return 101;
        }

        if (!EqualsOrLessThan_MaxValue_RHSConst_ULong(10))
        {
            Console.WriteLine("FullRangeComparisonTest:EqualsOrLessThan_MaxValue_RHSConst_ULong(10) failed");
            return 101;
        }

        // Side effects persist
        try
        {
            EqualsOrGreaterThan_MaxValue_LHSConst_SideEffects(null);
            Console.WriteLine("FullRangeComparisonTest:EqualsOrGreaterThan_MaxValue_LHSConst_SideEffects(null) failed");
            return 101;
        }
        catch (NullReferenceException ex)
        {

        }
        catch (Exception ex)
        {
            Console.WriteLine("FullRangeComparisonTest:EqualsOrGreaterThan_MaxValue_LHSConst_SideEffects(null) failed");
            return 101;
        }

        Eq_byte_consume(10, 11);
        Ne_short_consume(10, 11);
        Lt_int_consume(10, 11);
        Le_long_consume(10, 11);
        Gt_ushort_consume(10, 11);
        Ge_uint_consume(10, 11);
        Eq_ulong_consume(10, 11);
        Ne_float_int_consume(10.1F, 11.1F, 12, 13);
        Lt_double_long_consume(10.1, 11.1, 12, 13);
        Eq_double_long_consume(10.1, 11.1, 12, 13);
        Ne_double_int_consume(10.1, 11.1, 12, 13);

        Ne_else_byte_consume(20, 21);
        Lt_else_short_consume(10, 11);
        Le_else_int_consume(10, 11);
        Gt_else_long_consume(10, 11);
        Ge_else_ushort_consume(10, 11);
        Eq_else_uint_consume(10, 11);
        Ne_else_ulong_consume(10, 11);
        Lt_else_float_int_consume(10.1F, 11.1F, 12, 13);
        Le_else_double_int_consume(10.1, 11.1, 12, 13);

        if (Lt_else_byte_return(10,11) != 10)
        {
            Console.WriteLine("FullRangeComparisonTest:Lt_else_byte_return() failed");
            return 101;
        }
        if (Le_else_short_return(10, 11) != 11)
        {
            Console.WriteLine("FullRangeComparisonTest:Le_else_short_return() failed");
            return 101;
        }
        if (Gt_else_int_return(10, 11) != 102)
        {
            Console.WriteLine("FullRangeComparisonTest:Gt_else_int_return() failed");
            return 101;
        }
        if (Ge_else_long_return(10, 11) != 103)
        {
            Console.WriteLine("FullRangeComparisonTest:Ge_else_long_return() failed");
            return 101;
        }
        if (Eq_else_ushort_return(10, 11) != 104)
        {
            Console.WriteLine("FullRangeComparisonTest:Eq_else_ushort_return() failed");
            return 101;
        }
        if (Ne_else_uint_return(10, 11) != 15)
        {
            Console.WriteLine("FullRangeComparisonTest:Ne_else_uint_return() failed");
            return 101;
        }
        if (Lt_else_ulong_return(10, 11) != 16)
        {
            Console.WriteLine("FullRangeComparisonTest:Lt_else_ulong_return() failed");
            return 101;
        }
        if (Le_else_float_int_return(10.1F, 11.1F) != 17)
        {
            Console.WriteLine("FullRangeComparisonTest:Le_else_float_int_return() failed");
            return 101;
        }
        if (Gt_else_double_int_return(10.1, 11.1) != 108)
        {
            Console.WriteLine("FullRangeComparisonTest:Gt_else_double_int_return() failed");
            return 101;
        }

        Console.WriteLine("PASSED");
        return 100;
    }
}<|MERGE_RESOLUTION|>--- conflicted
+++ resolved
@@ -81,16 +81,11 @@
 
     [MethodImpl(MethodImplOptions.NoInlining)]
     public static void Eq_byte_consume(byte a1, byte a2) {
-<<<<<<< HEAD
-        //ARM64-FULL-LINE: cmp {{w[0-9]+}}, {{w[0-9]+}}
-        //ARM64-FULL-LINE-NEXT: csel {{w[0-9]+}}, {{w[0-9]+}}, {{w[0-9]+}}, ne
-=======
         // ARM64-FULL-LINE:      cmp {{w[0-9]+}}, {{w[0-9]+}}
         // ARM64-FULL-LINE-NEXT: csel {{w[0-9]+}}, {{w[0-9]+}}, {{w[0-9]+}}, {{eq|ne}}
         //
         // X64-FULL-LINE:        cmov{{ne|e}} {{[a-z0-9]+}}, {{.*}}
 
->>>>>>> 51d797e5
         if (a1 == a2) { a1 = 10; }
         consume<byte>(a1, a2);
     }
@@ -98,16 +93,11 @@
     [MethodImpl(MethodImplOptions.NoInlining)]
     public static void Ne_short_consume(short a1, short a2)
     {
-<<<<<<< HEAD
-        //ARM64-FULL-LINE: cmp {{w[0-9]+}}, {{w[0-9]+}}
-        //ARM64-NEXT-FULL-LINE: csel {{w[0-9]+}}, {{w[0-9]+}}, {{w[0-9]+}}, eq
-=======
         // ARM64-FULL-LINE:      cmp {{w[0-9]+}}, {{w[0-9]+}}
         // ARM64-FULL-LINE-NEXT: csel {{w[0-9]+}}, {{w[0-9]+}}, {{w[0-9]+}}, {{ne|eq}}
         //
         // X64-FULL-LINE:        cmov{{ne|e}} {{[a-z0-9]+}}, {{.*}}
 
->>>>>>> 51d797e5
         if (a1 != a2) { a1 = 11; }
         consume<short>(a1, a2);
     }
@@ -115,16 +105,11 @@
     [MethodImpl(MethodImplOptions.NoInlining)]
     public static void Lt_int_consume(int a1, int a2)
     {
-<<<<<<< HEAD
-        //ARM64-FULL-LINE: cmp {{w[0-9]+}}, {{w[0-9]+}}
-        //ARM64-NEXT-FULL-LINE: csel {{w[0-9]+}}, {{w[0-9]+}}, {{w[0-9]+}}, ge
-=======
         // ARM64-FULL-LINE:      cmp {{w[0-9]+}}, {{w[0-9]+}}
         // ARM64-FULL-LINE-NEXT: csel {{w[0-9]+}}, {{w[0-9]+}}, {{w[0-9]+}}, {{lt|ge}}
         //
         // X64-FULL-LINE:        cmov{{l|ge}} {{[a-z0-9]+}}, {{.*}}
 
->>>>>>> 51d797e5
         if (a1 < a2) { a1 = 12; }
         consume<int>(a1, a2);
     }
@@ -132,16 +117,11 @@
     [MethodImpl(MethodImplOptions.NoInlining)]
     public static void Le_long_consume(long a1, long a2)
     {
-<<<<<<< HEAD
-        //ARM64-FULL-LINE: cmp {{x[0-9]+}}, {{x[0-9]+}}
-        //ARM64-NEXT-FULL-LINE: csel {{x[0-9]+}}, {{x[0-9]+}}, {{x[0-9]+}}, gt
-=======
         // ARM64-FULL-LINE:      cmp {{x[0-9]+}}, {{x[0-9]+}}
         // ARM64-FULL-LINE-NEXT: csel {{x[0-9]+}}, {{x[0-9]+}}, {{x[0-9]+}}, {{le|gt}}
         //
         // X64-FULL-LINE:        cmov{{le|g}} {{[a-z0-9]+}}, {{.*}}
 
->>>>>>> 51d797e5
         if (a1 <= a2) { a1 = 13; }
         consume<long>(a1, a2);
     }
@@ -149,16 +129,11 @@
     [MethodImpl(MethodImplOptions.NoInlining)]
     public static void Gt_ushort_consume(ushort a1, ushort a2)
     {
-<<<<<<< HEAD
-        //ARM64-FULL-LINE: cmp {{w[0-9]+}}, {{w[0-9]+}}
-        //ARM64-NEXT-FULL-LINE: csel {{w[0-9]+}}, {{w[0-9]+}}, {{w[0-9]+}}, le
-=======
         // ARM64-FULL-LINE:      cmp {{w[0-9]+}}, {{w[0-9]+}}
         // ARM64-FULL-LINE-NEXT: csel {{w[0-9]+}}, {{w[0-9]+}}, {{w[0-9]+}}, {{gt|le}}
         //
         // X64-FULL-LINE:        cmov{{g|le}} {{[a-z0-9]+}}, {{.*}}
 
->>>>>>> 51d797e5
         if (a1 > a2) { a1 = 14; }
         consume<ushort>(a1, a2);
     }
@@ -166,16 +141,11 @@
     [MethodImpl(MethodImplOptions.NoInlining)]
     public static void Ge_uint_consume(uint a1, uint a2)
     {
-<<<<<<< HEAD
-        //ARM64-FULL-LINE: cmp {{w[0-9]+}}, {{w[0-9]+}}
-        //ARM64-NEXT-FULL-LINE: csel {{w[0-9]+}}, {{w[0-9]+}}, {{w[0-9]+}}, lt
-=======
         // ARM64-FULL-LINE:      cmp {{w[0-9]+}}, {{w[0-9]+}}
         // ARM64-FULL-LINE-NEXT: csel {{w[0-9]+}}, {{w[0-9]+}}, {{w[0-9]+}}, {{hs|lo}}
         //
         // X64-FULL-LINE:        cmov{{ae|b}} {{[a-z0-9]+}}, {{.*}}
 
->>>>>>> 51d797e5
         if (a1 >= a2) { a1 = 15; }
         consume<uint>(a1, a2);
     }
@@ -183,16 +153,11 @@
     [MethodImpl(MethodImplOptions.NoInlining)]
     public static void Eq_ulong_consume(ulong a1, ulong a2)
     {
-<<<<<<< HEAD
-        //ARM64-FULL-LINE: cmp {{x[0-9]+}}, {{x[0-9]+}}
-        //ARM64-NEXT-FULL-LINE: csel {{x[0-9]+}}, {{x[0-9]+}}, {{x[0-9]+}}, ne
-=======
         // ARM64-FULL-LINE:      cmp {{x[0-9]+}}, {{x[0-9]+}}
         // ARM64-FULL-LINE-NEXT: csel {{x[0-9]+}}, {{x[0-9]+}}, {{x[0-9]+}}, {{eq|ne}}
         //
         // X64-FULL-LINE:        cmov{{e|ne}} {{[a-z0-9]+}}, {{.*}}
 
->>>>>>> 51d797e5
         if (a1 == a2) { a1 = 16; }
         consume<ulong>(a1, a2);
     }
@@ -200,17 +165,12 @@
     [MethodImpl(MethodImplOptions.NoInlining)]
     public static void Ne_float_int_consume(float f1, float f2, int a1, int a2)
     {
-<<<<<<< HEAD
-        //ARM64-FULL-LINE: fcmp {{s[0-9]+}}, {{s[0-9]+}}
-        //ARM64-NEXT-FULL-LINE: csel {{w[0-9]+}}, {{w[0-9]+}}, {{w[0-9]+}}, eq
-=======
         // ARM64-FULL-LINE:      fcmp {{s[0-9]+}}, {{s[0-9]+}}
         // ARM64-FULL-LINE-NEXT: csel {{w[0-9]+}}, {{w[0-9]+}}, {{w[0-9]+}}, {{ne|eq}}
         //
         // X64-FULL-LINE:        cmov{{p|np|ne|e}} {{[a-z0-9]+}}, {{.*}}
         // X64-FULL-LINE-NEXT:   cmov{{p|np|ne|e}} {{[a-z0-9]+}}, {{.*}}
 
->>>>>>> 51d797e5
         if (f1 != f2) { a1 = 17; }
         consume<float>(a1, a2);
     }
@@ -218,16 +178,11 @@
     [MethodImpl(MethodImplOptions.NoInlining)]
     public static void Lt_double_long_consume(double f1, double f2, long a1, long a2)
     {
-<<<<<<< HEAD
-        //ARM64-FULL-LINE: fcmp {{d[0-9]+}}, {{d[0-9]+}}
-        //ARM64-NEXT-FULL-LINE: csel {{x[0-31]}}, {{x[0-31]}}, {{x[0-31]}}, ge
-=======
         // ARM64-FULL-LINE:      fcmp {{d[0-9]+}}, {{d[0-9]+}}
         // ARM64-FULL-LINE-NEXT: csel {{x[0-31]}}, {{x[0-31]}}, {{x[0-31]}}, {{hs|lo}}
         //
         // X64-FULL-LINE:        cmov{{be|a}} {{[a-z0-9]+}}, {{.*}}
 
->>>>>>> 51d797e5
         if (f1 < f2) { a1 = 18; }
         consume<double>(a1, a2);
     }
@@ -235,17 +190,12 @@
     [MethodImpl(MethodImplOptions.NoInlining)]
     public static void Eq_double_long_consume(double f1, double f2, long a1, long a2)
     {
-<<<<<<< HEAD
-        //ARM64-FULL-LINE: fcmp {{d[0-9]+}}, {{d[0-9]+}}
-        //ARM64-NEXT-FULL-LINE: csel {{x[0-31]}}, {{x[0-31]}}, {{x[0-31]}}, ne
-=======
         // ARM64-FULL-LINE:      fcmp {{d[0-9]+}}, {{d[0-9]+}}
         // ARM64-FULL-LINE-NEXT: csel {{x[0-31]}}, {{x[0-31]}}, {{x[0-31]}}, {{eq|ne}}
         //
         // X64-FULL-LINE:        cmov{{p|np|ne|e}} {{[a-z0-9]+}}, {{.*}}
         // X64-FULL-LINE-NEXT:   cmov{{p|np|ne|e}} {{[a-z0-9]+}}, {{.*}}
 
->>>>>>> 51d797e5
         if (f1 == f2) { a1 = 18; }
         consume<double>(a1, a2);
     }
@@ -253,17 +203,12 @@
     [MethodImpl(MethodImplOptions.NoInlining)]
     public static void Ne_double_int_consume(double f1, double f2, int a1, int a2)
     {
-<<<<<<< HEAD
-        //ARM64-FULL-LINE: fcmp {{d[0-9]+}}, {{d[0-9]+}}
-        //ARM64-NEXT-FULL-LINE: csel {{w[0-9]+}}, {{w[0-9]+}}, {{w[0-9]+}}, eq
-=======
         // ARM64-FULL-LINE:      fcmp {{d[0-9]+}}, {{d[0-9]+}}
         // ARM64-FULL-LINE-NEXT: csel {{w[0-9]+}}, {{w[0-9]+}}, {{w[0-9]+}}, {{ne|eq}}
         //
         // X64-FULL-LINE:        cmov{{p|np|ne|e}} {{[a-z0-9]+}}, {{.*}}
         // X64-FULL-LINE-NEXT:   cmov{{p|np|ne|e}} {{[a-z0-9]+}}, {{.*}}
 
->>>>>>> 51d797e5
         if (f1 != f2) { a1 = 18; }
         consume<double>(a1, a2);
     }
@@ -273,16 +218,11 @@
     [MethodImpl(MethodImplOptions.NoInlining)]
     public static void Ne_else_byte_consume(byte a1, byte a2)
     {
-<<<<<<< HEAD
-        //ARM64-FULL-LINE: cmp {{w[0-9]+}}, {{w[0-9]+}}
-        //ARM64-NEXT-FULL-LINE: csel {{w[0-9]+}}, {{w[0-9]+}}, {{w[0-9]+}}, eq
-=======
         // ARM64-FULL-LINE:      cmp {{w[0-9]+}}, {{w[0-9]+}}
         // ARM64-FULL-LINE-NEXT: csel {{w[0-9]+}}, {{w[0-9]+}}, {{w[0-9]+}}, {{ne|eq}}
         //
         // X64-FULL-LINE:        cmov{{ne|e}} {{[a-z0-9]+}}, {{.*}}
 
->>>>>>> 51d797e5
         if (a1 != a2) { a1 = 10; } else { a1 = 100; }
         consume<byte>(a1, a2);
     }
@@ -290,16 +230,11 @@
     [MethodImpl(MethodImplOptions.NoInlining)]
     public static void Lt_else_short_consume(short a1, short a2)
     {
-<<<<<<< HEAD
-        //ARM64-FULL-LINE: cmp {{w[0-9]+}}, {{w[0-9]+}}
-        //ARM64-NEXT-FULL-LINE: csel {{w[0-9]+}}, {{w[0-9]+}}, {{w[0-9]+}}, ge
-=======
         // ARM64-FULL-LINE:      cmp {{w[0-9]+}}, {{w[0-9]+}}
         // ARM64-FULL-LINE-NEXT: csel {{w[0-9]+}}, {{w[0-9]+}}, {{w[0-9]+}}, {{lt|ge}}
         //
         // X64-FULL-LINE:        cmov{{l|ge}} {{[a-z0-9]+}}, {{.*}}
 
->>>>>>> 51d797e5
         if (a1 < a2) { a1 = 11; } else { a1 = 101; }
         consume<short>(a1, a2);
     }
@@ -307,16 +242,11 @@
     [MethodImpl(MethodImplOptions.NoInlining)]
     public static void Le_else_int_consume(int a1, int a2)
     {
-<<<<<<< HEAD
-        //ARM64-FULL-LINE: cmp {{w[0-9]+}}, {{w[0-9]+}}
-        //ARM64-NEXT-FULL-LINE: csel {{w[0-9]+}}, {{w[0-9]+}}, {{w[0-9]+}}, gt
-=======
         // ARM64-FULL-LINE:      cmp {{w[0-9]+}}, {{w[0-9]+}}
         // ARM64-FULL-LINE-NEXT: csel {{w[0-9]+}}, {{w[0-9]+}}, {{w[0-9]+}}, {{le|gt}}
         //
         // X64-FULL-LINE:        cmov{{le|g}} {{[a-z0-9]+}}, {{.*}}
 
->>>>>>> 51d797e5
         if (a1 <= a2) { a1 = 12; } else { a1 = 102; }
         consume<int>(a1, a2);
     }
@@ -324,16 +254,11 @@
     [MethodImpl(MethodImplOptions.NoInlining)]
     public static void Gt_else_long_consume(long a1, long a2)
     {
-<<<<<<< HEAD
-        //ARM64-FULL-LINE: cmp {{x[0-9]+}}, {{x[0-9]+}}
-        //ARM64-NEXT-FULL-LINE: csel {{x[0-9]+}}, {{x[0-9]+}}, {{x[0-9]+}}, le
-=======
         // ARM64-FULL-LINE:      cmp {{x[0-9]+}}, {{x[0-9]+}}
         // ARM64-FULL-LINE-NEXT: csel {{x[0-9]+}}, {{x[0-9]+}}, {{x[0-9]+}}, {{gt|le}}
         //
         // X64-FULL-LINE:        cmov{{g|le}} {{[a-z0-9]+}}, {{.*}}
 
->>>>>>> 51d797e5
         if (a1 > a2) { a1 = 13; } else { a1 = 103; }
         consume<long>(a1, a2);
     }
@@ -341,16 +266,11 @@
     [MethodImpl(MethodImplOptions.NoInlining)]
     public static void Ge_else_ushort_consume(ushort a1, ushort a2)
     {
-<<<<<<< HEAD
-        //ARM64-FULL-LINE: cmp {{w[0-9]+}}, {{w[0-9]+}}
-        //ARM64-NEXT-FULL-LINE: csel {{w[0-9]+}}, {{w[0-9]+}}, {{w[0-9]+}}, lt
-=======
         // ARM64-FULL-LINE:      cmp {{w[0-9]+}}, {{w[0-9]+}}
         // ARM64-FULL-LINE-NEXT: csel {{w[0-9]+}}, {{w[0-9]+}}, {{w[0-9]+}}, {{ge|lt}}
         //
         // X64-FULL-LINE:        cmov{{ge|l}} {{[a-z0-9]+}}, {{.*}}
 
->>>>>>> 51d797e5
         if (a1 >= a2) { a1 = 14; } else { a1 = 104; }
         consume<ushort>(a1, a2);
     }
@@ -358,16 +278,11 @@
     [MethodImpl(MethodImplOptions.NoInlining)]
     public static void Eq_else_uint_consume(uint a1, uint a2)
     {
-<<<<<<< HEAD
-        //ARM64-FULL-LINE: cmp {{w[0-9]+}}, {{w[0-9]+}}
-        //ARM64-NEXT-FULL-LINE: csel {{w[0-9]+}}, {{w[0-9]+}}, {{w[0-9]+}}, ne
-=======
         // ARM64-FULL-LINE:      cmp {{w[0-9]+}}, {{w[0-9]+}}
         // ARM64-FULL-LINE-NEXT: csel {{w[0-9]+}}, {{w[0-9]+}}, {{w[0-9]+}}, {{eq|ne}}
         //
         // X64-FULL-LINE:        cmov{{e|ne}} {{[a-z0-9]+}}, {{.*}}
 
->>>>>>> 51d797e5
         if (a1 == a2) { a1 = 15; } else { a1 = 105; }
         consume<uint>(a1, a2);
     }
@@ -375,16 +290,11 @@
     [MethodImpl(MethodImplOptions.NoInlining)]
     public static void Ne_else_ulong_consume(ulong a1, ulong a2)
     {
-<<<<<<< HEAD
-        //ARM64-FULL-LINE: cmp {{x[0-9]+}}, {{x[0-9]+}}
-        //ARM64-NEXT-FULL-LINE: csel {{x[0-9]+}}, {{x[0-9]+}}, {{x[0-9]+}}, eq
-=======
         // ARM64-FULL-LINE:      cmp {{x[0-9]+}}, {{x[0-9]+}}
         // ARM64-FULL-LINE-NEXT: csel {{x[0-9]+}}, {{x[0-9]+}}, {{x[0-9]+}}, {{ne|eq}}
         //
         // X64-FULL-LINE:        cmov{{ne|e}} {{[a-z0-9]+}}, {{.*}}
 
->>>>>>> 51d797e5
         if (a1 != a2) { a1 = 16; } else { a1 = 106; }
         consume<ulong>(a1, a2);
     }
@@ -392,16 +302,11 @@
     [MethodImpl(MethodImplOptions.NoInlining)]
     public static void Lt_else_float_int_consume(float f1, float f2, int a1, int a2)
     {
-<<<<<<< HEAD
-        //ARM64-FULL-LINE: fcmp {{s[0-9]+}}, {{s[0-9]+}}
-        //ARM64-NEXT-FULL-LINE: csel {{w[0-9]+}}, {{w[0-9]+}}, {{w[0-9]+}}, ge
-=======
         // ARM64-FULL-LINE:      fcmp {{s[0-9]+}}, {{s[0-9]+}}
         // ARM64-FULL-LINE-NEXT: csel {{w[0-9]+}}, {{w[0-9]+}}, {{w[0-9]+}}, {{hs|lo}}
         //
         // X64-FULL-LINE:        cmov{{be|a}} {{[a-z0-9]+}}, {{.*}}
 
->>>>>>> 51d797e5
         if (f1 < f2) { a1 = 17; } else { a1 = 107; }
         consume<float>(a1, a2);
     }
@@ -409,16 +314,11 @@
     [MethodImpl(MethodImplOptions.NoInlining)]
     public static void Le_else_double_int_consume(double f1, double f2, int a1, int a2)
     {
-<<<<<<< HEAD
-        //ARM64-FULL-LINE: fcmp {{d[0-9]+}}, {{d[0-9]+}}
-        //ARM64-NEXT-FULL-LINE: csel {{w[0-9]+}}, {{w[0-9]+}}, {{w[0-9]+}}, gt
-=======
         // ARM64-FULL-LINE:      fcmp {{d[0-9]+}}, {{d[0-9]+}}
         // ARM64-FULL-LINE-NEXT: csel {{w[0-9]+}}, {{w[0-9]+}}, {{w[0-9]+}}, hi
         //
         // X64-FULL-LINE:        cmov{{b|ae}} {{[a-z0-9]+}}, {{.*}}
 
->>>>>>> 51d797e5
         if (f1 <= f2) { a1 = 18; } else { a1 = 108; }
         consume<double>(a1, a2);
     }
@@ -428,144 +328,99 @@
     [MethodImpl(MethodImplOptions.NoInlining)]
     public static byte Lt_else_byte_return(byte a1, byte a2)
     {
-<<<<<<< HEAD
-        //ARM64-FULL-LINE: cmp {{w[0-9]+}}, {{w[0-9]+}}
-        //ARM64-NEXT-FULL-LINE: csel {{w[0-9]+}}, {{w[0-9]+}}, {{w[0-9]+}}, ge
-=======
         // ARM64-FULL-LINE:      cmp {{w[0-9]+}}, {{w[0-9]+}}
         // ARM64-FULL-LINE-NEXT: csel {{w[0-9]+}}, {{w[0-9]+}}, {{w[0-9]+}}, {{lt|ge}}
         //
         // X64-FULL-LINE:        cmov{{l|ge}} {{[a-z0-9]+}}, {{.*}}
 
->>>>>>> 51d797e5
         return (a1 < a2) ? (byte)10 : (byte)100;
     }
 
     [MethodImpl(MethodImplOptions.NoInlining)]
     public static short Le_else_short_return(short a1, short a2)
     {
-<<<<<<< HEAD
-        //ARM64-FULL-LINE: cmp {{w[0-9]+}}, {{w[0-9]+}}
-        //ARM64-NEXT-FULL-LINE: csel {{w[0-9]+}}, {{w[0-9]+}}, {{w[0-9]+}}, gt
-=======
         // ARM64-FULL-LINE:      cmp {{w[0-9]+}}, {{w[0-9]+}}
         // ARM64-FULL-LINE-NEXT: csel {{w[0-9]+}}, {{w[0-9]+}}, {{w[0-9]+}}, {{le|gt}}
         //
         // X64-FULL-LINE:        cmov{{le|g}} {{[a-z0-9]+}}, {{.*}}
 
->>>>>>> 51d797e5
         return (a1 <= a2) ? (short)11 : (short)101;
     }
 
     [MethodImpl(MethodImplOptions.NoInlining)]
     public static int Gt_else_int_return(int a1, int a2)
     {
-<<<<<<< HEAD
-        //ARM64-FULL-LINE: cmp {{w[0-9]+}}, {{w[0-9]+}}
-        //ARM64-NEXT-FULL-LINE: csel {{w[0-9]+}}, {{w[0-9]+}}, {{w[0-9]+}}, le
-=======
         // ARM64-FULL-LINE:      cmp {{w[0-9]+}}, {{w[0-9]+}}
         // ARM64-FULL-LINE-NEXT: csel {{w[0-9]+}}, {{w[0-9]+}}, {{w[0-9]+}}, {{gt|le}}
         //
         // X64-FULL-LINE:        cmov{{g|le}} {{[a-z0-9]+}}, {{.*}}
 
->>>>>>> 51d797e5
         return (a1 > a2) ? (int)12 : (int)102;
     }
 
     [MethodImpl(MethodImplOptions.NoInlining)]
     public static long Ge_else_long_return(long a1, long a2)
     {
-<<<<<<< HEAD
-        //ARM64-FULL-LINE: cmp {{x[0-9]+}}, {{x[0-9]+}}
-        //ARM64-NEXT-FULL-LINE: csel {{x[0-9]+}}, {{x[0-9]+}}, {{x[0-9]+}}, lt
-=======
         // ARM64-FULL-LINE:      cmp {{x[0-9]+}}, {{x[0-9]+}}
         // ARM64-FULL-LINE-NEXT: csel {{x[0-9]+}}, {{x[0-9]+}}, {{x[0-9]+}}, {{ge|lt}}
         //
         // X64-FULL-LINE:        cmov{{ge|l}} {{[a-z0-9]+}}, {{.*}}
 
->>>>>>> 51d797e5
         return (a1 >= a2) ? (long)13 : (long)103;
     }
 
     [MethodImpl(MethodImplOptions.NoInlining)]
     public static ushort Eq_else_ushort_return(ushort a1, ushort a2)
     {
-<<<<<<< HEAD
-        //ARM64-FULL-LINE: cmp {{w[0-9]+}}, {{w[0-9]+}}
-        //ARM64-NEXT-FULL-LINE: csel {{w[0-9]+}}, {{w[0-9]+}}, {{w[0-9]+}}, ne
-=======
         // ARM64-FULL-LINE:      cmp {{w[0-9]+}}, {{w[0-9]+}}
         // ARM64-FULL-LINE-NEXT: csel {{w[0-9]+}}, {{w[0-9]+}}, {{w[0-9]+}}, {{eq|ne}}
         //
         // X64-FULL-LINE:        cmov{{e|ne}} {{[a-z0-9]+}}, {{.*}}
 
->>>>>>> 51d797e5
         return (a1 == a2) ? (ushort)14 : (ushort)104;
     }
 
     [MethodImpl(MethodImplOptions.NoInlining)]
     public static uint Ne_else_uint_return(uint a1, uint a2)
     {
-<<<<<<< HEAD
-        //ARM64-FULL-LINE: cmp {{w[0-9]+}}, {{w[0-9]+}}
-        //ARM64-NEXT-FULL-LINE: csel {{w[0-9]+}}, {{w[0-9]+}}, {{w[0-9]+}}, eq
-=======
         // ARM64-FULL-LINE:      cmp {{w[0-9]+}}, {{w[0-9]+}}
         // ARM64-FULL-LINE-NEXT: csel {{w[0-9]+}}, {{w[0-9]+}}, {{w[0-9]+}}, {{ne|eq}}
         //
         // X64-FULL-LINE:        cmov{{e|ne}} {{[a-z0-9]+}}, {{.*}}
 
->>>>>>> 51d797e5
         return (a1 != a2) ? (uint)15 : (uint)105;
     }
 
     [MethodImpl(MethodImplOptions.NoInlining)]
     public static ulong Lt_else_ulong_return(ulong a1, ulong a2)
     {
-<<<<<<< HEAD
-        //ARM64-FULL-LINE: cmp {{x[0-9]+}}, {{x[0-9]+}}
-        //ARM64-NEXT-FULL-LINE: csel {{x[0-9]+}}, {{x[0-9]+}}, {{x[0-9]+}}, ge
-=======
         // ARM64-FULL-LINE:      cmp {{x[0-9]+}}, {{x[0-9]+}}
         // ARM64-FULL-LINE-NEXT: csel {{x[0-9]+}}, {{x[0-9]+}}, {{x[0-9]+}}, {{hs|lo}}
         //
         // X64-FULL-LINE:        cmov{{b|ae}} {{[a-z0-9]+}}, {{.*}}
 
->>>>>>> 51d797e5
         return (a1 < a2) ? (ulong)16 : (ulong)106;
     }
 
     [MethodImpl(MethodImplOptions.NoInlining)]
     public static int Le_else_float_int_return(float a1, float a2)
     {
-<<<<<<< HEAD
-        //ARM64-FULL-LINE: fcmp {{s[0-9]+}}, {{s[0-9]+}}
-        //ARM64-NEXT-FULL-LINE: csel {{w[0-9]+}}, {{w[0-9]+}}, {{w[0-9]+}}, gt
-=======
         // ARM64-FULL-LINE:      fcmp {{s[0-9]+}}, {{s[0-9]+}}
         // ARM64-FULL-LINE-NEXT: csel {{w[0-9]+}}, {{w[0-9]+}}, {{w[0-9]+}}, ls
         //
         // X64-FULL-LINE:        cmov{{b|ae}} {{[a-z0-9]+}}, {{.*}}
 
->>>>>>> 51d797e5
         return (a1 <= a2) ? 17 : 107;
     }
 
     [MethodImpl(MethodImplOptions.NoInlining)]
     public static int Gt_else_double_int_return(double a1, double a2)
     {
-<<<<<<< HEAD
-        //ARM64-FULL-LINE: fcmp {{d[0-9]+}}, {{d[0-9]+}}
-        //ARM64-NEXT-FULL-LINE: csel {{w[0-9]+}}, {{w[0-9]+}}, {{w[0-9]+}}, le
-=======
         // ARM64-FULL-LINE:      fcmp {{d[0-9]+}}, {{d[0-9]+}}
         // ARM64-FULL-LINE-NEXT: csel {{w[0-9]+}}, {{w[0-9]+}}, {{w[0-9]+}}, {{gt|le}}
         //
         // X64-FULL-LINE:        cmov{{be|a}} {{[a-z0-9]+}}, {{.*}}
 
->>>>>>> 51d797e5
         return (a1 > a2) ? 18 : 108;
     }
 
