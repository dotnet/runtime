<Project Sdk="Microsoft.NET.Sdk">
  <PropertyGroup>
<<<<<<< HEAD
=======
    <!-- Needed for CLRTestEnvironmentVariable -->
    <RequiresProcessIsolation>true</RequiresProcessIsolation>
  </PropertyGroup>
  <PropertyGroup>
>>>>>>> 1df8a195
    <DebugType>None</DebugType>
    <Optimize>True</Optimize>
  </PropertyGroup>
  <ItemGroup>
    <Compile Include="$(MSBuildProjectName).cs">
      <HasDisasmCheck>true</HasDisasmCheck>
    </Compile>

    <CLRTestEnvironmentVariable Include="DOTNET_TieredCompilation" Value="0" />
    <CLRTestEnvironmentVariable Include="DOTNET_JITMinOpts" Value="0" />
  </ItemGroup>
</Project><|MERGE_RESOLUTION|>--- conflicted
+++ resolved
@@ -1,12 +1,9 @@
 <Project Sdk="Microsoft.NET.Sdk">
   <PropertyGroup>
-<<<<<<< HEAD
-=======
     <!-- Needed for CLRTestEnvironmentVariable -->
     <RequiresProcessIsolation>true</RequiresProcessIsolation>
   </PropertyGroup>
   <PropertyGroup>
->>>>>>> 1df8a195
     <DebugType>None</DebugType>
     <Optimize>True</Optimize>
   </PropertyGroup>
