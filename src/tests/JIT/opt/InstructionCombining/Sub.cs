--- conflicted
+++ resolved
@@ -75,7 +75,6 @@
                 fail = true;
             }
 
-<<<<<<< HEAD
             if (!SubsSingleLine(8, 8))
             {
                 fail = true;
@@ -87,7 +86,15 @@
             }
 
             if (SubsBinOp(8, 1, 5, 10) != 1)
-=======
+            {
+                fail = true;
+            }
+
+            if (!SubsBinOpSingleLine(8, 7, 9, 9))
+            {
+                fail = true;
+            }
+
             if (SubExtendedB(1, 0x1001) != 0)
             {
                 fail = true;
@@ -97,14 +104,10 @@
                 fail = true;
             }
             if (SubExtendedW(1, 0x100000001) != 0)
->>>>>>> 5bc9041f
-            {
-                fail = true;
-            }
-
-<<<<<<< HEAD
-            if (!SubsBinOpSingleLine(8, 7, 9, 9))
-=======
+            {
+                fail = true;
+            }
+
             if (SubExtendedUB(1, 0x1001) != 0)
             {
                 fail = true;
@@ -114,7 +117,6 @@
                 fail = true;
             }
             if (SubExtendedUW(1, 0x100000001) != 0)
->>>>>>> 5bc9041f
             {
                 fail = true;
             }
