// Licensed to the .NET Foundation under one or more agreements.
// The .NET Foundation licenses this file to you under the MIT license.

// unit test for boolean optimization

using System;
using System.Runtime.CompilerServices;
using Xunit;

public class CBoolTest
{
    [MethodImpl(MethodImplOptions.NoInlining)]
    private static bool AreZero(int x, int y)
    {
        return (x == 0 && y == 0);
    }

    [MethodImpl(MethodImplOptions.NoInlining)]
    private static bool AreNull(object x, object y)
    {
        return (x == null && y == null);
    }

    // Mixed int/obj can be optimized on 32-bit platforms, where `int` and `object` are the same size.
    [MethodImpl(MethodImplOptions.NoInlining)]
    private static bool AreZeroNull(int x, object y)
    {
        return (x == 0 && y == null);
    }

    [MethodImpl(MethodImplOptions.NoInlining)]
    private static bool AreZero2(int x, int y)
    {
        return x == 0 && y == 0 && BitConverter.IsLittleEndian;
    }

    [MethodImpl(MethodImplOptions.NoInlining)]
    private static bool AreZero3(int x, int y, int z)
    {
        return x == 0 && y == 0 && z == 0;
    }

    [MethodImpl(MethodImplOptions.NoInlining)]
    private static bool AreZero4(int x, int y, int z, int w)
    {
        return (x == 0 && y == 0 && z == 0 && w == 0);
    }

    [MethodImpl(MethodImplOptions.NoInlining)]
    private static bool AreZero8(int x, int y, int z, int w, int a, int b, int c, int d)
    {
        return x == 0 && y == 0 && z == 0 && w == 0 && a == 0 && b == 0 && c == 0 && d == 0;
    }

    // Test cases that compute the same values as above, but don't directly return the values: instead,
    // store them, do something else, then return the values.

    [MethodImpl(MethodImplOptions.NoInlining)]
    private static bool AreZeroWithOutput(int x, int y)
    {
        bool b = (x == 0 && y == 0);
        if (b)
        {
            Console.WriteLine("AreZeroWithOutput true");
        }
        return b;
    }

    [MethodImpl(MethodImplOptions.NoInlining)]
    private static bool AreNullWithOutput(object x, object y)
    {
        bool b = (x == null && y == null);
        if (b)
        {
            Console.WriteLine("AreNullWithOutput true");
        }
        return b;
    }

    [MethodImpl(MethodImplOptions.NoInlining)]
    private static bool AreZero2WithOutput(int x, int y)
    {
        bool b = x == 0 && y == 0 && BitConverter.IsLittleEndian;
        if (b)
        {
            Console.WriteLine("AreZero2WithOutput true");
        }
        return b;
    }

    [MethodImpl(MethodImplOptions.NoInlining)]
    private static bool AreZero3WithOutput(int x, int y, int z)
    {
        bool b = x == 0 && y == 0 && z == 0;
        if (b)
        {
            Console.WriteLine("AreZero3WithOutput true");
        }
        return b;
    }

    [MethodImpl(MethodImplOptions.NoInlining)]
    private static bool AreZero3WithOutput2(int x, int y, int z)
    {
        if (x == 0 && y == 0 && z == 0)
        {
            Console.WriteLine("AreZero3WithOutput2 true");
            return true;
        }
        return false;
    }

    [MethodImpl(MethodImplOptions.NoInlining)]
    private static bool AreZero4WithOutput(int x, int y, int z, int w)
    {
        bool b = x == 0 && y == 0 && z == 0 && w == 0;
        if (b)
        {
            Console.WriteLine("AreZero4WithOutput true");
        }
        return b;
    }

    // Cases that skip optimization

    [MethodImpl(MethodImplOptions.NoInlining)]
    private static bool AreOne(int x, int y)
    {
        return (x == 1 && y == 1);
    }

    [MethodImpl(MethodImplOptions.NoInlining)]
    private static bool IsEitherZero(int x, int y)
    {
        return (x == 0 || y == 0);
    }

    [MethodImpl(MethodImplOptions.NoInlining)]
    private static bool IsEitherOne(int x, int y)
    {
        return (x == 1 || y == 1);
    }

    [MethodImpl(MethodImplOptions.NoInlining)]
    private static bool BothGreatThanZero(int x, int y)
    {
        return x >= 0 && y >= 0;
    }

    [MethodImpl(MethodImplOptions.NoInlining)]
    private static bool EitherLessThanZero(int x, int y)
    {
        return x < 0 || y < 0;
    }

    [MethodImpl(MethodImplOptions.NoInlining)]
    private static bool EitherNonZero(int x, int y)
    {
        return x != 0 || y != 0;
    }

    [MethodImpl(MethodImplOptions.NoInlining)]
    private static bool GreaterThanOrEqualZero(int x)
    {
        return x == 0 || x > 0;
    }

    [MethodImpl(MethodImplOptions.NoInlining)]
    private static bool GreaterThanOrEqualZeroBis(int x)
    {
        return  x > 0 || x == 0;
    }

    [MethodImpl(MethodImplOptions.NoInlining)]
    private static bool LessThanOrEqualZero(int x)
    {
        return x == 0 || x < 0;
    }

    [MethodImpl(MethodImplOptions.NoInlining)]
    private static bool LessThanOrEqualZeroBis(int x)
    {
        return x < 0 || x == 0;
    }

    [MethodImpl(MethodImplOptions.NoInlining)]
    private static bool GreaterThanZero(int x)
    {
        return x != 0 && x >= 0;
    }

    [MethodImpl(MethodImplOptions.NoInlining)]
    private static bool GreaterThanZeroBis(int x)
    {
        return x >= 0 && x != 0;
    }

    [MethodImpl(MethodImplOptions.NoInlining)]
    private static bool LessThanZero(int x)
    {
        return x != 0 && x <= 0;
    }

    [MethodImpl(MethodImplOptions.NoInlining)]
    private static bool LessThanZeroBis(int x)
    {
        return x <= 0 && x != 0;
    }
    [MethodImpl(MethodImplOptions.NoInlining)]
    private static bool AreBothGreatThanZero(int x, int y)
    {
        bool b = x >= 0 && y >= 0;
        if (b)
        {
            Console.WriteLine("AreBothGreatThanZero true");
        }
        return b;
    }

    [MethodImpl(MethodImplOptions.NoInlining)]
    private static bool IsEitherLessThanZero(int x, int y)
    {
        bool b = x < 0 || y < 0;
        if (b)
        {
            Console.WriteLine("IsEitherLessThanZero true");
        }
        return b;
    }

    [MethodImpl(MethodImplOptions.NoInlining)]
    private static bool IsEitherNonZero(int x, int y)
    {
        bool b = x != 0 || y != 0;
        if (b)
        {
            Console.WriteLine("IsEitherNonZero true");
        }
        return b;
    }

<<<<<<< HEAD
    [MethodImpl(MethodImplOptions.NoInlining)]
    private static bool IsGreaterThanOrEqualZero(int x)
    {
        bool b = x == 0 || x > 0;
        if (b)
        {
            Console.WriteLine("IsGreaterThanOrEqualZero true");
        }
        return b;
    }

    [MethodImpl(MethodImplOptions.NoInlining)]
    private static bool IsGreaterThanOrEqualZeroBis(int x)
    {
        bool b =  x > 0 || x == 0;
        if (b)
        {
            Console.WriteLine("IsGreaterThanOrEqualZeroBis true");
        }
        return b;
    }

    [MethodImpl(MethodImplOptions.NoInlining)]
    private static bool IsLessThanOrEqualZero(int x)
    {
        bool b = x == 0 || x < 0;
        if (b)
        {
            Console.WriteLine("IsLessThanOrEqualZero true");
        }
        return b;
    }

    [MethodImpl(MethodImplOptions.NoInlining)]
    private static bool IsLessThanOrEqualZeroBis(int x)
    {
        bool b =  x < 0 || x == 0;
        if (b)
        {
            Console.WriteLine("IsLessThanOrEqualZeroBis true");
        }
        return b;
    }

    [MethodImpl(MethodImplOptions.NoInlining)]
    private static bool IsGreaterThanZero(int x)
    {
        bool b = x != 0 && x >= 0;
        if (b)
        {
            Console.WriteLine("IsGreaterThanZero true");
        }
        return b;
    }

    [MethodImpl(MethodImplOptions.NoInlining)]
    private static bool IsGreaterThanZeroBis(int x)
    {
        bool b = x >= 0 && x != 0;
        if (b)
        {
            Console.WriteLine("IsGreaterThanZeroBis true");
        }
        return b;
    }

    [MethodImpl(MethodImplOptions.NoInlining)]
    private static bool IsLessThanZero(int x)
    {
        bool b = x != 0 && x <= 0;
        if (b)
        {
            Console.WriteLine("IsLessThanZero true");
        }
        return b;
    }

    [MethodImpl(MethodImplOptions.NoInlining)]
    private static bool IsLessThanZeroBis(int x)
    {
        bool b = x <= 0 && x != 0;
        if (b)
        {
            Console.WriteLine("IsLessThanZeroBis true");
        }
        return b;
    }

    public static int Main()
=======
    [Fact]
    public static int TestEntryPoint()
>>>>>>> 63e67770
    {
        // Optimize boolean

        if (!AreZero(0, 0))
        {
            Console.WriteLine("CBoolTest:AreZero(0, 0) failed");
            return 101;
        }

        if (AreZero(1, 1))
        {
            Console.WriteLine("CBoolTest:AreZero(1, 1) failed");
            return 101;
        }

        if (AreZero(0, 1))
        {
            Console.WriteLine("CBoolTest:AreZero(0, 1) failed");
            return 101;
        }

        if (AreZero(1, 0))
        {
            Console.WriteLine("CBoolTest:AreZero(1, 0) failed");
            return 101;
        }

        if (AreZero(0, 2))
        {
            Console.WriteLine("CBoolTest:AreZero(0, 2) failed");
            return 101;
        }

        if (AreZero(3, 0))
        {
            Console.WriteLine("CBoolTest:AreZero(3, 0) failed");
            return 101;
        }

        if (!AreNull(null, null))
        {
            Console.WriteLine("CBoolTest:AreNull(null, null) failed");
            return 101;
        }

        if (AreNull(new Object(), new Object()))
        {
            Console.WriteLine("CBoolTest:AreNull(obj, obj) failed");
            return 101;
        }

        if (AreNull(null, new Object()))
        {
            Console.WriteLine("CBoolTest:AreNull(null, obj) failed");
            return 101;
        }

        if (AreNull(new Object(), null))
        {
            Console.WriteLine("CBoolTest:AreNull(obj, null) failed");
            return 101;
        }

        if (!AreZeroNull(0, null))
        {
            Console.WriteLine("CBoolTest:AreZeroNull(0, null) failed");
            return 101;
        }

        if (AreZeroNull(0, new Object()))
        {
            Console.WriteLine("CBoolTest:AreZeroNull(0, obj) failed");
            return 101;
        }

        if (!AreZero2(0, 0))
        {
            Console.WriteLine("CBoolTest:AreZero2(0, 0) failed");
            return 101;
        }

        if (AreZero2(2, 1))
        {
            Console.WriteLine("CBoolTest:AreZero2(2, 1) failed");
            return 101;
        }

        if (AreZero2(1, 0))
        {
            Console.WriteLine("CBoolTest:AreZero2(1, 0) failed");
            return 101;
        }

        if (!BothGreatThanZero(45, 23))
        {
            Console.WriteLine("CBoolTest:BothGreatThanZero(45, 23) failed");
            return 101;
        }

        if (!BothGreatThanZero(0, 23))
        {
            Console.WriteLine("CBoolTest:BothGreatThanZero(0, 23) failed");
            return 101;
        }

        if (!BothGreatThanZero(45, 0))
        {
            Console.WriteLine("CBoolTest:BothGreatThanZero(45, 0) failed");
            return 101;
        }

        if (!BothGreatThanZero(0, 0))
        {
            Console.WriteLine("CBoolTest:BothGreatThanZero(0, 0) failed");
            return 101;
        }

        if (BothGreatThanZero(-22, 23))
        {
            Console.WriteLine("CBoolTest:BothGreatThanZero(-22, 23) failed");
            return 101;
        }

        if (BothGreatThanZero(45, -36))
        {
            Console.WriteLine("CBoolTest:BothGreatThanZero(45, -36) failed");
            return 101;
        }

        if (BothGreatThanZero(-22, -36))
        {
            Console.WriteLine("CBoolTest:BothGreatThanZero(-22, -36) failed");
            return 101;
        }

        if (EitherLessThanZero(45, 23))
        {
            Console.WriteLine("CBoolTest:EitherLessThanZero(45, 23) failed");
            return 101;
        }

        if (EitherLessThanZero(0, 23))
        {
            Console.WriteLine("CBoolTest:EitherLessThanZero(0, 23) failed");
            return 101;
        }

        if (EitherLessThanZero(45, 0))
        {
            Console.WriteLine("CBoolTest:EitherLessThanZero(45, 0) failed");
            return 101;
        }

        if (EitherLessThanZero(0, 0))
        {
            Console.WriteLine("CBoolTest:EitherLessThanZero(0, 0) failed");
            return 101;
        }

        if (!EitherLessThanZero(-22, 23))
        {
            Console.WriteLine("CBoolTest:EitherLessThanZero(-22, 23) failed");
            return 101;
        }

        if (!EitherLessThanZero(45, -36))
        {
            Console.WriteLine("CBoolTest:EitherLessThanZero(45, -36) failed");
            return 101;
        }

        if (!EitherLessThanZero(-22, -36))
        {
            Console.WriteLine("CBoolTest:EitherLessThanZero(-22, -36) failed");
            return 101;
        }

        if (!EitherNonZero(45, 23))
        {
            Console.WriteLine("CBoolTest:EitherNonZero(45, 23) failed");
            return 101;
        }

        if (!EitherNonZero(0, 23))
        {
            Console.WriteLine("CBoolTest:EitherNonZero(0, 23) failed");
            return 101;
        }

        if (!EitherNonZero(45, 0))
        {
            Console.WriteLine("CBoolTest:EitherNonZero(45, 0) failed");
            return 101;
        }

        if (EitherNonZero(0, 0))
        {
            Console.WriteLine("CBoolTest:EitherNonZero(0, 0) failed");
            return 101;
        }

        if (!AreZero3(0, 0, 0))
        {
            Console.WriteLine("CBoolTest:AreZero3(0, 0, 0) failed");
            return 101;
        }

        if (AreZero3(0, 1, 2))
        {
            Console.WriteLine("CBoolTest:AreZero3(0, 1, 2) failed");
            return 101;
        }

        if (AreZero3(0, 1, 0))
        {
            Console.WriteLine("CBoolTest:AreZero3(0, 1, 0) failed");
            return 101;
        }

        if (!AreZero4(0, 0, 0, 0))
        {
            Console.WriteLine("CBoolTest:AreZero4(0, 0, 0, 0) failed");
            return 101;
        }

        if (AreZero4(0, 1, 2, 3))
        {
            Console.WriteLine("CBoolTest:AreZero4(0, 1, 2, 3) failed");
            return 101;
        }

        if (AreZero4(0, 0, 1, 0))
        {
            Console.WriteLine("CBoolTest:AreZero4(0, 0, 1, 0) failed");
            return 101;
        }

        if (!AreZero8(0, 0, 0, 0, 0, 0, 0, 0))
        {
            Console.WriteLine("CBoolTest:AreZero8(0, 0, 0, 0, 0, 0, 0, 0) failed");
            return 101;
        }

        if (AreZero8(0, 0, 0, 0, 0, 0, 0, 1))
        {
            Console.WriteLine("CBoolTest:AreZero8(0, 0, 0, 0, 0, 0, 0, 1) failed");
            return 101;
        }

        // With output (to force not a final `return`)

        if (!AreZeroWithOutput(0, 0))
        {
            Console.WriteLine("CBoolTest:AreZeroWithOutput(0, 0) failed");
            return 101;
        }

        if (AreZeroWithOutput(1, 1))
        {
            Console.WriteLine("CBoolTest:AreZeroWithOutput(1, 1) failed");
            return 101;
        }

        if (AreZeroWithOutput(0, 1))
        {
            Console.WriteLine("CBoolTest:AreZeroWithOutput(0, 1) failed");
            return 101;
        }

        if (AreZeroWithOutput(1, 0))
        {
            Console.WriteLine("CBoolTest:AreZeroWithOutput(1, 0) failed");
            return 101;
        }

        if (!AreBothGreatThanZero(45, 23))
        {
            Console.WriteLine("CBoolTest:AreBothGreatThanZero(45, 23) failed");
            return 101;
        }

        if (!AreBothGreatThanZero(0, 23))
        {
            Console.WriteLine("CBoolTest:AreBothGreatThanZero(0, 23) failed");
            return 101;
        }

        if (!AreBothGreatThanZero(45, 0))
        {
            Console.WriteLine("CBoolTest:AreBothGreatThanZero(45, 0) failed");
            return 101;
        }

        if (!AreBothGreatThanZero(0, 0))
        {
            Console.WriteLine("CBoolTest:AreBothGreatThanZero(0, 0) failed");
            return 101;
        }

        if (AreBothGreatThanZero(-22, 23))
        {
            Console.WriteLine("CBoolTest:AreBothGreatThanZero(-22, 23) failed");
            return 101;
        }

        if (AreBothGreatThanZero(45, -36))
        {
            Console.WriteLine("CBoolTest:AreBothGreatThanZero(45, -36) failed");
            return 101;
        }

        if (AreBothGreatThanZero(-22, -36))
        {
            Console.WriteLine("CBoolTest:AreBothGreatThanZero(-22, -36) failed");
            return 101;
        }

        if (!GreaterThanOrEqualZero(10))
        {
            Console.WriteLine("CBoolTest:GreaterThanOrEqualZero(10) failed");
            return 101;
        }

        if (!GreaterThanOrEqualZero(0))
        {
            Console.WriteLine("CBoolTest:GreaterThanOrEqualZero(0) failed");
            return 101;
        }

        if (GreaterThanOrEqualZero(-10))
        {
            Console.WriteLine("CBoolTest:GreaterThanOrEqualZero(-10) failed");
            return 101;
        }

        if (!GreaterThanOrEqualZeroBis(10))
        {
            Console.WriteLine("CBoolTest:GreaterThanOrEqualZeroBis(10) failed");
            return 101;
        }

        if (!GreaterThanOrEqualZeroBis(0))
        {
            Console.WriteLine("CBoolTest:GreaterThanOrEqualZeroBis(0) failed");
            return 101;
        }

        if (GreaterThanOrEqualZeroBis(-10))
        {
            Console.WriteLine("CBoolTest:GreaterThanOrEqualZeroBis(-10) failed");
            return 101;
        }

        if (!GreaterThanZero(10))
        {
            Console.WriteLine("CBoolTest:GreaterThanZero(10) failed");
            return 101;
        }

        if (GreaterThanZero(0))
        {
            Console.WriteLine("CBoolTest:GreaterThanZero(0) failed");
            return 101;
        }

        if (GreaterThanZero(-10))
        {
            Console.WriteLine("CBoolTest:GreaterThanZero(-10) failed");
            return 101;
        }

        if (!GreaterThanZeroBis(10))
        {
            Console.WriteLine("CBoolTest:GreaterThanZeroBis(10) failed");
            return 101;
        }

        if (GreaterThanZeroBis(0))
        {
            Console.WriteLine("CBoolTest:GreaterThanZero(0) failed");
            return 101;
        }

        if (GreaterThanZeroBis(-10))
        {
            Console.WriteLine("CBoolTest:GreaterThanZero(-10) failed");
            return 101;
        }

        if (LessThanOrEqualZero(10))
        {
            Console.WriteLine("CBoolTest:LessThanOrEqualZero(10) failed");
            return 101;
        }

        if (!LessThanOrEqualZero(0))
        {
            Console.WriteLine("CBoolTest:LessThanOrEqualZero(0) failed");
            return 101;
        }

        if (!LessThanOrEqualZero(-10))
        {
            Console.WriteLine("CBoolTest:LessThanOrEqualZero(-10) failed");
            return 101;
        }

        if (LessThanOrEqualZeroBis(10))
        {
            Console.WriteLine("CBoolTest:LessThanOrEqualZeroBis(10) failed");
            return 101;
        }

        if (!LessThanOrEqualZeroBis(0))
        {
            Console.WriteLine("CBoolTest:LessThanOrEqualZeroBis(0) failed");
            return 101;
        }

        if (!LessThanOrEqualZeroBis(-10))
        {
            Console.WriteLine("CBoolTest:LessThanOrEqualZeroBis(-10) failed");
            return 101;
        }

        if (LessThanZero(10))
        {
            Console.WriteLine("CBoolTest:LessThanZero(10) failed");
            return 101;
        }

        if (LessThanZero(0))
        {
            Console.WriteLine("CBoolTest:LessThanZero(0) failed");
            return 101;
        }

        if (!LessThanZero(-10))
        {
            Console.WriteLine("CBoolTest:LessThanZero(-10) failed");
            return 101;
        }

        if (LessThanZeroBis(10))
        {
            Console.WriteLine("CBoolTest:LessThanZeroBis(10) failed");
            return 101;
        }

        if (LessThanZeroBis(0))
        {
            Console.WriteLine("CBoolTest:LessThanZeroBis(0) failed");
            return 101;
        }

        if (!LessThanZeroBis(-10))
        {
            Console.WriteLine("CBoolTest:LessThanZeroBis(-10) failed");
            return 101;
        }

        if (IsEitherLessThanZero(45, 23))
        {
            Console.WriteLine("CBoolTest:IsEitherLessThanZero(45, 23) failed");
            return 101;
        }

        if (IsEitherLessThanZero(0, 23))
        {
            Console.WriteLine("CBoolTest:IsEitherLessThanZero(0, 23) failed");
            return 101;
        }

        if (IsEitherLessThanZero(45, 0))
        {
            Console.WriteLine("CBoolTest:IsEitherLessThanZero(45, 0) failed");
            return 101;
        }

        if (IsEitherLessThanZero(0, 0))
        {
            Console.WriteLine("CBoolTest:IsEitherLessThanZero(0, 0) failed");
            return 101;
        }

        if (!IsEitherLessThanZero(-22, 23))
        {
            Console.WriteLine("CBoolTest:IsEitherLessThanZero(-22, 23) failed");
            return 101;
        }

        if (!IsEitherLessThanZero(45, -36))
        {
            Console.WriteLine("CBoolTest:IsEitherLessThanZero(45, -36) failed");
            return 101;
        }

        if (!IsEitherLessThanZero(-22, -36))
        {
            Console.WriteLine("CBoolTest:IsEitherLessThanZero(-22, -36) failed");
            return 101;
        }

        if (!IsEitherNonZero(45, 23))
        {
            Console.WriteLine("CBoolTest:IsEitherNonZero(45, 23) failed");
            return 101;
        }

        if (!IsEitherNonZero(0, 23))
        {
            Console.WriteLine("CBoolTest:IsEitherNonZero(0, 23) failed");
            return 101;
        }

        if (!IsEitherNonZero(45, 0))
        {
            Console.WriteLine("CBoolTest:IsEitherNonZero(45, 0) failed");
            return 101;
        }

        if (IsEitherNonZero(0, 0))
        {
            Console.WriteLine("CBoolTest:IsEitherNonZero(0, 0) failed");
            return 101;
        }

        if (!IsGreaterThanOrEqualZero(10))
        {
            Console.WriteLine("CBoolTest:IsGreaterThanOrEqualZero(10) failed");
            return 101;
        }

        if (!IsGreaterThanOrEqualZero(0))
        {
            Console.WriteLine("CBoolTest:IsGreaterThanOrEqualZero(0) failed");
            return 101;
        }

        if (IsGreaterThanOrEqualZero(-10))
        {
            Console.WriteLine("CBoolTest:IsGreaterThanOrEqualZero(-10) failed");
            return 101;
        }

        if (!IsGreaterThanOrEqualZeroBis(10))
        {
            Console.WriteLine("CBoolTest:IsGreaterThanOrEqualZeroBis(10) failed");
            return 101;
        }

        if (!IsGreaterThanOrEqualZeroBis(0))
        {
            Console.WriteLine("CBoolTest:IsGreaterThanOrEqualZeroBis(0) failed");
            return 101;
        }

        if (IsGreaterThanOrEqualZeroBis(-10))
        {
            Console.WriteLine("CBoolTest:IsGreaterThanOrEqualZeroBis(-10) failed");
            return 101;
        }

        if (!IsGreaterThanZero(10))
        {
            Console.WriteLine("CBoolTest:IsGreaterThanZero(10) failed");
            return 101;
        }

        if (IsGreaterThanZero(0))
        {
            Console.WriteLine("CBoolTest:IsGreaterThanZero(0) failed");
            return 101;
        }

        if (IsGreaterThanZero(-10))
        {
            Console.WriteLine("CBoolTest:IsGreaterThanZero(-10) failed");
            return 101;
        }

        if (!IsGreaterThanZeroBis(10))
        {
            Console.WriteLine("CBoolTest:IsGreaterThanZeroBis(10) failed");
            return 101;
        }

        if (IsGreaterThanZeroBis(0))
        {
            Console.WriteLine("CBoolTest:IsGreaterThanZeroBis(0) failed");
            return 101;
        }

        if (IsGreaterThanZeroBis(-10))
        {
            Console.WriteLine("CBoolTest:IsGreaterThanZero(-10) failed");
            return 101;
        }

        if (IsLessThanOrEqualZero(10))
        {
            Console.WriteLine("CBoolTest:IsLessThanOrEqualZero(10) failed");
            return 101;
        }

        if (!IsLessThanOrEqualZero(0))
        {
            Console.WriteLine("CBoolTest:IsLessThanOrEqualZero(0) failed");
            return 101;
        }

        if (!IsLessThanOrEqualZero(-10))
        {
            Console.WriteLine("CBoolTest:IsLessThanOrEqualZero(-10) failed");
            return 101;
        }

        if (IsLessThanOrEqualZeroBis(10))
        {
            Console.WriteLine("CBoolTest:IsLessThanOrEqualZeroBis(10) failed");
            return 101;
        }

        if (!IsLessThanOrEqualZeroBis(0))
        {
            Console.WriteLine("CBoolTest:IsLessThanOrEqualZeroBis(0) failed");
            return 101;
        }

        if (!IsLessThanOrEqualZeroBis(-10))
        {
            Console.WriteLine("CBoolTest:IsLessThanOrEqualZeroBis(-10) failed");
            return 101;
        }

        if (IsLessThanZero(10))
        {
            Console.WriteLine("CBoolTest:IsLessThanZero(10) failed");
            return 101;
        }

        if (IsLessThanZero(0))
        {
            Console.WriteLine("CBoolTest:IsLessThanZero(0) failed");
            return 101;
        }

        if (!IsLessThanZero(-10))
        {
            Console.WriteLine("CBoolTest:IsLessThanZero(-10) failed");
            return 101;
        }

        if (IsLessThanZeroBis(10))
        {
            Console.WriteLine("CBoolTest:IsLessThanZeroBis(10) failed");
            return 101;
        }

        if (IsLessThanZeroBis(0))
        {
            Console.WriteLine("CBoolTest:IsLessThanZeroBis(0) failed");
            return 101;
        }

        if (!IsLessThanZeroBis(-10))
        {
            Console.WriteLine("CBoolTest:IsLessThanZeroBis(-10) failed");
            return 101;
        }

        if (!AreNullWithOutput(null, null))
        {
            Console.WriteLine("CBoolTest:AreNullWithOutput(null, null) failed");
            return 101;
        }

        if (AreNullWithOutput(new Object(), new Object()))
        {
            Console.WriteLine("CBoolTest:AreNullWithOutput(obj, obj) failed");
            return 101;
        }

        if (AreNullWithOutput(null, new Object()))
        {
            Console.WriteLine("CBoolTest:AreNullWithOutput(null, obj) failed");
            return 101;
        }

        if (AreNullWithOutput(new Object(), null))
        {
            Console.WriteLine("CBoolTest:AreNullWithOutput(obj, null) failed");
            return 101;
        }

        if (!AreZero2WithOutput(0, 0))
        {
            Console.WriteLine("CBoolTest:AreZero2WithOutput(0, 0) failed");
            return 101;
        }

        if (AreZero2WithOutput(1, 0))
        {
            Console.WriteLine("CBoolTest:AreZero2(1, 0) failed");
            return 101;
        }

        if (!AreZero3WithOutput(0, 0, 0))
        {
            Console.WriteLine("CBoolTest:AreZero3WithOutput(0, 0, 0) failed");
            return 101;
        }

        if (AreZero3WithOutput(0, 1, 0))
        {
            Console.WriteLine("CBoolTest:AreZero3WithOutput(0, 1, 0) failed");
            return 101;
        }

        if (!AreZero3WithOutput2(0, 0, 0))
        {
            Console.WriteLine("CBoolTest:AreZero3WithOutput2(0, 0, 0) failed");
            return 101;
        }

        if (AreZero3WithOutput2(0, 1, 0))
        {
            Console.WriteLine("CBoolTest:AreZero3WithOutput2(0, 1, 0) failed");
            return 101;
        }

        if (!AreZero4WithOutput(0, 0, 0, 0))
        {
            Console.WriteLine("CBoolTest:AreZero4WithOutput(0, 0, 0, 0) failed");
            return 101;
        }

        if (AreZero4WithOutput(0, 0, 1, 0))
        {
            Console.WriteLine("CBoolTest:AreZero4WithOutput(0, 0, 1, 0) failed");
            return 101;
        }

        // Skip optimization

        // Test if ANDing or GT_NE requires both operands to be boolean
        if (!AreOne(1, 1))
        {
            Console.WriteLine("CBoolTest:AreOne(1, 1) failed");
            return 101;
        }

        // Skip cases where x or y is greater than 1
        if (AreOne(3, 1))
        {
            Console.WriteLine("CBoolTest:AreOne(1, 3) failed");
            return 101;
        }

        // Test if ANDing requires both operands to be boolean
        if (!IsEitherZero(0, 1))
        {
            Console.WriteLine("CBoolTest:IsEitherZero(0, 1) failed");
            return 101;
        }

        // Skip cases where x and y have opposite bits set
        if (IsEitherZero(2, 1))
        {
            Console.WriteLine("CBoolTest:IsEitherZero(2, 1) failed");
            return 101;
        }

        // Test if GT_NE requires both operands to be boolean
        if (!IsEitherOne(0, 1))
        {
            Console.WriteLine("CBoolTest:IsEitherOne(0, 1) failed");
            return 101;
        }

        // Skip cases where either x or y is greater than 1
        if (IsEitherOne(2, 0))
        {
            Console.WriteLine("CBoolTest:IsEitherOne(2, 0) failed");
            return 101;
        }

        Console.WriteLine("PASSED");
        return 100;
    }
}<|MERGE_RESOLUTION|>--- conflicted
+++ resolved
@@ -239,7 +239,6 @@
         return b;
     }
 
-<<<<<<< HEAD
     [MethodImpl(MethodImplOptions.NoInlining)]
     private static bool IsGreaterThanOrEqualZero(int x)
     {
@@ -328,11 +327,8 @@
         return b;
     }
 
-    public static int Main()
-=======
     [Fact]
     public static int TestEntryPoint()
->>>>>>> 63e67770
     {
         // Optimize boolean
 
