--- conflicted
+++ resolved
@@ -1,14 +1,4 @@
 <Project Sdk="Microsoft.NET.Sdk">
-  <PropertyGroup>
-    <!-- Needed for GCStressIncompatible -->
-    <RequiresProcessIsolation>true</RequiresProcessIsolation>
-<<<<<<< HEAD
-    <!-- Issue https://github.com/dotnet/runtime/issues/50381 -->
-    <GCStressIncompatible Condition="'$(TargetArchitecture)' == 'arm64' and '$(TargetOS)' == 'osx'">true</GCStressIncompatible>
-=======
-    <OutputType>Exe</OutputType>
->>>>>>> 11ff382d
-  </PropertyGroup>
   <PropertyGroup>
     <DebugType>PdbOnly</DebugType>
   </PropertyGroup>
