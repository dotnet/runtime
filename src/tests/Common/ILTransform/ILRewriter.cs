﻿// Licensed to the .NET Foundation under one or more agreements.
// The .NET Foundation licenses this file to you under the MIT license.

using System;
using System.Diagnostics;
using System.Text;

public class ILRewriter
{
    private readonly TestProject _testProject;
    private readonly HashSet<string> _classNameDuplicates;
    private readonly bool _deduplicateClassNames;
    private readonly HashSet<string> _rewrittenFiles;

    public ILRewriter(TestProject testProject, HashSet<string> classNameDuplicates, bool deduplicateClassNames, HashSet<string> rewrittenFiles)
    {
        _testProject = testProject;
        _classNameDuplicates = classNameDuplicates;
        _deduplicateClassNames = deduplicateClassNames;
        _rewrittenFiles = rewrittenFiles;
    }

    public void Rewrite()
    {
        if (!string.IsNullOrEmpty(_testProject.TestClassSourceFile) && _rewrittenFiles.Add(_testProject.TestClassSourceFile))
        {
            RewriteFile(_testProject.TestClassSourceFile);
        }
        if (!_deduplicateClassNames)
        {
            RewriteProject(_testProject.AbsolutePath);
        }
    }

    private void RewriteFile(string ilSource)
    {
        List<string> lines = new List<string>(File.ReadAllLines(ilSource));
        bool rewritten = false;

        if (_testProject.MainMethodLine >= 0)
        {
            int lineIndex = _testProject.MainMethodLine;
            string line = lines[lineIndex];
            const string MainTag = " Main(";
            int mainPos = line.IndexOf(MainTag);
            if (mainPos >= 0)
            {
<<<<<<< HEAD
                /*
                bool mainNoArgs = line[mainPos + MainTag.Length] == ')';
                string replacement = " TestEntrypoint(";
                if (mainNoArgs)
=======
                int closingParen = line.IndexOf(')', mainPos + MainTag.Length);
                if (!_deduplicateClassNames)
>>>>>>> b6478488
                {
                    string replacement = " Test(";
                    lines[lineIndex] = line.Substring(0, mainPos) + replacement + line.Substring(closingParen);
                    rewritten = true;
                }
<<<<<<< HEAD
                lines[lineIndex] = line.Substring(0, mainPos) + replacement + line.Substring(mainPos + MainTag.Length);
                rewritten = true;
                */
=======
>>>>>>> b6478488

                for (int privateIndex = lineIndex; privateIndex >= lineIndex - 1 && privateIndex >= 0; privateIndex--)
                {
                    line = lines[privateIndex];
                    int privatePos = line.IndexOf("private ");
                    if (privatePos >= 0)
                    {
                        if (!_deduplicateClassNames)
                        {
                            line = line.Substring(0, privatePos) + "public" + line.Substring(privatePos + 7);
                            lines[privateIndex] = line;
                            rewritten = true;
                        }
                        break;
                    }
                    int publicPos = line.IndexOf("public ");
                    if (publicPos >= 0)
                    {
                        break;
                    }
                }
            }
        }

        if (_testProject.TestClassLine >= 0)
        {
            string line = lines[_testProject.TestClassLine];
            if (line.IndexOf("public") < 0)
            {
                if (!_deduplicateClassNames)
                {
                    lines[_testProject.TestClassLine] = line.Replace(" private ", " public ");
                    rewritten = true;
                }
            }
        }

        if (!_deduplicateClassNames)
        {
            string testName = _testProject.TestProjectAlias!;
            for (int lineIndex = 0; lineIndex < lines.Count; lineIndex++)
            {
                string line = lines[lineIndex];
                const string AssemblyTag = ".assembly";
                int assemblyIndex = line.IndexOf(AssemblyTag);
                if (assemblyIndex >= 0 && line.IndexOf("extern") < 0)
                {
                    int start = assemblyIndex + AssemblyTag.Length;
                    for (; ; )
                    {
                        while (start < line.Length && Char.IsWhiteSpace(line[start]))
                        {
                            start++;
                        }
                        const string LibraryTag = "library";
                        if (start + LibraryTag.Length <= line.Length && line.Substring(start, LibraryTag.Length) == LibraryTag)
                        {
                            start += LibraryTag.Length;
                            continue;
                        }
                        const string LegacyTag = "legacy";
                        if (start + LegacyTag.Length <= line.Length && line.Substring(start, LegacyTag.Length) == LegacyTag)
                        {
                            start += LegacyTag.Length;
                            continue;
                        }

                        if (start + 2 <= line.Length && line[start] == '/' && line[start + 1] == '*')
                        {
                            start += 2;
                            while (start + 2 <= line.Length && !(line[start] == '*' && line[start + 1] == '/'))
                            {
                                start++;
                            }
                            continue;
                        }
                        break;
                    }
                    bool quoted = (start < line.Length && line[start] == '\'');
                    if (quoted)
                    {
                        start++;
                    }
                    int end = start;
                    while (end < line.Length && line[end] != '\'' && (quoted || TestProject.IsIdentifier(line[end])))
                    {
                        end++;
                    }
                    string ident = line.Substring(start, end - start);
                    if (ident != testName)
                    {
                        line = line.Substring(0, start) + (quoted ? "" : "'") + testName + (quoted ? "" : "'") + line.Substring(end);
                        lines[lineIndex] = line;
                        rewritten = true;
                        break;
                    }
                }
            }

            for (int lineIndex = 0; lineIndex < lines.Count; lineIndex++)
            {
                if (lines[lineIndex].IndexOf(".module") >= 0)
                {
                    lines.RemoveAt(lineIndex);
                    break;
                }
            }
        }

        if (_testProject.DeduplicatedClassName != null)
        {
            for (int lineIndex = 0; lineIndex < lines.Count; lineIndex++)
            {
<<<<<<< HEAD
                lines[lineIndex] = TestProject.ReplaceIdentifier(lines[lineIndex], _testProject.TestClassName, _testProject.DeduplicatedClassName);
=======
                lines[lineIndex] = ReplaceIdent(lines[lineIndex], _testProject.TestClassName, _testProject.DeduplicatedClassName);
>>>>>>> b6478488
            }
            rewritten = true;
        }

        if (rewritten)
        {
            File.WriteAllLines(ilSource, lines);
        }
    }

    private void RewriteProject(string path)
    {
        List<string> lines = new List<string>(File.ReadAllLines(path));
        bool rewritten = false;
        for (int lineIndex = 0; lineIndex < lines.Count; lineIndex++)
        {
            string line = lines[lineIndex];
            const string outputTypeTag = "<OutputType>Exe</OutputType>";
            int outputTypeIndex = line.IndexOf(outputTypeTag);
            if (outputTypeIndex >= 0)
            {
                lines.RemoveAt(lineIndex--);
                rewritten = true;
                continue;
            }
            const string testKindTag = "<CLRTestKind>BuildAndRun</CLRTestKind>";
            int testKindIndex = line.IndexOf(testKindTag);
            if (testKindIndex >= 0)
            {
                lines[lineIndex] = line.Substring(0, testKindIndex) + "<CLRTestKind>BuildOnly</CLRTestKind>";
                rewritten = true;
                continue;
            }
        }
        if (rewritten)
        {
            File.WriteAllLines(path, lines);
        }
    }

    private static string ReplaceIdent(string source, string searchIdent, string replaceIdent)
    {
        StringBuilder builder = new StringBuilder();
        for (int index = 0; index < source.Length;)
        {
            char c = source[index];
            if (c == '\"')
            {
                builder.Append(c);
                while (++index < source.Length && source[index] != '\"')
                {
                    builder.Append(source[index]);
                }
                if (index < source.Length)
                {
                    builder.Append(source[index++]);
                }
            }
            else if (c == '/' && index + 1 < source.Length && source[index + 1] == '/')
            {
                // Comment - copy over rest of line
                builder.Append(source, index, source.Length - index);
                break;
            }
            else if (!TestProject.IsIdentifier(c))
            {
                builder.Append(c);
                index++;
            }
            else
            {
                int start = index;
                while (index < source.Length && TestProject.IsIdentifier(source[index]))
                {
                    index++;
                }
                string ident = source.Substring(start, index - start);
                builder.Append(ident == searchIdent ? replaceIdent : ident);
            }
        }
        return builder.ToString();
    }
}<|MERGE_RESOLUTION|>--- conflicted
+++ resolved
@@ -45,26 +45,17 @@
             int mainPos = line.IndexOf(MainTag);
             if (mainPos >= 0)
             {
-<<<<<<< HEAD
                 /*
-                bool mainNoArgs = line[mainPos + MainTag.Length] == ')';
-                string replacement = " TestEntrypoint(";
-                if (mainNoArgs)
-=======
                 int closingParen = line.IndexOf(')', mainPos + MainTag.Length);
                 if (!_deduplicateClassNames)
->>>>>>> b6478488
                 {
                     string replacement = " Test(";
                     lines[lineIndex] = line.Substring(0, mainPos) + replacement + line.Substring(closingParen);
                     rewritten = true;
                 }
-<<<<<<< HEAD
                 lines[lineIndex] = line.Substring(0, mainPos) + replacement + line.Substring(mainPos + MainTag.Length);
                 rewritten = true;
                 */
-=======
->>>>>>> b6478488
 
                 for (int privateIndex = lineIndex; privateIndex >= lineIndex - 1 && privateIndex >= 0; privateIndex--)
                 {
@@ -178,11 +169,7 @@
         {
             for (int lineIndex = 0; lineIndex < lines.Count; lineIndex++)
             {
-<<<<<<< HEAD
-                lines[lineIndex] = TestProject.ReplaceIdentifier(lines[lineIndex], _testProject.TestClassName, _testProject.DeduplicatedClassName);
-=======
                 lines[lineIndex] = ReplaceIdent(lines[lineIndex], _testProject.TestClassName, _testProject.DeduplicatedClassName);
->>>>>>> b6478488
             }
             rewritten = true;
         }
