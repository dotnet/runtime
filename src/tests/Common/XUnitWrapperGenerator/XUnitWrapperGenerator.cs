--- conflicted
+++ resolved
@@ -190,23 +190,17 @@
         builder.AppendLine();
 
         builder.AppendLine($@"using (System.IO.StreamWriter tempLogSw = System.IO.File.AppendText(""{assemblyName}.tempLog.xml""))");
-<<<<<<< HEAD
         builder.AppendLine($@"using (System.IO.StreamWriter statsCsvSw = System.IO.File.AppendText(""{assemblyName}.testStats.csv"")){{");
-        builder.AppendLine("statsCsvSw.WriteLine($\"{TestCount.Count},0,0,0\");");
-        // CAUTION NOTE: If this ever changes and the 'assembly' tag is no longer
-        // the topmost one in the temp log, XUnitLogChecker must be updated accordingly.
-        // Otherwise, it's going to fail when attempting to find dumps.
-        builder.AppendLine($@"summary.WriteHeaderToTempLog(""{assemblyName}"", tempLogSw);");
-=======
-        builder.AppendLine($@"using (System.IO.StreamWriter statsCsvSw = System.IO.File.AppendText(""{assemblyName}.testStats.csv""))");
->>>>>>> 4bd7819e
-
         CodeBuilder testExecutorBuilder = new();
         int totalTestsEmitted = 0;
 
         using (builder.NewBracesScope())
         {
             builder.AppendLine("statsCsvSw.WriteLine($\"{TestCount.Count},0,0,0\");");
+            // CAUTION NOTE: If this ever changes and the 'assembly' tag is no longer
+            // the topmost one in the temp log, XUnitLogChecker must be updated accordingly.
+            // Otherwise, it's going to fail when attempting to find dumps.
+            builder.AppendLine($@"summary.WriteHeaderToTempLog(""{assemblyName}"", tempLogSw);");
 
             ITestReporterWrapper reporter =
                 new WrapperLibraryTestSummaryReporting("summary", "filter", "outputRecorder");
@@ -252,12 +246,9 @@
                 testExecutorBuilder.AppendLine("}");
                 testExecutorBuilder.AppendLine();
             }
-<<<<<<< HEAD
 
             testExecutorBuilder.AppendLine("}");
             builder.AppendLine("tempLogSw.WriteLine(\"</assembly>\");");
-=======
->>>>>>> 4bd7819e
         }
         builder.AppendLine();
 
