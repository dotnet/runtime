// Licensed to the .NET Foundation under one or more agreements.
// The .NET Foundation licenses this file to you under the MIT license.

using System;
using System.Collections.Generic;
using System.Collections.Immutable;
using System.Diagnostics;
using System.IO;
using System.Linq;
using System.Text;
using Microsoft.CodeAnalysis;
using Microsoft.CodeAnalysis.CSharp;
using Microsoft.CodeAnalysis.CSharp.Syntax;
using Microsoft.CodeAnalysis.Diagnostics;

namespace XUnitWrapperGenerator;

[Generator]
public sealed class XUnitWrapperGenerator : IIncrementalGenerator
{
    public void Initialize(IncrementalGeneratorInitializationContext context)
    {
        var methodsInSource = context.SyntaxProvider.CreateSyntaxProvider(
                static (node, ct) =>
                    node.IsKind(SyntaxKind.MethodDeclaration)
                        && node is MethodDeclarationSyntax method
                        && method.AttributeLists.Count > 0,
                static (context, ct) => (IMethodSymbol)context.SemanticModel.GetDeclaredSymbol(context.Node, ct)!);

        var outOfProcessTests = context.AdditionalTextsProvider.Combine(context.AnalyzerConfigOptionsProvider).SelectMany((data, ct) =>
        {
            var (file, options) = data;

            AnalyzerConfigOptions fileOptions = options.GetOptions(file);

            if (fileOptions.IsOutOfProcessTestAssembly())
            {
                string? assemblyPath = fileOptions.TestAssemblyRelativePath();
                string? testDisplayName = fileOptions.TestDisplayName();
                if (assemblyPath is not null && testDisplayName is not null)
                {
                    return ImmutableArray.Create<ITestInfo>(new OutOfProcessTest(testDisplayName, assemblyPath));
                }
            }

            return ImmutableArray<ITestInfo>.Empty;
        });

        var aliasMap = context.CompilationProvider.Select((comp, ct) =>
        {
            var aliasMap = ImmutableDictionary.CreateBuilder<string, string>();
            aliasMap.Add(comp.Assembly.MetadataName, "global");
            foreach (var reference in comp.References)
            {
                aliasMap.Add(comp.GetAssemblyOrModuleSymbol(reference)!.MetadataName, reference.Properties.Aliases.FirstOrDefault() ?? "global");
            }

            return aliasMap.ToImmutable();
        }).WithComparer(new ImmutableDictionaryValueComparer<string, string>(EqualityComparer<string>.Default));

        var assemblyName = context.CompilationProvider.Select((comp, ct) => comp.Assembly.MetadataName);

        var alwaysWriteEntryPoint = context.CompilationProvider.Select((comp, ct) => comp.Options.OutputKind == OutputKind.ConsoleApplication && comp.GetEntryPoint(ct) is null);

        var testsInSource =
            methodsInSource
            .Combine(context.AnalyzerConfigOptionsProvider)
            .Combine(aliasMap)
            .SelectMany((data, ct) => ImmutableArray.CreateRange(GetTestMethodInfosForMethod(data.Left.Left, data.Left.Right, data.Right)));

        var pathsForReferences = context
            .AdditionalTextsProvider
            .Combine(context.AnalyzerConfigOptionsProvider)
            .Select((data, ct) => new KeyValuePair<string, string?>(data.Left.Path, data.Right.GetOptions(data.Left).SingleTestDisplayName()))
            .Where(data => data.Value is not null)
            .Collect()
            .Select((paths, ct) => ImmutableDictionary.CreateRange(paths))
            .WithComparer(new ImmutableDictionaryValueComparer<string, string?>(EqualityComparer<string?>.Default));

        var testsInReferencedAssemblies = context
            .MetadataReferencesProvider
            .Combine(context.CompilationProvider)
            .Combine(context.AnalyzerConfigOptionsProvider)
            .Combine(pathsForReferences)
            .Combine(aliasMap)
            .SelectMany((data, ct) =>
            {
                var ((((reference, compilation), configOptions), paths), aliasMap) = data;
                ExternallyReferencedTestMethodsVisitor visitor = new();
                IEnumerable<IMethodSymbol> testMethods = visitor.Visit(compilation.GetAssemblyOrModuleSymbol(reference))!;
                ImmutableArray<ITestInfo> tests = ImmutableArray.CreateRange(testMethods.SelectMany(method => GetTestMethodInfosForMethod(method, configOptions, aliasMap)));
                if (tests.Length == 1 && reference is PortableExecutableReference { FilePath: string pathOnDisk } && paths.TryGetValue(pathOnDisk, out string? referencePath))
                {
                    // If we only have one test in the module and we have a display name for the module the test comes from, then rename it to the module name to make on disk discovery easier.
                    return ImmutableArray.Create((ITestInfo)new TestWithCustomDisplayName(tests[0], referencePath!));
                }
                return tests;
            });

        var allTests = testsInSource.Collect().Combine(testsInReferencedAssemblies.Collect()).Combine(outOfProcessTests.Collect()).SelectMany((tests, ct) => tests.Left.Left.AddRange(tests.Left.Right).AddRange(tests.Right));

        context.RegisterImplementationSourceOutput(
            allTests
            .Combine(context.AnalyzerConfigOptionsProvider)
            .Where(data =>
            {
                var (test, options) = data;
                var filter = new XUnitWrapperLibrary.TestFilter(options.GlobalOptions.TestFilter(), null);
                return filter.ShouldRunTest($"{test.ContainingType}.{test.Method}", test.DisplayNameForFiltering, Array.Empty<string>());
            })
            .Select((data, ct) => data.Left)
            .Collect()
            .Combine(context.AnalyzerConfigOptionsProvider)
            .Combine(aliasMap)
            .Combine(assemblyName)
            .Combine(alwaysWriteEntryPoint),
            static (context, data) =>
            {
                var ((((methods, configOptions), aliasMap), assemblyName), alwaysWriteEntryPoint) = data;

                if (methods.Length == 0 && !alwaysWriteEntryPoint)
                {
                    // If we have no test methods, assume that this project is not migrated to the new system yet
                    // and that we shouldn't generate a no-op Main method.
                    return;
                }

                bool isMergedTestRunnerAssembly = configOptions.GlobalOptions.IsMergedTestRunnerAssembly();
                configOptions.GlobalOptions.TryGetValue("build_property.TargetOS", out string? targetOS);

                if (isMergedTestRunnerAssembly)
                {
                    if (targetOS?.ToLowerInvariant() is "ios" or "iossimulator" or "tvos" or "tvossimulator" or "maccatalyst" or "android" or "browser")
                    {
                        context.AddSource("XHarnessRunner.g.cs", GenerateXHarnessTestRunner(methods, aliasMap, assemblyName));
                    }
                    else
                    {
                        context.AddSource("FullRunner.g.cs", GenerateFullTestRunner(methods, aliasMap, assemblyName));
                    }
                }
                else
                {
                    context.AddSource("SimpleRunner.g.cs", GenerateStandaloneSimpleTestRunner(methods, aliasMap));
                }
            });
    }

    private static void AppendAliasMap(CodeBuilder builder, ImmutableDictionary<string, string> aliasMap)
    {
        bool didOutput = false;
        foreach (string alias in aliasMap.Values.Where(alias => alias != "global").OrderBy(a => a))
        {
            builder.AppendLine($"extern alias {alias};");
            didOutput = true;
        }
        if (didOutput)
        {
            builder.AppendLine();
        }
    }

    private static string GenerateFullTestRunner(ImmutableArray<ITestInfo> testInfos, ImmutableDictionary<string, string> aliasMap, string assemblyName)
    {
        // For simplicity, we'll use top-level statements for the generated Main method.
        CodeBuilder builder = new();
        AppendAliasMap(builder, aliasMap);

        builder.AppendLine("System.Collections.Generic.HashSet<string> testExclusionList = XUnitWrapperLibrary.TestFilter.LoadTestExclusionList();");
        builder.AppendLine();

        builder.AppendLine($@"if (System.IO.File.Exists(""{assemblyName}.tempLog.xml""))");
        using (builder.NewBracesScope())
        {
            builder.AppendLine($@"System.IO.File.Delete(""{assemblyName}.tempLog.xml"");");
        }
        builder.AppendLine($@"if (System.IO.File.Exists(""{assemblyName}.testStats.csv""))");
        using (builder.NewBracesScope())
        {
            builder.AppendLine($@"System.IO.File.Delete(""{assemblyName}.testStats.csv"");");
        }
        builder.AppendLine();

        builder.AppendLine("XUnitWrapperLibrary.TestFilter filter = new (args, testExclusionList);");
        builder.AppendLine("XUnitWrapperLibrary.TestSummary summary = new();");
        builder.AppendLine("System.Diagnostics.Stopwatch stopwatch = System.Diagnostics.Stopwatch.StartNew();");
        builder.AppendLine("XUnitWrapperLibrary.TestOutputRecorder outputRecorder = new(System.Console.Out);");
        builder.AppendLine("System.Console.SetOut(outputRecorder);");
        builder.AppendLine();

        builder.AppendLine($@"using (System.IO.StreamWriter tempLogSw = System.IO.File.AppendText(""{assemblyName}.tempLog.xml""))");
        builder.AppendLine($@"using (System.IO.StreamWriter statsCsvSw = System.IO.File.AppendText(""{assemblyName}.testStats.csv"")){{");
        CodeBuilder testExecutorBuilder = new();
        int totalTestsEmitted = 0;

        using (builder.NewBracesScope())
        {
            builder.AppendLine("statsCsvSw.WriteLine($\"{TestCount.Count},0,0,0\");");
            // CAUTION NOTE: If this ever changes and the 'assembly' tag is no longer
            // the topmost one in the temp log, XUnitLogChecker must be updated accordingly.
            // Otherwise, it's going to fail when attempting to find dumps.
            builder.AppendLine($@"summary.WriteHeaderToTempLog(""{assemblyName}"", tempLogSw);");

            ITestReporterWrapper reporter =
                new WrapperLibraryTestSummaryReporting("summary", "filter", "outputRecorder");

            int testsLeftInCurrentTestExecutor = 0;
            int currentTestExecutor = 0;

            if (testInfos.Length > 0)
            {
                // Break tests into groups of 50 so that we don't create an unreasonably large main method
                // Excessively large methods are known to take a long time to compile, and use excessive stack
                // leading to test failures.
                foreach (ITestInfo test in testInfos)
                {
                    if (testsLeftInCurrentTestExecutor == 0)
                    {
                        if (currentTestExecutor != 0)
                        {
                            testExecutorBuilder.PopIndent();
                            testExecutorBuilder.AppendLine("}");
                            testExecutorBuilder.AppendLine();
                        }

                        currentTestExecutor++;
                        testExecutorBuilder.AppendLine($"void TestExecutor{currentTestExecutor}(System.IO.StreamWriter tempLogSw, System.IO.StreamWriter statsCsvSw)");
                        testExecutorBuilder.AppendLine("{");
                        testExecutorBuilder.PushIndent();

                        builder.AppendLine($"TestExecutor{currentTestExecutor}(tempLogSw, statsCsvSw);");
                        testsLeftInCurrentTestExecutor = 50; // Break test executors into groups of 50, which empirically seems to work well
                    }
                    else
                    {
                        testExecutorBuilder.AppendLine();
                    }

                    testExecutorBuilder.Append(test.GenerateTestExecution(reporter));
                    totalTestsEmitted++;
                    testsLeftInCurrentTestExecutor--;
                }

                testExecutorBuilder.PopIndent();
                testExecutorBuilder.AppendLine("}");
                testExecutorBuilder.AppendLine();
            }

            testExecutorBuilder.AppendLine("}");
            builder.AppendLine("tempLogSw.WriteLine(\"</assembly>\");");
        }
        builder.AppendLine();

        builder.AppendLine($@"string testResults = summary.GetTestResultOutput(""{assemblyName}"");");
        builder.AppendLine($@"string workitemUploadRoot = System.Environment.GetEnvironmentVariable(""HELIX_WORKITEM_UPLOAD_ROOT"");");
        builder.AppendLine($@"if (workitemUploadRoot != null)");
        using (builder.NewBracesScope())
        {
            builder.AppendLine($@"System.IO.File.WriteAllText(System.IO.Path.Combine(workitemUploadRoot, ""{assemblyName}.testResults.xml.txt""), testResults);");
        }
        builder.AppendLine();

        builder.AppendLine($@"System.IO.File.WriteAllText(""{assemblyName}.testResults.xml"", testResults);");
        builder.AppendLine("return 100;");
        builder.AppendLine();

        builder.Append(testExecutorBuilder);
        builder.AppendLine("public static class TestCount { public const int Count = " + totalTestsEmitted.ToString() + "; }");
        return builder.GetCode();
    }

    private static string GenerateXHarnessTestRunner(ImmutableArray<ITestInfo> testInfos, ImmutableDictionary<string, string> aliasMap, string assemblyName)
    {
        // For simplicity, we'll use top-level statements for the generated Main method.
        CodeBuilder builder = new();
        AppendAliasMap(builder, aliasMap);

        builder.AppendLine("System.Collections.Generic.HashSet<string> testExclusionList = XUnitWrapperLibrary.TestFilter.LoadTestExclusionList();");
        builder.AppendLine();

        builder.AppendLine("try");
        using (builder.NewBracesScope())
        {
            builder.AppendLine($@"return await XHarnessRunnerLibrary.RunnerEntryPoint.RunTests(RunTests, ""{assemblyName}"", args.Length != 0 ? args[0] : null, testExclusionList);");
        }
        builder.AppendLine("catch(System.Exception ex)");
        using (builder.NewBracesScope())
        {
            builder.AppendLine("System.Console.WriteLine(ex.ToString());");
            builder.AppendLine("return 101;");
        }
        builder.AppendLine();

        builder.AppendLine("static XUnitWrapperLibrary.TestSummary RunTests(XUnitWrapperLibrary.TestFilter filter)");
        using (builder.NewBracesScope())
        {
            builder.AppendLine("XUnitWrapperLibrary.TestSummary summary = new();");
            builder.AppendLine("System.Diagnostics.Stopwatch stopwatch = new();");
            builder.AppendLine("XUnitWrapperLibrary.TestOutputRecorder outputRecorder = new(System.Console.Out);");
            builder.AppendLine("System.Console.SetOut(outputRecorder);");
            builder.AppendLine();

            builder.AppendLine($@"if (System.IO.File.Exists(""{assemblyName}.tempLog.xml""))");
            using (builder.NewBracesScope())
            {
                builder.AppendLine($@"System.IO.File.Delete(""{assemblyName}.tempLog.xml"");");
            }
            builder.AppendLine($@"if (System.IO.File.Exists(""{assemblyName}.testStats.csv""))");
            using (builder.NewBracesScope())
            {
                builder.AppendLine($@"System.IO.File.Delete(""{assemblyName}.testStats.csv"");");
            }
            builder.AppendLine();

            ITestReporterWrapper reporter = new WrapperLibraryTestSummaryReporting("summary", "filter", "outputRecorder");

            CodeBuilder testExecutorBuilder = new();
            int testsLeftInCurrentTestExecutor = 0;
            int currentTestExecutor = 0;

            // Open the stream writer for the temp log.
            builder.AppendLine($@"using (System.IO.StreamWriter tempLogSw = System.IO.File.AppendText(""{assemblyName}.templog.xml""))");
            builder.AppendLine($@"using (System.IO.StreamWriter statsCsvSw = System.IO.File.AppendText(""{assemblyName}.testStats.csv""))");
            using (builder.NewBracesScope())
            {
                builder.AppendLine($"statsCsvSw.WriteLine(\"{testInfos.Length},0,0,0\");");

                if (testInfos.Length > 0)
                {
                    // Break tests into groups of 50 so that we don't create an unreasonably large main method
                    // Excessively large methods are known to take a long time to compile, and use excessive stack
                    // leading to test failures.
                    foreach (ITestInfo test in testInfos)
                    {
                        if (testsLeftInCurrentTestExecutor == 0)
                        {
                            if (currentTestExecutor != 0)
                            {
                                testExecutorBuilder.PopIndent();
                                testExecutorBuilder.AppendLine("}");
                                testExecutorBuilder.AppendLine();
                            }

                            currentTestExecutor++;
                            testExecutorBuilder.AppendLine($"static void TestExecutor{currentTestExecutor}("
                                                           + "XUnitWrapperLibrary.TestSummary summary, "
                                                           + "XUnitWrapperLibrary.TestFilter filter, "
                                                           + "XUnitWrapperLibrary.TestOutputRecorder outputRecorder, "
                                                           + "System.Diagnostics.Stopwatch stopwatch, "
                                                           + "System.IO.StreamWriter tempLogSw, "
                                                           + "System.IO.StreamWriter statsCsvSw)");
                            testExecutorBuilder.AppendLine("{");
                            testExecutorBuilder.PushIndent();

                            builder.AppendLine($"TestExecutor{currentTestExecutor}(summary, filter, outputRecorder, stopwatch, tempLogSw, statsCsvSw);");
                            testsLeftInCurrentTestExecutor = 50; // Break test executors into groups of 50, which empirically seems to work well
                        }
                        else
                        {
                            testExecutorBuilder.AppendLine();
                        }

                        testExecutorBuilder.Append(test.GenerateTestExecution(reporter));
                        testsLeftInCurrentTestExecutor--;
                    }

                    testExecutorBuilder.PopIndent();
                    testExecutorBuilder.AppendLine("}");
                    testExecutorBuilder.AppendLine();
                }
            }
            builder.AppendLine("return summary;");

            builder.Append(testExecutorBuilder);
        }

        return builder.GetCode();
    }

    private static string GenerateStandaloneSimpleTestRunner(ImmutableArray<ITestInfo> testInfos, ImmutableDictionary<string, string> aliasMap)
    {
        ITestReporterWrapper reporter = new NoTestReporting();
<<<<<<< HEAD
        StringBuilder builder = new();
        builder.AppendLine(string.Join("\n", aliasMap.Values.Where(alias => alias != "global").Select(alias => $"extern alias {alias};")));
        builder.AppendLine("namespace __GeneratedMainWrapper;");
        builder.AppendLine("class __GeneratedMainWrapper {");
        builder.AppendLine("public static int Main() {");
        builder.AppendLine("try {");
        builder.AppendLine(string.Join("\n", testInfos.Select(m => m.GenerateTestExecution(reporter))));
        builder.AppendLine("} catch(System.Exception ex) { System.Console.WriteLine(ex.ToString()); return 101; }");
        builder.AppendLine("return 100;");
        builder.AppendLine("}");
        builder.AppendLine("}");
        return builder.ToString();
=======
        CodeBuilder builder = new();
        AppendAliasMap(builder, aliasMap);
        builder.AppendLine("class __GeneratedMainWrapper");
        using (builder.NewBracesScope())
        {
            builder.AppendLine("public static int Main()");
            using (builder.NewBracesScope())
            {
                builder.AppendLine("try");
                using (builder.NewBracesScope())
                {
                    foreach (ITestInfo testInfo in testInfos)
                    {
                        builder.Append(testInfo.GenerateTestExecution(reporter));
                    }
                }
                builder.AppendLine("catch(System.Exception ex)");
                using (builder.NewBracesScope())
                {
                    builder.AppendLine("System.Console.WriteLine(ex.ToString());");
                    builder.AppendLine("return 101;");
                }
                builder.AppendLine("return 100;");
            }
        }
        return builder.GetCode();
>>>>>>> 01567c63
    }

    private sealed class ExternallyReferencedTestMethodsVisitor : SymbolVisitor<IEnumerable<IMethodSymbol>>
    {
        public override IEnumerable<IMethodSymbol>? VisitAssembly(IAssemblySymbol symbol)
        {
            return Visit(symbol.GlobalNamespace);
        }

        public override IEnumerable<IMethodSymbol>? VisitModule(IModuleSymbol symbol)
        {
            return Visit(symbol.GlobalNamespace);
        }

        public override IEnumerable<IMethodSymbol>? VisitNamespace(INamespaceSymbol symbol)
        {
            foreach (var type in symbol.GetMembers())
            {
                foreach (var result in Visit(type) ?? Array.Empty<IMethodSymbol>())
                {
                    yield return result;
                }
            }
        }

        public override IEnumerable<IMethodSymbol>? VisitNamedType(INamedTypeSymbol symbol)
        {
            if (symbol.DeclaredAccessibility == Accessibility.Public)
            {
                foreach (var type in symbol.GetMembers())
                {
                    foreach (var result in Visit(type) ?? Array.Empty<IMethodSymbol>())
                    {
                        yield return result;
                    }
                }
            }
        }

        public override IEnumerable<IMethodSymbol>? VisitMethod(IMethodSymbol symbol)
        {
            if (symbol.DeclaredAccessibility == Accessibility.Public
                && symbol.GetAttributes().Any(attr => attr.AttributeClass?.ContainingNamespace.Name == "Xunit"))
            {
                return new[] { symbol };
            }
            return Array.Empty<IMethodSymbol>();
        }
    }

    private static IEnumerable<ITestInfo> GetTestMethodInfosForMethod(IMethodSymbol method, AnalyzerConfigOptionsProvider options, ImmutableDictionary<string, string> aliasMap)
    {
        bool factAttribute = false;
        bool theoryAttribute = false;
        List<AttributeData> theoryDataAttributes = new();
        List<AttributeData> filterAttributes = new();
        foreach (var attr in method.GetAttributesOnSelfAndContainingSymbols())
        {
            switch (attr.AttributeClass?.ToDisplayString())
            {
                case "Xunit.ConditionalFactAttribute":
                    filterAttributes.Add(attr);
                    factAttribute = true;
                    break;
                case "Xunit.FactAttribute":
                    factAttribute = true;
                    break;
                case "Xunit.ConditionalTheoryAttribute":
                    filterAttributes.Add(attr);
                    theoryAttribute = true;
                    break;
                case "Xunit.TheoryAttribute":
                    theoryAttribute = true;
                    break;
                case "Xunit.ConditionalClassAttribute":
                case "Xunit.SkipOnPlatformAttribute":
                case "Xunit.ActiveIssueAttribute":
                case "Xunit.OuterloopAttribute":
                case "Xunit.PlatformSpecificAttribute":
                case "Xunit.SkipOnMonoAttribute":
                case "Xunit.SkipOnTargetFrameworkAttribute":
                case "Xunit.SkipOnCoreClrAttribute":
                    filterAttributes.Add(attr);
                    break;
                case "Xunit.InlineDataAttribute":
                case "Xunit.MemberDataAttribute":
                    theoryDataAttributes.Add(attr);
                    break;
            }
        }

        ImmutableArray<ITestInfo> testInfos = ImmutableArray<ITestInfo>.Empty;

        if (factAttribute)
        {
            if (!method.Parameters.IsEmpty)
            {
                // todo: emit diagnostic
            }
            else if (method.IsStatic && method.ReturnType.SpecialType == SpecialType.System_Int32)
            {
                // Support the old executable-based test design where an int return of 100 is success.
                testInfos = ImmutableArray.Create((ITestInfo)new LegacyStandaloneEntryPointTestMethod(method, aliasMap[method.ContainingAssembly.MetadataName]));
            }
            else
            {
                testInfos = ImmutableArray.Create((ITestInfo)new BasicTestMethod(method, aliasMap[method.ContainingAssembly.MetadataName]));
            }
        }
        else if (theoryAttribute)
        {
            testInfos = CreateTestCases(method, theoryDataAttributes, aliasMap[method.ContainingAssembly.MetadataName]);
        }

        foreach (var filterAttribute in filterAttributes)
        {
            switch (filterAttribute.AttributeClass!.ToDisplayString())
            {
                case "Xunit.ConditionalFactAttribute":
                case "Xunit.ConditionalTheoryAttribute":
                case "Xunit.ConditionalClassAttribute":
                    {
                        ITypeSymbol conditionType;
                        ImmutableArray<TypedConstant> conditionMembers;
                        if (filterAttribute.AttributeConstructor!.Parameters.Length == 1)
                        {
                            conditionType = method.ContainingType;
                            conditionMembers = filterAttribute.ConstructorArguments[0].Values;
                        }
                        else
                        {
                            Debug.Assert(filterAttribute.AttributeConstructor!.Parameters.Length == 2);
                            conditionType = (ITypeSymbol)filterAttribute.ConstructorArguments[0].Value!;
                            conditionMembers = filterAttribute.ConstructorArguments[1].Values;
                        }
                        testInfos = DecorateWithUserDefinedCondition(
                            testInfos,
                            conditionType,
                            conditionMembers,
                            aliasMap[conditionType.ContainingAssembly.MetadataName],
                            false /* do not negate the condition, as this attribute indicates that a test will be run */);
                        break;
                    }
                case "Xunit.OuterloopAttribute":
                    if (options.GlobalOptions.Priority() == 0)
                    {
                        // If we aren't building the outerloop/Pri 1 test suite, then this attribute acts like an
                        // [ActiveIssue] attribute (it has the same shape).
                        goto case "Xunit.ActiveIssueAttribute";
                    }
                    break;
                case "Xunit.ActiveIssueAttribute":
                    if (filterAttribute.AttributeConstructor!.Parameters.Length == 3)
                    {
                        ITypeSymbol conditionType = (ITypeSymbol)filterAttribute.ConstructorArguments[1].Value!;
                        testInfos = DecorateWithUserDefinedCondition(
                            testInfos,
                            conditionType,
                            filterAttribute.ConstructorArguments[2].Values,
                            aliasMap[conditionType.ContainingAssembly.MetadataName],
                            true /* negate the condition, as this attribute indicates that a test will NOT be run */);
                        break;
                    }
                    else if (filterAttribute.AttributeConstructor.Parameters.Length == 4)
                    {
                        testInfos = FilterForSkippedRuntime(
                            FilterForSkippedTargetFrameworkMonikers(
                                DecorateWithSkipOnPlatform(testInfos, (int)filterAttribute.ConstructorArguments[1].Value!, options),
                                (int)filterAttribute.ConstructorArguments[2].Value!),
                            (int)filterAttribute.ConstructorArguments[3].Value!, options);
                    }
                    else
                    {
                        switch (filterAttribute.AttributeConstructor.Parameters[1].Type.ToDisplayString(SymbolDisplayFormat.FullyQualifiedFormat))
                        {
                            case "global::Xunit.TestPlatforms":
                                testInfos = DecorateWithSkipOnPlatform(testInfos, (int)filterAttribute.ConstructorArguments[1].Value!, options);
                                break;
                            case "global::Xunit.TestRuntimes":
                                testInfos = FilterForSkippedRuntime(testInfos, (int)filterAttribute.ConstructorArguments[1].Value!, options);
                                break;
                            case "global::Xunit.TargetFrameworkMonikers":
                                testInfos = FilterForSkippedTargetFrameworkMonikers(testInfos, (int)filterAttribute.ConstructorArguments[1].Value!);
                                break;
                            default:
                                break;
                        }
                    }
                    break;
                case "Xunit.SkipOnMonoAttribute":
                    if (options.GlobalOptions.RuntimeFlavor().ToLowerInvariant() != "mono")
                    {
                        // If we're building tests not for Mono, we can skip handling the specifics of the SkipOnMonoAttribute.
                        continue;
                    }
                    testInfos = DecorateWithSkipOnPlatform(testInfos, (int)filterAttribute.ConstructorArguments[1].Value!, options);
                    break;
                case "Xunit.SkipOnPlatformAttribute":
                    testInfos = DecorateWithSkipOnPlatform(testInfos, (int)filterAttribute.ConstructorArguments[0].Value!, options);
                    break;
                case "Xunit.PlatformSpecificAttribute":
                    testInfos = DecorateWithSkipOnPlatform(testInfos, ~(int)filterAttribute.ConstructorArguments[0].Value!, options);
                    break;
                case "Xunit.SkipOnTargetFrameworkAttribute":
                    testInfos = FilterForSkippedTargetFrameworkMonikers(testInfos, (int)filterAttribute.ConstructorArguments[0].Value!);
                    break;
                case "Xunit.SkipOnCoreClrAttribute":
                    if (options.GlobalOptions.RuntimeFlavor().ToLowerInvariant() != "coreclr")
                    {
                        // If we're building tests not for CoreCLR, we can skip handling the specifics of the SkipOnCoreClrAttribute.
                        continue;
                    }

                    Xunit.TestPlatforms skippedTestPlatforms = 0;
                    Xunit.RuntimeConfiguration skippedConfigurations = 0;
                    Xunit.RuntimeTestModes skippedTestModes = 0;

                    for (int i = 1; i < filterAttribute.AttributeConstructor!.Parameters.Length; i++)
                    {
                        ReadSkippedInformationFromSkipOnCoreClrAttributeArgument(filterAttribute, i);
                    }

                    void ReadSkippedInformationFromSkipOnCoreClrAttributeArgument(AttributeData filterAttribute, int argumentIndex)
                    {
                        int argumentValue = (int)filterAttribute.ConstructorArguments[argumentIndex].Value!;
                        switch (filterAttribute.AttributeConstructor!.Parameters[argumentIndex].Type.ToDisplayString())
                        {
                            case "Xunit.TestPlatforms":
                                skippedTestPlatforms = (Xunit.TestPlatforms)argumentValue;
                                break;
                            case "Xunit.RuntimeTestModes":
                                skippedTestModes = (Xunit.RuntimeTestModes)argumentValue;
                                break;
                            case "Xunit.RuntimeConfiguration":
                                skippedConfigurations = (Xunit.RuntimeConfiguration)argumentValue;
                                break;
                            default:
                                break;
                        }
                    }

                    if (skippedTestModes == Xunit.RuntimeTestModes.Any)
                    {
                        testInfos = FilterForSkippedRuntime(testInfos, (int)Xunit.TestRuntimes.CoreCLR, options);
                    }
                    testInfos = DecorateWithSkipOnPlatform(testInfos, (int)skippedTestPlatforms, options);
                    testInfos = DecorateWithSkipOnCoreClrConfiguration(testInfos, skippedTestModes, skippedConfigurations);

                    break;
            }
        }

        return testInfos;
    }

    private static ImmutableArray<ITestInfo> DecorateWithSkipOnCoreClrConfiguration(ImmutableArray<ITestInfo> testInfos, Xunit.RuntimeTestModes skippedTestModes, Xunit.RuntimeConfiguration skippedConfigurations)
    {
        const string ConditionClass = "TestLibrary.CoreClrConfigurationDetection";
        List<string> conditions = new();
        if (skippedConfigurations.HasFlag(Xunit.RuntimeConfiguration.Debug | Xunit.RuntimeConfiguration.Checked | Xunit.RuntimeConfiguration.Release))
        {
            // If all configurations are skipped, just skip the test as a whole
            return ImmutableArray<ITestInfo>.Empty;
        }

        if (skippedConfigurations.HasFlag(Xunit.RuntimeConfiguration.Debug))
        {
            conditions.Add($"!{ConditionClass}.IsDebugRuntime");
        }
        if (skippedConfigurations.HasFlag(Xunit.RuntimeConfiguration.Checked))
        {
            conditions.Add($"!{ConditionClass}.IsCheckedRuntime");
        }
        if (skippedConfigurations.HasFlag(Xunit.RuntimeConfiguration.Release))
        {
            conditions.Add($"!{ConditionClass}.IsReleaseRuntime");
        }
        if (skippedTestModes.HasFlag(Xunit.RuntimeTestModes.RegularRun))
        {
            conditions.Add($"{ConditionClass}.IsStressTest");
        }
        if (skippedTestModes.HasFlag(Xunit.RuntimeTestModes.JitStress))
        {
            conditions.Add($"!{ConditionClass}.IsJitStress");
        }
        if (skippedTestModes.HasFlag(Xunit.RuntimeTestModes.JitStressRegs))
        {
            conditions.Add($"!{ConditionClass}.IsJitStressRegs");
        }
        if (skippedTestModes.HasFlag(Xunit.RuntimeTestModes.JitMinOpts))
        {
            conditions.Add($"!{ConditionClass}.IsJitMinOpts");
        }
        if (skippedTestModes.HasFlag(Xunit.RuntimeTestModes.TailcallStress))
        {
            conditions.Add($"!{ConditionClass}.IsTailcallStress");
        }
        if (skippedTestModes.HasFlag(Xunit.RuntimeTestModes.ZapDisable))
        {
            conditions.Add($"!{ConditionClass}.IsZapDisable");
        }

        if (skippedTestModes.HasFlag(Xunit.RuntimeTestModes.AnyGCStress))
        {
            conditions.Add($"!{ConditionClass}.IsGCStress");
        }
        else if (skippedTestModes.HasFlag(Xunit.RuntimeTestModes.GCStress3))
        {
            conditions.Add($"!{ConditionClass}.IsGCStress3");
        }
        else if (skippedTestModes.HasFlag(Xunit.RuntimeTestModes.GCStressC))
        {
            conditions.Add($"!{ConditionClass}.IsGCStressC");
        }

        return ImmutableArray.CreateRange<ITestInfo>(testInfos.Select(t => new ConditionalTest(t, string.Join(" && ", conditions))));
    }

    private static ImmutableArray<ITestInfo> FilterForSkippedTargetFrameworkMonikers(ImmutableArray<ITestInfo> testInfos, int v)
    {
        var tfm = (Xunit.TargetFrameworkMonikers)v;

        if (tfm.HasFlag(Xunit.TargetFrameworkMonikers.Netcoreapp))
        {
            return ImmutableArray<ITestInfo>.Empty;
        }
        else
        {
            return testInfos;
        }
    }

    private static ImmutableArray<ITestInfo> CreateTestCases(IMethodSymbol method, List<AttributeData> theoryDataAttributes, string alias)
    {
        var testCasesBuilder = ImmutableArray.CreateBuilder<ITestInfo>();
        foreach (var attr in theoryDataAttributes)
        {
            switch (attr.AttributeClass!.ToDisplayString())
            {
                case "Xunit.InlineDataAttribute":
                    {
                        var args = attr.ConstructorArguments[0].Values;
                        if (method.Parameters.Length != args.Length)
                        {
                            // Emit diagnostic
                            continue;
                        }
                        var argsAsCode = ImmutableArray.CreateRange(args.Select(a => a.ToCSharpString()));
                        testCasesBuilder.Add(new BasicTestMethod(method, alias, arguments: argsAsCode));
                        break;
                    }
                case "Xunit.MemberDataAttribute":
                    {
                        string? memberName = (string?)attr.ConstructorArguments[0].Value;
                        if (string.IsNullOrEmpty(memberName))
                        {
                            // Emit diagnostic
                            continue;
                        }
                        INamedTypeSymbol memberType = method.ContainingType;
                        if (attr.NamedArguments.FirstOrDefault(p => p.Key == "MemberType").Value.Value is INamedTypeSymbol memberTypeOverride)
                        {
                            memberType = memberTypeOverride;
                        }
                        var membersByName = memberType.GetMembers(memberName!);
                        if (membersByName.Length != 1)
                        {
                            // Emit diagnostic
                            continue;
                        }
                        const string argumentVariableIdentifier = "testArguments";
                        // The display name for the test is an interpolated string that includes the arguments.
                        string displayNameOverride = $@"$""{alias}::{method.ContainingType.ToDisplayString(FullyQualifiedWithoutGlobalNamespace)}.{method.Name}({{string.Join("","", {argumentVariableIdentifier})}})""";
                        var argsAsCode = method.Parameters.Select((p, i) => $"({p.Type.ToDisplayString()}){argumentVariableIdentifier}[{i}]").ToImmutableArray();
                        testCasesBuilder.Add(new MemberDataTest(membersByName[0], new BasicTestMethod(method, alias, argsAsCode, displayNameOverride), alias, argumentVariableIdentifier));
                        break;
                    }
                default:
                    break;
            }
        }
        return testCasesBuilder.ToImmutable();
    }

    private static ImmutableArray<ITestInfo> FilterForSkippedRuntime(ImmutableArray<ITestInfo> testInfos, int skippedRuntimeValue, AnalyzerConfigOptionsProvider options)
    {
        Xunit.TestRuntimes skippedRuntimes = (Xunit.TestRuntimes)skippedRuntimeValue;
        string runtimeFlavor = options.GlobalOptions.RuntimeFlavor().ToLowerInvariant();
        if (runtimeFlavor == "mono" && skippedRuntimes.HasFlag(Xunit.TestRuntimes.Mono))
        {
            return ImmutableArray<ITestInfo>.Empty;
        }
        else if (runtimeFlavor == "coreclr" && skippedRuntimes.HasFlag(Xunit.TestRuntimes.CoreCLR))
        {
            return ImmutableArray<ITestInfo>.Empty;
        }
        return testInfos;
    }

    private static ImmutableArray<ITestInfo> DecorateWithSkipOnPlatform(ImmutableArray<ITestInfo> testInfos, int v, AnalyzerConfigOptionsProvider options)
    {
        Xunit.TestPlatforms platformsToSkip = (Xunit.TestPlatforms)v;
        options.GlobalOptions.TryGetValue("build_property.TargetOS", out string? targetOS);
        Xunit.TestPlatforms targetPlatform = GetPlatformForTargetOS(targetOS);

        if (platformsToSkip == 0)
        {
            // In this case, we don't need to skip any platforms
            return testInfos;
        }
        else if (platformsToSkip.HasFlag(targetPlatform))
        {
            // If the target platform is skipped, then we don't have any tests to emit.
            return ImmutableArray<ITestInfo>.Empty;
        }
        else if (targetPlatform.HasFlag(platformsToSkip))
        {
            // If our target platform encompases one or more of the skipped platforms,
            // emit a runtime platform check here.
            Xunit.TestPlatforms platformsToEnableTest = targetPlatform & ~platformsToSkip;
            return ImmutableArray.CreateRange(testInfos.Select(t => (ITestInfo)new ConditionalTest(t, platformsToEnableTest)));
        }
        else
        {
            // The target platform is not mentioned in the attribute, just run it as-is.
            return testInfos;
        }

        static Xunit.TestPlatforms GetPlatformForTargetOS(string? targetOS)
        {
            return targetOS?.ToLowerInvariant() switch
            {
                "windows" => Xunit.TestPlatforms.Windows,
                "linux" => Xunit.TestPlatforms.Linux,
                "osx" => Xunit.TestPlatforms.OSX,
                "illumos" => Xunit.TestPlatforms.illumos,
                "solaris" => Xunit.TestPlatforms.Solaris,
                "android" => Xunit.TestPlatforms.Android,
                "ios" => Xunit.TestPlatforms.iOS,
                "tvos" => Xunit.TestPlatforms.tvOS,
                "maccatalyst" => Xunit.TestPlatforms.MacCatalyst,
                "browser" => Xunit.TestPlatforms.Browser,
                "wasi" => Xunit.TestPlatforms.Wasi,
                "freebsd" => Xunit.TestPlatforms.FreeBSD,
                "netbsd" => Xunit.TestPlatforms.NetBSD,
                null or "" or "anyos" => Xunit.TestPlatforms.Any,
                _ => 0
            };
        }
    }

    private static ImmutableArray<ITestInfo> DecorateWithUserDefinedCondition(
        ImmutableArray<ITestInfo> testInfos,
        ITypeSymbol conditionType,
        ImmutableArray<TypedConstant> values,
        string externAlias,
        bool negate)
    {
        string condition = string.Join("&&", values.Select(v => $"{externAlias}::{conditionType.ToDisplayString(FullyQualifiedWithoutGlobalNamespace)}.{v.Value}"));
        if (negate)
            condition = $"!({condition})";
        return ImmutableArray.CreateRange<ITestInfo>(testInfos.Select(m => new ConditionalTest(m, condition)));
    }

    public static readonly SymbolDisplayFormat FullyQualifiedWithoutGlobalNamespace = SymbolDisplayFormat.FullyQualifiedFormat.WithGlobalNamespaceStyle(SymbolDisplayGlobalNamespaceStyle.Omitted);
}<|MERGE_RESOLUTION|>--- conflicted
+++ resolved
@@ -380,20 +380,6 @@
     private static string GenerateStandaloneSimpleTestRunner(ImmutableArray<ITestInfo> testInfos, ImmutableDictionary<string, string> aliasMap)
     {
         ITestReporterWrapper reporter = new NoTestReporting();
-<<<<<<< HEAD
-        StringBuilder builder = new();
-        builder.AppendLine(string.Join("\n", aliasMap.Values.Where(alias => alias != "global").Select(alias => $"extern alias {alias};")));
-        builder.AppendLine("namespace __GeneratedMainWrapper;");
-        builder.AppendLine("class __GeneratedMainWrapper {");
-        builder.AppendLine("public static int Main() {");
-        builder.AppendLine("try {");
-        builder.AppendLine(string.Join("\n", testInfos.Select(m => m.GenerateTestExecution(reporter))));
-        builder.AppendLine("} catch(System.Exception ex) { System.Console.WriteLine(ex.ToString()); return 101; }");
-        builder.AppendLine("return 100;");
-        builder.AppendLine("}");
-        builder.AppendLine("}");
-        return builder.ToString();
-=======
         CodeBuilder builder = new();
         AppendAliasMap(builder, aliasMap);
         builder.AppendLine("class __GeneratedMainWrapper");
@@ -420,7 +406,6 @@
             }
         }
         return builder.GetCode();
->>>>>>> 01567c63
     }
 
     private sealed class ExternallyReferencedTestMethodsVisitor : SymbolVisitor<IEnumerable<IMethodSymbol>>
