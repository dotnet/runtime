// Licensed to the .NET Foundation under one or more agreements.
// The .NET Foundation licenses this file to you under the MIT license.

using System;
using System.Collections.Generic;
using System.Collections.Immutable;
using System.Diagnostics;
using System.IO;
using System.Linq;
using System.Text;
using Microsoft.CodeAnalysis;
using Microsoft.CodeAnalysis.CSharp;
using Microsoft.CodeAnalysis.CSharp.Syntax;
using Microsoft.CodeAnalysis.Diagnostics;

namespace XUnitWrapperGenerator;

[Generator]
public sealed class XUnitWrapperGenerator : IIncrementalGenerator
{
    public void Initialize(IncrementalGeneratorInitializationContext context)
    {
        var methodsInSource = context.SyntaxProvider.CreateSyntaxProvider(
                static (node, ct) =>
                    node.IsKind(SyntaxKind.MethodDeclaration)
                        && node is MethodDeclarationSyntax method
                        && method.AttributeLists.Count > 0,
                static (context, ct) => (IMethodSymbol)context.SemanticModel.GetDeclaredSymbol(context.Node)!);

        var outOfProcessTests = context.AdditionalTextsProvider.Combine(context.AnalyzerConfigOptionsProvider).SelectMany((data, ct) =>
        {
            var (file, options) = data;

            AnalyzerConfigOptions fileOptions = options.GetOptions(file);

            if (fileOptions.IsOutOfProcessTestAssembly())
            {
                string? assemblyPath = fileOptions.TestAssemblyRelativePath();
                string? testDisplayName = fileOptions.TestDisplayName();
                if (assemblyPath is not null && testDisplayName is not null)
                {
                    return ImmutableArray.Create<ITestInfo>(new OutOfProcessTest(testDisplayName, assemblyPath));
                }
            }

            return ImmutableArray<ITestInfo>.Empty;
        });

        var aliasMap = context.CompilationProvider.Select((comp, ct) =>
        {
            var aliasMap = ImmutableDictionary.CreateBuilder<string, string>();
            aliasMap.Add(comp.Assembly.MetadataName, "global");
            foreach (var reference in comp.References)
            {
                aliasMap.Add(comp.GetAssemblyOrModuleSymbol(reference)!.MetadataName, reference.Properties.Aliases.FirstOrDefault() ?? "global");
            }

            return aliasMap.ToImmutable();
        }).WithComparer(new ImmutableDictionaryValueComparer<string, string>(EqualityComparer<string>.Default));

        var assemblyName = context.CompilationProvider.Select((comp, ct) => comp.Assembly.MetadataName);

        var alwaysWriteEntryPoint = context.CompilationProvider.Select((comp, ct) => comp.Options.OutputKind == OutputKind.ConsoleApplication && comp.GetEntryPoint(ct) is null);

        var testsInSource =
            methodsInSource
            .Combine(context.AnalyzerConfigOptionsProvider)
            .Combine(aliasMap)
            .SelectMany((data, ct) => ImmutableArray.CreateRange(GetTestMethodInfosForMethod(data.Left.Left, data.Left.Right, data.Right)));

        var pathsForReferences = context
            .AdditionalTextsProvider
            .Combine(context.AnalyzerConfigOptionsProvider)
            .Select((data, ct) => new KeyValuePair<string, string?>(data.Left.Path, data.Right.GetOptions(data.Left).SingleTestDisplayName()))
            .Where(data => data.Value is not null)
            .Collect()
            .Select((paths, ct) => ImmutableDictionary.CreateRange(paths))
            .WithComparer(new ImmutableDictionaryValueComparer<string, string?>(EqualityComparer<string?>.Default));

        var testsInReferencedAssemblies = context
            .MetadataReferencesProvider
            .Combine(context.CompilationProvider)
            .Combine(context.AnalyzerConfigOptionsProvider)
            .Combine(pathsForReferences)
            .Combine(aliasMap)
            .SelectMany((data, ct) =>
            {
                var ((((reference, compilation), configOptions), paths), aliasMap) = data;
                ExternallyReferencedTestMethodsVisitor visitor = new();
                IEnumerable<IMethodSymbol> testMethods = visitor.Visit(compilation.GetAssemblyOrModuleSymbol(reference))!;
                ImmutableArray<ITestInfo> tests = ImmutableArray.CreateRange(testMethods.SelectMany(method => GetTestMethodInfosForMethod(method, configOptions, aliasMap)));
                if (tests.Length == 1 && reference is PortableExecutableReference { FilePath: string pathOnDisk } && paths.TryGetValue(pathOnDisk, out string? referencePath))
                {
                    // If we only have one test in the module and we have a display name for the module the test comes from, then rename it to the module name to make on disk discovery easier.
                    return ImmutableArray.Create((ITestInfo)new TestWithCustomDisplayName(tests[0], referencePath!));
                }
                return tests;
            });

        var allTests = testsInSource.Collect().Combine(testsInReferencedAssemblies.Collect()).Combine(outOfProcessTests.Collect()).SelectMany((tests, ct) => tests.Left.Left.AddRange(tests.Left.Right).AddRange(tests.Right));

        context.RegisterImplementationSourceOutput(
            allTests
            .Combine(context.AnalyzerConfigOptionsProvider)
            .Where(data =>
            {
                var (test, options) = data;
                var filter = new XUnitWrapperLibrary.TestFilter(options.GlobalOptions.TestFilter(), null);
                return filter.ShouldRunTest($"{test.ContainingType}.{test.Method}", test.DisplayNameForFiltering, Array.Empty<string>());
            })
            .Select((data, ct) => data.Left)
            .Collect()
            .Combine(context.AnalyzerConfigOptionsProvider)
            .Combine(aliasMap)
            .Combine(assemblyName)
            .Combine(alwaysWriteEntryPoint),
            static (context, data) =>
            {
                var ((((methods, configOptions), aliasMap), assemblyName), alwaysWriteEntryPoint) = data;

                if (methods.Length == 0 && !alwaysWriteEntryPoint)
                {
                    // If we have no test methods, assume that this project is not migrated to the new system yet
                    // and that we shouldn't generate a no-op Main method.
                    return;
                }

                bool isMergedTestRunnerAssembly = configOptions.GlobalOptions.IsMergedTestRunnerAssembly();
                configOptions.GlobalOptions.TryGetValue("build_property.TargetOS", out string? targetOS);

                if (isMergedTestRunnerAssembly)
                {
                    if (targetOS?.ToLowerInvariant() is "ios" or "iossimulator" or "tvos" or "tvossimulator" or "maccatalyst" or "android" or "browser")
                    {
                        context.AddSource("XHarnessRunner.g.cs", GenerateXHarnessTestRunner(methods, aliasMap, assemblyName));
                    }
                    else
                    {
                        context.AddSource("FullRunner.g.cs", GenerateFullTestRunner(methods, aliasMap, assemblyName));
                    }
                }
                else
                {
                    string consoleType = "System.Console";
                    context.AddSource("SimpleRunner.g.cs", GenerateStandaloneSimpleTestRunner(methods, aliasMap, consoleType));
                }
            });
    }

    private static void AppendAliasMap(CodeBuilder builder, ImmutableDictionary<string, string> aliasMap)
    {
        bool didOutput = false;
        foreach (string alias in aliasMap.Values.Where(alias => alias != "global").OrderBy(a => a))
        {
            builder.AppendLine($"extern alias {alias};");
            didOutput = true;
        }
        if (didOutput)
        {
            builder.AppendLine();
        }
    }

    private static string GenerateFullTestRunner(ImmutableArray<ITestInfo> testInfos, ImmutableDictionary<string, string> aliasMap, string assemblyName)
    {
        // For simplicity, we'll use top-level statements for the generated Main method.
        CodeBuilder builder = new();
        AppendAliasMap(builder, aliasMap);

        builder.AppendLine("System.Collections.Generic.HashSet<string> testExclusionList = XUnitWrapperLibrary.TestFilter.LoadTestExclusionList();");
        builder.AppendLine();

        builder.AppendLine($@"if (System.IO.File.Exists(""{assemblyName}.tempLog.xml""))");
        using (builder.NewBracesScope())
        {
            builder.AppendLine($@"System.IO.File.Delete(""{assemblyName}.tempLog.xml"");");
        }
        builder.AppendLine($@"if (System.IO.File.Exists(""{assemblyName}.testStats.csv""))");
        using (builder.NewBracesScope())
        {
            builder.AppendLine($@"System.IO.File.Delete(""{assemblyName}.testStats.csv"");");
        }
        builder.AppendLine();

        builder.AppendLine("XUnitWrapperLibrary.TestFilter filter = new (args, testExclusionList);");
        // builder.AppendLine("XUnitWrapperLibrary.TestSummary summary = new(TestCount.Count);");
        builder.AppendLine("XUnitWrapperLibrary.TestSummary summary = new();");
        builder.AppendLine("System.Diagnostics.Stopwatch stopwatch = System.Diagnostics.Stopwatch.StartNew();");
        builder.AppendLine("XUnitWrapperLibrary.TestOutputRecorder outputRecorder = new(System.Console.Out);");
        builder.AppendLine("System.Console.SetOut(outputRecorder);");
        builder.AppendLine();

        builder.AppendLine($@"using (System.IO.StreamWriter tempLogSw = System.IO.File.AppendText(""{assemblyName}.tempLog.xml""))");
        builder.AppendLine($@"using (System.IO.StreamWriter statsCsvSw = System.IO.File.AppendText(""{assemblyName}.testStats.csv""))");

        CodeBuilder testExecutorBuilder = new();
        int totalTestsEmitted = 0;

        using (builder.NewBracesScope())
        {
            builder.AppendLine("statsCsvSw.WriteLine($\"{TestCount.Count},0,0,0\");");

            ITestReporterWrapper reporter =
                new WrapperLibraryTestSummaryReporting("summary", "filter", "outputRecorder");

            int testsLeftInCurrentTestExecutor = 0;
            int currentTestExecutor = 0;

            if (testInfos.Length > 0)
            {
                // Break tests into groups of 50 so that we don't create an unreasonably large main method
                // Excessively large methods are known to take a long time to compile, and use excessive stack
                // leading to test failures.
                foreach (ITestInfo test in testInfos)
                {
                    if (testsLeftInCurrentTestExecutor == 0)
                    {
                        if (currentTestExecutor != 0)
                        {
                            testExecutorBuilder.PopIndent();
                            testExecutorBuilder.AppendLine("}");
                            testExecutorBuilder.AppendLine();
                        }

                        currentTestExecutor++;
                        testExecutorBuilder.AppendLine($"void TestExecutor{currentTestExecutor}(System.IO.StreamWriter tempLogSw, System.IO.StreamWriter statsCsvSw)");
                        testExecutorBuilder.AppendLine("{");
                        testExecutorBuilder.PushIndent();

                        builder.AppendLine($"TestExecutor{currentTestExecutor}(tempLogSw, statsCsvSw);");
                        testsLeftInCurrentTestExecutor = 50; // Break test executors into groups of 50, which empirically seems to work well
                    }
                    else
                    {
                        testExecutorBuilder.AppendLine();
                    }

                    testExecutorBuilder.Append(test.GenerateTestExecution(reporter));
                    totalTestsEmitted++;
                    testsLeftInCurrentTestExecutor--;
                }

                testExecutorBuilder.PopIndent();
                testExecutorBuilder.AppendLine("}");
                testExecutorBuilder.AppendLine();
            }
        }
        builder.AppendLine();

        builder.AppendLine($@"string testResults = summary.GetTestResultOutput(""{assemblyName}"");");
        builder.AppendLine($@"string workitemUploadRoot = System.Environment.GetEnvironmentVariable(""HELIX_WORKITEM_UPLOAD_ROOT"");");
        builder.AppendLine($@"if (workitemUploadRoot != null)");
        using (builder.NewBracesScope())
        {
            builder.AppendLine($@"System.IO.File.WriteAllText(System.IO.Path.Combine(workitemUploadRoot, ""{assemblyName}.testResults.xml.txt""), testResults);");
        }
        builder.AppendLine();

        builder.AppendLine($@"System.IO.File.WriteAllText(""{assemblyName}.testResults.xml"", testResults);");
        builder.AppendLine("return 100;");
        builder.AppendLine();

        builder.Append(testExecutorBuilder);
        builder.AppendLine("public static class TestCount { public const int Count = " + totalTestsEmitted.ToString() + "; }");
        return builder.GetCode();
    }

    private static string GenerateXHarnessTestRunner(ImmutableArray<ITestInfo> testInfos, ImmutableDictionary<string, string> aliasMap, string assemblyName)
    {
        // For simplicity, we'll use top-level statements for the generated Main method.
        CodeBuilder builder = new();
        AppendAliasMap(builder, aliasMap);

        builder.AppendLine("System.Collections.Generic.HashSet<string> testExclusionList = XUnitWrapperLibrary.TestFilter.LoadTestExclusionList();");
        builder.AppendLine();

        builder.AppendLine("try");
        using (builder.NewBracesScope())
        {
            builder.AppendLine($@"return await XHarnessRunnerLibrary.RunnerEntryPoint.RunTests(RunTests, ""{assemblyName}"", args.Length != 0 ? args[0] : null, testExclusionList);");
        }
        builder.AppendLine("catch(System.Exception ex)");
        using (builder.NewBracesScope())
        {
            builder.AppendLine("System.Console.WriteLine(ex.ToString());");
            builder.AppendLine("return 101;");
        }
        builder.AppendLine();

        builder.AppendLine("static XUnitWrapperLibrary.TestSummary RunTests(XUnitWrapperLibrary.TestFilter filter)");
        using (builder.NewBracesScope())
        {
            builder.AppendLine("XUnitWrapperLibrary.TestSummary summary = new();");
            builder.AppendLine("System.Diagnostics.Stopwatch stopwatch = new();");
            builder.AppendLine("XUnitWrapperLibrary.TestOutputRecorder outputRecorder = new(System.Console.Out);");
            builder.AppendLine("System.Console.SetOut(outputRecorder);");
            builder.AppendLine();

            builder.AppendLine($@"if (System.IO.File.Exists(""{assemblyName}.tempLog.xml""))");
            using (builder.NewBracesScope())
            {
                builder.AppendLine($@"System.IO.File.Delete(""{assemblyName}.tempLog.xml"");");
            }
            builder.AppendLine($@"if (System.IO.File.Exists(""{assemblyName}.testStats.csv""))");
            using (builder.NewBracesScope())
            {
                builder.AppendLine($@"System.IO.File.Delete(""{assemblyName}.testStats.csv"");");
            }
            builder.AppendLine();

            ITestReporterWrapper reporter = new WrapperLibraryTestSummaryReporting("summary", "filter", "outputRecorder");

            CodeBuilder testExecutorBuilder = new();
            int testsLeftInCurrentTestExecutor = 0;
            int currentTestExecutor = 0;

            // Open the stream writer for the temp log.
            builder.AppendLine($@"using (System.IO.StreamWriter tempLogSw = System.IO.File.AppendText(""{assemblyName}.templog.xml""))");
            builder.AppendLine($@"using (System.IO.StreamWriter statsCsvSw = System.IO.File.AppendText(""{assemblyName}.testStats.csv""))");
            using (builder.NewBracesScope())
            {
                builder.AppendLine($"statsCsvSw.WriteLine(\"{testInfos.Length},0,0,0\");");

                if (testInfos.Length > 0)
                {
                    // Break tests into groups of 50 so that we don't create an unreasonably large main method
                    // Excessively large methods are known to take a long time to compile, and use excessive stack
                    // leading to test failures.
                    foreach (ITestInfo test in testInfos)
                    {
                        if (testsLeftInCurrentTestExecutor == 0)
                        {
                            if (currentTestExecutor != 0)
                            {
                                testExecutorBuilder.PopIndent();
                                testExecutorBuilder.AppendLine("}");
                                testExecutorBuilder.AppendLine();
                            }

                            currentTestExecutor++;
                            testExecutorBuilder.AppendLine($"static void TestExecutor{currentTestExecutor}("
                                                           + "XUnitWrapperLibrary.TestSummary summary, "
                                                           + "XUnitWrapperLibrary.TestFilter filter, "
                                                           + "XUnitWrapperLibrary.TestOutputRecorder outputRecorder, "
                                                           + "System.Diagnostics.Stopwatch stopwatch, "
                                                           + "System.IO.StreamWriter tempLogSw, "
                                                           + "System.IO.StreamWriter statsCsvSw)");
                            testExecutorBuilder.AppendLine("{");
                            testExecutorBuilder.PushIndent();

                            builder.AppendLine($"TestExecutor{currentTestExecutor}(summary, filter, outputRecorder, stopwatch, tempLogSw, statsCsvSw);");
                            testsLeftInCurrentTestExecutor = 50; // Break test executors into groups of 50, which empirically seems to work well
                        }
                        else
                        {
                            testExecutorBuilder.AppendLine();
                        }

                        testExecutorBuilder.Append(test.GenerateTestExecution(reporter));
                        testsLeftInCurrentTestExecutor--;
                    }

                    testExecutorBuilder.PopIndent();
                    testExecutorBuilder.AppendLine("}");
                    testExecutorBuilder.AppendLine();
                }
            }
            builder.AppendLine("return summary;");

            builder.Append(testExecutorBuilder);
        }

        return builder.GetCode();
    }

    private static string GenerateStandaloneSimpleTestRunner(ImmutableArray<ITestInfo> testInfos, ImmutableDictionary<string, string> aliasMap, string consoleType)
    {
        ITestReporterWrapper reporter = new NoTestReporting();
<<<<<<< HEAD
        StringBuilder builder = new();
        builder.AppendLine(string.Join("\n", aliasMap.Values.Where(alias => alias != "global").Select(alias => $"extern alias {alias};")));
        builder.AppendLine("class __GeneratedMainWrapper {");
        builder.AppendLine("public static int Main() {");
        builder.AppendLine("try {");
        builder.AppendLine(string.Join("\n", testInfos.Select(m => m.GenerateTestExecution(reporter))));
        builder.AppendLine("} catch(System.Exception ex) { System.Console.WriteLine(ex.ToString()); return 101; }");
        builder.AppendLine("return 100;");
        builder.AppendLine("}");
        builder.AppendLine("}");
        return builder.ToString();
=======
        CodeBuilder builder = new();
        AppendAliasMap(builder, aliasMap);
        builder.AppendLine("class __GeneratedMainWrapper");
        using (builder.NewBracesScope())
        {
            builder.AppendLine("public static int Main()");
            using (builder.NewBracesScope())
            {
                builder.AppendLine("try");
                using (builder.NewBracesScope())
                {
                    foreach (ITestInfo testInfo in testInfos)
                    {
                        builder.Append(testInfo.GenerateTestExecution(reporter));
                    }
                }
                builder.AppendLine("catch(System.Exception ex)");
                using (builder.NewBracesScope())
                {
                    builder.AppendLine("System.Console.WriteLine(ex.ToString());");
                    builder.AppendLine("return 101;");
                }
                builder.AppendLine("return 100;");
            }
        }
        return builder.GetCode();
>>>>>>> 96e03310
    }

    private class ExternallyReferencedTestMethodsVisitor : SymbolVisitor<IEnumerable<IMethodSymbol>>
    {
        public override IEnumerable<IMethodSymbol>? VisitAssembly(IAssemblySymbol symbol)
        {
            return Visit(symbol.GlobalNamespace);
        }

        public override IEnumerable<IMethodSymbol>? VisitModule(IModuleSymbol symbol)
        {
            return Visit(symbol.GlobalNamespace);
        }

        public override IEnumerable<IMethodSymbol>? VisitNamespace(INamespaceSymbol symbol)
        {
            foreach (var type in symbol.GetMembers())
            {
                foreach (var result in Visit(type) ?? Array.Empty<IMethodSymbol>())
                {
                    yield return result;
                }
            }
        }

        public override IEnumerable<IMethodSymbol>? VisitNamedType(INamedTypeSymbol symbol)
        {
            if (symbol.DeclaredAccessibility == Accessibility.Public)
            {
                foreach (var type in symbol.GetMembers())
                {
                    foreach (var result in Visit(type) ?? Array.Empty<IMethodSymbol>())
                    {
                        yield return result;
                    }
                }
            }
        }

        public override IEnumerable<IMethodSymbol>? VisitMethod(IMethodSymbol symbol)
        {
            if (symbol.DeclaredAccessibility == Accessibility.Public
                && symbol.GetAttributes().Any(attr => attr.AttributeClass?.ContainingNamespace.Name == "Xunit"))
            {
                return new[] { symbol };
            }
            return Array.Empty<IMethodSymbol>();
        }
    }

    private static IEnumerable<ITestInfo> GetTestMethodInfosForMethod(IMethodSymbol method, AnalyzerConfigOptionsProvider options, ImmutableDictionary<string, string> aliasMap)
    {
        bool factAttribute = false;
        bool theoryAttribute = false;
        List<AttributeData> theoryDataAttributes = new();
        List<AttributeData> filterAttributes = new();
        foreach (var attr in method.GetAttributesOnSelfAndContainingSymbols())
        {
            switch (attr.AttributeClass?.ToDisplayString())
            {
                case "Xunit.ConditionalFactAttribute":
                    filterAttributes.Add(attr);
                    factAttribute = true;
                    break;
                case "Xunit.FactAttribute":
                    factAttribute = true;
                    break;
                case "Xunit.ConditionalTheoryAttribute":
                    filterAttributes.Add(attr);
                    theoryAttribute = true;
                    break;
                case "Xunit.TheoryAttribute":
                    theoryAttribute = true;
                    break;
                case "Xunit.ConditionalClassAttribute":
                case "Xunit.SkipOnPlatformAttribute":
                case "Xunit.ActiveIssueAttribute":
                case "Xunit.OuterloopAttribute":
                case "Xunit.PlatformSpecificAttribute":
                case "Xunit.SkipOnMonoAttribute":
                case "Xunit.SkipOnTargetFrameworkAttribute":
                case "Xunit.SkipOnCoreClrAttribute":
                    filterAttributes.Add(attr);
                    break;
                case "Xunit.InlineDataAttribute":
                case "Xunit.MemberDataAttribute":
                    theoryDataAttributes.Add(attr);
                    break;
            }
        }

        ImmutableArray<ITestInfo> testInfos = ImmutableArray<ITestInfo>.Empty;

        if (factAttribute)
        {
            if (!method.Parameters.IsEmpty)
            {
                // todo: emit diagnostic
            }
            else if (method.IsStatic && method.ReturnType.SpecialType == SpecialType.System_Int32)
            {
                // Support the old executable-based test design where an int return of 100 is success.
                testInfos = ImmutableArray.Create((ITestInfo)new LegacyStandaloneEntryPointTestMethod(method, aliasMap[method.ContainingAssembly.MetadataName]));
            }
            else
            {
                testInfos = ImmutableArray.Create((ITestInfo)new BasicTestMethod(method, aliasMap[method.ContainingAssembly.MetadataName]));
            }
        }
        else if (theoryAttribute)
        {
            testInfos = CreateTestCases(method, theoryDataAttributes, aliasMap[method.ContainingAssembly.MetadataName]);
        }

        foreach (var filterAttribute in filterAttributes)
        {
            switch (filterAttribute.AttributeClass!.ToDisplayString())
            {
                case "Xunit.ConditionalFactAttribute":
                case "Xunit.ConditionalTheoryAttribute":
                case "Xunit.ConditionalClassAttribute":
                    {
                        ITypeSymbol conditionType;
                        ImmutableArray<TypedConstant> conditionMembers;
                        if (filterAttribute.AttributeConstructor!.Parameters.Length == 1)
                        {
                            conditionType = method.ContainingType;
                            conditionMembers = filterAttribute.ConstructorArguments[0].Values;
                        }
                        else
                        {
                            Debug.Assert(filterAttribute.AttributeConstructor!.Parameters.Length == 2);
                            conditionType = (ITypeSymbol)filterAttribute.ConstructorArguments[0].Value!;
                            conditionMembers = filterAttribute.ConstructorArguments[1].Values;
                        }
                        testInfos = DecorateWithUserDefinedCondition(
                            testInfos,
                            conditionType,
                            conditionMembers,
                            aliasMap[conditionType.ContainingAssembly.MetadataName],
                            false /* do not negate the condition, as this attribute indicates that a test will be run */);
                        break;
                    }
                case "Xunit.OuterloopAttribute":
                    if (options.GlobalOptions.Priority() == 0)
                    {
                        // If we aren't building the outerloop/Pri 1 test suite, then this attribute acts like an
                        // [ActiveIssue] attribute (it has the same shape).
                        goto case "Xunit.ActiveIssueAttribute";
                    }
                    break;
                case "Xunit.ActiveIssueAttribute":
                    if (filterAttribute.AttributeConstructor!.Parameters.Length == 3)
                    {
                        ITypeSymbol conditionType = (ITypeSymbol)filterAttribute.ConstructorArguments[1].Value!;
                        testInfos = DecorateWithUserDefinedCondition(
                            testInfos,
                            conditionType,
                            filterAttribute.ConstructorArguments[2].Values,
                            aliasMap[conditionType.ContainingAssembly.MetadataName],
                            true /* negate the condition, as this attribute indicates that a test will NOT be run */);
                        break;
                    }
                    else if (filterAttribute.AttributeConstructor.Parameters.Length == 4)
                    {
                        testInfos = FilterForSkippedRuntime(
                            FilterForSkippedTargetFrameworkMonikers(
                                DecorateWithSkipOnPlatform(testInfos, (int)filterAttribute.ConstructorArguments[1].Value!, options),
                                (int)filterAttribute.ConstructorArguments[2].Value!),
                            (int)filterAttribute.ConstructorArguments[3].Value!, options);
                    }
                    else
                    {
                        switch (filterAttribute.AttributeConstructor.Parameters[1].Type.ToDisplayString(SymbolDisplayFormat.FullyQualifiedFormat))
                        {
                            case "global::Xunit.TestPlatforms":
                                testInfos = DecorateWithSkipOnPlatform(testInfos, (int)filterAttribute.ConstructorArguments[1].Value!, options);
                                break;
                            case "global::Xunit.TestRuntimes":
                                testInfos = FilterForSkippedRuntime(testInfos, (int)filterAttribute.ConstructorArguments[1].Value!, options);
                                break;
                            case "global::Xunit.TargetFrameworkMonikers":
                                testInfos = FilterForSkippedTargetFrameworkMonikers(testInfos, (int)filterAttribute.ConstructorArguments[1].Value!);
                                break;
                            default:
                                break;
                        }
                    }
                    break;
                case "Xunit.SkipOnMonoAttribute":
                    if (options.GlobalOptions.RuntimeFlavor().ToLowerInvariant() != "mono")
                    {
                        // If we're building tests not for Mono, we can skip handling the specifics of the SkipOnMonoAttribute.
                        continue;
                    }
                    testInfos = DecorateWithSkipOnPlatform(testInfos, (int)filterAttribute.ConstructorArguments[1].Value!, options);
                    break;
                case "Xunit.SkipOnPlatformAttribute":
                    testInfos = DecorateWithSkipOnPlatform(testInfos, (int)filterAttribute.ConstructorArguments[0].Value!, options);
                    break;
                case "Xunit.PlatformSpecificAttribute":
                    testInfos = DecorateWithSkipOnPlatform(testInfos, ~(int)filterAttribute.ConstructorArguments[0].Value!, options);
                    break;
                case "Xunit.SkipOnTargetFrameworkAttribute":
                    testInfos = FilterForSkippedTargetFrameworkMonikers(testInfos, (int)filterAttribute.ConstructorArguments[0].Value!);
                    break;
                case "Xunit.SkipOnCoreClrAttribute":
                    if (options.GlobalOptions.RuntimeFlavor().ToLowerInvariant() != "coreclr")
                    {
                        // If we're building tests not for CoreCLR, we can skip handling the specifics of the SkipOnCoreClrAttribute.
                        continue;
                    }

                    Xunit.TestPlatforms skippedTestPlatforms = 0;
                    Xunit.RuntimeConfiguration skippedConfigurations = 0;
                    Xunit.RuntimeTestModes skippedTestModes = 0;

                    for (int i = 1; i < filterAttribute.AttributeConstructor!.Parameters.Length; i++)
                    {
                        ReadSkippedInformationFromSkipOnCoreClrAttributeArgument(filterAttribute, i);
                    }

                    void ReadSkippedInformationFromSkipOnCoreClrAttributeArgument(AttributeData filterAttribute, int argumentIndex)
                    {
                        int argumentValue = (int)filterAttribute.ConstructorArguments[argumentIndex].Value!;
                        switch (filterAttribute.AttributeConstructor!.Parameters[argumentIndex].Type.ToDisplayString())
                        {
                            case "Xunit.TestPlatforms":
                                skippedTestPlatforms = (Xunit.TestPlatforms)argumentValue;
                                break;
                            case "Xunit.RuntimeTestModes":
                                skippedTestModes = (Xunit.RuntimeTestModes)argumentValue;
                                break;
                            case "Xunit.RuntimeConfiguration":
                                skippedConfigurations = (Xunit.RuntimeConfiguration)argumentValue;
                                break;
                            default:
                                break;
                        }
                    }

                    if (skippedTestModes == Xunit.RuntimeTestModes.Any)
                    {
                        testInfos = FilterForSkippedRuntime(testInfos, (int)Xunit.TestRuntimes.CoreCLR, options);
                    }
                    testInfos = DecorateWithSkipOnPlatform(testInfos, (int)skippedTestPlatforms, options);
                    testInfos = DecorateWithSkipOnCoreClrConfiguration(testInfos, skippedTestModes, skippedConfigurations);

                    break;
            }
        }

        return testInfos;
    }

    private static ImmutableArray<ITestInfo> DecorateWithSkipOnCoreClrConfiguration(ImmutableArray<ITestInfo> testInfos, Xunit.RuntimeTestModes skippedTestModes, Xunit.RuntimeConfiguration skippedConfigurations)
    {
        const string ConditionClass = "TestLibrary.CoreClrConfigurationDetection";
        List<string> conditions = new();
        if (skippedConfigurations.HasFlag(Xunit.RuntimeConfiguration.Debug | Xunit.RuntimeConfiguration.Checked | Xunit.RuntimeConfiguration.Release))
        {
            // If all configurations are skipped, just skip the test as a whole
            return ImmutableArray<ITestInfo>.Empty;
        }

        if (skippedConfigurations.HasFlag(Xunit.RuntimeConfiguration.Debug))
        {
            conditions.Add($"!{ConditionClass}.IsDebugRuntime");
        }
        if (skippedConfigurations.HasFlag(Xunit.RuntimeConfiguration.Checked))
        {
            conditions.Add($"!{ConditionClass}.IsCheckedRuntime");
        }
        if (skippedConfigurations.HasFlag(Xunit.RuntimeConfiguration.Release))
        {
            conditions.Add($"!{ConditionClass}.IsReleaseRuntime");
        }
        if (skippedTestModes.HasFlag(Xunit.RuntimeTestModes.RegularRun))
        {
            conditions.Add($"{ConditionClass}.IsStressTest");
        }
        if (skippedTestModes.HasFlag(Xunit.RuntimeTestModes.JitStress))
        {
            conditions.Add($"!{ConditionClass}.IsJitStress");
        }
        if (skippedTestModes.HasFlag(Xunit.RuntimeTestModes.JitStressRegs))
        {
            conditions.Add($"!{ConditionClass}.IsJitStressRegs");
        }
        if (skippedTestModes.HasFlag(Xunit.RuntimeTestModes.JitMinOpts))
        {
            conditions.Add($"!{ConditionClass}.IsJitMinOpts");
        }
        if (skippedTestModes.HasFlag(Xunit.RuntimeTestModes.TailcallStress))
        {
            conditions.Add($"!{ConditionClass}.IsTailcallStress");
        }
        if (skippedTestModes.HasFlag(Xunit.RuntimeTestModes.ZapDisable))
        {
            conditions.Add($"!{ConditionClass}.IsZapDisable");
        }

        if (skippedTestModes.HasFlag(Xunit.RuntimeTestModes.AnyGCStress))
        {
            conditions.Add($"!{ConditionClass}.IsGCStress");
        }
        else if (skippedTestModes.HasFlag(Xunit.RuntimeTestModes.GCStress3))
        {
            conditions.Add($"!{ConditionClass}.IsGCStress3");
        }
        else if (skippedTestModes.HasFlag(Xunit.RuntimeTestModes.GCStressC))
        {
            conditions.Add($"!{ConditionClass}.IsGCStressC");
        }

        return ImmutableArray.CreateRange<ITestInfo>(testInfos.Select(t => new ConditionalTest(t, string.Join(" && ", conditions))));
    }

    private static ImmutableArray<ITestInfo> FilterForSkippedTargetFrameworkMonikers(ImmutableArray<ITestInfo> testInfos, int v)
    {
        var tfm = (Xunit.TargetFrameworkMonikers)v;

        if (tfm.HasFlag(Xunit.TargetFrameworkMonikers.Netcoreapp))
        {
            return ImmutableArray<ITestInfo>.Empty;
        }
        else
        {
            return testInfos;
        }
    }

    private static ImmutableArray<ITestInfo> CreateTestCases(IMethodSymbol method, List<AttributeData> theoryDataAttributes, string alias)
    {
        var testCasesBuilder = ImmutableArray.CreateBuilder<ITestInfo>();
        foreach (var attr in theoryDataAttributes)
        {
            switch (attr.AttributeClass!.ToDisplayString())
            {
                case "Xunit.InlineDataAttribute":
                    {
                        var args = attr.ConstructorArguments[0].Values;
                        if (method.Parameters.Length != args.Length)
                        {
                            // Emit diagnostic
                            continue;
                        }
                        var argsAsCode = ImmutableArray.CreateRange(args.Select(a => a.ToCSharpString()));
                        testCasesBuilder.Add(new BasicTestMethod(method, alias, arguments: argsAsCode));
                        break;
                    }
                case "Xunit.MemberDataAttribute":
                    {
                        string? memberName = (string?)attr.ConstructorArguments[0].Value;
                        if (string.IsNullOrEmpty(memberName))
                        {
                            // Emit diagnostic
                            continue;
                        }
                        INamedTypeSymbol memberType = method.ContainingType;
                        if (attr.NamedArguments.FirstOrDefault(p => p.Key == "MemberType").Value.Value is INamedTypeSymbol memberTypeOverride)
                        {
                            memberType = memberTypeOverride;
                        }
                        var membersByName = memberType.GetMembers(memberName!);
                        if (membersByName.Length != 1)
                        {
                            // Emit diagnostic
                            continue;
                        }
                        const string argumentVariableIdentifier = "testArguments";
                        // The display name for the test is an interpolated string that includes the arguments.
                        string displayNameOverride = $@"$""{alias}::{method.ContainingType.ToDisplayString(FullyQualifiedWithoutGlobalNamespace)}.{method.Name}({{string.Join("","", {argumentVariableIdentifier})}})""";
                        var argsAsCode = method.Parameters.Select((p, i) => $"({p.Type.ToDisplayString()}){argumentVariableIdentifier}[{i}]").ToImmutableArray();
                        testCasesBuilder.Add(new MemberDataTest(membersByName[0], new BasicTestMethod(method, alias, argsAsCode, displayNameOverride), alias, argumentVariableIdentifier));
                        break;
                    }
                default:
                    break;
            }
        }
        return testCasesBuilder.ToImmutable();
    }

    private static ImmutableArray<ITestInfo> FilterForSkippedRuntime(ImmutableArray<ITestInfo> testInfos, int skippedRuntimeValue, AnalyzerConfigOptionsProvider options)
    {
        Xunit.TestRuntimes skippedRuntimes = (Xunit.TestRuntimes)skippedRuntimeValue;
        string runtimeFlavor = options.GlobalOptions.RuntimeFlavor().ToLowerInvariant();
        if (runtimeFlavor == "mono" && skippedRuntimes.HasFlag(Xunit.TestRuntimes.Mono))
        {
            return ImmutableArray<ITestInfo>.Empty;
        }
        else if (runtimeFlavor == "coreclr" && skippedRuntimes.HasFlag(Xunit.TestRuntimes.CoreCLR))
        {
            return ImmutableArray<ITestInfo>.Empty;
        }
        return testInfos;
    }

    private static ImmutableArray<ITestInfo> DecorateWithSkipOnPlatform(ImmutableArray<ITestInfo> testInfos, int v, AnalyzerConfigOptionsProvider options)
    {
        Xunit.TestPlatforms platformsToSkip = (Xunit.TestPlatforms)v;
        options.GlobalOptions.TryGetValue("build_property.TargetOS", out string? targetOS);
        Xunit.TestPlatforms targetPlatform = GetPlatformForTargetOS(targetOS);

        if (platformsToSkip == 0)
        {
            // In this case, we don't need to skip any platforms
            return testInfos;
        }
        else if (platformsToSkip.HasFlag(targetPlatform))
        {
            // If the target platform is skipped, then we don't have any tests to emit.
            return ImmutableArray<ITestInfo>.Empty;
        }
        else if (targetPlatform.HasFlag(platformsToSkip))
        {
            // If our target platform encompases one or more of the skipped platforms,
            // emit a runtime platform check here.
            Xunit.TestPlatforms platformsToEnableTest = targetPlatform & ~platformsToSkip;
            return ImmutableArray.CreateRange(testInfos.Select(t => (ITestInfo)new ConditionalTest(t, platformsToEnableTest)));
        }
        else
        {
            // The target platform is not mentioned in the attribute, just run it as-is.
            return testInfos;
        }

        static Xunit.TestPlatforms GetPlatformForTargetOS(string? targetOS)
        {
            return targetOS?.ToLowerInvariant() switch
            {
                "windows" => Xunit.TestPlatforms.Windows,
                "linux" => Xunit.TestPlatforms.Linux,
                "osx" => Xunit.TestPlatforms.OSX,
                "illumos" => Xunit.TestPlatforms.illumos,
                "solaris" => Xunit.TestPlatforms.Solaris,
                "android" => Xunit.TestPlatforms.Android,
                "ios" => Xunit.TestPlatforms.iOS,
                "tvos" => Xunit.TestPlatforms.tvOS,
                "maccatalyst" => Xunit.TestPlatforms.MacCatalyst,
                "browser" => Xunit.TestPlatforms.Browser,
                "wasi" => Xunit.TestPlatforms.Wasi,
                "freebsd" => Xunit.TestPlatforms.FreeBSD,
                "netbsd" => Xunit.TestPlatforms.NetBSD,
                null or "" or "anyos" => Xunit.TestPlatforms.Any,
                _ => 0
            };
        }
    }

    private static ImmutableArray<ITestInfo> DecorateWithUserDefinedCondition(
        ImmutableArray<ITestInfo> testInfos,
        ITypeSymbol conditionType,
        ImmutableArray<TypedConstant> values,
        string externAlias,
        bool negate)
    {
        string condition = string.Join("&&", values.Select(v => $"{externAlias}::{conditionType.ToDisplayString(FullyQualifiedWithoutGlobalNamespace)}.{v.Value}"));
        if (negate)
            condition = $"!({condition})";
        return ImmutableArray.CreateRange<ITestInfo>(testInfos.Select(m => new ConditionalTest(m, condition)));
    }

    public static readonly SymbolDisplayFormat FullyQualifiedWithoutGlobalNamespace = SymbolDisplayFormat.FullyQualifiedFormat.WithGlobalNamespaceStyle(SymbolDisplayGlobalNamespaceStyle.Omitted);
}<|MERGE_RESOLUTION|>--- conflicted
+++ resolved
@@ -376,19 +376,6 @@
     private static string GenerateStandaloneSimpleTestRunner(ImmutableArray<ITestInfo> testInfos, ImmutableDictionary<string, string> aliasMap, string consoleType)
     {
         ITestReporterWrapper reporter = new NoTestReporting();
-<<<<<<< HEAD
-        StringBuilder builder = new();
-        builder.AppendLine(string.Join("\n", aliasMap.Values.Where(alias => alias != "global").Select(alias => $"extern alias {alias};")));
-        builder.AppendLine("class __GeneratedMainWrapper {");
-        builder.AppendLine("public static int Main() {");
-        builder.AppendLine("try {");
-        builder.AppendLine(string.Join("\n", testInfos.Select(m => m.GenerateTestExecution(reporter))));
-        builder.AppendLine("} catch(System.Exception ex) { System.Console.WriteLine(ex.ToString()); return 101; }");
-        builder.AppendLine("return 100;");
-        builder.AppendLine("}");
-        builder.AppendLine("}");
-        return builder.ToString();
-=======
         CodeBuilder builder = new();
         AppendAliasMap(builder, aliasMap);
         builder.AppendLine("class __GeneratedMainWrapper");
@@ -415,7 +402,6 @@
             }
         }
         return builder.GetCode();
->>>>>>> 96e03310
     }
 
     private class ExternallyReferencedTestMethodsVisitor : SymbolVisitor<IEnumerable<IMethodSymbol>>
