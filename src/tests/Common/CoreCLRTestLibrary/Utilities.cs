--- conflicted
+++ resolved
@@ -95,12 +95,9 @@
 
         public static bool IsMonoRuntime => Type.GetType("Mono.RuntimeStructs") != null;
         public static bool IsNotMonoRuntime => !IsMonoRuntime;
-<<<<<<< HEAD
-        public static bool IsNativeAot => IsSingleFile && IsNotMonoRuntime && !IsReflectionEmitSupported;
-=======
+
         public static bool IsNativeAot => IsNotMonoRuntime && !IsReflectionEmitSupported;
         public static bool IsNotNativeAot => !IsNativeAot;
->>>>>>> 9080024d
 
         public static bool HasAssemblyFiles => !string.IsNullOrEmpty(typeof(Utilities).Assembly.Location);
         public static bool IsSingleFile => !HasAssemblyFiles;
