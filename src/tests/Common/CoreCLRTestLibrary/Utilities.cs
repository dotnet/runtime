// Licensed to the .NET Foundation under one or more agreements.
// The .NET Foundation licenses this file to you under the MIT license.
//

using System;
using System.Collections.Generic;
using System.Globalization;
using System.IO;
using System.Reflection;
using System.Runtime.CompilerServices;
using System.Runtime.InteropServices;
using System.Runtime.Loader;
using System.Security;
using System.Text;
using System.Threading;
using Xunit;

namespace TestLibrary
{
    public static partial class Utilities
    {

        static volatile bool verbose;
        static volatile bool verboseSet = false;
        const char HIGH_SURROGATE_START = '\ud800';
        const char HIGH_SURROGATE_END = '\udbff';
        const char LOW_SURROGATE_START = '\udc00';
        const char LOW_SURROGATE_END = '\udfff';

        static string sTestDirectory = string.Empty;

        public static string TestDirectory
        {
            get
            {
                return sTestDirectory;
            }
            set
            {
                sTestDirectory = value;
            }
        }

        public static bool Verbose
        {
            get
            {
                if (!verboseSet)
                {
                    verboseSet = true;
                    verbose = false;
                }
                return (bool)verbose;
            }
            set
            {
                verbose = value;
            }
        }

        public static bool IsX86 => (RuntimeInformation.ProcessArchitecture == Architecture.X86);
        public static bool IsNotX86 => !IsX86;
        public static bool IsX64 => (RuntimeInformation.ProcessArchitecture == Architecture.X64);
        public static bool IsArm => (RuntimeInformation.ProcessArchitecture == Architecture.Arm);
        public static bool IsArm64 => (RuntimeInformation.ProcessArchitecture == Architecture.Arm64);
        public static bool IsXArch => IsX86 || IsX64;

        public static bool IsWindows => OperatingSystem.IsWindows();
        public static bool IsLinux => OperatingSystem.IsLinux();
        public static bool IsMacOSX => OperatingSystem.IsMacOS();
        public static bool IsWindows7 => IsWindows && Environment.OSVersion.Version.Major == 6 && Environment.OSVersion.Version.Minor == 1;
        public static bool IsWindowsNanoServer => (!IsWindowsIoTCore && GetInstallationType().Equals("Nano Server", StringComparison.OrdinalIgnoreCase));

        // Windows 10 October 2018 Update
        public static bool IsWindows10Version1809OrGreater =>
            IsWindows && GetWindowsVersion() == 10 && GetWindowsMinorVersion() == 0 && GetWindowsBuildNumber() >= 17763;

        public static bool IsWindowsIoTCore
        {
            get
            {
                if (IsWindows)
                {
                    int productType = GetWindowsProductType();
                    return productType == Kernel32.PRODUCT_IOTUAPCOMMERCIAL
                        || productType == Kernel32.PRODUCT_IOTUAP;
                }

                return false;
            }
        }

        // return whether or not the OS is a 64 bit OS
        public static bool Is64 => (IntPtr.Size == 8);

        public static bool IsMonoRuntime => Type.GetType("Mono.RuntimeStructs") != null;
        public static bool IsNotMonoRuntime => !IsMonoRuntime;
<<<<<<< HEAD
        public static bool IsNativeAot => IsSingleFile && IsNotMonoRuntime && !IsReflectionEmitSupported;
        public static bool IsNotNativeAot => !IsNativeAot;
=======
        public static bool IsNativeAot => IsNotMonoRuntime && !IsReflectionEmitSupported;
>>>>>>> 8cb3c618

        public static bool HasAssemblyFiles => !string.IsNullOrEmpty(typeof(Utilities).Assembly.Location);
        public static bool IsSingleFile => !HasAssemblyFiles;

#if NETCOREAPP
        public static bool IsReflectionEmitSupported => RuntimeFeature.IsDynamicCodeSupported;
        public static bool IsNotReflectionEmitSupported => !IsReflectionEmitSupported;
#else
        public static bool IsReflectionEmitSupported => true;
#endif
        public static bool SupportsExceptionInterop => IsWindows && IsNotMonoRuntime && !IsNativeAot; // matches definitions in clr.featuredefines.props
        public static bool IsGCStress => (Environment.GetEnvironmentVariable("DOTNET_GCStress") != null);

        public static string ByteArrayToString(byte[] bytes)
        {
            StringBuilder sb = new StringBuilder();

            foreach (byte b in bytes)
            {
                sb.Append(b.ToString("x2"));
                sb.Append(", ");
            }
            if (bytes.Length > 0)
                sb.Remove(sb.Length - 2, 2);

            return sb.ToString();
        }

        public static bool CompareBytes(byte[] arr1, byte[] arr2)
        {
            if (arr1 == null) return (arr2 == null);
            if (arr2 == null) return false;

            if (arr1.Length != arr2.Length) return false;

            for (int i = 0; i < arr1.Length; i++) if (arr1[i] != arr2[i]) return false;

            return true;
        }

        // Given a string, display the unicode characters in hex format, optionally displaying each
        // characters unicode category
        public static string FormatHexStringFromUnicodeString(string string1, bool includeUnicodeCategory)
        {
            string returnString = "";
            if (null == string1)
            {
                return null;
            }

            foreach (char x in string1)
            {
                string tempString = FormatHexStringFromUnicodeChar(x, includeUnicodeCategory);
                if (!returnString.Equals("") && !includeUnicodeCategory)
                {
                    returnString = returnString + " " + tempString;
                }
                else
                {
                    returnString += tempString;
                }
            }

            return returnString;
        }

        // Given a character, display its unicode value in hex format.
        public static string FormatHexStringFromUnicodeChar(char char1, bool includeUnicodeCategory)
        {
            if (includeUnicodeCategory)
                throw new Exception("Win8P does not support Char.UnicodeCategory");

            return ((int)char1).ToString("X4");
        }

        public static CultureInfo CurrentCulture
        {
            get { return System.Globalization.CultureInfo.CurrentCulture; }
            set
            {
                System.Globalization.CultureInfo.DefaultThreadCurrentCulture = value;
            }
        }

        [MethodImpl(MethodImplOptions.NoInlining)]
        private static int GetWindowsProductType()
        {
            if (!Kernel32.GetProductInfo(Environment.OSVersion.Version.Major, Environment.OSVersion.Version.Minor, 0, 0, out int productType))
            {
                return Kernel32.PRODUCT_UNDEFINED;
            }

            return productType;
        }

        private static string GetInstallationType()
        {
            if (IsWindows)
            {
                return GetInstallationTypeForWindows();
            }

            return string.Empty;
        }

        private static string GetInstallationTypeForWindows()
        {
            try
            {
                string key = @"SOFTWARE\Microsoft\Windows NT\CurrentVersion";
                string value = "InstallationType";
                return GetRegistryValueString(key, value);
            }
            catch (Exception e)
            {
                Console.WriteLine($"{nameof(GetInstallationTypeForWindows)} exception: {e}");
                return string.Empty;
            }
        }

        internal static uint GetWindowsVersion()
        {
            if (!IsWindows)
            {
                return 0;
            }

            Assert.Equal(0, Ntdll.RtlGetVersionEx(out Ntdll.RTL_OSVERSIONINFOEX osvi));
            return osvi.dwMajorVersion;
        }
        internal static uint GetWindowsMinorVersion()
        {
            if (!IsWindows)
            {
                return 0;
            }

            Assert.Equal(0, Ntdll.RtlGetVersionEx(out Ntdll.RTL_OSVERSIONINFOEX osvi));
            return osvi.dwMinorVersion;
        }
        internal static uint GetWindowsBuildNumber()
        {
            if (!IsWindows)
            {
                return 0;
            }

            Assert.Equal(0, Ntdll.RtlGetVersionEx(out Ntdll.RTL_OSVERSIONINFOEX osvi));
            return osvi.dwBuildNumber;
        }

        [MethodImpl(MethodImplOptions.NoInlining)]
        private static string GetRegistryValueString(string key, string value)
        {
            int dataSize = 0;
            Advapi32.RType type;
            int result = Advapi32.RegGetValueW(
                Advapi32.HKEY_LOCAL_MACHINE,
                key,
                value,
                Advapi32.RFlags.RRF_RT_REG_SZ,
                out type,
                IntPtr.Zero,
                ref dataSize);
            if (result != 0 || type != Advapi32.RType.RegSz)
            {
                throw new Exception($"Invalid {nameof(Advapi32.RegGetValueW)} result: 0x{result:x} type: {type}");
            }

            IntPtr data = Marshal.AllocCoTaskMem(dataSize + 1);
            result = Advapi32.RegGetValueW(
                Advapi32.HKEY_LOCAL_MACHINE,
                key,
                value,
                Advapi32.RFlags.RRF_RT_REG_SZ,
                out type,
                data,
                ref dataSize);
            if (result != 0 || type != Advapi32.RType.RegSz)
            {
                throw new Exception($"Invalid {nameof(Advapi32.RegGetValueW)} result: 0x{result:x} type: {type}");
            }

            string stringValue = Marshal.PtrToStringUni(data);
            Marshal.FreeCoTaskMem(data);

            return stringValue;
        }

        private static class Ntdll
        {
            [StructLayout(LayoutKind.Sequential, CharSet=CharSet.Unicode)]
            internal unsafe struct RTL_OSVERSIONINFOEX
            {
                internal uint dwOSVersionInfoSize;
                internal uint dwMajorVersion;
                internal uint dwMinorVersion;
                internal uint dwBuildNumber;
                internal uint dwPlatformId;
                internal fixed char szCSDVersion[128];
            }

            [DllImport(nameof(Ntdll), ExactSpelling=true)]
            private static extern int RtlGetVersion(ref RTL_OSVERSIONINFOEX lpVersionInformation);

            internal static unsafe int RtlGetVersionEx(out RTL_OSVERSIONINFOEX osvi)
            {
                osvi = new RTL_OSVERSIONINFOEX();
                osvi.dwOSVersionInfoSize = (uint)sizeof(RTL_OSVERSIONINFOEX);
                return RtlGetVersion(ref osvi);
            }

            internal static unsafe string RtlGetVersion()
            {
                const string Version = "Microsoft Windows";
                if (RtlGetVersionEx(out RTL_OSVERSIONINFOEX osvi) == 0)
                {
                    return osvi.szCSDVersion[0] != '\0' ?
                        string.Format("{0} {1}.{2}.{3} {4}", Version, osvi.dwMajorVersion, osvi.dwMinorVersion, osvi.dwBuildNumber, new string(&(osvi.szCSDVersion[0]))) :
                        string.Format("{0} {1}.{2}.{3}", Version, osvi.dwMajorVersion, osvi.dwMinorVersion, osvi.dwBuildNumber);
                }
                else
                {
                    return Version;
                }
            }
        }

        private sealed class Kernel32
        {
            public const int PRODUCT_UNDEFINED = 0;
            public const int PRODUCT_IOTUAP = 0x0000007B;
            public const int PRODUCT_IOTUAPCOMMERCIAL = 0x00000083;
            public const int PRODUCT_CORE = 0x00000065;
            public const int PRODUCT_CORE_COUNTRYSPECIFIC = 0x00000063;
            public const int PRODUCT_CORE_N = 0x00000062;
            public const int PRODUCT_CORE_SINGLELANGUAGE = 0x00000064;
            public const int PRODUCT_HOME_BASIC = 0x00000002;
            public const int PRODUCT_HOME_BASIC_N = 0x00000005;
            public const int PRODUCT_HOME_PREMIUM = 0x00000003;
            public const int PRODUCT_HOME_PREMIUM_N = 0x0000001A;

            /// <summary>
            /// https://docs.microsoft.com/en-us/windows/desktop/api/sysinfoapi/nf-sysinfoapi-getproductinfo
            /// </summary>
            [DllImport(nameof(Kernel32), SetLastError = false)]
            public static extern bool GetProductInfo(
                int dwOSMajorVersion,
                int dwOSMinorVersion,
                int dwSpMajorVersion,
                int dwSpMinorVersion,
                out int pdwReturnedProductType);
        }

        private sealed class Advapi32
        {
            /// <summary>
            /// http://msdn.microsoft.com/en-us/library/windows/desktop/ms724884(v=vs.85).aspx
            /// </summary>
            public enum RFlags
            {
                /// <summary>
                /// Any
                /// </summary>
                Any = 0xffff,

                /// <summary>
                /// A null-terminated string.
                /// This will be either a Unicode or an ANSI string, depending on whether you use the Unicode or ANSI function.
                /// </summary>
                RRF_RT_REG_SZ = 2,
            }

            /// <summary>
            /// http://msdn.microsoft.com/en-us/library/windows/desktop/ms724884(v=vs.85).aspx
            /// </summary>
            public enum RType
            {
                /// <summary>
                /// No defined value type
                /// </summary>
                RegNone = 0,

                /// <summary>
                /// A null-terminated string.
                /// This will be either a Unicode or an ANSI string, depending on whether you use the Unicode or ANSI function.
                /// </summary>
                RegSz = 1,
            }

            [DllImport(nameof(Advapi32), CharSet = CharSet.Unicode, SetLastError = true)]
            public static extern int RegGetValueW(
                IntPtr hkey,
                string lpSubKey,
                string lpValue,
                RFlags dwFlags,
                out RType pdwType,
                IntPtr pvData,
                ref int pcbData);

            public static IntPtr HKEY_LOCAL_MACHINE => new IntPtr(unchecked((int)0x80000002));
        }

        class TestAssemblyLoadContext : AssemblyLoadContext
        {
            public TestAssemblyLoadContext() : base(isCollectible: true)
            {

            }

            protected override Assembly Load(AssemblyName assemblyName)
            {
                return null;
            }
        }

        [MethodImpl(MethodImplOptions.NoInlining)]
        static int ExecuteAndUnloadInternal(string assemblyPath, string[] args, Action<AssemblyLoadContext> unloadingCallback, out WeakReference alcWeakRef)
        {
            TestAssemblyLoadContext alc = new TestAssemblyLoadContext();
            if (unloadingCallback != null)
            {
                alc.Unloading += unloadingCallback;
            }
            alcWeakRef = new WeakReference(alc);

            Assembly a = alc.LoadFromAssemblyPath(assemblyPath);

            object[] argsObjArray = (a.EntryPoint.GetParameters().Length != 0) ? new object[] { args } : null;
            object res = a.EntryPoint.Invoke(null, argsObjArray);

            alc.Unload();

            return (a.EntryPoint.ReturnType == typeof(void)) ? Environment.ExitCode : Convert.ToInt32(res);
        }

        public static int ExecuteAndUnload(string assemblyPath, string[] args, Action<AssemblyLoadContext> unloadingCallback = null)
        {
            WeakReference alcWeakRef;
            int exitCode;

            exitCode = ExecuteAndUnloadInternal(assemblyPath, args, unloadingCallback, out alcWeakRef);

            for (int i = 0; i < 8 && alcWeakRef.IsAlive; i++)
            {
                GC.Collect();
                GC.WaitForPendingFinalizers();
            }

            if (alcWeakRef.IsAlive)
            {
                exitCode += 100;
                Console.WriteLine($"Unload failed - {assemblyPath}");
            }
            else
            {
                Console.WriteLine($"Unload succeeded - {assemblyPath}");
            }

            return exitCode;
        }

        private static void ExecuteAndUnloadInternal(string assemblyPath, string typeName, string methodName, object[] args, out WeakReference alcWeakRef)
        {
            AssemblyLoadContext alc = new AssemblyLoadContext($"[{assemblyPath}]{typeName}.{methodName}", true);
            alcWeakRef = new WeakReference(alc);

            Assembly asm = alc.LoadFromAssemblyPath(assemblyPath);
            Type testType = asm.GetType(typeName);
            testType.GetMethod(methodName, BindingFlags.Public | BindingFlags.Static).Invoke(null, args);
            alc.Unload();
        }

        public static void ExecuteAndUnload(string assemblyPath, string typeName, string methodName, params object[] args)
        {
            WeakReference alcWeakRef;
            ExecuteAndUnloadInternal(assemblyPath, typeName, methodName, args, out alcWeakRef);

            for (int i = 0; i < 8 && alcWeakRef.IsAlive; i++)
            {
                GC.Collect();
                GC.WaitForPendingFinalizers();
            }

            Assert.False(alcWeakRef.IsAlive);
        }
    }
}<|MERGE_RESOLUTION|>--- conflicted
+++ resolved
@@ -95,12 +95,8 @@
 
         public static bool IsMonoRuntime => Type.GetType("Mono.RuntimeStructs") != null;
         public static bool IsNotMonoRuntime => !IsMonoRuntime;
-<<<<<<< HEAD
-        public static bool IsNativeAot => IsSingleFile && IsNotMonoRuntime && !IsReflectionEmitSupported;
+        public static bool IsNativeAot => IsNotMonoRuntime && !IsReflectionEmitSupported;
         public static bool IsNotNativeAot => !IsNativeAot;
-=======
-        public static bool IsNativeAot => IsNotMonoRuntime && !IsReflectionEmitSupported;
->>>>>>> 8cb3c618
 
         public static bool HasAssemblyFiles => !string.IsNullOrEmpty(typeof(Utilities).Assembly.Location);
         public static bool IsSingleFile => !HasAssemblyFiles;
