--- conflicted
+++ resolved
@@ -28,11 +28,7 @@
   <Target Name="CopyDependencyToCoreRoot">
     <MSBuild Projects="@(CoreRootProjectFiles)"
              Targets="CopyDependencyToCoreRoot"
-<<<<<<< HEAD
-             Properties="Language=C#;RuntimeIdentifier=$(OutputRid);CORE_ROOT=$(CORE_ROOT);EnableNativeSanitizers=$(EnableNativeSanitizers)" />
-=======
-             Properties="Language=C#;RuntimeIdentifier=$(OutputRID);CORE_ROOT=$(CORE_ROOT)" />
->>>>>>> edee0c09
+             Properties="Language=C#;RuntimeIdentifier=$(OutputRID);CORE_ROOT=$(CORE_ROOT);EnableNativeSanitizers=$(EnableNativeSanitizers)" />
 
   </Target>
 </Project>