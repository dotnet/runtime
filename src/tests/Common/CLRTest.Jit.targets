<?xml version="1.0" encoding="utf-8"?>

<!--
***********************************************************************************************
CLRTest.Jit.targets

WARNING:  DO NOT MODIFY this file unless you are knowledgeable about MSBuild and have
          created a backup copy.  Incorrect changes to this file will make it
          impossible to load or build your projects from the command-line or the IDE.

This file contains the logic for generating command scripts for special GC tests.

WARNING:   When setting properties based on their current state (for example:
           <Foo Condition="'$(Foo)'==''>Bar</Foo>).  Be very careful.  Another script generation
           target might be trying to do the same thing.  It's better to avoid this by instead setting a new property.
           
           Additionally, be careful with itemgroups.  Include will propagate outside of the target too!

***********************************************************************************************
-->
<Project ToolsVersion="4.0" xmlns="http://schemas.microsoft.com/developer/msbuild/2003">

  <PropertyGroup>
    <BashScriptSnippetGen>$(BashScriptSnippetGen);GetIlasmRoundTripBashScript;GetDisasmCheckBashScript</BashScriptSnippetGen>
    <BatchScriptSnippetGen>$(BatchScriptSnippetGen);GetIlasmRoundTripBatchScript;GetDisasmCheckBatchScript</BatchScriptSnippetGen>
  </PropertyGroup>

  <!--
  ***********************************************************************************************
  ildasm / ilasm round trip testing

  Note: https://github.com/dotnet/runtime/issues/4873 describes an issue with ildasm that requires
  us to use the "/raweh" argument.
  ***********************************************************************************************
  -->

  <PropertyGroup>
    <_IlasmSwitches Condition="'$(DebugType)' == 'Full' and '$(Optimize)' != 'True'">$(_IlasmSwitches) -DEBUG</_IlasmSwitches>
    <_IlasmSwitches Condition="'$(DebugType)' == 'Impl' and '$(Optimize)' != 'True'">$(_IlasmSwitches) -DEBUG=IMPL</_IlasmSwitches>
    <_IlasmSwitches Condition="'$(DebugType)' == 'PdbOnly' and '$(Optimize)' != 'True'">$(_IlasmSwitches) -DEBUG</_IlasmSwitches>
  </PropertyGroup>

  <Target Name="GetIlasmRoundTripBashScript"
          Returns="$(IlasmRoundTripBashScript);$(BashIlrtTestLaunchCmds)">
    <PropertyGroup>
      <DisassemblyName>$(AssemblyName).dasm.il</DisassemblyName>
      <TargetAssemblyName>$(AssemblyName).asm.dll</TargetAssemblyName>

      <IlasmRoundTripBashScript Condition="'$(CLRTestKind)' == 'RunOnly'"><![CDATA[
# IlasmRoundTrip Script
# For CLRTestKind==RunOnly, we don't do any ilasm round-trip testing. We also need to disable
# ilasm round-trip testing for the project we call, as there might be multiple RunOnly tests
# concurrently invoking the same project, which can lead to race conditions on the ilasm/ildasm commands.
export RunningIlasmRoundTrip=
]]>
      </IlasmRoundTripBashScript>

      <IlasmRoundTripBashScript Condition="'$(CLRTestKind)' == 'BuildAndRun'"><![CDATA[
# IlasmRoundTrip Script
# Disable Ilasm round-tripping for Linker tests.
# Todo: Ilasm round-trip on linked binaries.

if [ -z "$DoLink" -a ! -z "$RunningIlasmRoundTrip" ];
then
  echo "$CORE_ROOT/ildasm" -raweh -unicode -out=$(DisassemblyName) $(InputAssemblyName)
  "$CORE_ROOT/ildasm" -raweh -unicode -out=$(DisassemblyName) $(InputAssemblyName)
  ERRORLEVEL=$?
  if [ $ERRORLEVEL -ne 0 ]
  then
    echo EXECUTION OF ILDASM - FAILED $ERRORLEVEL
    exit 1
  fi
  if [ ! -f "$(DisassemblyName)" ]
  then
    echo "EXECUTION OF ILDASM - FAILED $(DisassemblyName) is missing"
    exit 1
  fi

  ilasm_count=1
  while true
  do
    echo "$CORE_ROOT/ilasm" -output=$(TargetAssemblyName) $(_IlasmSwitches) $(DisassemblyName)
    "$CORE_ROOT/ilasm" -output=$(TargetAssemblyName) $(_IlasmSwitches) $(DisassemblyName)
    ERRORLEVEL=$?
    if [ $ERRORLEVEL -eq 0 ]
    then
      break
    fi

    echo EXECUTION $ilasm_count OF ILASM - FAILED with $ERRORLEVEL

    if [ $ilasm_count -eq 3 ]
    then
      break
    fi

    ((ilasm_count++))
    echo Trying again
    sleep 10
  done

  if [ $ERRORLEVEL -ne 0 ]
  then
    exit 1
  fi
fi
]]>
      </IlasmRoundTripBashScript>
      <BashIlrtTestLaunchCmds Condition="'$(CLRTestKind)' == 'BuildAndRun'"><![CDATA[
if [ -z "$DoLink" -a ! -z "$RunningIlasmRoundTrip" ];
then
  echo $LAUNCHER $(TargetAssemblyName) %24(printf "'%s' " "${CLRTestExecutionArguments[@]}")
  $LAUNCHER $(TargetAssemblyName) "${CLRTestExecutionArguments[@]}"
  ERRORLEVEL=$?
  if [ $ERRORLEVEL -ne $CLRTestExpectedExitCode ]
  then
    echo END EXECUTION OF IL{D}ASM BINARY - FAILED $ERRORLEVEL vs $CLRTestExpectedExitCode
    exit 1
  fi
fi
]]>
      </BashIlrtTestLaunchCmds>
    </PropertyGroup>
  </Target>

  <Target Name="GetIlasmRoundTripBatchScript"
          Returns="$(IlasmRoundTripBatchScript);$(BatchIlrtTestLaunchCmds)">
    <PropertyGroup>
      <DisassemblyName>$(AssemblyName).dasm.il</DisassemblyName>
      <TargetAssemblyName>$(AssemblyName).asm.dll</TargetAssemblyName>

      <IlasmRoundTripBatchScript Condition="'$(CLRTestKind)' == 'RunOnly'"><![CDATA[
REM IlasmRoundTrip Script
REM For CLRTestKind==RunOnly, we don't do any ilasm round-trip testing. We also need to disable
REM ilasm round-trip testing for the project we call, as there might be multiple RunOnly tests
REM concurrently invoking the same project, which can lead to race conditions on the ilasm/ildasm commands.
set RunningIlasmRoundTrip=
]]>
      </IlasmRoundTripBatchScript>

      <IlasmRoundTripBatchScript Condition="'$(CLRTestKind)' == 'BuildAndRun'"><![CDATA[
REM IlasmRoundTrip Script
REM Disable Ilasm round-tripping for Linker tests.
REM Todo: Ilasm round-trip on linked binaries.
IF NOT DEFINED DoLink (
  IF DEFINED RunningIlasmRoundTrip (
    ECHO %CORE_ROOT%\ildasm.exe /raweh /unicode /out=$(DisassemblyName) $(InputAssemblyName)
    %CORE_ROOT%\ildasm.exe /raweh /unicode /out=$(DisassemblyName) $(InputAssemblyName)

    IF NOT "!ERRORLEVEL!"=="0" (
      ECHO EXECUTION OF ILDASM - FAILED !ERRORLEVEL!
      Exit /b 1
    )
    IF NOT EXIST $(DisassemblyName) (
      ECHO EXECUTION OF ILDASM - FAILED $(DisassemblyName) is missing
      Exit /b 1
    )

   set ilasm_count=1
:Try_ilasm
    ECHO %CORE_ROOT%\ilasm.exe /output=$(TargetAssemblyName) $(_IlasmSwitches) $(DisassemblyName)
    %CORE_ROOT%\ilasm.exe /output=$(TargetAssemblyName) $(_IlasmSwitches) $(DisassemblyName)
    IF NOT "!ERRORLEVEL!"=="0" (
      ECHO EXECUTION OF ILASM - Try !ilasm_count! FAILED with status !ERRORLEVEL! 
      IF !ilasm_count! LEQ 3 (
        ECHO Trying again
        set /A ilasm_count=ilasm_count+1
        timeout /t 10 /nobreak
        goto :Try_ilasm
      )
      ECHO EXECUTION OF ILASM - FAILED
      Exit /b 1
    )
  )
)
]]>
      </IlasmRoundTripBatchScript>
      <BatchIlrtTestLaunchCmds Condition="'$(CLRTestKind)' == 'BuildAndRun'"><![CDATA[
IF NOT DEFINED DoLink (
  if defined RunningIlasmRoundTrip (
    ECHO %LAUNCHER% $(TargetAssemblyName) %CLRTestExecutionArguments%
    %LAUNCHER% $(TargetAssemblyName) %CLRTestExecutionArguments%
    IF NOT "!ERRORLEVEL!"=="%CLRTestExpectedExitCode%" (
      ECHO END EXECUTION OF IL{D}ASM BINARY - FAILED !ERRORLEVEL! vs %CLRTestExpectedExitCode%
      Exit /b 1
    )
  )
)
]]>
      </BatchIlrtTestLaunchCmds>
    </PropertyGroup>
  </Target>

  <Target Name="GetDisasmCheckData">
    <ItemGroup>
      <DisasmCheckFiles Include="%(Compile.Identity)" Condition="'%(Compile.HasDisasmCheck)' == 'true'" />
    </ItemGroup>
    <PropertyGroup>
      <HasDisasmCheck>false</HasDisasmCheck>
      <HasDisasmCheck Condition="@(DisasmCheckFiles->Count()) &gt; 0 And '$(CLRTestKind)' == 'BuildAndRun'">true</HasDisasmCheck>

      <GCStressIncompatible Condition="'$(HasDisasmCheck)' == 'true'">true</GCStressIncompatible>
      <HeapVerifyIncompatible Condition="'$(HasDisasmCheck)' == 'true'">true</HeapVerifyIncompatible>
    </PropertyGroup>
  </Target>

  <!--
  The source code file(s) (specified by HasDisasmCheck in the test's project file) contain
  the patterns used by FileCheck.  They need to be copied to the output directory for the
  test to be self-contained.
  -->
  <Target Name="PropagateHasDisasmCheckToCopy"
          BeforeTargets="AssignTargetPaths">
    <ItemGroup>
      <Compile Update="@(Compile)"
               Condition="'%(Compile.HasDisasmCheck)' == 'true'"
               CopyToOutputDirectory="PreserveNewest" />
    </ItemGroup>
  </Target>

  <Target Name="GetDisasmCheckBashScript"
          DependsOnTargets="GetDisasmCheckData">
    <PropertyGroup>
      <HasBashDisasmCheck>false</HasBashDisasmCheck>
      <HasBashDisasmCheck Condition="'$(HasDisasmCheck)' == 'true' and '$(RuntimeFlavor)' == 'coreclr' and ('$(TargetOS)' == 'Linux' or '$(TargetOS)' == 'OSX') and ('$(TargetArchitecture)' == 'x64' or '$(TargetArchitecture)' == 'arm64')">true</HasBashDisasmCheck>

      <BashDisasmOutputFile Condition="'$(HasBashDisasmCheck)' == 'true'">$(scriptPath)__jit_disasm.out</BashDisasmOutputFile>
      <BashDisasmListOutputFile Condition="'$(HasBashDisasmCheck)' == 'true'">$(scriptPath)__jit_disasm_list.out</BashDisasmListOutputFile>

<<<<<<< HEAD
      <CLRTestBashPreCommands Condition="'$(HasBashDisasmCheck)' == 'true'"><![CDATA[
$(CLRTestBashPreCommands)
if [[ ( -z "$DOTNET_JitStress" ) && ( -z "$DOTNET_JitStressRegs" ) && ( -z "$DOTNET_TailcallStress" ) && ( "$DOTNET_TieredPGO" != "1" ) && ( -z "$RunCrossGen2" ) ]]; then
=======
      <BashCLRTestPreCommands Condition="'$(HasBashDisasmCheck)' == 'true'"><![CDATA[
$(BashCLRTestPreCommands)
if [[ ( -z "$DOTNET_JitStress" ) && ( -z "$DOTNET_JitStressRegs" ) && ( -z "$DOTNET_TailcallStress" ) && ( "$DOTNET_TieredPGO" != "1" ) && ( -z "$RunCrossGen2" ) && ( -z "$DOTNET_JitForceControlFlowGuard" ) ]]; then
>>>>>>> 4ad19b10
  @(DisasmCheckFiles -> '  dotnet $CORE_ROOT/SuperFileCheck/SuperFileCheck.dll --csharp-list-method-names "%(Identity)" --allow-unused-prefixes --check-prefixes=CHECK,$(TargetArchitecture.ToUpperInvariant()),$(TargetArchitecture.ToUpperInvariant())-$(TargetOS.ToUpperInvariant()) > "$(BashDisasmListOutputFile)"
    ERRORLEVEL=$?
    export DOTNET_JitDisasm=`cat $(BashDisasmListOutputFile)`
    export DOTNET_JitDiffableDasm=1
    export DOTNET_JitStdOutFile=$(BashDisasmOutputFile)
    if [[ $ERRORLEVEL -ne 0 ]]
    then
      echo EXECUTION OF FILECHECK - FAILED $ERRORLEVEL
      exit 1
    fi', '%0a')
fi
]]>
      </CLRTestBashPreCommands>

      <CLRTestBashPostCommands Condition="'$(HasBashDisasmCheck)' == 'true'"><![CDATA[
$(CLRTestBashPostCommands)
if [[ -n $DOTNET_JitDisasm ]]; then
  @(DisasmCheckFiles -> '  dotnet $CORE_ROOT/SuperFileCheck/SuperFileCheck.dll --csharp "%(Identity)" --allow-unused-prefixes --check-prefixes=CHECK,$(TargetArchitecture.ToUpperInvariant()),$(TargetArchitecture.ToUpperInvariant())-$(TargetOS.ToUpperInvariant()) --dump-input-context 40 --input-file "$(BashDisasmOutputFile)"
    ERRORLEVEL=$?
    if [[ $ERRORLEVEL -ne 0 ]]
    then
      echo EXECUTION OF FILECHECK - FAILED $ERRORLEVEL
      exit 1
    fi', '%0a')
fi
]]>
      </CLRTestBashPostCommands>
    </PropertyGroup>
  </Target>

  <Target Name="GetDisasmCheckBatchScript"
          DependsOnTargets="GetDisasmCheckData">
    <PropertyGroup>
      <HasBatchDisasmCheck>false</HasBatchDisasmCheck>
      <HasBatchDisasmCheck Condition="'$(HasDisasmCheck)' == 'true' and '$(RuntimeFlavor)' == 'coreclr'">true</HasBatchDisasmCheck>

      <BatchDisasmOutputFile Condition="'$(HasBatchDisasmCheck)' == 'true'">$(scriptPath)__jit_disasm.out</BatchDisasmOutputFile>
      <BatchDisasmListOutputFile Condition="'$(HasBatchDisasmCheck)' == 'true'">$(scriptPath)__jit_disasm_list.out</BatchDisasmListOutputFile>

<<<<<<< HEAD
      <CLRTestBatchPreCommands Condition="'$(HasBatchDisasmCheck)' == 'true'"><![CDATA[
$(CLRTestBatchPreCommands)
IF "%DOTNET_JitStress%"=="" IF "%DOTNET_JitStressRegs%"=="" IF "%DOTNET_TailcallStress%"=="" IF NOT "%DOTNET_TieredPGO%" == "1" IF NOT "%RunCrossGen2%" == "1" (
=======
      <CLRTestBatchPreCommands Condition="'$(HasBatchDisasmCheck)' == 'true'">
<![CDATA[
      $(CLRTestBatchPreCommands)
IF "%DOTNET_JitStress%"=="" IF "%DOTNET_JitStressRegs%"=="" IF "%DOTNET_TailcallStress%"=="" IF NOT "%DOTNET_TieredPGO%" == "1" IF NOT "%RunCrossGen2%" == "1" IF "%DOTNET_JitForceControlFlowGuard%"=="" (
>>>>>>> 4ad19b10
  @(DisasmCheckFiles -> '  dotnet %CORE_ROOT%\SuperFileCheck\SuperFileCheck.dll --csharp-list-method-names "%(Identity)" --check-prefixes=CHECK,$(TargetArchitecture.ToUpperInvariant()),$(TargetArchitecture.ToUpperInvariant())-$(TargetOS.ToUpperInvariant()) > "$(BatchDisasmListOutputFile)"
    IF NOT "!ERRORLEVEL!" == "0" (
      ECHO EXECUTION OF FILECHECK LISTING METHOD NAMES - FAILED !ERRORLEVEL!
      Exit /b 1
    )', '%0d%0a')
    for /F "delims=" %%g in ($(BatchDisasmListOutputFile)) do set DOTNET_JitDisasm=%%g
    set DOTNET_JitDiffableDasm=1
    set DOTNET_JitStdOutFile=$(BatchDisasmOutputFile)
)
]]>
      </CLRTestBatchPreCommands>

      <CLRTestBatchPostCommands Condition="'$(HasBatchDisasmCheck)' == 'true'"><![CDATA[
$(CLRTestBatchPostCommands)
IF NOT "%DOTNET_JitDisasm%" == "" (
  @(DisasmCheckFiles -> '  dotnet %CORE_ROOT%\SuperFileCheck\SuperFileCheck.dll --csharp "%(Identity)" --allow-unused-prefixes --check-prefixes=CHECK,$(TargetArchitecture.ToUpperInvariant()),$(TargetArchitecture.ToUpperInvariant())-$(TargetOS.ToUpperInvariant()) --dump-input-context 40 --input-file "$(BatchDisasmOutputFile)"
    IF NOT "!ERRORLEVEL!" == "0" (
      ECHO EXECUTION OF FILECHECK - FAILED !ERRORLEVEL!
      Exit /b 1
    )', '%0d%0a')
)
]]>
      </CLRTestBatchPostCommands>
    </PropertyGroup>
  </Target>

  <!--
  ***********************************************************************************************
  SuperPMI collection of CoreCLR tests
  ***********************************************************************************************
  
  You shouldn't have to escape characters in a CDATA block, but it appears that you do actually need
  to escape semicolons with %3B here.
  -->

  <Target Name="GetSuperPMICollectionBashScript"
          Returns="$(SuperPMICollectionBashScript)">
    <PropertyGroup>
      <SuperPMICollectionBashScript><![CDATA[
# SuperPMI collection
if [ ! -z $spmi_enable_collection ]%3B
then
  # spmi_collect_dir needs to be set before this script is run, if SuperPMI collection is enabled.
  if [ -z $spmi_collect_dir ]%3B
  then
    echo "ERROR - spmi_collect_dir not defined"
    exit 1
  fi
  mkdir -p $spmi_collect_dir
  export spmi_file_extension=so
  if [[ "$OSTYPE" == "darwin"* ]]%3B then
    export spmi_file_extension=dylib
  fi
  export spmi_jitlib=$CORE_ROOT/libclrjit.$spmi_file_extension
  export SuperPMIShimLogPath=$spmi_collect_dir
  export SuperPMIShimPath=$spmi_jitlib
  export DOTNET_EnableExtraSuperPmiQueries=1
  export DOTNET_JitPath=$CORE_ROOT/libsuperpmi-shim-collector.$spmi_file_extension
fi
]]>
      </SuperPMICollectionBashScript>
    </PropertyGroup>
  </Target>

  <Target Name="GetSuperPMICollectionBatchScript"
          Returns="$(SuperPMICollectionBatchScript)">
    <PropertyGroup>
      <SuperPMICollectionBatchScript><![CDATA[
REM SuperPMI collection
if not defined spmi_enable_collection goto :skip_spmi_enable_collection
REM spmi_collect_dir needs to be set before this script is run, if SuperPMI collection is enabled.
if not defined spmi_collect_dir echo ERROR: spmi_collect_dir not defined&goto :skip_spmi_enable_collection
if not exist %spmi_collect_dir% mkdir %spmi_collect_dir%
set spmi_jitlib=%CORE_ROOT%\clrjit.dll
set SuperPMIShimLogPath=%spmi_collect_dir%
set SuperPMIShimPath=%spmi_jitlib%
set DOTNET_EnableExtraSuperPmiQueries=1
set DOTNET_JitPath=%CORE_ROOT%\superpmi-shim-collector.dll
:skip_spmi_enable_collection
]]>
      </SuperPMICollectionBatchScript>
    </PropertyGroup>
  </Target>

  <!--
  ***********************************************************************************************
  GCStress settings
  ***********************************************************************************************
  -->

  <ItemGroup>
    <CLRTestEnvironmentVariable Condition="'$(RunWithGcStress)' != ''"
      Include="DOTNET_GCStress" Value="$(RunWithGcStress)" />
  </ItemGroup>

</Project> <|MERGE_RESOLUTION|>--- conflicted
+++ resolved
@@ -227,15 +227,9 @@
       <BashDisasmOutputFile Condition="'$(HasBashDisasmCheck)' == 'true'">$(scriptPath)__jit_disasm.out</BashDisasmOutputFile>
       <BashDisasmListOutputFile Condition="'$(HasBashDisasmCheck)' == 'true'">$(scriptPath)__jit_disasm_list.out</BashDisasmListOutputFile>
 
-<<<<<<< HEAD
       <CLRTestBashPreCommands Condition="'$(HasBashDisasmCheck)' == 'true'"><![CDATA[
 $(CLRTestBashPreCommands)
-if [[ ( -z "$DOTNET_JitStress" ) && ( -z "$DOTNET_JitStressRegs" ) && ( -z "$DOTNET_TailcallStress" ) && ( "$DOTNET_TieredPGO" != "1" ) && ( -z "$RunCrossGen2" ) ]]; then
-=======
-      <BashCLRTestPreCommands Condition="'$(HasBashDisasmCheck)' == 'true'"><![CDATA[
-$(BashCLRTestPreCommands)
 if [[ ( -z "$DOTNET_JitStress" ) && ( -z "$DOTNET_JitStressRegs" ) && ( -z "$DOTNET_TailcallStress" ) && ( "$DOTNET_TieredPGO" != "1" ) && ( -z "$RunCrossGen2" ) && ( -z "$DOTNET_JitForceControlFlowGuard" ) ]]; then
->>>>>>> 4ad19b10
   @(DisasmCheckFiles -> '  dotnet $CORE_ROOT/SuperFileCheck/SuperFileCheck.dll --csharp-list-method-names "%(Identity)" --allow-unused-prefixes --check-prefixes=CHECK,$(TargetArchitecture.ToUpperInvariant()),$(TargetArchitecture.ToUpperInvariant())-$(TargetOS.ToUpperInvariant()) > "$(BashDisasmListOutputFile)"
     ERRORLEVEL=$?
     export DOTNET_JitDisasm=`cat $(BashDisasmListOutputFile)`
@@ -275,16 +269,10 @@
       <BatchDisasmOutputFile Condition="'$(HasBatchDisasmCheck)' == 'true'">$(scriptPath)__jit_disasm.out</BatchDisasmOutputFile>
       <BatchDisasmListOutputFile Condition="'$(HasBatchDisasmCheck)' == 'true'">$(scriptPath)__jit_disasm_list.out</BatchDisasmListOutputFile>
 
-<<<<<<< HEAD
-      <CLRTestBatchPreCommands Condition="'$(HasBatchDisasmCheck)' == 'true'"><![CDATA[
-$(CLRTestBatchPreCommands)
-IF "%DOTNET_JitStress%"=="" IF "%DOTNET_JitStressRegs%"=="" IF "%DOTNET_TailcallStress%"=="" IF NOT "%DOTNET_TieredPGO%" == "1" IF NOT "%RunCrossGen2%" == "1" (
-=======
       <CLRTestBatchPreCommands Condition="'$(HasBatchDisasmCheck)' == 'true'">
 <![CDATA[
-      $(CLRTestBatchPreCommands)
+$(CLRTestBatchPreCommands)
 IF "%DOTNET_JitStress%"=="" IF "%DOTNET_JitStressRegs%"=="" IF "%DOTNET_TailcallStress%"=="" IF NOT "%DOTNET_TieredPGO%" == "1" IF NOT "%RunCrossGen2%" == "1" IF "%DOTNET_JitForceControlFlowGuard%"=="" (
->>>>>>> 4ad19b10
   @(DisasmCheckFiles -> '  dotnet %CORE_ROOT%\SuperFileCheck\SuperFileCheck.dll --csharp-list-method-names "%(Identity)" --check-prefixes=CHECK,$(TargetArchitecture.ToUpperInvariant()),$(TargetArchitecture.ToUpperInvariant())-$(TargetOS.ToUpperInvariant()) > "$(BatchDisasmListOutputFile)"
     IF NOT "!ERRORLEVEL!" == "0" (
       ECHO EXECUTION OF FILECHECK LISTING METHOD NAMES - FAILED !ERRORLEVEL!
