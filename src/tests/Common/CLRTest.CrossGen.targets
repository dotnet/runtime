<!--
***********************************************************************************************
CLRTest.CrossGen.targets

WARNING:  DO NOT MODIFY this file unless you are knowledgeable about MSBuild and have
          created a backup copy.  Incorrect changes to this file will make it
          impossible to load or build your projects from the command-line or the IDE.

This file contains the logic for providing Execution Script generation.

WARNING:   When setting properties based on their current state (for example:
           <Foo Condition="'$(Foo)'==''>Bar</Foo>).  Be very careful.  Another script generation
           target might be trying to do the same thing.  It's better to avoid this by instead setting a new property.

           Additionally, be careful with itemgroups.  Include will propagate outside of the target too!

***********************************************************************************************
-->
<Project ToolsVersion="4.0" xmlns="http://schemas.microsoft.com/developer/msbuild/2003">

  <PropertyGroup>
    <BashScriptSnippetGen>$(BashScriptSnippetGen);GetCrossgenBashScript</BashScriptSnippetGen>
    <BatchScriptSnippetGen>$(BatchScriptSnippetGen);GetCrossgenBatchScript</BatchScriptSnippetGen>

    <!-- Crossgen2 testing is incompatible with the ilasm/ildasm round trip testing. -->
    <IlasmRoundTripIncompatible Condition="'$(AlwaysUseCrossGen2)' == 'true'">true</IlasmRoundTripIncompatible>
  </PropertyGroup>

  <!--
    This returns the portion of the execution script that generates the required lines to crossgen the test executable.

    Tests can opt out of ahead-of-time (AOT) compilation from crossgen / crossgen2 by setting this property in their project:

      <CrossGenTest>false</CrossGenTest>
  -->
  <Target Name="GetCrossgenBashScript">

    <Error Text="Setting both AlwaysUseCrossGen2 to true and CrossGenTest to false is non-sensical" Condition="'$(CrossGenTest)' == 'false' and '$(AlwaysUseCrossGen2)' == 'true'"/>

    <PropertyGroup>
      <CrossgenBashScript Condition="'$(CLRTestKind)' == 'BuildAndRun' and '$(CrossGenTest)' != 'false'">
        <![CDATA[

if [ "$(AlwaysUseCrossGen2)" == "true" ]; then
    export RunCrossGen2=1
    export CompositeBuildMode=1
fi

# CrossGen2 Script
if [ ! -z ${RunCrossGen2+x} ]%3B then
  compilationDoneFlagFile="IL-CG2/done"
  if [ -d IL-CG2 ]%3B then
    while [ ! -f $compilationDoneFlagFile ]%3B
    do
      echo "Waiting for concurrent Crossgen2 compilation: $compilationDoneFlagFile"
      sleep 5%3B
    done
  else
    TakeLock
    if [ ! -d IL-CG2 ]%3B then
      mkdir IL-CG2
      if [ ! -z ${CompositeBuildMode+x} ]%3B then
        cp $(AssemblyName).dll IL-CG2/
        cp $CORE_ROOT/lib*.so $CORE_ROOT/lib*.dylib $(scriptPath)
      else
        cp *.dll IL-CG2/
        rm IL-CG2/composite-r2r.dll 2>/dev/null
        rm IL-CG2/Coreclr.TestWrapper.dll 2>/dev/null
        rm IL-CG2/*.XUnitWrapper.dll 2>/dev/null
      fi

      ExtraCrossGen2Args+=" $(CrossGen2TestExtraArguments)"

      if [ ! -z ${LargeVersionBubble+x} ]%3B then
          ExtraCrossGen2Args+=" --inputbubble"
      fi

      __cg2ExitCode=0
      __r2rDumpExitCode=0

      OneFileCrossgen2() {
        date +%H:%M:%S
        __OutputFile=$1

        __ResponseFile="$__OutputFile.rsp"
        rm $__ResponseFile 2>/dev/null

        __R2RDumpCommand=$_DebuggerFullPath
        # Tests run locally need __TestDotNetCmd (set by runtest.py) or a compatible 5.0 dotnet runtime in the path
        if [ ! -z ${__TestDotNetCmd+x} ] %3B then
            __R2RDumpCommand+=" $__TestDotNetCmd"
        else
            __R2RDumpCommand+=" dotnet"
        fi
        __R2RDumpCommand+=" $CORE_ROOT/R2RDump/R2RDump.dll"
        __R2RDumpCommand+=" --header --sc --in $__OutputFile --out $__OutputFile.r2rdump --val"

        __Command="$_DebuggerFullPath $CORE_ROOT/crossgen2/crossgen2"
        __Command+=" @$__ResponseFile"
        __Command+=" $ExtraCrossGen2Args"

        echo $2 >> $__ResponseFile

        echo -o:$__OutputFile>>$__ResponseFile
        echo -r:$CORE_ROOT/System.*.dll>>$__ResponseFile
        echo -r:$CORE_ROOT/Microsoft.*.dll>>$__ResponseFile
        echo -r:$CORE_ROOT/xunit.*.dll>>$__ResponseFile
        echo -r:$CORE_ROOT/mscorlib.dll>>$__ResponseFile
        echo --verify-type-and-field-layout>>$__ResponseFile
        echo --method-layout:random>>$__ResponseFile
        if [ ! -z ${CrossGen2SynthesizePgo+x} ]%3B then
            echo --synthesize-random-mibc>>$__ResponseFile
            echo --embed-pgo-data>>$__ResponseFile
        fi
        if [ ! -z ${HotColdSplitting+x} ]%3B then
            echo --hot-cold-splitting>>$__ResponseFile
        fi
        echo --targetarch:$(TargetArchitecture)>>$__ResponseFile
        echo --targetos:$(TargetOS)>>$__ResponseFile

        echo "Response file: $__ResponseFile"
        cat $__ResponseFile

        # Suppress some DOTNET variables for the duration of Crossgen2 execution
        export -n DOTNET_GCName DOTNET_GCStress DOTNET_HeapVerify DOTNET_ReadyToRun DOTNET_TC_OnStackReplacement DOTNET_TC_PartialCompilation

        echo "Running CrossGen2: $__Command"
        $__Command
        __cg2ExitCode=$?

        echo "Running R2RDump: $__R2RDumpCommand"
        $__R2RDumpCommand
        __r2rDumpExitCode=$?

        export DOTNET_GCName DOTNET_GCStress DOTNET_HeapVerify DOTNET_ReadyToRun DOTNET_TC_OnStackReplacement DOTNET_TC_PartialCompilation
        date +%H:%M:%S
      }

      if [ ! -z ${CompositeBuildMode+x} ]%3B then
          ExtraCrossGen2Args+=" --composite"
          OneFileCrossgen2 "$PWD/composite-r2r.dll" "$PWD/IL-CG2/*.dll"
      else
          ExtraCrossGen2Args+= -r:$PWD/IL-CG2/*.dll
        for dllFile in $PWD/IL-CG2/*.dll
        do
          echo $dllFile
          bareFileName="${dllFile##*/}"
          OneFileCrossgen2 "$PWD/$bareFileName" "$dllFile"
          if [ $__cg2ExitCode -ne 0 ]; then
            break
          fi
        done
      fi

      echo "Crossgen2 compilation finished, exit code $__cg2ExitCode" >> $compilationDoneFlagFile
      if [ $__cg2ExitCode -ne 0 ]; then
        echo Crossgen2 failed with exitcode: $__cg2ExitCode
        ReleaseLock
        exit 1
      fi
      if [ $__r2rDumpExitCode -ne 0 ]; then
        echo R2RDump failed with exitcode: $__r2rDumpExitCode
        ReleaseLock
        exit 1
      fi
    fi
    ReleaseLock
  fi
fi
        ]]>
      </CrossgenBashScript>

      <CLRTestBashPreCommands>$(CLRTestBashPreCommands);$(CrossgenBashScript)</CLRTestBashPreCommands>
    </PropertyGroup>
  </Target>

  <Target Name="GetCrossgenBatchScript">
    <PropertyGroup>
      <CrossgenBatchScript Condition="'$(CLRTestKind)' == 'BuildAndRun' and '$(CrossGenTest)' != 'false'">
        <![CDATA[

if /i "$(AlwaysUseCrossGen2)" == "true" (
    set RunCrossGen2=1
    set CompositeBuildMode=1
)

REM CrossGen2 Script
if defined RunCrossGen2 (
    set ExtraCrossGen2Args=!ExtraCrossGen2Args! $(CrossGen2TestExtraArguments)
    set CrossGen2TestCheckPdb=$(CrossGen2TestCheckPdb)
    set __CreatePdb=$(__CreatePdb)

    if defined LargeVersionBubble ( set ExtraCrossGen2Args=!ExtraCrossGen2Args! --inputbubble)
    if defined CrossGen2TestCheckPdb ( set __CreatePdb=1)

    set CrossGen2Status=0
    set R2RDumpStatus=0
    set compilationDoneFlagFile=!ScriptPath!IL-CG2\done
    if exist "IL-CG2" (
      REM We may have come in the middle of a concurrent CG2 compilation, wait for it to finish
      :ProbeCompilationFinished
      if exist "!compilationDoneFlagFile!" goto :DoneCrossgen2OperationsNoRelease
      echo Waiting for concurrent Crossgen2 compilation^: !compilationDoneFlagFile!
      timeout /t 5 /nobreak
      goto :ProbeCompilationFinished
    )
    call :TakeLock
    if exist "IL-CG2" goto :DoneCrossgen2Operations

    mkdir IL-CG2
    copy *.dll IL-CG2\
    del IL-CG2\composite-r2r.dll 2>nul
    del IL-CG2\Coreclr.TestWrapper.dll 2>nul
    del IL-CG2\*.XUnitWrapper.dll 2>nul

    if defined CompositeBuildMode (
        set ExtraCrossGen2Args=!ExtraCrossGen2Args! --composite
        set __OutputFile=!scriptPath!\composite-r2r.dll
        set __PdbFile=!scriptPath!\composite-r2r.ni.pdb
        rem In composite mode, treat all dll's in the test folder as rooting inputs
        set __InputFile=!scriptPath!IL-CG2\*.dll
        call :CompileOneFileCrossgen2
        IF NOT !CrossGen2Status!==0 goto :DoneCrossgen2Operations
    ) else (
        set ExtraCrossGen2Args=!ExtraCrossGen2Args! -r:!scriptPath!IL-CG2\*.dll
        for %%I in (!scriptPath!IL-CG2\*.dll) do (
            set __OutputFile=!scriptPath!%%~nI.dll
            set __PdbFile=!scriptPath!%%~nI.ni.pdb
            set __InputFile=%%I
            call :CompileOneFileCrossgen2
            IF NOT !CrossGen2Status!==0 (
              IF NOT !CrossGen2Status!==2 goto :DoneCrossgen2Operations
            )
            rem Normalize return code 2, no valid input files, to success code
            set CrossGen2Status=0
        )
    )

    goto :DoneCrossgen2Operations
:CompileOneFileCrossgen2
    echo %time%
    set __ResponseFile=!__OutputFile!.rsp
    del /Q !__ResponseFile! 2>nul

<<<<<<< HEAD
    set __R2RDumpCommand=!_DebuggerFullPath!
    REM Tests run locally need __TestDotNetCmd (set by runtest.py) or a compatible 5.0 dotnet runtime in the path
    if defined __TestDotNetCmd (
        set __R2RDumpCommand=!__R2RDumpCommand! "!__TestDotNetCmd!"
    ) else (
        set __R2RDumpCommand=!__R2RDumpCommand! "dotnet"
    )
    set __R2RDumpCommand=!__R2RDumpCommand! "!CORE_ROOT!\r2rdump\r2rdump.dll"
=======
    REM Tests run locally need __TestDotNetCmd (set by runtest.py) or a compatible 5.0 dotnet runtime in the path
    if defined __TestDotNetCmd (
        set __DotNet="!__TestDotNetCmd!"
    ) else (
        set __DotNet="dotnet"
    )
    set __Command=!_DebuggerFullPath!
    set __Command=!__Command! !__DotNet!
    set __R2RDumpCommand=!__Command! "!CORE_ROOT!\r2rdump\r2rdump.dll"
>>>>>>> 8e59df89
    set __R2RDumpCommand=!__R2RDumpCommand! --header --sc --in !__OutputFile! --out !__OutputFile!.r2rdump --val

    set __Command=!_DebuggerFullPath! "!CORE_ROOT!\crossgen2\crossgen2.exe"
    set __Command=!__Command! @"!__ResponseFile!"
    set __Command=!__Command! !ExtraCrossGen2Args!
    echo !__InputFile!>>!__ResponseFile!
    echo -o:!__OutputFile!>>!__ResponseFile!
    echo --targetarch:$(TargetArchitecture)>>!__ResponseFile!
    echo --targetos:$(TargetOS)>>!__ResponseFile!
    echo --verify-type-and-field-layout>>!__ResponseFile!
    echo --method-layout:random>>!__ResponseFile!
    if defined CrossGen2SynthesizePgo (
        echo --synthesize-random-mibc>>!__ResponseFile!
        echo --embed-pgo-data>>!__ResponseFile!
    )
    if defined HotColdSplitting (
        echo --hot-cold-splitting>>!__ResponseFile!
    )
    echo -r:!CORE_ROOT!\System.*.dll>>!__ResponseFile!
    echo -r:!CORE_ROOT!\Microsoft.*.dll>>!__ResponseFile!
    echo -r:!CORE_ROOT!\xunit.*.dll>>!__ResponseFile!
    echo -r:!CORE_ROOT!\mscorlib.dll>>!__ResponseFile!
    echo -r:!CORE_ROOT!\netstandard.dll>>!__ResponseFile!

    if defined __CreatePdb (
        echo --pdb>>!__ResponseFile!
    )

    echo Response file: !__ResponseFile!
    type !__ResponseFile!

    REM Suppress some DOTNET and COMPlus variables for the duration of Crossgen2 execution
    setlocal
    set "DOTNET_GCName="
    set "DOTNET_GCStress="
    set "DOTNET_HeapVerify="
    set "DOTNET_ReadyToRun="

    REM work around problems in 6.0 OSR
    set "DOTNET_TC_OnStackReplacement="
    set "DOTNET_TC_PartialCompilation="

    echo "!__Command!"
    call !__Command!

    set CrossGen2Status=!ERRORLEVEL!

    IF NOT !CrossGen2Status!==0 goto :DoneR2RDumpOperations

    echo "!__R2RDumpCommand!"
    call !__R2RDumpCommand!

    set R2RDumpStatus=!ERRORLEVEL!

:DoneR2RDumpOperations
    endlocal & set "R2RDumpStatus=%R2RDumpStatus%" &set "CrossGen2Status=%CrossGen2Status%"

    echo %time%

    if !CrossGen2Status!==0 (
        if defined CrossGen2TestCheckPdb (
            set __CheckPdbCommand=!__DotNet!
            set __CheckPdbCommand=!__CheckPdbCommand! "!CORE_ROOT!\PdbChecker\PdbChecker.dll"
            set __CheckPdbCommand=!__CheckPdbCommand! !__PdbFile! @(CheckPdbSymbol->'%22%(Identity)%22', ' ')
            echo "!__CheckPdbCommand!"
            call !__CheckPdbCommand!
            if not !ERRORLEVEL!==0 (
                echo PDB check failed for file !__PdbFile! >2
                set CrossGen2Status=42
            )
        )
    )

    Exit /b 0

:DoneCrossgen2Operations
    echo Crossgen2 compilation finished, exit code !CrossGen2Status!>>!compilationDoneFlagFile!
    call :ReleaseLock
:DoneCrossgen2OperationsNoRelease
    IF NOT !CrossGen2Status!==0 (
        ECHO Crossgen2 failed with exitcode - !CrossGen2Status!
        Exit /b 1
    )
    IF NOT !R2RDumpStatus!==0 (
        ECHO R2RDump failed with exitcode - !R2RDumpStatus!
        Exit /b 1
    )
)
        ]]>
      </CrossgenBatchScript>

      <CLRTestBatchPreCommands>$(CLRTestBatchPreCommands);$(CrossgenBatchScript)</CLRTestBatchPreCommands>
    </PropertyGroup>
  </Target>
</Project><|MERGE_RESOLUTION|>--- conflicted
+++ resolved
@@ -242,26 +242,13 @@
     set __ResponseFile=!__OutputFile!.rsp
     del /Q !__ResponseFile! 2>nul
 
-<<<<<<< HEAD
-    set __R2RDumpCommand=!_DebuggerFullPath!
     REM Tests run locally need __TestDotNetCmd (set by runtest.py) or a compatible 5.0 dotnet runtime in the path
     if defined __TestDotNetCmd (
-        set __R2RDumpCommand=!__R2RDumpCommand! "!__TestDotNetCmd!"
+        set __R2RDumpCommand="!__TestDotNetCmd!"
     ) else (
-        set __R2RDumpCommand=!__R2RDumpCommand! "dotnet"
-    )
-    set __R2RDumpCommand=!__R2RDumpCommand! "!CORE_ROOT!\r2rdump\r2rdump.dll"
-=======
-    REM Tests run locally need __TestDotNetCmd (set by runtest.py) or a compatible 5.0 dotnet runtime in the path
-    if defined __TestDotNetCmd (
-        set __DotNet="!__TestDotNetCmd!"
-    ) else (
-        set __DotNet="dotnet"
-    )
-    set __Command=!_DebuggerFullPath!
-    set __Command=!__Command! !__DotNet!
-    set __R2RDumpCommand=!__Command! "!CORE_ROOT!\r2rdump\r2rdump.dll"
->>>>>>> 8e59df89
+        set __R2RDumpCommand="dotnet"
+    )
+    set __R2RDumpCommand="!_DebuggerFullPath!" "!__R2RDumpCommand!" "!CORE_ROOT!\r2rdump\r2rdump.dll"
     set __R2RDumpCommand=!__R2RDumpCommand! --header --sc --in !__OutputFile! --out !__OutputFile!.r2rdump --val
 
     set __Command=!_DebuggerFullPath! "!CORE_ROOT!\crossgen2\crossgen2.exe"
