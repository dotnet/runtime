<Project ToolsVersion="12.0" DefaultTargets="Build" xmlns="http://schemas.microsoft.com/developer/msbuild/2003">
  <Import Project="Directory.Build.props" />

  <Target Name="ResolveDisabledProjects" BeforeTargets="BuildAllProjects;CopyAllNativeTestProjectBinaries" >
    <PropertyGroup>
      <TestRoot>$(RepoRoot)src\tests\</TestRoot>
    </PropertyGroup>

    <ItemGroup>
      <DisabledProjects Include="$(TestRoot)*\**\cs_template.csproj" />
      <DisabledProjects Include="$(TestRoot)Common\**\*.*proj" />
      <DisabledProjects Include="$(TestRoot)FunctionalTests\**\*.csproj" /> <!-- They need to be isolated from the existing setup -->
      <DisabledProjects Include="$(TestRoot)GC\Performance\Framework\GCPerfTestFramework.csproj" />
      <DisabledProjects Include="$(TestRoot)Loader\classloader\StaticVirtualMethods\**\generatetest.csproj" /> <!-- test generators -->
      <DisabledProjects Include="$(TestRoot)Performance\Scenario\JitBench\unofficial_dotnet\JitBench.csproj" /> <!-- no official build support for SDK-style netcoreapp2.0 projects -->
      <DisabledProjects Include="$(TestRoot)TestWrappers*\**\*.csproj" />
      <DisabledProjects Include="$(TestRoot)nativeaot\**\*.csproj" Condition="'$(TestBuildMode)' != 'nativeaot'" />
      <DisabledProjects Include="$(TestRoot)readytorun\**\*.csproj" Condition="'$(TestBuildMode)' == 'nativeaot'" />
    </ItemGroup>

    <ItemGroup>
      <BuildTestProjects Include="$(__BuildTestProject.Split(';'))" />
      <BuildTestDirs Include="$(__BuildTestDir.Split(';'))" />
      <BuildTestTrees Include="$(__BuildTestTree.Split(';'))" />
    </ItemGroup>

    <ItemGroup Condition="'@(BuildTestProjects)' != ''">
      <AllProjects Include="$([MSBuild]::NormalizePath('$(TestRoot)', '%(BuildTestProjects.Identity)'))" Exclude="@(DisabledProjects)" />
    </ItemGroup>

    <ItemGroup Condition="'@(BuildTestDirs)' != ''">
      <AllProjects Include="$([MSBuild]::NormalizeDirectory('$(TestRoot)', '%(BuildTestDirs.Identity)'))\*.csproj" Exclude="@(DisabledProjects)" />
      <AllProjects Include="$([MSBuild]::NormalizeDirectory('$(TestRoot)', '%(BuildTestDirs.Identity)'))\*.fsproj" Exclude="@(DisabledProjects)" />
      <AllProjects Include="$([MSBuild]::NormalizeDirectory('$(TestRoot)', '%(BuildTestDirs.Identity)'))\*.ilproj" Exclude="@(DisabledProjects)" />
    </ItemGroup>

    <ItemGroup Condition="'@(BuildTestTrees)' != ''">
      <AllProjects Include="$([MSBuild]::NormalizeDirectory('$(TestRoot)', '%(BuildTestTrees.Identity)'))\**\*.csproj" Exclude="@(DisabledProjects)" />
      <AllProjects Include="$([MSBuild]::NormalizeDirectory('$(TestRoot)', '%(BuildTestTrees.Identity)'))\**\*.fsproj" Exclude="@(DisabledProjects)" />
      <AllProjects Include="$([MSBuild]::NormalizeDirectory('$(TestRoot)', '%(BuildTestTrees.Identity)'))\**\*.ilproj" Exclude="@(DisabledProjects)" />
    </ItemGroup>

    <ItemGroup Condition="'@(BuildTestProjects)' == '' and '@(BuildTestDirs)' == '' and '@(BuildTestTrees)' == ''">
      <AllProjects Include="$(TestRoot)**\*.csproj" Exclude="@(DisabledProjects)" />
      <AllProjects Include="$(TestRoot)**\*.fsproj" Exclude="@(DisabledProjects)" />
      <AllProjects Include="$(TestRoot)**\*.ilproj" Exclude="@(DisabledProjects)" />
    </ItemGroup>
    <!-- All the test projects are partitioned into the test groups as defined below.
         Each of the test groups is meant to be built by a separate MSBuild invocation with specified $(__TestGroupToBuild) property. -->
    <ItemGroup Condition=" '$(CLRTestPriorityToBuild)' == '0' ">

      <!-- Fast filter to avoid files with Pri1 projects, this isn't completely accurate, but its close. Any Pri1 tests not caught by this will be skipped,
           and any tests intended as Pri0 will end up running as Pri1, which isn't terrible. This trick allows us to avoid loading each project into msbuild
           and evaluating it, which is a substantial improvement to the performance of the "Copy native test components to test output folder" task in our test runs  -->
      <Pri1Projects Include="@(AllProjects)" Condition="$([System.Text.RegularExpressions.Regex]::IsMatch($([System.IO.File]::ReadAllText('%(AllProjects.FullPath)')), '&lt;CLRTestPriority&gt;1&lt;/CLRTestPriority&gt;'))" />

      <AllProjects Remove="@(Pri1Projects)" />

      <!-- Group number k consists of all the test projects P such that _GroupStartsWith(k) <= P.Identity < _GroupStartsWith(k+1).
           In other words, ItemGroup _GroupStartsWith defines boundaries between the test groups. -->

      <!-- MSBuild does not allow specifying an item with empty identity but if it was possible Group number 1 would be defined as follows:

      <_GroupStartsWith Include="">
        <GroupNumber>1</GroupNumber>
      </_GroupStartsWith> -->

      <_GroupStartsWith Include="$(TestRoot)JIT\Methodical">
        <GroupNumber>2</GroupNumber>
      </_GroupStartsWith>

      <_GroupStartsWith Include="$(TestRoot)JIT\Regression">
        <GroupNumber>3</GroupNumber>
      </_GroupStartsWith>
    </ItemGroup>

    <ItemGroup Condition=" '$(CLRTestPriorityToBuild)' == '1' ">
      <!-- See above for explanation.
      <_GroupStartsWith Include="">
        <GroupNumber>1</GroupNumber>
      </_GroupStartsWith> -->

<<<<<<< HEAD
      <_GroupStartsWith Include="$(TestRoot)JIT\CodeGenBringUpTests\CodeGenBringUpTests_d.csproj">
=======
      <_GroupStartsWith Include="$(TestRoot)Interop">
>>>>>>> 0cbbb98c
        <GroupNumber>2</GroupNumber>
      </_GroupStartsWith>

      <_GroupStartsWith Include="$(TestRoot)JIT\Directed">
        <GroupNumber>3</GroupNumber>
      </_GroupStartsWith>

      <_GroupStartsWith Include="$(TestRoot)JIT\IL_Conformance">
        <GroupNumber>4</GroupNumber>
      </_GroupStartsWith>

      <_GroupStartsWith Include="$(TestRoot)JIT\Methodical">
        <GroupNumber>5</GroupNumber>
      </_GroupStartsWith>

      <_GroupStartsWith Include="$(TestRoot)JIT\Methodical\flowgraph">
        <GroupNumber>6</GroupNumber>
      </_GroupStartsWith>

      <_GroupStartsWith Include="$(TestRoot)JIT\opt">
        <GroupNumber>7</GroupNumber>
      </_GroupStartsWith>

      <_GroupStartsWith Include="$(TestRoot)JIT\Regression\CLR-x86-JIT\V1-M11-Beta2">
        <GroupNumber>8</GroupNumber>
      </_GroupStartsWith>

      <_GroupStartsWith Include="$(TestRoot)JIT\SIMD">
        <GroupNumber>9</GroupNumber>
      </_GroupStartsWith>

      <_GroupStartsWith Include="$(TestRoot)Loader\classloader\TypeGeneratorTests\TypeGeneratorTest200">
        <GroupNumber>10</GroupNumber>
      </_GroupStartsWith>
    </ItemGroup>

    <PropertyGroup Condition="'$(__TestGroupToBuild)' != ''">
      <!-- This computes lower inclusive and upper exclusive boundaries for Group number $(__TestGroupToBuild). -->
      <_GroupStartsWith>@(_GroupStartsWith->WithMetadataValue("GroupNumber", $(__TestGroupToBuild)))</_GroupStartsWith>
      <_GroupEndsWithExcl>@(_GroupStartsWith->WithMetadataValue("GroupNumber", $([MSBuild]::Add($(__TestGroupToBuild), 1))))</_GroupEndsWithExcl>
    </PropertyGroup>

    <ItemGroup>
      <AllProjects>
        <InGroup>True</InGroup>
      </AllProjects>

      <AllProjects Condition=" '$(_GroupStartsWith)' != '' And $([System.StringComparer]::OrdinalIgnoreCase.Compare($(_GroupStartsWith), %(Identity))) &gt; 0 ">
        <InGroup>False</InGroup>
      </AllProjects>

      <AllProjects Condition=" '$(_GroupEndsWithExcl)' != '' And $([System.StringComparer]::OrdinalIgnoreCase.Compare(%(Identity), $(_GroupEndsWithExcl))) &gt;= 0 ">
        <InGroup>False</InGroup>
      </AllProjects>
    </ItemGroup>

    <ItemGroup>
      <Project Include="@(AllProjects->WithMetadataValue('InGroup', 'True'))">
        <AdditionalProperties>TargetOS=$(TargetOS)</AdditionalProperties>
      </Project>
    </ItemGroup>

    <Message Importance="High" Text="Number of test projects total: @(Project->Count())" Condition="'$(__TestGroupToBuild)' == ''" />
    <Message Importance="High" Text="Number of test projects in group $(__TestGroupToBuild): @(Project->Count())" Condition="'$(__TestGroupToBuild)' != ''" />

  </Target>

  <Import Project="$(MSBuildThisFileDirectory)dir.traversal.targets" />

  <!-- Override clean from dir.traversal.targets and just remove the full TestBinDir -->
  <Target Name="Clean">
    <RemoveDir Directories="$(TestBinDir)" />
  </Target>
</Project><|MERGE_RESOLUTION|>--- conflicted
+++ resolved
@@ -80,11 +80,7 @@
         <GroupNumber>1</GroupNumber>
       </_GroupStartsWith> -->
 
-<<<<<<< HEAD
-      <_GroupStartsWith Include="$(TestRoot)JIT\CodeGenBringUpTests\CodeGenBringUpTests_d.csproj">
-=======
       <_GroupStartsWith Include="$(TestRoot)Interop">
->>>>>>> 0cbbb98c
         <GroupNumber>2</GroupNumber>
       </_GroupStartsWith>
 
