// Licensed to the .NET Foundation under one or more agreements.
// The .NET Foundation licenses this file to you under the MIT license.

using System;
using System.Collections.Generic;
using System.IO;
using System.IO.Compression;
using System.Linq;
using System.Text;
using System.Text.Json;
using System.Text.RegularExpressions;
using Microsoft.Android.Build;
using Microsoft.Build.Framework;
using Microsoft.Build.Utilities;

public enum RuntimeFlavorEnum
{
    Mono,
    CoreCLR,
    NativeAOT
}

public partial class ApkBuilder
{
    private const string DefaultMinApiLevel = "21";
    private const string DefaultTargetApiLevel = "31";

    public string? ProjectName { get; set; }
    public string? AppDir { get; set; }
    public string? AndroidNdk { get; set; }
    public string? AndroidSdk { get; set; }
    public string? MinApiLevel { get; set; }
    public string? TargetApiLevel { get; set; }
    public string? BuildApiLevel { get; set; }
    public string? BuildToolsVersion { get; set; }
    public string OutputDir { get; set; } = ""!;
    public bool StripDebugSymbols { get; set; }
    public string? NativeMainSource { get; set; }
    public string? KeyStorePath { get; set; }
    public bool ForceInterpreter { get; set; }
    public bool ForceAOT { get; set; }
    public bool ForceFullAOT { get; set; }
    public ITaskItem[] EnvironmentVariables { get; set; } = Array.Empty<ITaskItem>();
    public bool EnableRuntimeLogging { get; set; }
    public bool StaticLinkedRuntime { get; set; }
    public string[] RuntimeComponents { get; set; } = Array.Empty<string>();
    public string? DiagnosticPorts { get; set; }
    public bool IsLibraryMode { get; set; }
    public ITaskItem[] Assemblies { get; set; } = Array.Empty<ITaskItem>();
    public ITaskItem[] ExtraLinkerArguments { get; set; } = Array.Empty<ITaskItem>();
    public string[] NativeDependencies { get; set; } = Array.Empty<string>();
    public string RuntimeFlavor { get; set; } = nameof(RuntimeFlavorEnum.Mono);

    private RuntimeFlavorEnum parsedRuntimeFlavor;
    private bool IsMono => parsedRuntimeFlavor == RuntimeFlavorEnum.Mono;
    private bool IsCoreCLR => parsedRuntimeFlavor == RuntimeFlavorEnum.CoreCLR;
    private bool IsNativeAOT => parsedRuntimeFlavor == RuntimeFlavorEnum.NativeAOT;

    private TaskLoggingHelper logger;

    public ApkBuilder(TaskLoggingHelper logger)
    {
        this.logger = logger;
    }

    public (string apk, string packageId) BuildApk(
        string runtimeIdentifier,
        string mainLibraryFileName,
        string[] runtimeHeaders)
    {
        if (!Enum.TryParse(RuntimeFlavor, true, out parsedRuntimeFlavor))
        {
            throw new ArgumentException($"Unknown RuntimeFlavor value: {RuntimeFlavor}. '{nameof(RuntimeFlavor)}' must be one of: {string.Join(",", Enum.GetNames(typeof(RuntimeFlavorEnum)))}");
        }

        if (string.IsNullOrEmpty(AppDir) || !Directory.Exists(AppDir))
        {
            throw new ArgumentException($"AppDir='{AppDir}' is empty or doesn't exist");
        }

        if (!string.IsNullOrEmpty(mainLibraryFileName) && !File.Exists(Path.Combine(AppDir, mainLibraryFileName)))
        {
            throw new ArgumentException($"MainLibraryFileName='{mainLibraryFileName}' was not found in AppDir='{AppDir}'");
        }

        if (string.IsNullOrEmpty(runtimeIdentifier))
        {
            throw new ArgumentException("RuntimeIdentifier should not be empty and should contain a valid android RID");
        }

        if (!string.IsNullOrEmpty(ProjectName) && ProjectName.Contains(' '))
        {
            throw new ArgumentException($"ProjectName='{ProjectName}' should not not contain spaces.");
        }

        if (string.IsNullOrEmpty(AndroidSdk))
        {
            AndroidSdk = Environment.GetEnvironmentVariable("ANDROID_SDK_ROOT");
        }

        if (string.IsNullOrEmpty(AndroidNdk))
        {
            AndroidNdk = Environment.GetEnvironmentVariable("ANDROID_NDK_ROOT");
        }

        if (string.IsNullOrEmpty(AndroidSdk) || !Directory.Exists(AndroidSdk))
        {
            throw new ArgumentException($"Android SDK='{AndroidSdk}' was not found or empty (can be set via ANDROID_SDK_ROOT envvar).");
        }

        if (string.IsNullOrEmpty(AndroidNdk) || !Directory.Exists(AndroidNdk))
        {
            throw new ArgumentException($"Android NDK='{AndroidNdk}' was not found or empty (can be set via ANDROID_NDK_ROOT envvar).");
        }

        if (ForceInterpreter && ForceAOT)
        {
            throw new InvalidOperationException("Interpreter and AOT cannot be enabled at the same time");
        }

        if (IsMono && !string.IsNullOrEmpty(DiagnosticPorts) && !Array.Exists(RuntimeComponents, runtimeComponent => string.Equals(runtimeComponent, "diagnostics_tracing", StringComparison.OrdinalIgnoreCase)))
        {
            throw new ArgumentException($"Using DiagnosticPorts targeting Mono requires diagnostics_tracing runtime component, which was not included in 'RuntimeComponents' item group. @RuntimeComponents: '{string.Join(", ", RuntimeComponents)}'");
        }

        AndroidSdkHelper androidSdkHelper = new AndroidSdkHelper(AndroidSdk, BuildApiLevel, BuildToolsVersion);

        if (string.IsNullOrEmpty(MinApiLevel))
            MinApiLevel = DefaultMinApiLevel;

        if (string.IsNullOrEmpty(TargetApiLevel))
            TargetApiLevel = DefaultTargetApiLevel;

        // make sure BuildApiLevel >= MinApiLevel and BuildApiLevel >= TargetApiLevel
        // only if these api levels are not "preview" (not integers)
        if (int.TryParse(androidSdkHelper.BuildApiLevel, out int intApi))
        {
            if (int.TryParse(MinApiLevel, out int intMinApi) && intApi < intMinApi)
            {
                throw new ArgumentException($"BuildApiLevel={androidSdkHelper.BuildApiLevel} < MinApiLevel={MinApiLevel}. " +
                    "Make sure you've downloaded some recent build-tools in Android SDK");
            }

            if (int.TryParse(TargetApiLevel, out int intTargetApi) && intApi < intTargetApi)
            {
                throw new ArgumentException($"BuildApiLevel={androidSdkHelper.BuildApiLevel} < TargetApiLevel={TargetApiLevel}. " +
                    "Make sure you've downloaded some recent build-tools in Android SDK");
            }
        }

        if (!Enum.TryParse(RuntimeFlavor, true, out parsedRuntimeFlavor))
        {
            throw new ArgumentException($"Unknown RuntimeFlavor value: {RuntimeFlavor}. '{nameof(RuntimeFlavor)}' must be one of: {string.Join(",", Enum.GetNames(typeof(RuntimeFlavorEnum)))}");
        }

        var assemblerFiles = new StringBuilder();
        var assemblerFilesToLink = new StringBuilder();
        var aotLibraryFiles = new List<string>();

        if (!(IsLibraryMode || IsNativeAOT))
        {
            foreach (ITaskItem file in Assemblies)
            {
                // use AOT files if available
                var obj = file.GetMetadata("AssemblerFile");
                var llvmObj = file.GetMetadata("LlvmObjectFile");
                var lib = file.GetMetadata("LibraryFile");

                if (!string.IsNullOrEmpty(obj))
                {
                    var name = Path.GetFileNameWithoutExtension(obj);
                    assemblerFiles.AppendLine($"add_library({name} OBJECT {obj})");
                    assemblerFilesToLink.AppendLine($"    {name}");
                }

                if (!string.IsNullOrEmpty(llvmObj))
                {
                    var name = Path.GetFileNameWithoutExtension(llvmObj);
                    assemblerFilesToLink.AppendLine($"    {llvmObj}");
                }

                if (!string.IsNullOrEmpty(lib))
                {
                    aotLibraryFiles.Add(lib);
                }
            }

            if (ForceAOT && assemblerFiles.Length == 0 && aotLibraryFiles.Count == 0)
            {
                throw new InvalidOperationException("Need list of AOT files.");
            }
        }

        Directory.CreateDirectory(OutputDir);
        Directory.CreateDirectory(Path.Combine(OutputDir, "bin"));
        Directory.CreateDirectory(Path.Combine(OutputDir, "obj"));
        Directory.CreateDirectory(Path.Combine(OutputDir, "assets-tozip"));
        Directory.CreateDirectory(Path.Combine(OutputDir, "assets"));

        var extensionsToIgnore = new List<string> { ".so", ".a", ".dex", ".jar" };
        extensionsToIgnore.Add(".pdb");
        extensionsToIgnore.Add(".dbg");

        // Copy sourceDir to OutputDir/assets-tozip (ignore native files)
        // these files then will be zipped and copied to apk/assets/assets.zip
        var assetsToZipDirectory = Path.Combine(OutputDir, "assets-tozip");

        Utils.DirectoryCopy(AppDir, assetsToZipDirectory, file =>
        {
            string fileName = Path.GetFileName(file);
            string extension = Path.GetExtension(file);

            if (extensionsToIgnore.Contains(extension))
            {
                // ignore native files, those go to lib/%abi%
                // also, aapt is not happy about zip files
                return false;
            }
            if (fileName.StartsWith('.'))
            {
                // aapt complains on such files
                return false;
            }
            return true;
        });

        // add AOT .so libraries
        foreach (var aotlib in aotLibraryFiles)
        {
            File.Copy(aotlib, Path.Combine(assetsToZipDirectory, Path.GetFileName(aotlib)));
        }

        string androidJar = Path.Combine(AndroidSdk, "platforms", "android-" + androidSdkHelper.BuildApiLevel, "android.jar");
        string androidToolchain = Path.Combine(AndroidNdk, "build", "cmake", "android.toolchain.cmake");
        string javac = "javac";

        ZipFile.CreateFromDirectory(assetsToZipDirectory, Path.Combine(OutputDir, "assets", "assets.zip"), CompressionLevel.SmallestSize, includeBaseDirectory: false);
        Directory.Delete(assetsToZipDirectory, true);

        if (!File.Exists(androidJar))
            throw new ArgumentException($"API level={androidSdkHelper.BuildApiLevel} is not downloaded in Android SDK");

        // 1. Build libmonodroid.so via cmake

        string nativeLibraries = "";
        if (IsLibraryMode)
        {
            nativeLibraries = string.Join("\n    ", NativeDependencies.Select(dep => dep));
        }
        else if (!IsNativeAOT)
        {
            string runtimeLib = "";
            if (StaticLinkedRuntime && IsMono)
            {
                runtimeLib = Path.Combine(AppDir, "libmonosgen-2.0.a");
            }
            else if (IsMono)
            {
                runtimeLib = Path.Combine(AppDir, "libmonosgen-2.0.so");
            }
            else if (StaticLinkedRuntime && IsCoreCLR)
            {
                runtimeLib = Path.Combine(AppDir, "libcoreclr_static.a");
            }
            else if (IsCoreCLR)
            {
                runtimeLib = Path.Combine(AppDir, "libcoreclr.so");
            }

            if (!File.Exists(runtimeLib))
            {
                throw new ArgumentException($"{runtimeLib} was not found");
            }
            else
            {
                nativeLibraries += $"{runtimeLib}{Environment.NewLine}";
            }

            if (StaticLinkedRuntime && IsMono)
            {
                string[] staticComponentStubLibs = Directory.GetFiles(AppDir, "libmono-component-*-stub-static.a");

                // by default, component stubs will be linked and depending on how mono runtime has been build,
                // stubs can disable or dynamic load components.
                foreach (string staticComponentStubLib in staticComponentStubLibs)
                {
                    string componentLibToLink = staticComponentStubLib;
                    foreach (string runtimeComponent in RuntimeComponents)
                    {
                        if (componentLibToLink.Contains(runtimeComponent, StringComparison.OrdinalIgnoreCase))
                        {
                            // static link component.
                            componentLibToLink = componentLibToLink.Replace("-stub-static.a", "-static.a", StringComparison.OrdinalIgnoreCase);
                            break;
                        }
                    }

                    // if lib doesn't exist (primarily due to runtime build without static lib support), fallback linking stub lib.
                    if (!File.Exists(componentLibToLink))
                    {
                        logger.LogMessage(MessageImportance.High, $"\nCouldn't find static component library: {componentLibToLink}, linking static component stub library: {staticComponentStubLib}.\n");
                        componentLibToLink = staticComponentStubLib;
                    }

                    nativeLibraries += $"    {componentLibToLink}{Environment.NewLine}";
                }

                // There's a circular dependency between static mono runtime lib and static component libraries.
                // Adding mono runtime lib before and after component libs will resolve issues with undefined symbols
                // due to circular dependency.
                nativeLibraries += $"    {runtimeLib}{Environment.NewLine}";
            }

            if (StaticLinkedRuntime && IsCoreCLR)
            {
                string[] staticMonoStubs = Directory.GetFiles(AppDir, "libmono*.a");
                string[] staticLibs = Directory.GetFiles(AppDir, "*.a")
                    .Where(lib => !Path.GetFileName(lib).Equals("libcoreclr_static.a", StringComparison.OrdinalIgnoreCase) &&
                                  !staticMonoStubs.Contains(lib, StringComparer.OrdinalIgnoreCase))
                    .ToArray();

                foreach (string lib in staticLibs)
                {
                    nativeLibraries += $"    {lib}{Environment.NewLine}";
                }

                nativeLibraries += $"    libc++abi.a{Environment.NewLine}";
                nativeLibraries += $"    libc++_static.a{Environment.NewLine}";
            }
        }
        string abi;
        if (IsNativeAOT)
        {
            abi = AndroidProject.DetermineAbi(runtimeIdentifier);
        }
        else
        {
            StringBuilder extraLinkerArgs = new StringBuilder();
            foreach (ITaskItem item in ExtraLinkerArguments)
            {
                extraLinkerArgs.AppendLine($"    \"{item.ItemSpec}\"");
            }

            if (StaticLinkedRuntime && IsCoreCLR)
            {
                // Ensure global symbol references in the shared library are resolved to definitions in
                // the same shared library. For the static linked runtime specifically, we need this for
                // global functions in assembly for the linker to treat relative offsets to them as constant
                extraLinkerArgs.AppendLine($"    \"-Wl,-Bsymbolic\"");
            }

            nativeLibraries += assemblerFilesToLink.ToString();

            string aotSources = assemblerFiles.ToString();
            string monodroidSource = IsCoreCLR ?
                "monodroid-coreclr.c" : (IsLibraryMode) ? "monodroid-librarymode.c" : "monodroid.c";
            string runtimeInclude = string.Join(" ", runtimeHeaders.Select(h => $"\"{NormalizePathToUnix(h)}\""));

            string cmakeLists = Utils.GetEmbeddedResource("CMakeLists-android.txt")
                .Replace("%RuntimeInclude%", runtimeInclude)
                .Replace("%NativeLibrariesToLink%", NormalizePathToUnix(nativeLibraries))
                .Replace("%MONODROID_SOURCE%", monodroidSource)
                .Replace("%AotSources%", NormalizePathToUnix(aotSources))
                .Replace("%AotModulesSource%", string.IsNullOrEmpty(aotSources) ? "" : "modules.c")
                .Replace("%APP_LINKER_ARGS%", extraLinkerArgs.ToString());

            var defines = new StringBuilder();
            if (ForceInterpreter)
            {
                defines.AppendLine("add_definitions(-DFORCE_INTERPRETER=1)");
            }
            else if (ForceAOT)
            {
                defines.AppendLine("add_definitions(-DFORCE_AOT=1)");
                if (aotLibraryFiles.Count == 0)
                {
                    defines.AppendLine("add_definitions(-DSTATIC_AOT=1)");
                }
            }

            if (ForceFullAOT)
            {
                defines.AppendLine("add_definitions(-DFULL_AOT=1)");
            }

            if (!string.IsNullOrEmpty(DiagnosticPorts))
            {
                defines.AppendLine("add_definitions(-DDIAGNOSTIC_PORTS=\"" + DiagnosticPorts + "\")");
            }

            cmakeLists = cmakeLists.Replace("%Defines%", defines.ToString());

<<<<<<< HEAD
            File.WriteAllText(Path.Combine(OutputDir, "CMakeLists.txt"), cmakeLists);
            File.WriteAllText(Path.Combine(OutputDir, monodroidSource), Utils.GetEmbeddedResource(monodroidSource));
=======
        File.WriteAllText(Path.Combine(OutputDir, "CMakeLists.txt"), cmakeLists);

        string monodroidContent = Utils.GetEmbeddedResource(monodroidSource);
        if (IsCoreCLR)
        {
            monodroidContent = RenderMonodroidCoreClrTemplate(monodroidContent);
        }
        File.WriteAllText(Path.Combine(OutputDir, monodroidSource), monodroidContent);
>>>>>>> 307753a0

            AndroidProject project = new AndroidProject("monodroid", runtimeIdentifier, AndroidNdk, logger);
            project.GenerateCMake(OutputDir, MinApiLevel, StripDebugSymbols);
            project.BuildCMake(OutputDir, StripDebugSymbols);

            // TODO: https://github.com/dotnet/runtime/issues/115717

            abi = project.Abi;
        }

        // 2. Compile Java files

        string javaSrcFolder = Path.Combine(OutputDir, "src", "net", "dot");
        Directory.CreateDirectory(javaSrcFolder);

        string javaActivityPath = Path.Combine(javaSrcFolder, "MainActivity.java");
        string monoRunnerPath = Path.Combine(javaSrcFolder, "MonoRunner.java");

        Regex checkNumerics = DotNumberRegex();
        if (!string.IsNullOrEmpty(ProjectName) && checkNumerics.IsMatch(ProjectName))
            ProjectName = checkNumerics.Replace(ProjectName, @"_$1");

        if (!string.IsNullOrEmpty(ProjectName) && ProjectName.Contains('-'))
            ProjectName = ProjectName.Replace("-", "_");

        string packageId = $"net.dot.{ProjectName}";

        File.WriteAllText(javaActivityPath,
            Utils.GetEmbeddedResource("MainActivity.java")
                .Replace("%EntryPointLibName%", Path.GetFileName(mainLibraryFileName)));

        if (!string.IsNullOrEmpty(NativeMainSource))
            File.Copy(NativeMainSource, javaActivityPath, true);

        string envVariables = "";
        foreach (ITaskItem item in EnvironmentVariables)
        {
            string name = item.ItemSpec;
            string value = item.GetMetadata("Value");
            envVariables += $"\t\tsetEnv(\"{name}\", \"{value}\");\n";
        }

        string jniLibraryName;
        if (IsLibraryMode || IsNativeAOT)
            jniLibraryName = ProjectName!;
        else if (StaticLinkedRuntime && IsCoreCLR)
            jniLibraryName = "monodroid";
        else
            jniLibraryName = "System.Security.Cryptography.Native.Android";

        List<string> librariesToLoad = [jniLibraryName];
        if (!IsNativeAOT)
            librariesToLoad.Add("monodroid");

        string monoRunner = Utils.GetEmbeddedResource("MonoRunner.java")
            .Replace("%EntryPointLibName%", Path.GetFileName(mainLibraryFileName))
            .Replace("%LoadLibraryStatements%",
                string.Join('\n', librariesToLoad.Select(l => $"System.loadLibrary(\"{l}\");")))
            .Replace("%EnvVariables%", envVariables);

        File.WriteAllText(monoRunnerPath, monoRunner);

        File.WriteAllText(Path.Combine(OutputDir, "AndroidManifest.xml"),
            Utils.GetEmbeddedResource("AndroidManifest.xml")
                .Replace("%PackageName%", packageId)
                .Replace("%MinSdkLevel%", MinApiLevel)
                .Replace("%TargetSdkVersion%", TargetApiLevel));

        string javaCompilerArgs = $"-d obj -classpath src -bootclasspath {androidJar} -source 1.8 -target 1.8 ";
        Utils.RunProcess(logger, javac, javaCompilerArgs + javaActivityPath, workingDir: OutputDir);
        Utils.RunProcess(logger, javac, javaCompilerArgs + monoRunnerPath, workingDir: OutputDir);

        if (androidSdkHelper.HasD8)
        {
            string[] classFiles = Directory.GetFiles(Path.Combine(OutputDir, "obj"), "*.class", SearchOption.AllDirectories);

            if (classFiles.Length == 0)
                throw new InvalidOperationException("Didn't find any .class files");
            List<string> inputFiles = [.. classFiles];
            if (IsNativeAOT)
            {
                inputFiles.Add(Path.Combine(Path.GetDirectoryName(Path.GetDirectoryName(AppDir)!)!, "libSystem.Security.Cryptography.Native.Android.jar"));
            }

            Utils.RunProcess(logger, androidSdkHelper.D8Path, $"--no-desugaring {string.Join(" ", inputFiles)}", workingDir: OutputDir);
        }
        else
        {
            Utils.RunProcess(logger, androidSdkHelper.DxPath, "--dex --output=classes.dex obj", workingDir: OutputDir);
        }

        // 3. Generate APK

        string debugModeArg = StripDebugSymbols ? string.Empty : "--debug-mode";
        string apkFile = Path.Combine(OutputDir, "bin", $"{ProjectName}.unaligned.apk");
        Utils.RunProcess(logger, androidSdkHelper.AaptPath, $"package -f -m -F {apkFile} -A assets -M AndroidManifest.xml -I {androidJar} {debugModeArg}", workingDir: OutputDir);

        var dynamicLibs = new List<string>();
        if (!IsNativeAOT)
            dynamicLibs.Add(Path.Combine(OutputDir, "monodroid", "libmonodroid.so"));

        if (IsLibraryMode)
        {
            dynamicLibs.AddRange(NativeDependencies);
        }
        else
        {
            var excludedLibs = new HashSet<string> { "libmonodroid.so" };
            if (IsCoreCLR)
            {
                if (StripDebugSymbols)
                {
                    // exclude debugger support libs
                    excludedLibs.Add("libmscordbi.so");
                    excludedLibs.Add("libmscordaccore.so");
                }
            }
            if (!StaticLinkedRuntime)
                dynamicLibs.AddRange(Directory.GetFiles(AppDir, "*.so").Where(file => !excludedLibs.Contains(Path.GetFileName(file))));
        }

        // add all *.so files to lib/%abi%/
        Directory.CreateDirectory(Path.Combine(OutputDir, "lib", abi));
        foreach (var dynamicLib in dynamicLibs)
        {
            string dynamicLibName = Path.GetFileName(dynamicLib);
            string destRelative = Path.Combine("lib", abi, dynamicLibName);

            if (dynamicLibName == "libmonosgen-2.0.so" && StaticLinkedRuntime)
            {
                // we link mono runtime statically into libmonodroid.so
                // make sure dynamic runtime is not included in package.
                if (File.Exists(destRelative))
                    File.Delete(destRelative);
                continue;
            }

            if (dynamicLibName.Contains("libmono-component-", StringComparison.OrdinalIgnoreCase))
            {
                bool includeComponent = false;
                if (!StaticLinkedRuntime)
                {
                    foreach (string runtimeComponent in RuntimeComponents)
                    {
                        if (dynamicLibName.Contains(runtimeComponent, StringComparison.OrdinalIgnoreCase))
                        {
                            includeComponent = true;
                            break;
                        }
                    }
                }

                if (!includeComponent)
                {
                    // make sure dynamic component is not included in package.
                    if (File.Exists(destRelative))
                        File.Delete(destRelative);
                    continue;
                }
            }

            // NOTE: we can run android-strip tool from NDK to shrink native binaries here even more.
            File.Copy(dynamicLib, Path.Combine(OutputDir, destRelative), true);
            Utils.RunProcess(logger, androidSdkHelper.AaptPath, $"add {apkFile} {NormalizePathToUnix(destRelative)}", workingDir: OutputDir);
        }
        Utils.RunProcess(logger, androidSdkHelper.AaptPath, $"add {apkFile} classes.dex", workingDir: OutputDir);

        // Include prebuilt .dex files
        int sequence = 2;
        var dexFiles = Directory.GetFiles(AppDir, "*.dex");
        foreach (var dexFile in dexFiles)
        {
            var classesFileName = $"classes{sequence++}.dex";
            File.Copy(dexFile, Path.Combine(OutputDir, classesFileName));
            logger.LogMessage(MessageImportance.High, $"Adding dex file {Path.GetFileName(dexFile)} as {classesFileName}");
            Utils.RunProcess(logger, androidSdkHelper.AaptPath, $"add {apkFile} {classesFileName}", workingDir: OutputDir);
        }

        // 4. Align APK

        string alignedApk = Path.Combine(OutputDir, "bin", $"{ProjectName}.apk");
        AlignApk(apkFile, alignedApk, androidSdkHelper.ZipalignPath);
        // we don't need the unaligned one any more
        File.Delete(apkFile);

        // 5. Generate key (if needed) & sign the apk
        SignApk(alignedApk, androidSdkHelper.ApksignerPath);

        logger.LogMessage(MessageImportance.High, $"\nAPK size: {(new FileInfo(alignedApk).Length / 1000_000.0):0.#} Mb.\n");

        return (alignedApk, packageId);
    }

    private void AlignApk(string unalignedApkPath, string apkOutPath, string zipalign)
    {
        Utils.RunProcess(logger, zipalign, $"-v 4 {unalignedApkPath} {apkOutPath}", workingDir: OutputDir);
    }

    private void SignApk(string apkPath, string apksigner)
    {
        string defaultKey = Path.Combine(OutputDir, "debug.keystore");
        string signingKey = string.IsNullOrEmpty(KeyStorePath) ?
            defaultKey : Path.Combine(KeyStorePath, "debug.keystore");

        if (!File.Exists(signingKey))
        {
            Utils.RunProcess(logger, "keytool", "-genkey -v -keystore debug.keystore -storepass android -alias " +
                "androiddebugkey -keypass android -keyalg RSA -keysize 2048 -noprompt " +
                "-dname \"CN=Android Debug,O=Android,C=US\"", workingDir: OutputDir, silent: true);
        }
        else if (Path.GetFullPath(signingKey) != Path.GetFullPath(defaultKey))
        {
            File.Copy(signingKey, Path.Combine(OutputDir, "debug.keystore"));
        }
        Utils.RunProcess(logger, apksigner, $"sign --min-sdk-version {MinApiLevel} --ks debug.keystore " +
            $"--ks-pass pass:android --key-pass pass:android {apkPath}", workingDir: OutputDir);
    }

    public void ZipAndSignApk(string apkPath)
    {
        if (string.IsNullOrEmpty(AndroidSdk))
            AndroidSdk = Environment.GetEnvironmentVariable("ANDROID_SDK_ROOT");

        if (string.IsNullOrEmpty(AndroidSdk) || !Directory.Exists(AndroidSdk))
            throw new ArgumentException($"Android SDK='{AndroidSdk}' was not found or incorrect (can be set via ANDROID_SDK_ROOT envvar).");

        AndroidSdkHelper androidSdkHelper = new AndroidSdkHelper(AndroidSdk, BuildApiLevel, BuildToolsVersion);

        if (string.IsNullOrEmpty(MinApiLevel))
            MinApiLevel = DefaultMinApiLevel;

        string alignedApkPath = $"{apkPath}.aligned";
        AlignApk(apkPath, alignedApkPath, androidSdkHelper.ZipalignPath);
        logger.LogMessage(MessageImportance.High, $"\nMoving '{alignedApkPath}' to '{apkPath}'.\n");
        File.Move(alignedApkPath, apkPath, overwrite: true);
        SignApk(apkPath, androidSdkHelper.ApksignerPath);
    }

    public void ReplaceFileInApk(string file)
    {
        if (string.IsNullOrEmpty(AndroidSdk))
            AndroidSdk = Environment.GetEnvironmentVariable("ANDROID_SDK_ROOT");

        if (string.IsNullOrEmpty(AndroidSdk) || !Directory.Exists(AndroidSdk))
            throw new ArgumentException($"Android SDK='{AndroidSdk}' was not found or incorrect (can be set via ANDROID_SDK_ROOT envvar).");

        AndroidSdkHelper androidSdkHelper = new AndroidSdkHelper(AndroidSdk, BuildApiLevel, BuildToolsVersion);

        if (string.IsNullOrEmpty(MinApiLevel))
            MinApiLevel = DefaultMinApiLevel;

        string apkPath;
        if (string.IsNullOrEmpty(ProjectName))
            apkPath = Directory.GetFiles(Path.Combine(OutputDir, "bin"), "*.apk").First();
        else
            apkPath = Path.Combine(OutputDir, "bin", $"{ProjectName}.apk");

        if (!File.Exists(apkPath))
            throw new Exception($"{apkPath} was not found");

        Utils.RunProcess(logger, androidSdkHelper.AaptPath, $"remove -v bin/{Path.GetFileName(apkPath)} {file}", workingDir: OutputDir);
        Utils.RunProcess(logger, androidSdkHelper.AaptPath, $"add -v bin/{Path.GetFileName(apkPath)} {file}", workingDir: OutputDir);

        // we need to re-sign the apk
        SignApk(apkPath, androidSdkHelper.ApksignerPath);
    }

    private static string NormalizePathToUnix(string path)
    {
        return path.Replace("\\", "/");
    }

    [GeneratedRegex(@"\.(\d)")]
    private static partial Regex DotNumberRegex();

    private string RenderMonodroidCoreClrTemplate(string monodroidContent)
    {
        // At the moment, we only set the AppContext properties, so it's all done here for simplicity.
        // If we need to add more rendering logic, we can refactor this method later.
        var appContextKeys = new StringBuilder();
        appContextKeys.AppendLine("    appctx_keys[0] = \"RUNTIME_IDENTIFIER\";");
        appContextKeys.AppendLine("    appctx_keys[1] = \"APP_CONTEXT_BASE_DIRECTORY\";");
        appContextKeys.AppendLine("    appctx_keys[2] = \"HOST_RUNTIME_CONTRACT\";");

        var appContextValues = new StringBuilder();
        appContextValues.AppendLine("    appctx_values[0] = ANDROID_RUNTIME_IDENTIFIER;");
        appContextValues.AppendLine("    appctx_values[1] = g_bundle_path;");
        appContextValues.AppendLine();
        appContextValues.AppendLine("    char contract_str[19];"); // 0x + 16 hex digits + '\0'
        appContextValues.AppendLine("    snprintf(contract_str, 19, \"0x%zx\", (size_t)(&g_host_contract));");
        appContextValues.AppendLine("    appctx_values[2] = contract_str;");
        appContextValues.AppendLine();

        // Parse runtime config properties and add them to the AppContext keys and values.
        Dictionary<string, string> configProperties = ParseRuntimeConfigProperties();
        int hardwiredAppContextProperties = 3; // For the hardwired AppContext keys and values above.
        int i = 0;
        foreach ((string key, string value) in configProperties)
        {
            appContextKeys.AppendLine($"    appctx_keys[{i + hardwiredAppContextProperties}] = \"{key}\";");
            appContextValues.AppendLine($"    appctx_values[{i + hardwiredAppContextProperties}] = \"{value}\";");
            i++;
        }

        // Replace the template placeholders.
        string updatedContent = monodroidContent.Replace("%AppContextPropertyCount%", (configProperties.Count + hardwiredAppContextProperties).ToString())
            .Replace("%AppContextKeys%", appContextKeys.ToString().TrimEnd())
            .Replace("%AppContextValues%", appContextValues.ToString().TrimEnd());
        return updatedContent;
    }

    private Dictionary<string, string> ParseRuntimeConfigProperties()
    {
        var configProperties = new Dictionary<string, string>();
        string runtimeConfigPath = Path.Combine(AppDir ?? throw new InvalidOperationException("AppDir is not set"), $"{ProjectName}.runtimeconfig.json");

        try
        {
            string jsonContent = File.ReadAllText(runtimeConfigPath);
            using JsonDocument doc = JsonDocument.Parse(jsonContent);
            JsonElement root = doc.RootElement;
            if (root.TryGetProperty("runtimeOptions", out JsonElement runtimeOptions) && runtimeOptions.TryGetProperty("configProperties", out JsonElement propertiesJson))
            {
                foreach (JsonProperty property in propertiesJson.EnumerateObject())
                {
                    configProperties[property.Name] = property.Value.ToString();
                }
            }
        }
        catch (Exception ex)
        {
            logger.LogMessage(MessageImportance.High, $"Error while parsing runtime config at {runtimeConfigPath}: {ex.Message}");
        }

        return configProperties;
    }
}<|MERGE_RESOLUTION|>--- conflicted
+++ resolved
@@ -390,19 +390,8 @@
 
             cmakeLists = cmakeLists.Replace("%Defines%", defines.ToString());
 
-<<<<<<< HEAD
             File.WriteAllText(Path.Combine(OutputDir, "CMakeLists.txt"), cmakeLists);
             File.WriteAllText(Path.Combine(OutputDir, monodroidSource), Utils.GetEmbeddedResource(monodroidSource));
-=======
-        File.WriteAllText(Path.Combine(OutputDir, "CMakeLists.txt"), cmakeLists);
-
-        string monodroidContent = Utils.GetEmbeddedResource(monodroidSource);
-        if (IsCoreCLR)
-        {
-            monodroidContent = RenderMonodroidCoreClrTemplate(monodroidContent);
-        }
-        File.WriteAllText(Path.Combine(OutputDir, monodroidSource), monodroidContent);
->>>>>>> 307753a0
 
             AndroidProject project = new AndroidProject("monodroid", runtimeIdentifier, AndroidNdk, logger);
             project.GenerateCMake(OutputDir, MinApiLevel, StripDebugSymbols);
@@ -412,6 +401,35 @@
 
             abi = project.Abi;
         }
+
+        if (ForceFullAOT)
+        {
+            defines.AppendLine("add_definitions(-DFULL_AOT=1)");
+        }
+
+        if (!string.IsNullOrEmpty(DiagnosticPorts))
+        {
+            defines.AppendLine("add_definitions(-DDIAGNOSTIC_PORTS=\"" + DiagnosticPorts + "\")");
+        }
+
+        cmakeLists = cmakeLists.Replace("%Defines%", defines.ToString());
+
+        File.WriteAllText(Path.Combine(OutputDir, "CMakeLists.txt"), cmakeLists);
+
+        string monodroidContent = Utils.GetEmbeddedResource(monodroidSource);
+        if (IsCoreCLR)
+        {
+            monodroidContent = RenderMonodroidCoreClrTemplate(monodroidContent);
+        }
+        File.WriteAllText(Path.Combine(OutputDir, monodroidSource), monodroidContent);
+
+        AndroidProject project = new AndroidProject("monodroid", runtimeIdentifier, AndroidNdk, logger);
+        project.GenerateCMake(OutputDir, MinApiLevel, StripDebugSymbols);
+        project.BuildCMake(OutputDir, StripDebugSymbols);
+
+        // TODO: https://github.com/dotnet/runtime/issues/115717
+
+        string abi = project.Abi;
 
         // 2. Compile Java files
 
