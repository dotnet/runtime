--- conflicted
+++ resolved
@@ -561,12 +561,7 @@
                                                                 assemblyDir,
                                                                 logger: Log,
                                                                 silent: false,
-<<<<<<< HEAD
                                                                 debugMessageImportance: MessageImportance.High);
-=======
-                                                                debugMessageImportance: MessageImportance.Low,
-                                                                label: assembly);
->>>>>>> ec3f9fa0
             if (exitCode != 0)
             {
                 Log.LogError($"Precompiling failed for {assembly}: {output}");
