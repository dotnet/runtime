--- conflicted
+++ resolved
@@ -350,11 +350,7 @@
         // values, which wont work.
         processArgs.Add($"\"--aot={string.Join(",", aotArgs)}\"");
 
-<<<<<<< HEAD
-        processArgs.Add($"\"{assembly}\"");
-=======
         processArgs.Add(assemblyFilename);
->>>>>>> 9849163f
 
         var envVariables = new Dictionary<string, string>
         {
@@ -365,11 +361,7 @@
         try
         {
             // run the AOT compiler
-<<<<<<< HEAD
-            Utils.RunProcess(CompilerBinaryPath, string.Join(" ", processArgs), envVariables, directory, silent: false, outputMessageImportance: MessageImportance.Low, logMessageImportance: MessageImportance.Low);
-=======
             Utils.RunProcess(CompilerBinaryPath, string.Join(" ", processArgs), envVariables, assemblyDir, silent: false, outputMessageImportance: MessageImportance.Low);
->>>>>>> 9849163f
         }
         catch (Exception ex)
         {
