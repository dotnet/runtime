--- conflicted
+++ resolved
@@ -63,12 +63,9 @@
     /// </summary>
     public string? AotProfilePath { get; set; }
 
-<<<<<<< HEAD
-=======
     /// <summary>
     /// List of profilers to use.
     /// </summary>
->>>>>>> 23b1b38c
     public string[]? Profilers { get; set; }
 
     /// <summary>
@@ -141,18 +138,13 @@
             throw new ArgumentException($"'{AotProfilePath}' doesn't exist.", nameof(AotProfilePath));
         }
 
-<<<<<<< HEAD
+        if (!string.IsNullOrEmpty(AotProfilePath) && !File.Exists(AotProfilePath))
+        {
+            throw new ArgumentException($"'{AotProfilePath}' doesn't exist.", nameof(AotProfilePath));
+        }
+
         if (!Enum.TryParse(Mode, true, out parsedAotMode))
         {
-=======
-        if (!string.IsNullOrEmpty(AotProfilePath) && !File.Exists(AotProfilePath))
-        {
-            throw new ArgumentException($"'{AotProfilePath}' doesn't exist.", nameof(AotProfilePath));
-        }
-
-        if (!Enum.TryParse(Mode, true, out parsedAotMode))
-        {
->>>>>>> 23b1b38c
             Log.LogError($"Unknown Mode value: {Mode}. '{nameof(Mode)}' must be one of: {string.Join(',', Enum.GetNames(typeof(MonoAotMode)))}");
             return false;
         }
