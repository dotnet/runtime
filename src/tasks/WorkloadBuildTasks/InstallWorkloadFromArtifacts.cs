// Licensed to the .NET Foundation under one or more agreements.
// The .NET Foundation licenses this file to you under the MIT license.

using System;
using System.Collections.Generic;
using System.Diagnostics.CodeAnalysis;
using System.IO;
using System.Linq;
using System.Text;
using System.Text.Json;
using System.Text.Json.Serialization;
using Microsoft.Build.Framework;
using Microsoft.Build.Utilities;

#nullable enable

namespace Microsoft.Workload.Build.Tasks
{
    public class InstallWorkloadFromArtifacts : Task
    {
        [Required, NotNull]
        public ITaskItem?     WorkloadId         { get; set; }

        [Required, NotNull]
        public string?        VersionBand        { get; set; }

        [Required, NotNull]
        public string?        NuGetConfigFile    { get; set; }

        [Required, NotNull]
        public string?        TemplateNuGetConfigPath { get; set; }

        [Required, NotNull]
        public string?        SdkDir             { get; set; }

        public bool           OnlyUpdateManifests{ get; set; }

<<<<<<< HEAD
=======
        private const string s_nugetInsertionTag = "<!-- TEST_RESTORE_SOURCES_INSERTION_LINE -->";

>>>>>>> eb51b02b
        public override bool Execute()
        {
            try
            {
                return ExecuteInternal();
            }
            catch (LogAsErrorException laee)
            {
                Log.LogError(laee.Message);
                return false;
            }
        }

        private bool ExecuteInternal()
        {
            if (!HasMetadata(WorkloadId, nameof(WorkloadId), "Version") ||
                !HasMetadata(WorkloadId, nameof(WorkloadId), "ManifestName"))
            {
                return false;
            }

            if (!Directory.Exists(SdkDir))
            {
                Log.LogError($"Cannot find SdkDir={SdkDir}");
                return false;
            }

<<<<<<< HEAD
            if (!File.Exists(NuGetConfigFile))
            {
                Log.LogError($"Cannot find NuGetConfigFile={NuGetConfigFile}");
=======
            if (!File.Exists(TemplateNuGetConfigPath))
            {
                Log.LogError($"Cannot find TemplateNuGetConfigPath={TemplateNuGetConfigPath}");
>>>>>>> eb51b02b
                return false;
            }

            Log.LogMessage(MessageImportance.High, $"{Environment.NewLine}** Installing workload manifest {WorkloadId.ItemSpec} **{Environment.NewLine}");

            string nugetConfigContents = GetNuGetConfig();
            if (!InstallWorkloadManifest(WorkloadId.GetMetadata("ManifestName"), WorkloadId.GetMetadata("Version"), nugetConfigContents, stopOnMissing: true))
                return false;

            if (OnlyUpdateManifests)
                return !Log.HasLoggedErrors;

            string nugetConfigPath = Path.Combine(Path.GetTempPath(), Path.GetRandomFileName());
            File.WriteAllText(nugetConfigPath, nugetConfigContents);

            Log.LogMessage(MessageImportance.High, $"{Environment.NewLine}** workload install **{Environment.NewLine}");
            (int exitCode, string output) = Utils.TryRunProcess(
                                                    Log,
                                                    Path.Combine(SdkDir, "dotnet"),
                                                    $"workload install --skip-manifest-update --no-cache --configfile \"{nugetConfigPath}\" {WorkloadId.ItemSpec}",
                                                    workingDir: Path.GetTempPath(),
                                                    silent: false,
                                                    debugMessageImportance: MessageImportance.High);
            if (exitCode != 0)
            {
                Log.LogError($"workload install failed: {output}");

                foreach (var dir in Directory.EnumerateDirectories(Path.Combine(SdkDir, "sdk-manifests"), "*", SearchOption.AllDirectories))
                    Log.LogMessage(MessageImportance.Low, $"\t{Path.Combine(SdkDir, "sdk-manifests", dir)}");

                foreach (var dir in Directory.EnumerateDirectories(Path.Combine(SdkDir, "packs"), "*", SearchOption.AllDirectories))
                    Log.LogMessage(MessageImportance.Low, $"\t{Path.Combine(SdkDir, "packs", dir)}");

                return false;
            }

            return !Log.HasLoggedErrors;
        }

<<<<<<< HEAD
        private string GetNuGetConfig() => File.ReadAllText(NuGetConfigFile);
=======
        private string GetNuGetConfig()
        {
            string contents = File.ReadAllText(TemplateNuGetConfigPath);
            if (contents.IndexOf(s_nugetInsertionTag) < 0)
                throw new LogAsErrorException($"Could not find {s_nugetInsertionTag} in {TemplateNuGetConfigPath}");

            return contents.Replace(s_nugetInsertionTag, $@"<add key=""nuget-local"" value=""{LocalNuGetsPath}"" />");
        }
>>>>>>> eb51b02b

        private bool InstallWorkloadManifest(string name, string version, string nugetConfigContents, bool stopOnMissing)
        {
            Log.LogMessage(MessageImportance.High, $"Installing workload manifest for {name}/{version}");

            // Find any existing directory with the manifest name, ignoring the case
            // Multiple directories for a manifest, differing only in case causes
            // workload install to fail due to duplicate manifests!
            // This is applicable only on case-sensitive filesystems
            string outputDir = FindSubDirIgnoringCase(Path.Combine(SdkDir, "sdk-manifests", VersionBand), name);

            PackageReference pkgRef = new(Name: $"{name}.Manifest-{VersionBand}",
                                          Version: version,
                                          OutputDir: outputDir,
                                          relativeSourceDir: "data");

            if (!PackageInstaller.Install(new[]{ pkgRef }, nugetConfigContents, Log, stopOnMissing))
                return false;

            string manifestDir = pkgRef.OutputDir;
            string jsonPath = Path.Combine(manifestDir, "WorkloadManifest.json");
            if (!File.Exists(jsonPath))
            {
                Log.LogError($"Could not find WorkloadManifest.json at {jsonPath}");
                return false;
            }

            ManifestInformation? manifest;
            try
            {
                manifest = JsonSerializer.Deserialize<ManifestInformation>(
                                                    File.ReadAllBytes(jsonPath),
                                                    new JsonSerializerOptions(JsonSerializerDefaults.Web)
                                                    {
                                                        AllowTrailingCommas = true,
                                                        ReadCommentHandling = JsonCommentHandling.Skip
                                                    });

                if (manifest == null)
                {
                    Log.LogError($"Could not parse manifest from {jsonPath}.");
                    return false;
                }
            }
            catch (JsonException je)
            {
                Log.LogError($"Failed to read from {jsonPath}: {je.Message}");
                return false;
            }

            if (manifest.DependsOn != null)
            {
                foreach ((string depName, string depVersion) in manifest.DependsOn)
                {
                    if (!InstallWorkloadManifest(depName, depVersion, nugetConfigContents, stopOnMissing: false))
                    {
                        Log.LogWarning($"Could not install manifest {depName}/{depVersion}. This can be ignored if the workload {WorkloadId.ItemSpec} doesn't depend on it.");
                        continue;
                    }
                }
            }

            return true;
        }

        private bool HasMetadata(ITaskItem item, string itemName, string metadataName)
        {
            if (!string.IsNullOrEmpty(item.GetMetadata(metadataName)))
                return true;

            Log.LogError($"{itemName} item ({item.ItemSpec}) is missing Name metadata");
            return false;
        }

        private string FindSubDirIgnoringCase(string parentDir, string dirName)
        {
            IEnumerable<string> matchingDirs = Directory.EnumerateDirectories(parentDir,
                                                            dirName,
                                                            new EnumerationOptions { MatchCasing = MatchCasing.CaseInsensitive });

            string? first = matchingDirs.FirstOrDefault();
            if (matchingDirs.Count() > 1)
            {
                Log.LogWarning($"Found multiple directories with names that differ only in case. {string.Join(", ", matchingDirs.ToArray())}"
                                + $"{Environment.NewLine}Using the first one: {first}");
            }

            return first ?? Path.Combine(parentDir, dirName);
        }

        private sealed record ManifestInformation(
            object Version,
            string Description,

            [property: JsonPropertyName("depends-on")]
            IDictionary<string, string> DependsOn,
            IDictionary<string, WorkloadInformation> Workloads,
            IDictionary<string, PackVersionInformation> Packs,
            object Data
        );

        private sealed record WorkloadInformation(
            bool Abstract,
            string Kind,
            string Description,

            List<string> Packs,
            List<string> Extends,
            List<string> Platforms
        );

        private sealed record PackVersionInformation(
            string Kind,
            string Version,
            [property: JsonPropertyName("alias-to")]
            Dictionary<string, string> AliasTo
        );
    }

    internal sealed record PackageReference(string Name,
                                     string Version,
                                     string OutputDir,
                                     string relativeSourceDir = "");
}<|MERGE_RESOLUTION|>--- conflicted
+++ resolved
@@ -25,7 +25,7 @@
         public string?        VersionBand        { get; set; }
 
         [Required, NotNull]
-        public string?        NuGetConfigFile    { get; set; }
+        public string?        LocalNuGetsPath    { get; set; }
 
         [Required, NotNull]
         public string?        TemplateNuGetConfigPath { get; set; }
@@ -35,11 +35,8 @@
 
         public bool           OnlyUpdateManifests{ get; set; }
 
-<<<<<<< HEAD
-=======
         private const string s_nugetInsertionTag = "<!-- TEST_RESTORE_SOURCES_INSERTION_LINE -->";
 
->>>>>>> eb51b02b
         public override bool Execute()
         {
             try
@@ -67,15 +64,9 @@
                 return false;
             }
 
-<<<<<<< HEAD
-            if (!File.Exists(NuGetConfigFile))
-            {
-                Log.LogError($"Cannot find NuGetConfigFile={NuGetConfigFile}");
-=======
             if (!File.Exists(TemplateNuGetConfigPath))
             {
                 Log.LogError($"Cannot find TemplateNuGetConfigPath={TemplateNuGetConfigPath}");
->>>>>>> eb51b02b
                 return false;
             }
 
@@ -115,9 +106,6 @@
             return !Log.HasLoggedErrors;
         }
 
-<<<<<<< HEAD
-        private string GetNuGetConfig() => File.ReadAllText(NuGetConfigFile);
-=======
         private string GetNuGetConfig()
         {
             string contents = File.ReadAllText(TemplateNuGetConfigPath);
@@ -126,7 +114,6 @@
 
             return contents.Replace(s_nugetInsertionTag, $@"<add key=""nuget-local"" value=""{LocalNuGetsPath}"" />");
         }
->>>>>>> eb51b02b
 
         private bool InstallWorkloadManifest(string name, string version, string nugetConfigContents, bool stopOnMissing)
         {
