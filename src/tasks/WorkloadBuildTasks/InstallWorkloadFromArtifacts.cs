--- conflicted
+++ resolved
@@ -287,11 +287,8 @@
             }
 
             string outputDir = FindSubDirIgnoringCase(manifestVersionBandDir, name);
-<<<<<<< HEAD
-=======
 
             // If we one sub entry, it's workload manifest version and we should install into it (aka workload sets)
->>>>>>> 54e15cb8
             string[] outputSubEntries = Directory.GetFileSystemEntries(outputDir);
             if (outputSubEntries.Length == 1)
                 outputDir = outputSubEntries[0];
