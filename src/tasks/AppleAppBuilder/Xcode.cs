--- conflicted
+++ resolved
@@ -111,11 +111,7 @@
     }
 }
 
-<<<<<<< HEAD
-internal class Xcode
-=======
 internal sealed class Xcode
->>>>>>> eb51b02b
 {
     private string RuntimeIdentifier { get; set; }
     private string Target { get; set; }
@@ -149,19 +145,12 @@
         bool invariantGlobalization,
         bool optimized,
         bool enableRuntimeLogging,
-<<<<<<< HEAD
-=======
         bool enableAppSandbox,
->>>>>>> eb51b02b
         string? diagnosticPorts,
         string? runtimeComponents=null,
         string? nativeMainSource = null)
     {
-<<<<<<< HEAD
-        var cmakeDirectoryPath = GenerateCMake(projectName, entryPointLib, asmFiles, asmLinkFiles, workspace, binDir, monoInclude, preferDylibs, useConsoleUiTemplate, forceAOT, forceInterpreter, invariantGlobalization, optimized, enableRuntimeLogging, diagnosticPorts, runtimeComponents, nativeMainSource);
-=======
         var cmakeDirectoryPath = GenerateCMake(projectName, entryPointLib, asmFiles, asmLinkFiles, workspace, binDir, monoInclude, preferDylibs, useConsoleUiTemplate, forceAOT, forceInterpreter, invariantGlobalization, optimized, enableRuntimeLogging, enableAppSandbox, diagnosticPorts, runtimeComponents, nativeMainSource);
->>>>>>> eb51b02b
         CreateXcodeProject(projectName, cmakeDirectoryPath);
         return Path.Combine(binDir, projectName, projectName + ".xcodeproj");
     }
@@ -213,10 +202,7 @@
         bool invariantGlobalization,
         bool optimized,
         bool enableRuntimeLogging,
-<<<<<<< HEAD
-=======
         bool enableAppSandbox,
->>>>>>> eb51b02b
         string? diagnosticPorts,
         string? runtimeComponents=null,
         string? nativeMainSource = null)
