// Licensed to the .NET Foundation under one or more agreements.
// The .NET Foundation licenses this file to you under the MIT license.

using System;
using System.Collections.Generic;
using System.IO;
using System.Linq;
using System.Text;

internal class Xcode
{
    private string SysRoot { get; set; }
    private string Target { get; set; }

    public Xcode(string target)
    {
        Target = target;
        switch (Target)
        {
            case TargetNames.iOS:
                SysRoot = Utils.RunProcess("xcrun", "--sdk iphoneos --show-sdk-path");
                break;
            case TargetNames.tvOS:
                SysRoot = Utils.RunProcess("xcrun", "--sdk appletvos --show-sdk-path");
                break;
            default:
                SysRoot = Utils.RunProcess("xcrun", "--sdk macosx --show-sdk-path");
                break;
        }
    }

    public bool EnableRuntimeLogging { get; set; }

    public string GenerateXCode(
        string projectName,
        string entryPointLib,
        IEnumerable<string> asmFiles,
        string workspace,
        string binDir,
        string monoInclude,
        bool preferDylibs,
        bool useConsoleUiTemplate,
        bool forceAOT,
        bool forceInterpreter,
        bool invariantGlobalization,
        bool stripDebugSymbols,
        string? nativeMainSource = null,
        bool forceInvariant = true)
    {
        // bundle everything as resources excluding native files
        var excludes = new List<string> { ".dll.o", ".dll.s", ".dwarf", ".m", ".h", ".a", ".bc", "libmonosgen-2.0.dylib" };
        if (stripDebugSymbols)
        {
            excludes.Add(".pdb");
        }

        string[] resources = Directory.GetFiles(workspace)
            .Where(f => !excludes.Any(e => f.EndsWith(e, StringComparison.InvariantCultureIgnoreCase)))
            .Concat(Directory.GetFiles(binDir, "*.aotdata"))
            .ToArray();

        if (string.IsNullOrEmpty(nativeMainSource))
        {
            // use built-in main.m (with default UI) if it's not set
            nativeMainSource = Path.Combine(binDir, "main.m");
            File.WriteAllText(nativeMainSource, Utils.GetEmbeddedResource(useConsoleUiTemplate ? "main-console.m" : "main-simple.m"));
        }
        else
        {
            string newMainPath = Path.Combine(binDir, "main.m");
            if (nativeMainSource != newMainPath)
            {
                File.Copy(nativeMainSource, Path.Combine(binDir, "main.m"), true);
                nativeMainSource = newMainPath;
            }
        }

        string cmakeLists = Utils.GetEmbeddedResource("CMakeLists.txt.template")
            .Replace("%ProjectName%", projectName)
            .Replace("%AppResources%", string.Join(Environment.NewLine, resources.Select(r => "    " + r)))
            .Replace("%MainSource%", nativeMainSource)
            .Replace("%MonoInclude%", monoInclude);


        string[] dylibs = Directory.GetFiles(workspace, "*.dylib");
        string toLink = "";
        foreach (string lib in Directory.GetFiles(workspace, "*.a"))
        {
            string libName = Path.GetFileNameWithoutExtension(lib);
            // libmono must always be statically linked, for other librarires we can use dylibs
            bool dylibExists = libName != "libmonosgen-2.0" && dylibs.Any(dylib => Path.GetFileName(dylib) == libName + ".dylib");

            if (forceAOT || !(preferDylibs && dylibExists))
            {
                // these libraries are pinvoked
                // -force_load will be removed once we enable direct-pinvokes for AOT
                toLink += $"    \"-force_load {lib}\"{Environment.NewLine}";
            }
        }

        string aotSources = "";
        foreach (string asm in asmFiles)
        {
            // these libraries are linked via modules.m
            var name = Path.GetFileNameWithoutExtension(asm);
            aotSources += $"add_library({name} OBJECT {asm}){Environment.NewLine}";
            toLink += $"    {name}{Environment.NewLine}";
        }

        string frameworks = "";
        if ((Target == TargetNames.iOS) || (Target == TargetNames.MacCatalyst))
        {
            frameworks = "\"-framework GSS\"";
        }

        cmakeLists = cmakeLists.Replace("%FrameworksToLink%", frameworks);
        cmakeLists = cmakeLists.Replace("%NativeLibrariesToLink%", toLink);
        cmakeLists = cmakeLists.Replace("%AotSources%", aotSources);
        cmakeLists = cmakeLists.Replace("%AotModulesSource%", string.IsNullOrEmpty(aotSources) ? "" : "modules.m");

        var defines = new StringBuilder();
        if (forceInterpreter)
        {
            defines.Append("add_definitions(-DFORCE_INTERPRETER=1)");
        }
        else if (forceAOT)
        {
            defines.Append("add_definitions(-DFORCE_AOT=1)");
        }

<<<<<<< HEAD
        if (forceInvariant)
        {
            defines = "add_definitions(-DFORCE_INVARIANT=1)";
        }


        cmakeLists = cmakeLists.Replace("%Defines%", defines);
=======
        if (invariantGlobalization)
        {
            defines.Append("add_definitions(-DINVARIANT_GLOBALIZATION=1)");
        }

        if (EnableRuntimeLogging)
        {
            defines.Append("add_definitions(-DENABLE_RUNTIME_LOGGING=1)");
        }

        cmakeLists = cmakeLists.Replace("%Defines%", defines.ToString());
>>>>>>> 3eddf4a0

        string plist = Utils.GetEmbeddedResource("Info.plist.template")
            .Replace("%BundleIdentifier%", projectName);

        File.WriteAllText(Path.Combine(binDir, "Info.plist"), plist);
        File.WriteAllText(Path.Combine(binDir, "CMakeLists.txt"), cmakeLists);

        var targetName = (Target == TargetNames.MacCatalyst) ? "Darwin" : Target.ToString();
        var deployTarget = (Target == TargetNames.MacCatalyst) ? " -DCMAKE_OSX_ARCHITECTURES=\"x86_64 arm64\"" : " -DCMAKE_OSX_DEPLOYMENT_TARGET=10.1";
        var cmakeArgs = new StringBuilder();
        cmakeArgs
            .Append("-S.")
            .Append(" -B").Append(projectName)
            .Append(" -GXcode")
            .Append(" -DCMAKE_SYSTEM_NAME=" + targetName)
            .Append(deployTarget);

        File.WriteAllText(Path.Combine(binDir, "runtime.h"),
            Utils.GetEmbeddedResource("runtime.h"));

        // forward pinvokes to "__Internal"
        var dllMap = new StringBuilder();
        foreach (string aFile in Directory.GetFiles(workspace, "*.a"))
        {
            string aFileName = Path.GetFileNameWithoutExtension(aFile);
            dllMap.AppendLine($"    mono_dllmap_insert (NULL, \"{aFileName}\", NULL, \"__Internal\", NULL);");

            // also register with or without "lib" prefix
            aFileName = aFileName.StartsWith("lib") ? aFileName.Remove(0, 3) : "lib" + aFileName;
            dllMap.AppendLine($"    mono_dllmap_insert (NULL, \"{aFileName}\", NULL, \"__Internal\", NULL);");
        }

        dllMap.AppendLine($"    mono_dllmap_insert (NULL, \"System.Globalization.Native\", NULL, \"__Internal\", NULL);");

        File.WriteAllText(Path.Combine(binDir, "runtime.m"),
            Utils.GetEmbeddedResource("runtime.m")
                .Replace("//%DllMap%", dllMap.ToString())
                .Replace("%EntryPointLibName%", Path.GetFileName(entryPointLib)));

        Utils.RunProcess("cmake", cmakeArgs.ToString(), workingDir: binDir);

        return Path.Combine(binDir, projectName, projectName + ".xcodeproj");
    }

    public string BuildAppBundle(
        string xcodePrjPath, string architecture, bool optimized, string? devTeamProvisioning = null)
    {
        string sdk = "";
        var args = new StringBuilder();
        args.Append("ONLY_ACTIVE_ARCH=YES");

        if (devTeamProvisioning == "-")
        {
            args.Append(" CODE_SIGN_IDENTITY=\"\"")
                .Append(" CODE_SIGNING_REQUIRED=NO")
                .Append(" CODE_SIGNING_ALLOWED=NO");
        }
        else
        {
            args.Append(" -allowProvisioningUpdates")
                .Append(" DEVELOPMENT_TEAM=").Append(devTeamProvisioning);
        }


        if (architecture == "arm64")
        {
            switch (Target)
            {
                case TargetNames.iOS:
                    sdk = "iphoneos";
                    args.Append(" -arch arm64")
                        .Append(" -sdk " + sdk);
                    break;
                case TargetNames.tvOS:
                    sdk = "appletvos";
                    args.Append(" -arch arm64")
                        .Append(" -sdk " + sdk);
                    break;
                default:
                    sdk = "maccatalyst";
                    args.Append(" -scheme \"" + Path.GetFileNameWithoutExtension(xcodePrjPath) + "\"")
                        .Append(" -destination \"platform=macOS,arch=arm64,variant=Mac Catalyst\"")
                        .Append(" -UseModernBuildSystem=YES")
                        .Append(" IPHONEOS_DEPLOYMENT_TARGET=14.2");
                    break;
            }
        }
        else
        {
            switch (Target)
            {
                case TargetNames.iOS:
                    sdk = "iphonesimulator";
                    args.Append(" -arch x86_64")
                        .Append(" -sdk " + sdk);
                    break;
                case TargetNames.tvOS:
                    sdk = "appletvsimulator";
                    args.Append(" -arch x86_64")
                        .Append(" -sdk " + sdk);
                    break;
                default:
                    sdk = "maccatalyst";
                    args.Append(" -scheme \"" + Path.GetFileNameWithoutExtension(xcodePrjPath) + "\"")
                        .Append(" -destination \"platform=macOS,arch=x86_64,variant=Mac Catalyst\"")
                        .Append(" -UseModernBuildSystem=YES")
                        .Append(" IPHONEOS_DEPLOYMENT_TARGET=13.5");
                    break;
            }
        }

        string config = optimized ? "Release" : "Debug";
        args.Append(" -configuration ").Append(config);

        Utils.RunProcess("xcodebuild", args.ToString(), workingDir: Path.GetDirectoryName(xcodePrjPath));

        string appPath = Path.Combine(Path.GetDirectoryName(xcodePrjPath)!, config + "-" + sdk,
            Path.GetFileNameWithoutExtension(xcodePrjPath) + ".app");

        long appSize = new DirectoryInfo(appPath)
            .EnumerateFiles("*", SearchOption.AllDirectories)
            .Sum(file => file.Length);

        Utils.LogInfo($"\nAPP size: {(appSize / 1000_000.0):0.#} Mb.\n");

        return appPath;
    }
}<|MERGE_RESOLUTION|>--- conflicted
+++ resolved
@@ -128,15 +128,6 @@
             defines.Append("add_definitions(-DFORCE_AOT=1)");
         }
 
-<<<<<<< HEAD
-        if (forceInvariant)
-        {
-            defines = "add_definitions(-DFORCE_INVARIANT=1)";
-        }
-
-
-        cmakeLists = cmakeLists.Replace("%Defines%", defines);
-=======
         if (invariantGlobalization)
         {
             defines.Append("add_definitions(-DINVARIANT_GLOBALIZATION=1)");
@@ -148,7 +139,6 @@
         }
 
         cmakeLists = cmakeLists.Replace("%Defines%", defines.ToString());
->>>>>>> 3eddf4a0
 
         string plist = Utils.GetEmbeddedResource("Info.plist.template")
             .Replace("%BundleIdentifier%", projectName);
