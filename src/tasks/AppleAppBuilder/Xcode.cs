--- conflicted
+++ resolved
@@ -109,18 +109,19 @@
 
     public override bool Execute()
     {
-<<<<<<< HEAD
         Xcode project = new Xcode(Log, TargetOS, Arch);
-        string appDir = project.BuildAppBundle(XcodeProjectPath, Optimized, DevTeamProvisioning);
+        string appDir = project.BuildAppBundle(XcodeProjectPath, Optimized, StripSymbolTable, DevTeamProvisioning);
 
         string appPath = Xcode.GetAppPath(appDir, XcodeProjectPath);
         string newAppPath = Xcode.GetAppPath(DestinationFolder!, XcodeProjectPath);
         Directory.Move(appPath, newAppPath);
 
+        if (StripSymbolTable)
+        {
+            project.StripApp(newAppPath);
+        }
+
         project.LogAppSize(newAppPath);
-=======
-        new Xcode(Log, TargetOS, Arch).BuildAppBundle(XcodeProjectPath, Optimized, StripSymbolTable, DevTeamProvisioning, DestinationFolder);
->>>>>>> bd540938
 
         return true;
     }
@@ -190,11 +191,7 @@
         string? nativeMainSource = null,
         bool useNativeAOTRuntime = false)
     {
-<<<<<<< HEAD
-        var cmakeDirectoryPath = GenerateCMake(projectName, entryPointLib, asmFiles, asmDataFiles, asmLinkFiles, frameworkLibraries, extraLinkerArgs, workspace, binDir, monoInclude, preferDylibs, useConsoleUiTemplate, forceAOT, forceInterpreter, invariantGlobalization, optimized, enableRuntimeLogging, enableAppSandbox, diagnosticPorts, runtimeComponents, nativeMainSource);
-=======
-        var cmakeDirectoryPath = GenerateCMake(projectName, entryPointLib, asmFiles, asmDataFiles, asmLinkFiles, workspace, binDir, monoInclude, preferDylibs, useConsoleUiTemplate, forceAOT, forceInterpreter, invariantGlobalization, optimized, enableRuntimeLogging, enableAppSandbox, diagnosticPorts, runtimeComponents, nativeMainSource, useNativeAOTRuntime);
->>>>>>> bd540938
+        var cmakeDirectoryPath = GenerateCMake(projectName, entryPointLib, asmFiles, asmDataFiles, asmLinkFiles, frameworkLibraries, extraLinkerArgs, workspace, binDir, monoInclude, preferDylibs, useConsoleUiTemplate, forceAOT, forceInterpreter, invariantGlobalization, optimized, enableRuntimeLogging, enableAppSandbox, diagnosticPorts, runtimeComponents, nativeMainSource, useNativeAOTRuntime);
         CreateXcodeProject(projectName, cmakeDirectoryPath);
         return Path.Combine(binDir, projectName, projectName + ".xcodeproj");
     }
@@ -252,12 +249,8 @@
         bool enableAppSandbox,
         string? diagnosticPorts,
         string? runtimeComponents = null,
-<<<<<<< HEAD
-        string? nativeMainSource = null)
-=======
         string? nativeMainSource = null,
         bool useNativeAOTRuntime = false)
->>>>>>> bd540938
     {
         // bundle everything as resources excluding native files
         var excludes = new List<string> { ".dll.o", ".dll.s", ".dwarf", ".m", ".h", ".a", ".bc", "libmonosgen-2.0.dylib", "libcoreclr.dylib" };
@@ -518,11 +511,7 @@
     }
 
     public string BuildAppBundle(
-<<<<<<< HEAD
-        string xcodePrjPath, bool optimized, string? devTeamProvisioning = null)
-=======
-        string xcodePrjPath, bool optimized, bool stripSymbolTable, string? devTeamProvisioning = null, string? destination = null)
->>>>>>> bd540938
+        string xcodePrjPath, bool optimized, bool stripSymbolTable, string? devTeamProvisioning = null)
     {
         string sdk;
         var args = new StringBuilder();
@@ -621,18 +610,8 @@
         return appDirectory;
     }
 
-<<<<<<< HEAD
     public void LogAppSize(string appPath)
     {
-=======
-        if (stripSymbolTable)
-        {
-            string filename = Path.GetFileNameWithoutExtension(appPath);
-            Utils.RunProcess(Logger, "dsymutil", $"{appPath}/{filename} -o {Path.GetDirectoryName(xcodePrjPath)}/{filename}.dSYM", workingDir: Path.GetDirectoryName(appPath));
-            Utils.RunProcess(Logger, "strip", $"-no_code_signature_warning -x {appPath}/{filename}", workingDir: Path.GetDirectoryName(appPath));
-        }
-
->>>>>>> bd540938
         long appSize = new DirectoryInfo(appPath)
             .EnumerateFiles("*", SearchOption.AllDirectories)
             .Sum(file => file.Length);
@@ -640,6 +619,13 @@
         Logger.LogMessage(MessageImportance.High, $"\nAPP size: {(appSize / 1000_000.0):0.#} Mb.\n");
     }
 
+    public void StripApp(string appPath)
+    {
+        string filename = Path.GetFileNameWithoutExtension(appPath);
+        Utils.RunProcess(Logger, "dsymutil", $"{appPath}/{filename} -o {Path.GetDirectoryName(xcodePrjPath)}/{filename}.dSYM", workingDir: Path.GetDirectoryName(appPath));
+        Utils.RunProcess(Logger, "strip", $"-no_code_signature_warning -x {appPath}/{filename}", workingDir: Path.GetDirectoryName(appPath));
+    }
+
     public static string GetAppPath(string appDirectory, string xcodePrjPath)
     {
         return Path.Combine(appDirectory, Path.GetFileNameWithoutExtension(xcodePrjPath) + ".app");
