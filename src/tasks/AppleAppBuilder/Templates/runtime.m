--- conflicted
+++ resolved
@@ -228,19 +228,6 @@
 void
 mono_ios_runtime_init (void)
 {
-<<<<<<< HEAD
-#if FORCE_INVARIANT
-    // for now, only Invariant Mode is supported (FIXME: integrate ICU)
-    setenv ("DOTNET_SYSTEM_GLOBALIZATION_INVARIANT", "1", TRUE);
-#elif
-    setenv ("DOTNET_SYSTEM_GLOBALIZATION_INVARIANT", "0", TRUE);
-#endif
-
-    // uncomment for debug output:
-    //
-    // setenv ("MONO_LOG_LEVEL", "debug", TRUE);
-    // setenv ("MONO_LOG_MASK", "all", TRUE);
-=======
 #if INVARIANT_GLOBALIZATION
     setenv ("DOTNET_SYSTEM_GLOBALIZATION_INVARIANT", "1", TRUE);
 #endif
@@ -259,8 +246,6 @@
         return;
     }
 #endif
->>>>>>> 3eddf4a0
-
     id args_array = [[NSProcessInfo processInfo] arguments];
     assert ([args_array count] <= 128);
     const char *managed_argv [128];
