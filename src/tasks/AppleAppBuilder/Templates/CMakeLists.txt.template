--- conflicted
+++ resolved
@@ -49,11 +49,7 @@
     set_target_properties(%ProjectName% PROPERTIES XCODE_ATTRIBUTE_CODE_SIGN_ENTITLEMENTS "app.entitlements")
     add_custom_command(
       TARGET %ProjectName% POST_BUILD
-<<<<<<< HEAD
-      COMMAND codesign -fs "$CODE_SIGN_IDENTITY" "$CODESIGNING_FOLDER_PATH/Contents/Resources/*.dylib"
-=======
       COMMAND if test \"$CODE_SIGN_IDENTITY\"\; then codesign -fs \"$CODE_SIGN_IDENTITY\" $CODESIGNING_FOLDER_PATH/Contents/Resources/*.dylib\; fi
->>>>>>> 911640b3
       )
   endif()
 endif()
