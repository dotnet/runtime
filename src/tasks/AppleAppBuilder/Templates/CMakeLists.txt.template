--- conflicted
+++ resolved
@@ -10,13 +10,6 @@
 add_executable(
     %ProjectName%
     %MainSource%
-<<<<<<< HEAD
-    runtime.h
-    runtime.m
-    ${APP_RESOURCES}
-)
-
-=======
     ${APP_RESOURCES}
 )
 
@@ -31,29 +24,13 @@
 
 %AotSources%
 
->>>>>>> bd540938
 %Defines%
 
 if(NOT %UseNativeAOTRuntime%)
     include_directories("%MonoInclude%")
 endif()
 
-add_library(
-    lib%ProjectName% SHARED IMPORTED
-)
-
-set_target_properties(lib%ProjectName% PROPERTIES 
-    IMPORTED_LOCATION %FRAMEWORK_LIBRARIES%)
-
-set_target_properties(lib%ProjectName% PROPERTIES
-    FRAMEWORK TRUE
-    FRAMEWORK_VERSION C
-    MACOSX_FRAMEWORK_IDENTIFIER lib%ProjectName%
-    XCODE_ATTRIBUTE_INSTALL_PATH "@executable_path/Frameworks"
-    XCODE_ATTRIBUTE_SUPPORTS_MACCATALYST "YES"
-)
-
-set_target_properties(%ProjectName% lib%ProjectName% PROPERTIES
+set_target_properties(%ProjectName% PROPERTIES
     XCODE_ATTRIBUTE_SUPPORTS_MACCATALYST "YES"
 )
 
@@ -63,7 +40,6 @@
     XCODE_ATTRIBUTE_ENABLE_BITCODE "NO"
     XCODE_ATTRIBUTE_DEAD_CODE_STRIPPING "NO"
     XCODE_EMIT_EFFECTIVE_PLATFORM_NAME "YES"
-    XCODE_EMBED_FRAMEWORKS lib%ProjectName%
     RESOURCE "${APP_RESOURCES}"
 )
 
@@ -90,13 +66,5 @@
 
 target_link_libraries(
     %ProjectName%
-    lib%ProjectName%
-    "-framework Foundation"
-    "-framework Security"
-    "-framework UIKit"
-    "-framework GSS"
-    "-lz"
-    "-lc++"
-    "-liconv"
     %APP_LINKER_ARGS%
 )