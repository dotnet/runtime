--- conflicted
+++ resolved
@@ -71,11 +71,8 @@
     PRIVATE
     "-framework Foundation"
     "-framework Security"
-<<<<<<< HEAD
     "-framework Network"
-=======
     "-framework CryptoKit"
->>>>>>> 3ab61c27
     "-framework UIKit"
     "-lz"
     "-lc++"
