--- conflicted
+++ resolved
@@ -234,14 +234,6 @@
                 throw new ArgumentException("Using DiagnosticPorts require diagnostics_tracing runtime component.");
         }
 
-<<<<<<< HEAD
-        var generator = new Xcode(Log, TargetOS, Arch);
-
-        if (GenerateXcodeProject)
-        {
-            XcodeProjectPath = generator.GenerateXCode(ProjectName, MainLibraryFileName, assemblerFiles, assemblerFilesToLink,
-                AppDir, binDir, MonoRuntimeHeaders, !isDevice, UseConsoleUITemplate, ForceAOT, ForceInterpreter, InvariantGlobalization, Optimized, EnableRuntimeLogging, DiagnosticPorts, RuntimeComponents, NativeMainSource);
-=======
         if (EnableAppSandbox && (string.IsNullOrEmpty(DevTeamProvisioning) || DevTeamProvisioning == "-"))
         {
             throw new ArgumentException("DevTeamProvisioning must be set to a valid value when App Sandbox is enabled, using '-' is not supported.");
@@ -253,7 +245,6 @@
         {
             XcodeProjectPath = generator.GenerateXCode(ProjectName, MainLibraryFileName, assemblerFiles, assemblerFilesToLink,
                 AppDir, binDir, MonoRuntimeHeaders, !isDevice, UseConsoleUITemplate, ForceAOT, ForceInterpreter, InvariantGlobalization, Optimized, EnableRuntimeLogging, EnableAppSandbox, DiagnosticPorts, RuntimeComponents, NativeMainSource);
->>>>>>> eb51b02b
 
             if (BuildAppBundle)
             {
@@ -271,11 +262,7 @@
         else if (GenerateCMakeProject)
         {
              generator.GenerateCMake(ProjectName, MainLibraryFileName, assemblerFiles, assemblerFilesToLink,
-<<<<<<< HEAD
-                AppDir, binDir, MonoRuntimeHeaders, !isDevice, UseConsoleUITemplate, ForceAOT, ForceInterpreter, InvariantGlobalization, Optimized, EnableRuntimeLogging, DiagnosticPorts, RuntimeComponents, NativeMainSource);
-=======
                 AppDir, binDir, MonoRuntimeHeaders, !isDevice, UseConsoleUITemplate, ForceAOT, ForceInterpreter, InvariantGlobalization, Optimized, EnableRuntimeLogging, EnableAppSandbox, DiagnosticPorts, RuntimeComponents, NativeMainSource);
->>>>>>> eb51b02b
         }
 
         return true;
