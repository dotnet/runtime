<Project Sdk="Microsoft.Build.Traversal">
  <ItemGroup>
    <ProjectReference Include="$(MSBuildThisFileDirectory)**\*.csproj" />

    <!-- These projects do not need to be built during source-build. -->
<<<<<<< HEAD
    <!-- For example, they may take dependencies on pre-built packages that aren't build-from-source. -->
    <ProjectReference Remove="ILStripTask\ILStrip.csproj"
=======
    <!-- For example, they may take dependencies on pre-built packages that aren't build-from-source. e.g. 'Microsoft.DotNet.CilStrip.Sources' -->
    <ProjectReference Remove="MonoTargetsTasks\MonoTargetsTasks.csproj"
>>>>>>> eb51b02b
                      Condition="'$(DotNetBuildFromSource)' == 'true'" />
  </ItemGroup>

  <!--
    Use synthetic inputs/outputs to avoid building it all the time. This should let devs build with
    MSBuild node reuse enabled (the Arcade default). If it were built every time, it would hit file
    locking issues vs. the persistent nodes that loaded the task DLL for the previous build. It
    isn't particularly accurate, but better than nothing.
  -->
  <Target Name="BuildIncrementally"
          DependsOnTargets="GetTasksSrc"
          Inputs="@(TasksSrc)"
          Outputs="$(TasksIntermediateFile)">
    <ItemGroup>
      <TaskProject Include="$(MSBuildProjectFullPath)" />
    </ItemGroup>

    <MSBuild Projects="@(TaskProject)"
             Properties="Configuration=Debug;Platform=AnyCPU"
             Targets="Build" />

    <WriteLinesToFile File="$(TasksIntermediateFile)"
                      Lines="$(TasksIntermediateFile)"
                      Overwrite="true" />
  </Target>

  <Target Name="GetTasksSrc"
          DependsOnTargets="PrepareProjectReferences">
    <PropertyGroup>
      <TasksIntermediateFile>$([MSBuild]::NormalizePath('$(ArtifactsObjDir)', '$(MSBuildProjectName)', 'Debug', 'build-semaphore.txt'))</TasksIntermediateFile>
    </PropertyGroup>

    <!-- Include both the project file and its sources as an input. -->
    <ItemGroup>
      <TasksSrc Include="%(ProjectReferenceWithConfiguration.RelativeDir)%(ProjectReferenceWithConfiguration.RecursiveDir)**\*" />
    </ItemGroup>
  </Target>
</Project><|MERGE_RESOLUTION|>--- conflicted
+++ resolved
@@ -3,13 +3,8 @@
     <ProjectReference Include="$(MSBuildThisFileDirectory)**\*.csproj" />
 
     <!-- These projects do not need to be built during source-build. -->
-<<<<<<< HEAD
-    <!-- For example, they may take dependencies on pre-built packages that aren't build-from-source. -->
-    <ProjectReference Remove="ILStripTask\ILStrip.csproj"
-=======
     <!-- For example, they may take dependencies on pre-built packages that aren't build-from-source. e.g. 'Microsoft.DotNet.CilStrip.Sources' -->
     <ProjectReference Remove="MonoTargetsTasks\MonoTargetsTasks.csproj"
->>>>>>> eb51b02b
                       Condition="'$(DotNetBuildFromSource)' == 'true'" />
   </ItemGroup>
 
