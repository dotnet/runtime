﻿// Licensed to the .NET Foundation under one or more agreements.
// The .NET Foundation licenses this file to you under the MIT license.

using System;
using System.Collections.Generic;
using System.Diagnostics;
using System.IO;
using System.Linq;
using System.Text;
using System.Text.Encodings.Web;
using System.Text.Json;
using System.Text.Json.Serialization;
using System.Text.RegularExpressions;
using Microsoft.Build.Utilities;

namespace Microsoft.NET.Sdk.WebAssembly
{
    public class BootJsonBuilderHelper(TaskLoggingHelper Log, string DebugLevel, bool IsMultiThreaded, bool IsPublish)
    {
#pragma warning disable SYSLIB1045 // Convert to 'GeneratedRegexAttribute'.
        internal static readonly Regex mergeWithPlaceholderRegex = new Regex(@"/\*!\s*dotnetBootConfig\s*\*/\s*{}");
        internal static readonly Regex bundlerFriendlyImportsRegex = new Regex(@"/\*!\s*bundlerFriendlyImports\s*\*/");
#pragma warning restore SYSLIB1045 // Convert to 'GeneratedRegexAttribute'.

        private static readonly string[] coreAssemblyNames = [
            "System.Private.CoreLib",
            "System.Runtime.InteropServices.JavaScript",
        ];

        private static readonly string[] extraMultiThreadedCoreAssemblyName = [
            "System.Threading.Channels",
            "System.Threading.ThreadPool",
            "System.Threading",
            "System.Collections",
            "System.Collections.Concurrent",
        ];

        public static readonly JsonSerializerOptions JsonOptions = new JsonSerializerOptions()
        {
            DefaultIgnoreCondition = JsonIgnoreCondition.WhenWritingNull,
            Encoder = JavaScriptEncoder.UnsafeRelaxedJsonEscaping,
            WriteIndented = true
        };

        public bool IsCoreAssembly(string fileName)
        {
            var fileNameWithoutExtension = Path.GetFileNameWithoutExtension(fileName);
            if (coreAssemblyNames.Contains(fileNameWithoutExtension))
                return true;

            if (IsMultiThreaded && extraMultiThreadedCoreAssemblyName.Contains(fileNameWithoutExtension))
                return true;

            return false;
        }

        public void WriteConfigToFile(BootJsonData config, string outputPath, string? outputFileExtension = null, string? mergeWith = null, string? imports = null)
        {
            var output = JsonSerializer.Serialize(config, JsonOptions);

            // Remove the $#[ and ]#$" that are used to mark JS variable usage.
            output = output
                .Replace("\"$#[", string.Empty)
                .Replace("]#$\"", string.Empty);

            outputFileExtension ??= Path.GetExtension(outputPath);
            Log.LogMessage($"Write config in format '{outputFileExtension}'");
            if (mergeWith != null)
            {
                string existingContent = File.ReadAllText(mergeWith);
                output = ReplaceWithAssert(
                    mergeWithPlaceholderRegex,
                    existingContent,
                    $"/*json-start*/{output}/*json-end*/",
                    $"Merging boot config into '{mergeWith}' failed to find the placeholder."
                );

                output = ReplaceWithAssert(
                    bundlerFriendlyImportsRegex,
                    output,
                    imports ?? string.Empty,
                    $"Failed to find the placeholder for bundler friendly imports."
                );
            }
            else if (outputFileExtension == ".js")
            {
                output = $"export const config = /*json-start*/{output}/*json-end*/;";
            }

            ArtifactWriter.PersistFileIfChanged(Log, Encoding.UTF8.GetBytes(output), outputPath);
        }

        private string ReplaceWithAssert(Regex regex, string content, string replacement, string errorMessage)
        {
            string existingContent = content;
            content = regex.Replace(content, e => replacement);
            if (existingContent.Equals(content))
                Log.LogError(errorMessage);

            return content;
        }

        public void ComputeResourcesHash(BootJsonData bootConfig)
        {
            ResourcesData resources = (ResourcesData)bootConfig.resources;

            var sb = new StringBuilder();

            static void AddDictionary(StringBuilder sb, Dictionary<string, string>? res)
            {
                if (res == null)
                    return;

                foreach (var assetHash in res.Values.OrderBy(v => v))
                    sb.Append(assetHash);
            }

            AddDictionary(sb, resources.assembly);
            AddDictionary(sb, resources.coreAssembly);

            AddDictionary(sb, resources.jsModuleWorker);
            AddDictionary(sb, resources.jsModuleDiagnostics);
            AddDictionary(sb, resources.jsModuleNative);
            AddDictionary(sb, resources.jsModuleRuntime);
            AddDictionary(sb, resources.wasmNative);
            AddDictionary(sb, resources.wasmSymbols);
            AddDictionary(sb, resources.icu);
            AddDictionary(sb, resources.runtime);
            AddDictionary(sb, resources.lazyAssembly);

            if (resources.satelliteResources != null)
            {
                foreach (var culture in resources.satelliteResources)
                    AddDictionary(sb, culture.Value);
            }

            if (resources.vfs != null)
            {
                foreach (var entry in resources.vfs)
                    AddDictionary(sb, entry.Value);
            }

            if (resources.coreVfs != null)
            {
                foreach (var entry in resources.coreVfs)
                    AddDictionary(sb, entry.Value);
            }

            resources.hash = Utils.ComputeTextIntegrity(sb.ToString());
        }

        public Dictionary<string, string>? GetNativeResourceTargetInBootConfig(BootJsonData bootConfig, string resourceName)
        {
            ResourcesData resources = (ResourcesData)bootConfig.resources;

            string resourceExtension = Path.GetExtension(resourceName);
            if (resourceName.StartsWith("dotnet.native.worker", StringComparison.OrdinalIgnoreCase) && string.Equals(resourceExtension, ".mjs", StringComparison.OrdinalIgnoreCase))
                return resources.jsModuleWorker ??= new();
            else if (resourceName.StartsWith("dotnet.diagnostics", StringComparison.OrdinalIgnoreCase) && string.Equals(resourceExtension, ".js", StringComparison.OrdinalIgnoreCase))
                return resources.jsModuleDiagnostics ??= new();
            else if (resourceName.StartsWith("dotnet.native", StringComparison.OrdinalIgnoreCase) && string.Equals(resourceExtension, ".js", StringComparison.OrdinalIgnoreCase))
                return resources.jsModuleNative ??= new();
            else if (resourceName.StartsWith("dotnet.runtime", StringComparison.OrdinalIgnoreCase) && string.Equals(resourceExtension, ".js", StringComparison.OrdinalIgnoreCase))
                return resources.jsModuleRuntime ??= new();
            else if (resourceName.StartsWith("dotnet.native", StringComparison.OrdinalIgnoreCase) && string.Equals(resourceExtension, ".wasm", StringComparison.OrdinalIgnoreCase))
                return resources.wasmNative ??= new();
            else if (resourceName.StartsWith("dotnet", StringComparison.OrdinalIgnoreCase) && string.Equals(resourceExtension, ".js", StringComparison.OrdinalIgnoreCase))
                return null;
            else if (resourceName.StartsWith("dotnet.native", StringComparison.OrdinalIgnoreCase) && string.Equals(resourceExtension, ".symbols", StringComparison.OrdinalIgnoreCase))
                return resources.wasmSymbols ??= new();
            else if (resourceName.StartsWith("icudt", StringComparison.OrdinalIgnoreCase))
                return resources.icu ??= new();
            else
                Log.LogError($"The resource '{resourceName}' is not recognized as any native asset");

            return null;
        }

        public int GetDebugLevel(bool hasPdb)
        {
            int? debugLevel = ParseOptionalInt(DebugLevel);

            // If user didn't give us a value, check if we have any PDB.
            if (debugLevel == null && hasPdb)
                debugLevel = -1;

            // Fallback to -1 for build, or 0 for publish
            debugLevel ??= IsPublish ? 0 : -1;

            return debugLevel.Value;
        }

        public bool? ParseOptionalBool(string value)
        {
            if (string.IsNullOrEmpty(value) || !bool.TryParse(value, out var boolValue))
                return null;

            return boolValue;
        }

        public int? ParseOptionalInt(string value)
        {
            if (string.IsNullOrEmpty(value) || !int.TryParse(value, out var intValue))
                return null;

            return intValue;
        }

        public string TransformResourcesToAssets(BootJsonData config, bool bundlerFriendly = false)
        {
            List<string> imports = [];

            ResourcesData resources = (ResourcesData)config.resources;
            var assets = new AssetsData();

            assets.hash = resources.hash;
            assets.jsModuleRuntime = MapJsAssets(resources.jsModuleRuntime);
            assets.jsModuleNative = MapJsAssets(resources.jsModuleNative);
            assets.jsModuleWorker = MapJsAssets(resources.jsModuleWorker);
            assets.jsModuleDiagnostics = MapJsAssets(resources.jsModuleDiagnostics);

            assets.wasmNative = resources.wasmNative?.Select(a =>
            {
                var asset = new WasmAsset()
                {
                    name = a.Key,
<<<<<<< HEAD
                    integrity = a.Value,
                    cache = GetCacheControl(a.Key, resources)
=======
                    hash = a.Value
>>>>>>> 3bb51cad
                };

                if (bundlerFriendly)
                {
                    string escaped = EscapeName(a.Key);
                    imports.Add($"import {escaped} from \"./{a.Key}\";");
                    asset.resolvedUrl = EncodeJavascriptVariableInJson(escaped);
                }

                return asset;
            }).ToList();
            assets.wasmSymbols = resources.wasmSymbols?.Select(a => new SymbolsAsset()
            {
                name = a.Key,
                cache = GetCacheControl(a.Key, resources)
            }).ToList();

            assets.icu = MapGeneralAssets(resources.icu);
            assets.coreAssembly = MapGeneralAssets(resources.coreAssembly);
            assets.assembly = MapGeneralAssets(resources.assembly);
            assets.corePdb = MapGeneralAssets(resources.corePdb);
            assets.pdb = MapGeneralAssets(resources.pdb);
            assets.lazyAssembly = MapGeneralAssets(resources.lazyAssembly);

            if (resources.satelliteResources != null)
            {
                assets.satelliteResources = resources.satelliteResources.ToDictionary(
                    kvp => kvp.Key,
                    kvp => MapGeneralAssets(kvp.Value, variableNamePrefix: kvp.Key, subFolder: kvp.Key)
                );
            }

            assets.libraryInitializers = MapJsAssets(resources.libraryInitializers, subFolder: "..");
            assets.modulesAfterConfigLoaded = MapJsAssets(resources.modulesAfterConfigLoaded);
            assets.modulesAfterRuntimeReady = MapJsAssets(resources.modulesAfterRuntimeReady);

            assets.extensions = resources.extensions;

            assets.coreVfs = MapVfsAssets(resources.coreVfs);
            assets.vfs = MapVfsAssets(resources.vfs);

            if (bundlerFriendly && config.appsettings != null)
            {
                config.appsettings = config.appsettings.Select(a =>
                {
                    string escaped = EscapeName(a);
                    imports.Add($"import {escaped} from \"./{a}\";");
                    return EncodeJavascriptVariableInJson(escaped);
                }).ToList();
            }

            string EscapeName(string name) => Utils.FixupSymbolName(name);
            string EncodeJavascriptVariableInJson(string name) => $"$#[{name}]#$";

            List<GeneralAsset>? MapGeneralAssets(Dictionary<string, string>? assets, string? variableNamePrefix = null, string? subFolder = null) => assets?.Select(a =>
            {
                var asset = new GeneralAsset()
                {
                    virtualPath = resources.fingerprinting?[a.Key] ?? a.Key,
                    name = a.Key,
<<<<<<< HEAD
                    integrity = a.Value,
                    cache = GetCacheControl(a.Key, resources)
=======
                    hash = a.Value
>>>>>>> 3bb51cad
                };

                if (bundlerFriendly)
                {
                    string escaped = EscapeName(string.Concat(subFolder, a.Key));
                    string subFolderWithSeparator = subFolder != null ? $"{subFolder}/" : string.Empty;
                    imports.Add($"import {escaped} from \"./{subFolderWithSeparator}{a.Key}\";");
                    asset.resolvedUrl = EncodeJavascriptVariableInJson(escaped);
                }

                return asset;
            }).ToList();

            List<JsAsset>? MapJsAssets(Dictionary<string, string>? assets, string? variableNamePrefix = null, string? subFolder = null) => assets?.Select(a =>
            {
                var asset = new JsAsset()
                {
                    name = a.Key
                };

                if (bundlerFriendly)
                {
                    string escaped = EscapeName(string.Concat(subFolder, a.Key));
                    string subFolderWithSeparator = subFolder != null ? $"{subFolder}/" : string.Empty;
                    imports.Add($"import * as {escaped} from \"./{subFolderWithSeparator}{a.Key}\";");
                    asset.moduleExports = EncodeJavascriptVariableInJson(escaped);
                }

                return asset;
            }).ToList();

            List<VfsAsset>? MapVfsAssets(Dictionary<string, Dictionary<string, string>>? assets) => assets?.Select(a =>
            {
                string assetName = a.Value.Keys.First();
                var asset = new VfsAsset()
                {
                    virtualPath = a.Key,
<<<<<<< HEAD
                    name = $"../{assetName}",
                    integrity = a.Value.Values.First(),
                    cache = GetCacheControl(assetName, resources)
=======
                    name = $"../{a.Value.Keys.First()}",
                    hash = a.Value.Values.First()
>>>>>>> 3bb51cad
                };

                if (bundlerFriendly)
                {
                    string escaped = EscapeName(string.Concat(asset.name));
                    imports.Add($"import {escaped} from \"./{asset.name}\";");
                    asset.resolvedUrl = EncodeJavascriptVariableInJson(escaped);
                }

                return asset;
            }).ToList();

            config.resources = assets;

            return string.Join(Environment.NewLine, imports);
        }

        private static string? GetCacheControl(string endpoint, ResourcesData resources) => resources.fingerprinting?.ContainsKey(endpoint) ?? false ? "force-cache" : null;
    }
}<|MERGE_RESOLUTION|>--- conflicted
+++ resolved
@@ -224,12 +224,8 @@
                 var asset = new WasmAsset()
                 {
                     name = a.Key,
-<<<<<<< HEAD
-                    integrity = a.Value,
+                    hash = a.Value,
                     cache = GetCacheControl(a.Key, resources)
-=======
-                    hash = a.Value
->>>>>>> 3bb51cad
                 };
 
                 if (bundlerFriendly)
@@ -290,12 +286,8 @@
                 {
                     virtualPath = resources.fingerprinting?[a.Key] ?? a.Key,
                     name = a.Key,
-<<<<<<< HEAD
-                    integrity = a.Value,
+                    hash = a.Value,
                     cache = GetCacheControl(a.Key, resources)
-=======
-                    hash = a.Value
->>>>>>> 3bb51cad
                 };
 
                 if (bundlerFriendly)
@@ -333,14 +325,9 @@
                 var asset = new VfsAsset()
                 {
                     virtualPath = a.Key,
-<<<<<<< HEAD
                     name = $"../{assetName}",
-                    integrity = a.Value.Values.First(),
+                    hash = a.Value.Values.First(),
                     cache = GetCacheControl(assetName, resources)
-=======
-                    name = $"../{a.Value.Keys.First()}",
-                    hash = a.Value.Values.First()
->>>>>>> 3bb51cad
                 };
 
                 if (bundlerFriendly)
