--- conflicted
+++ resolved
@@ -101,11 +101,7 @@
     // Internal for tests
     public void WriteBootJson(Stream output, string entryAssemblyName)
     {
-<<<<<<< HEAD
-        var helper = new BootJsonBuilderHelper(Log, DebugLevel, IsPublish);
-=======
-        var helper = new BootJsonBuilderHelper(Log, IsMultiThreaded);
->>>>>>> 9d0142f7
+        var helper = new BootJsonBuilderHelper(Log, DebugLevel, IsMultiThreaded, IsPublish);
 
         var result = new BootJsonData
         {
