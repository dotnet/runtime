--- conflicted
+++ resolved
@@ -233,15 +233,7 @@
                     newDotNetJs = new TaskItem(Path.GetFullPath(aotDotNetJs.ItemSpec), asset.CloneCustomMetadata());
                     newDotNetJs.SetMetadata("OriginalItemSpec", aotDotNetJs.ItemSpec);
 
-<<<<<<< HEAD
                     ApplyPublishProperties(newDotNetJs);
-=======
-                    string relativePath = baseName != "dotnet" || FingerprintDotNetJs
-                        ? $"_framework/{$"{baseName}.{DotNetJsVersion}.{FileHasher.GetFileHash(aotDotNetJs.ItemSpec)}{extension}"}"
-                        : $"_framework/{baseName}{extension}";
-
-                    newDotNetJs.SetMetadata("RelativePath", relativePath);
->>>>>>> 2b3088b9
 
                     updateMap.Add(asset.ItemSpec, newDotNetJs);
                     newAssets.Add(newDotNetJs);
