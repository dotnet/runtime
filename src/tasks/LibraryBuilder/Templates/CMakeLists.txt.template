cmake_minimum_required(VERSION 3.10)

project(%LIBRARY_NAME%)

enable_language(%CMAKE_LANGS%)

set(DOTNET_AOT_SOURCES
%AotSources%
)
set(DOTNET_AOT_OBJECTS
%AotObjects%
)
set(DOTNET_EXTRA_SOURCES
    library-builder.h
    preloaded-assemblies.c
%ExtraSources%)

include_directories("%MonoInclude%")

add_library(
    aot_library STATIC
    ${DOTNET_AOT_SOURCES}
)
target_link_libraries(
    aot_library
    PUBLIC
    ${DOTNET_AOT_OBJECTS}
)

add_library(
    %LIBRARY_NAME% %LIBRARY_TYPE%
    ${DOTNET_EXTRA_SOURCES}
)

if(TARGETS_ANDROID)
    set(MOBILE_SYSTEM_LIBS
        libz.so
        log
    )
    add_definitions(-DHOST_ANDROID=1)
    add_definitions(-fPIC)
elseif(TARGETS_APPLE_MOBILE)
    set(MOBILE_SYSTEM_LIBS
        "-framework Foundation"
        "-framework Security"
<<<<<<< HEAD
        "-framework Network"
=======
        "-framework CryptoKit"
>>>>>>> 3ab61c27
        "-framework UIKit"
        "-lz"
        "-lc++"
        "-licucore"
        "-liconv"
        "-L/usr/lib/swift"
        "-lswiftCore"
        "-lswiftFoundation"
    )
    add_definitions(-DHOST_APPLE_MOBILE=1)
    add_definitions(-fPIC)
else()
    message(FATAL_ERROR "Unsupported Platform. Ensure the TargetOS is supported by the LibraryBuilder and the platform specific libs are added here.")
endif()

%ExtraDefinitions%

target_link_libraries(
    %LIBRARY_NAME%
    PUBLIC
    aot_library
    ${MOBILE_SYSTEM_LIBS}
%LIBRARY_LINKER_ARGS%)<|MERGE_RESOLUTION|>--- conflicted
+++ resolved
@@ -43,11 +43,8 @@
     set(MOBILE_SYSTEM_LIBS
         "-framework Foundation"
         "-framework Security"
-<<<<<<< HEAD
         "-framework Network"
-=======
         "-framework CryptoKit"
->>>>>>> 3ab61c27
         "-framework UIKit"
         "-lz"
         "-lc++"
