// Licensed to the .NET Foundation under one or more agreements.
// The .NET Foundation licenses this file to you under the MIT license.

using System;
using System.Collections.Generic;
using System.Collections.Immutable;
using System.Diagnostics;
using System.Diagnostics.CodeAnalysis;
using System.IO;
using System.Linq;
using System.Text;
using System.Text.Encodings.Web;
using System.Text.Json;
using System.Text.Json.Serialization;
using System.Reflection;
using Microsoft.Build.Framework;
using Microsoft.Build.Utilities;

public class WasmAppBuilder : Task
{
    [NotNull]
    [Required]
    public string? AppDir { get; set; }

    [NotNull]
    [Required]
    public string? MainJS { get; set; }

    [NotNull]
    [Required]
    public string[]? Assemblies { get; set; }

    [NotNull]
    [Required]
    public ITaskItem[]? NativeAssets { get; set; }

    private List<string> _fileWrites = new();

    [Output]
    public string[]? FileWrites => _fileWrites.ToArray();

    // full list of ICU data files we produce can be found here:
    // https://github.com/dotnet/icu/tree/maint/maint-67/icu-filters
    public string? IcuDictionary { get; set; }

    public int DebugLevel { get; set; }
    public ITaskItem[]? SatelliteAssemblies { get; set; }
    public ITaskItem[]? FilesToIncludeInFileSystem { get; set; }
    public ITaskItem[]? RemoteSources { get; set; }
    public bool InvariantGlobalization { get; set; }
    public ITaskItem[]? ExtraFilesToDeploy { get; set; }

    // <summary>
    // Extra json elements to add to mono-config.js
    //
    // Metadata:
    // - Value: can be a number, bool, quoted string, or json string
    //
    // Examples:
    //      <WasmExtraConfig Include="enable_profiler" Value="true" />
    //      <WasmExtraConfig Include="json" Value="{ &quot;abc&quot;: 4 }" />
    //      <WasmExtraConfig Include="string_val" Value="&quot;abc&quot;" />
    //       <WasmExtraConfig Include="string_with_json" Value="&quot;{ &quot;abc&quot;: 4 }&quot;" />
    // </summary>
    public ITaskItem[]? ExtraConfig { get; set; }

    private class WasmAppConfig
    {
        [JsonPropertyName("assembly_root")]
        public string AssemblyRoot { get; set; } = "managed";
        [JsonPropertyName("debug_level")]
        public int DebugLevel { get; set; } = 0;
        [JsonPropertyName("assets")]
        public List<object> Assets { get; } = new List<object>();
        [JsonPropertyName("remote_sources")]
        public List<string> RemoteSources { get; set; } = new List<string>();
        [JsonExtensionData]
        public Dictionary<string, object?> Extra { get; set; } = new();
    }

    private class AssetEntry
    {
        protected AssetEntry (string name, string behavior)
        {
            Name = name;
            Behavior = behavior;
        }
        [JsonPropertyName("behavior")]
        public string Behavior { get; init; }
        [JsonPropertyName("name")]
        public string Name { get; init; }
    }

    private class AssemblyEntry : AssetEntry
    {
        public AssemblyEntry(string name) : base(name, "assembly") {}
    }

    private class SatelliteAssemblyEntry : AssetEntry
    {
        public SatelliteAssemblyEntry(string name, string culture) : base(name, "resource")
        {
            CultureName = culture;
        }

        [JsonPropertyName("culture")]
        public string CultureName { get; set; }
    }

    private class VfsEntry : AssetEntry
    {
        public VfsEntry(string name) : base(name, "vfs") {}
        [JsonPropertyName("virtual_path")]
        public string? VirtualPath { get; set; }
    }

    private class IcuData : AssetEntry
    {
        public IcuData(string name) : base(name, "icu") {}
        [JsonPropertyName("load_remote")]
        public bool LoadRemote { get; set; }
        [JsonPropertyName("data_type")]
        public string? DataType { get; set; }
    }

    public override bool Execute ()
    {
        if (!File.Exists(MainJS)) {
            Log.LogError($"File MainJS='{MainJS}' doesn't exist.");
            return false;
        }
        if (!InvariantGlobalization && string.IsNullOrEmpty(IcuDictionary))
        {
            Log.LogError("IcuDictionary property shouldn't be empty if InvariantGlobalization=false");
            return false;
        }

        if (Assemblies?.Length == 0)
        {
            Log.LogError("Cannot build Wasm app without any assemblies");
            return false;
        }

        var _assemblies = new List<string>();
        foreach (var asm in Assemblies!)
        {
            if (!_assemblies.Contains(asm))
                _assemblies.Add(asm);
        }

        var config = new WasmAppConfig ();

        // Create app
        var asmRootPath = Path.Combine(AppDir, config.AssemblyRoot);
        Directory.CreateDirectory(AppDir!);
        Directory.CreateDirectory(asmRootPath);
        foreach (var assembly in _assemblies)
        {
            FileCopyChecked(assembly, Path.Combine(asmRootPath, Path.GetFileName(assembly)), "Assemblies");
            if (DebugLevel != 0)
            {
                var pdb = assembly;
                pdb = Path.ChangeExtension(pdb, ".pdb");
                if (File.Exists(pdb))
                    FileCopyChecked(pdb, Path.Combine(asmRootPath, Path.GetFileName(pdb)), "Assemblies");
            }
        }

        foreach (ITaskItem item in NativeAssets)
        {
            string dest = Path.Combine(AppDir!, Path.GetFileName(item.ItemSpec));
            if (!FileCopyChecked(item.ItemSpec, dest, "NativeAssets"))
                return false;
        }
        FileCopyChecked(MainJS!, Path.Combine(AppDir, "runtime.js"), string.Empty);

        var html = @"<html><body><script type=""text/javascript"" src=""runtime.js""></script></body></html>";
        File.WriteAllText(Path.Combine(AppDir, "index.html"), html);

        foreach (var assembly in _assemblies)
        {
            config.Assets.Add(new AssemblyEntry(Path.GetFileName(assembly)));
            if (DebugLevel != 0) {
                var pdb = assembly;
                pdb = Path.ChangeExtension(pdb, ".pdb");
                if (File.Exists(pdb))
                    config.Assets.Add(new AssemblyEntry(Path.GetFileName(pdb)));
            }
        }

        config.DebugLevel = DebugLevel;

        if (SatelliteAssemblies != null)
        {
            foreach (var assembly in SatelliteAssemblies)
            {
                string culture = assembly.GetMetadata("CultureName") ?? string.Empty;
                string fullPath = assembly.GetMetadata("Identity");
                string name = Path.GetFileName(fullPath);
                string directory = Path.Combine(AppDir, config.AssemblyRoot, culture);
                Directory.CreateDirectory(directory);
                FileCopyChecked(fullPath, Path.Combine(directory, name), "SatelliteAssemblies");
                config.Assets.Add(new SatelliteAssemblyEntry(name, culture));
            }
        }

        if (FilesToIncludeInFileSystem != null)
        {
            string supportFilesDir = Path.Combine(AppDir, "supportFiles");
            Directory.CreateDirectory(supportFilesDir);

            var i = 0;
            foreach (var item in FilesToIncludeInFileSystem)
            {
                string? targetPath = item.GetMetadata("TargetPath");
                if (string.IsNullOrEmpty(targetPath))
                {
                    targetPath = Path.GetFileName(item.ItemSpec);
                }

                // We normalize paths from `\` to `/` as MSBuild items could use `\`.
                targetPath = targetPath.Replace('\\', '/');

                var generatedFileName = $"{i++}_{Path.GetFileName(item.ItemSpec)}";

                FileCopyChecked(item.ItemSpec, Path.Combine(supportFilesDir, generatedFileName), "FilesToIncludeInFileSystem");

                var asset = new VfsEntry ($"supportFiles/{generatedFileName}") {
                    VirtualPath = targetPath
                };
                config.Assets.Add(asset);
            }
        }

        config.Assets.Add(new VfsEntry ("dotnet.timezones.blat") { VirtualPath = "/usr/share/zoneinfo/"});

        if (RemoteSources?.Length > 0)
        {
            foreach (var source in RemoteSources)
                if (source != null && source.ItemSpec != null)
                    config.RemoteSources.Add(source.ItemSpec);
        }

        foreach (ITaskItem extra in ExtraConfig ?? Enumerable.Empty<ITaskItem>())
        {
            string name = extra.ItemSpec;
            if (!TryParseExtraConfigValue(extra, out object? valueObject))
                return false;

            config.Extra[name] = valueObject;
        }

<<<<<<< HEAD
        if (!InvariantGlobalization)
        {
            try
            {
                string? icuDictionary = File.ReadAllText(IcuDictionary!);
                config.Extra["icu_dictionary"] = JsonSerializer.Deserialize<Dictionary<string, object>>(icuDictionary!);
            }
            catch (Exception e)
            {
                Log.LogError($"Error with opening ICU Dictionary {e.Message}");
                return false;
            }
        }

        string monoConfigPath = Path.Join(AppDir, "mono-config.js");
=======
        string monoConfigPath = Path.Combine(AppDir, "mono-config.js");
>>>>>>> b0dfe3d7
        using (var sw = File.CreateText(monoConfigPath))
        {
            var json = JsonSerializer.Serialize (config, new JsonSerializerOptions { WriteIndented = true });
            sw.Write($"config = {json};");
        }
        _fileWrites.Add(monoConfigPath);

        if (ExtraFilesToDeploy != null)
        {
            foreach (ITaskItem item in ExtraFilesToDeploy!)
            {
                string src = item.ItemSpec;

                string dstDir = Path.Combine(AppDir!, item.GetMetadata("TargetPath"));
                if (!Directory.Exists(dstDir))
                    Directory.CreateDirectory(dstDir);

                string dst = Path.Combine(dstDir, Path.GetFileName(src));
                if (!FileCopyChecked(src, dst, "ExtraFilesToDeploy"))
                    return false;
            }
        }

        return !Log.HasLoggedErrors;
    }

    private bool TryParseExtraConfigValue(ITaskItem extraItem, out object? valueObject)
    {
        valueObject = null;
        string? rawValue = extraItem.GetMetadata("Value");
        if (string.IsNullOrEmpty(rawValue))
            return true;

        if (TryConvert(rawValue, typeof(double), out valueObject) || TryConvert(rawValue, typeof(bool), out valueObject))
            return true;

        // Try parsing as a quoted string
        if (rawValue!.Length > 1 && rawValue![0] == '"' && rawValue![rawValue!.Length - 1] == '"')
        {
            valueObject = rawValue!.Substring(1, rawValue!.Length - 2);
            return true;
        }

        // try parsing as json
        try
        {
            JsonDocument jdoc = JsonDocument.Parse(rawValue);
            valueObject = jdoc.RootElement;
            return true;
        }
        catch (JsonException je)
        {
            Log.LogError($"ExtraConfig: {extraItem.ItemSpec} with Value={rawValue} cannot be parsed as a number, boolean, string, or json object/array: {je.Message}");
            return false;
        }
    }

    private static bool TryConvert(string str, Type type, out object? value)
    {
        value = null;
        try
        {
            value = Convert.ChangeType(str, type);
            return true;
        }
        catch (Exception ex) when (ex is FormatException || ex is InvalidCastException || ex is OverflowException)
        {
            return false;
        }
    }

    private bool FileCopyChecked(string src, string dst, string label)
    {
        if (!File.Exists(src))
        {
            Log.LogError($"{label} file '{src}' not found");
            return false;
        }

        Log.LogMessage(MessageImportance.Low, $"Copying file from '{src}' to '{dst}'");
        File.Copy(src, dst, true);
        _fileWrites.Add(dst);

        return true;
    }
}<|MERGE_RESOLUTION|>--- conflicted
+++ resolved
@@ -250,7 +250,6 @@
             config.Extra[name] = valueObject;
         }
 
-<<<<<<< HEAD
         if (!InvariantGlobalization)
         {
             try
@@ -265,10 +264,7 @@
             }
         }
 
-        string monoConfigPath = Path.Join(AppDir, "mono-config.js");
-=======
         string monoConfigPath = Path.Combine(AppDir, "mono-config.js");
->>>>>>> b0dfe3d7
         using (var sw = File.CreateText(monoConfigPath))
         {
             var json = JsonSerializer.Serialize (config, new JsonSerializerOptions { WriteIndented = true });
