--- conflicted
+++ resolved
@@ -30,14 +30,10 @@
     public string? WasmIcuDataFileName { get; set; }
     public string? RuntimeAssetsLocation { get; set; }
     public bool CacheBootResources { get; set; }
-<<<<<<< HEAD
     public string? DebugLevel { get; set; }
     public bool IsPublish { get; set; }
-=======
-    public int DebugLevel { get; set; }
     public bool IsAot { get; set; }
     public bool IsMultiThreaded { get; set; }
->>>>>>> 9d0142f7
 
     private static readonly JsonSerializerOptions s_jsonOptions = new JsonSerializerOptions
     {
@@ -102,11 +98,7 @@
 
     protected override bool ExecuteInternal()
     {
-<<<<<<< HEAD
-        var helper = new BootJsonBuilderHelper(Log, DebugLevel!, IsPublish);
-=======
-        var helper = new BootJsonBuilderHelper(Log, IsMultiThreaded);
->>>>>>> 9d0142f7
+        var helper = new BootJsonBuilderHelper(Log, DebugLevel!, IsMultiThreaded, IsPublish);
         var logAdapter = new LogAdapter(Log);
 
         if (!ValidateArguments())
@@ -219,18 +211,13 @@
                     bytes = File.ReadAllBytes(assemblyPath);
                 }
 
-<<<<<<< HEAD
-                bootConfig.resources.assembly[Path.GetFileName(assemblyPath)] = Utils.ComputeIntegrity(bytes);
-                if (baseDebugLevel != 0)
-=======
                 var assemblyName = Path.GetFileName(assemblyPath);
                 bool isCoreAssembly = IsAot || helper.IsCoreAssembly(assemblyName);
 
                 var assemblyList = isCoreAssembly ? bootConfig.resources.coreAssembly : bootConfig.resources.assembly;
                 assemblyList[assemblyName] = Utils.ComputeIntegrity(bytes);
 
-                if (DebugLevel != 0)
->>>>>>> 9d0142f7
+                if (baseDebugLevel != 0)
                 {
                     var pdb = Path.ChangeExtension(assembly, ".pdb");
                     if (File.Exists(pdb))
