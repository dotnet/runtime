--- conflicted
+++ resolved
@@ -129,11 +129,7 @@
 
                     if (exitCode != 0)
                     {
-<<<<<<< HEAD
-                        Log.LogError($"Failed to compile {srcFile} -> {objFile}:{Environment.NewLine}{output}");
-=======
                         Log.LogError($"Failed to compile {srcFile} -> {objFile}{Environment.NewLine}{output}");
->>>>>>> d953229d
                         return false;
                     }
 
