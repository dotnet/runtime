--- conflicted
+++ resolved
@@ -18,31 +18,11 @@
     <Compile Include="..\Common\Utils.cs" />
     <Compile Include="..\Common\LogAsErrorException.cs" />
 
-<<<<<<< HEAD
-    <!-- Don't include the msbuild assemblies with the task -->
-    <PackageReference Include="Microsoft.Build.Tasks.Core" Version="$(MicrosoftBuildTasksCoreVersion)" IncludeAssets="compile" />
-  </ItemGroup>
-
-  <ItemGroup Condition="'$(TargetFramework)' == '$(TargetFrameworkForNETCoreTasks)'">
-    <PackageReference Include="System.Reflection.MetadataLoadContext" Version="$(SystemReflectionMetadataVersion)" />
-  </ItemGroup>
-
-  <ItemGroup Condition="'$(TargetFramework)' == '$(TargetFrameworkForNETFrameworkTasks)'">
-    <PackageReference Include="System.Reflection.MetadataLoadContext" Version="$(SystemReflectionMetadataVersion)" PrivateAssets="all" />
-
-    <!-- match was MonoTargets tasks have -->
-    <!-- These versions should not be newer than what Visual Studio MSBuild uses -->
-    <PackageReference Include="System.Threading.Tasks.Extensions" Version="$(SystemThreadingTasksExtensionsVersion)" PrivateAssets="all" />
-    <PackageReference Include="System.Text.Json" Version="5.0.0" PrivateAssets="all" />
-  </ItemGroup>
-
-=======
     <PackageReference Include="Microsoft.Build" Version="$(MicrosoftBuildVersion)" />
     <PackageReference Include="Microsoft.Build.Tasks.Core" Version="$(MicrosoftBuildTasksCoreVersion)" />
     <PackageReference Include="System.Reflection.MetadataLoadContext" Version="4.7.1" />
   </ItemGroup>
 
->>>>>>> eb51b02b
   <Target Name="GetFilesToPackage" Returns="@(FilesToPackage)">
     <ItemGroup>
       <!-- non-net4* -->
