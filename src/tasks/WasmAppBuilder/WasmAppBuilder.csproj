<Project Sdk="Microsoft.NET.Sdk">
  <PropertyGroup>
    <TargetFrameworks>$(NetCoreAppToolCurrent);net472</TargetFrameworks>
    <Nullable>enable</Nullable>
    <NoWarn>$(NoWarn),CA1050</NoWarn>
<<<<<<< HEAD
    <EnableSingleFileAnalyzer>false</EnableSingleFileAnalyzer>
=======

    <!-- Ignore nullable warnings on net4* -->
    <NoWarn Condition="$(TargetFramework.StartsWith('net4'))">$(NoWarn),CS8604,CS8602</NoWarn>
>>>>>>> 94e14014
  </PropertyGroup>
  <ItemGroup>
    <Compile Include="..\Common\NotNullAttribute.cs" Condition="$(TargetFramework.StartsWith('net4'))" />

    <PackageReference Include="Microsoft.Build" Version="$(RefOnlyMicrosoftBuildVersion)" />
    <PackageReference Include="Microsoft.Build.Framework" Version="$(RefOnlyMicrosoftBuildFrameworkVersion)" />
    <PackageReference Include="Microsoft.Build.Tasks.Core" Version="$(RefOnlyMicrosoftBuildTasksCoreVersion)" />
    <PackageReference Include="Microsoft.Build.Utilities.Core" Version="$(RefOnlyMicrosoftBuildUtilitiesCoreVersion)" />
    <PackageReference Include="System.Reflection.MetadataLoadContext" Version="4.7.1" />
  </ItemGroup>

  <Target Name="PublishBuilder"
          AfterTargets="Build">

    <!-- needed for publishing with multi-targeting. We are publishing essentially to get the SR.MetadataLoadContext.dll :/ -->
    <ItemGroup>
      <_PublishFramework Include="$(TargetFrameworks)" />
    </ItemGroup>
    <MSBuild Projects="$(MSBuildProjectFile)" Targets="Publish" Properties="TargetFramework=%(_PublishFramework.Identity)" />
  </Target>

  <Target Name="GetFilesToPackage" Returns="@(FilesToPackage)">
    <ItemGroup>
      <_PublishFramework Remove="@(_PublishFramework)" />
      <_PublishFramework Include="$(TargetFrameworks)" />

      <FilesToPackage Include="$(OutputPath)%(_PublishFramework.Identity)\$(MSBuildProjectName)*"
                      TargetPath="tasks\%(_PublishFramework.Identity)" />
      <FilesToPackage Include="$(OutputPath)%(_PublishFramework.Identity)\publish\System.Reflection.MetadataLoadContext.dll"
                      TargetPath="tasks\%(_PublishFramework.Identity)" />
    </ItemGroup>
  </Target>

</Project><|MERGE_RESOLUTION|>--- conflicted
+++ resolved
@@ -3,13 +3,9 @@
     <TargetFrameworks>$(NetCoreAppToolCurrent);net472</TargetFrameworks>
     <Nullable>enable</Nullable>
     <NoWarn>$(NoWarn),CA1050</NoWarn>
-<<<<<<< HEAD
-    <EnableSingleFileAnalyzer>false</EnableSingleFileAnalyzer>
-=======
-
     <!-- Ignore nullable warnings on net4* -->
     <NoWarn Condition="$(TargetFramework.StartsWith('net4'))">$(NoWarn),CS8604,CS8602</NoWarn>
->>>>>>> 94e14014
+    <EnableSingleFileAnalyzer>false</EnableSingleFileAnalyzer>
   </PropertyGroup>
   <ItemGroup>
     <Compile Include="..\Common\NotNullAttribute.cs" Condition="$(TargetFramework.StartsWith('net4'))" />
