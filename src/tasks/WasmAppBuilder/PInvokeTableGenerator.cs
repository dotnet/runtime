--- conflicted
+++ resolved
@@ -478,13 +478,9 @@
     private static void Error (string msg) => throw new LogAsErrorException(msg);
 }
 
-<<<<<<< HEAD
-internal class PInvoke : IEquatable<PInvoke>
-=======
 #pragma warning disable CA1067
 internal sealed class PInvoke : IEquatable<PInvoke>
 #pragma warning restore CA1067
->>>>>>> eb51b02b
 {
     public PInvoke(string entryPoint, string module, MethodInfo method)
     {
@@ -507,11 +503,7 @@
     public override string ToString() => $"{{ EntryPoint: {EntryPoint}, Module: {Module}, Method: {Method}, Skip: {Skip} }}";
 }
 
-<<<<<<< HEAD
-internal class PInvokeComparer : IEqualityComparer<PInvoke>
-=======
 internal sealed class PInvokeComparer : IEqualityComparer<PInvoke>
->>>>>>> eb51b02b
 {
     public bool Equals(PInvoke? x, PInvoke? y)
     {
