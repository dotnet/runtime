--- conflicted
+++ resolved
@@ -362,23 +362,11 @@
             {
                 entryArgs.Add("(int*)&result");
             }
-<<<<<<< HEAD
-            sb.Append(") { \n");
-            if (!is_void)
-                sb.Append($"  {MapType(method.ReturnType)} res;\n");
-#if TARGET_WASI
-            if (_isLibraryMode && HasAttribute(method, "System.Runtime.InteropServices.UnmanagedCallersOnlyAttribute"))
-            {
-                sb.Append($"  initialize_runtime(); \n");
-            }
-#endif
-=======
             entryArgs.AddRange(cb.Parameters.Select((_, i) => $"(int*)&arg{i}"));
             entryArgs.Add($"(int*)wasm_native_to_interp_ftndescs [{cb_index}].arg");
 
             w.Write(
                 $$"""
->>>>>>> 1705cb20
 
                 {{(cb.IsExport ?
                 $"__attribute__((export_name(\"{EscapeLiteral(cb.EntryPoint!)}\"))){w.NewLine}" : "")}}{{
