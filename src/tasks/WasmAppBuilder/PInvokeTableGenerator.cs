// Licensed to the .NET Foundation under one or more agreements.
// The .NET Foundation licenses this file to you under the MIT license.

using System;
using System.Collections.Generic;
using System.Diagnostics.CodeAnalysis;
using System.IO;
using System.Linq;
using System.Text;
using System.Text.RegularExpressions;
using System.Reflection;
using System.Runtime.InteropServices;
using Microsoft.Build.Framework;
using Microsoft.Build.Utilities;
using WasmAppBuilder;

internal sealed class PInvokeTableGenerator
{
    private readonly Dictionary<Assembly, bool> _assemblyDisableRuntimeMarshallingAttributeCache = new();

    private LogAdapter Log { get; set; }
    private readonly Func<string, string> _fixupSymbolName;
    private readonly HashSet<string> signatures = new();
    private readonly List<PInvoke> pinvokes = new();
    private readonly List<PInvokeCallback> callbacks = new();
    private readonly PInvokeCollector _pinvokeCollector;

    public PInvokeTableGenerator(Func<string, string> fixupSymbolName, LogAdapter log)
    {
        Log = log;
        _fixupSymbolName = fixupSymbolName;
        _pinvokeCollector = new(log);
    }

    public void ScanAssembly(Assembly asm)
    {
        foreach (Type type in asm.GetTypes())
            _pinvokeCollector.CollectPInvokes(pinvokes, callbacks, signatures, type);
    }

    public IEnumerable<string> Generate(string[] pinvokeModules, string outputPath)
    {
        var modules = new Dictionary<string, string>();
        foreach (var module in pinvokeModules)
            modules[module] = module;

        string tmpFileName = Path.GetTempFileName();
        try
        {
            using (var w = File.CreateText(tmpFileName))
            {
                EmitPInvokeTable(w, modules, pinvokes);
                EmitNativeToInterp(w, callbacks);
            }

            if (Utils.CopyIfDifferent(tmpFileName, outputPath, useHash: false))
                Log.LogMessage(MessageImportance.Low, $"Generating pinvoke table to '{outputPath}'.");
            else
                Log.LogMessage(MessageImportance.Low, $"PInvoke table in {outputPath} is unchanged.");
        }
        finally
        {
            File.Delete(tmpFileName);
        }

        return signatures;
    }

    private void EmitPInvokeTable(StreamWriter w, Dictionary<string, string> modules, List<PInvoke> pinvokes)
    {

        foreach (var pinvoke in pinvokes)
        {
            if (modules.ContainsKey(pinvoke.Module))
                continue;
            // Handle special modules, and add them to the list of modules
            // otherwise, skip them and throw an exception at runtime if they
            // are called.
            if (pinvoke.WasmLinkage)
            {
                // WasmLinkage means we needs to import the module
                modules.Add(pinvoke.Module, pinvoke.Module);
                Log.LogMessage(MessageImportance.Low, $"Adding module {pinvoke.Module} for WasmImportLinkage");
            }
            else if (pinvoke.Module == "*" || pinvoke.Module == "__Internal")
            {
                // Special case for __Internal and * modules to indicate static linking wihtout specifying the module
                modules.Add(pinvoke.Module, pinvoke.Module);
                Log.LogMessage(MessageImportance.Low, $"Adding module {pinvoke.Module} for static linking");
            }
        }

        w.WriteLine(
            $"""
            // GENERATED FILE, DO NOT MODIFY");

            """);

        var pinvokesGroupedByEntryPoint = pinvokes
                                            .Where(l => modules.ContainsKey(l.Module))
                                            .OrderBy(l => l.EntryPoint)
                                            .GroupBy(CEntryPoint);
        var comparer = new PInvokeComparer();
        foreach (IGrouping<string, PInvoke> group in pinvokesGroupedByEntryPoint)
        {
            var candidates = group.Distinct(comparer).ToArray();
            PInvoke first = candidates[0];
            if (ShouldTreatAsVariadic(candidates))
            {
                string imports = string.Join(Environment.NewLine,
                                            candidates.Select(
                                                p => $"    {p.Method} (in [{p.Method.DeclaringType?.Assembly.GetName().Name}] {p.Method.DeclaringType})"));
                Log.Warning("WASM0001", $"Found a native function ({first.EntryPoint}) with varargs in {first.Module}." +
                                 " Calling such functions is not supported, and will fail at runtime." +
                                $" Managed DllImports: {Environment.NewLine}{imports}");

                foreach (var c in candidates)
                    c.Skip = true;

                continue;
            }

            var decls = new HashSet<string>();
            foreach (var candidate in candidates)
            {
                var decl = GenPInvokeDecl(candidate);
                if (decl is null || decls.Contains(decl))
                    continue;

                w.WriteLine(decl);
                decls.Add(decl);
            }
        }

        foreach (var module in modules.Keys)
        {
            var assemblies_pinvokes = pinvokes
                .Where(l => l.Module == module && !l.Skip)
                .OrderBy(l => l.EntryPoint)
                .GroupBy(d => d.EntryPoint)
                .Select(l => $"{{\"{EscapeLiteral(l.Key)}\", {CEntryPoint(l.First())}}}, "
                    + "// " + string.Join(", ", l.Select(c => c.Method.DeclaringType!.Module!.Assembly!.GetName()!.Name!).Distinct().OrderBy(n => n)))
                .Append("{NULL, NULL}");

            w.Write(
                $$"""
                static PinvokeImport {{_fixupSymbolName(module)}}_imports [] = {
                    {{string.Join("\n    ", assemblies_pinvokes)}}
                };

                """);
        }

        w.Write(
            $$"""

            static void *pinvoke_tables[] = {
                {{string.Join(", ", modules.Keys.Select(m => $"(void*){_fixupSymbolName(m)}_imports"))}}
            };

            static char *pinvoke_names[] =  {
                {{string.Join(", ", modules.Keys.Select(m => $"\"{EscapeLiteral(m)}\""))}}
            };

            """);

        static bool ShouldTreatAsVariadic(PInvoke[] candidates)
        {
            if (candidates.Length < 2)
                return false;

            PInvoke first = candidates[0];
            if (TryIsMethodGetParametersUnsupported(first.Method, out _))
                return false;

            int firstNumArgs = first.Method.GetParameters().Length;
            return candidates
                        .Skip(1)
                        .Any(c => !TryIsMethodGetParametersUnsupported(c.Method, out _) &&
                                    c.Method.GetParameters().Length != firstNumArgs);
        }
    }

    private string CEntryPoint(PInvoke pinvoke)
    {
        if (pinvoke.WasmLinkage)
        {
            // We mangle the name to avoid collisions with symbols in other modules
            return _fixupSymbolName($"{pinvoke.Module}_{pinvoke.EntryPoint}");
        }
        return _fixupSymbolName(pinvoke.EntryPoint);
    }

    private static string MapType(Type t) => t.Name switch
    {
        "Void" => "void",
        nameof(Double) => "double",
        nameof(Single) => "float",
        nameof(Int64) => "int64_t",
        nameof(UInt64) => "uint64_t",
        nameof(Int32) => "int32_t",
        nameof(UInt32) => "uint32_t",
        nameof(Int16) => "int32_t",
        nameof(UInt16) => "uint32_t",
        nameof(Char) => "int32_t",
        nameof(Boolean) => "int32_t",
        nameof(SByte) => "int32_t",
        nameof(Byte) => "uint32_t",
        nameof(IntPtr) => "void *",
        nameof(UIntPtr) => "void *",
        _ => PickCTypeNameForUnknownType(t)
    };

    private static string PickCTypeNameForUnknownType (Type t) {
        // Pass objects by-reference (their address by-value)
        if (!t.IsValueType)
            return "void *";
        // Pass pointers and function pointers by-value
        else if (t.IsPointer || IsFunctionPointer(t))
            return "void *";
        else if (t.IsPrimitive)
            throw new NotImplementedException("No native type mapping for type " + t);

        // https://github.com/WebAssembly/tool-conventions/blob/main/BasicCABI.md#function-signatures
        // Any struct or union that recursively (including through nested structs, unions, and arrays)
        //  contains just a single scalar value and is not specified to have greater than natural alignment.
        // FIXME: Handle the scenario where there are fields of struct types that contain no members
        var fields = t.GetFields(BindingFlags.Public | BindingFlags.NonPublic | BindingFlags.Instance);
        if (fields.Length == 1)
            return MapType(fields[0].FieldType);
        else
            return "void *";
    }

    // FIXME: System.Reflection.MetadataLoadContext can't decode function pointer types
    // https://github.com/dotnet/runtime/issues/43791
    private static bool TryIsMethodGetParametersUnsupported(MethodInfo method, [NotNullWhen(true)] out string? reason)
    {
        try
        {
            method.GetParameters();
        }
        catch (NotSupportedException nse)
        {
            reason = nse.Message;
            return true;
        }
        catch
        {
            // not concerned with other exceptions
        }

        reason = null;
        return false;
    }

    private string? GenPInvokeDecl(PInvoke pinvoke)
    {
        var method = pinvoke.Method;
<<<<<<< HEAD
=======
        if (method.Name == "EnumCalendarInfo")
        {
            // FIXME: System.Reflection.MetadataLoadContext can't decode function pointer types
            // https://github.com/dotnet/runtime/issues/43791
            return $"int {_fixupSymbolName(pinvoke.EntryPoint)} (int, int, int, int, int);";
        }
>>>>>>> 76acd04d

        if (TryIsMethodGetParametersUnsupported(pinvoke.Method, out string? reason))
        {
            // Don't use method.ToString() or any of it's parameters, or return type
            // because at least one of those are unsupported, and will throw
            Log.Warning("WASM0001", $"Skipping pinvoke '{pinvoke.Method.DeclaringType!.FullName}::{pinvoke.Method.Name}' because '{reason}'.");

            pinvoke.Skip = true;
            return null;
        }

        return
            $$"""
            {{(pinvoke.WasmLinkage ? $"__attribute__((import_module(\"{EscapeLiteral(pinvoke.Module)}\"),import_name(\"{EscapeLiteral(pinvoke.EntryPoint)}\")))" : "")}}
            {{(pinvoke.WasmLinkage ? "extern " : "")}}{{MapType(method.ReturnType)}} {{CEntryPoint(pinvoke)}} ({{
                string.Join(", ", method.GetParameters().Select(p => MapType(p.ParameterType)))
            }});
            """;
    }

    private string CEntryPoint(PInvokeCallback export)
    {
        if (export.EntryPoint is not null) {
            return _fixupSymbolName(export.EntryPoint);
        }

        var method = export.Method;
        // EntryPoint wasn't specified generate a name for the entry point
        return _fixupSymbolName($"wasm_native_to_interp_{method.DeclaringType!.Module!.Assembly!.GetName()!.Name!}_{method.DeclaringType.Name}_{method.Name}");
    }

    private string DelegateKey(PInvokeCallback export)
    {
        // FIXME: this is a hack, we need to encode this better
        // and allow reflection in the interp case but either way
        // it needs to match the key generated in get_native_to_interp
        var method = export.Method;
        string module_symbol = method.DeclaringType!.Module!.Assembly!.GetName()!.Name!;
        return $"\"{module_symbol}_{method.DeclaringType.Name}_{method.Name}\"".Replace('.', '_');
    }

#pragma warning disable SYSLIB1045 // framework doesn't support GeneratedRegexAttribute
    private static string EscapeLiteral(string s) => Regex.Replace(s, @"(\\|\"")", @"\$1");
#pragma warning restore SYSLIB1045

    private void EmitNativeToInterp(StreamWriter w, List<PInvokeCallback> callbacks)
    {
        // Generate native->interp entry functions
        // These are called by native code, so they need to obtain
        // the interp entry function/arg from a global array
        // They also need to have a signature matching what the
        // native code expects, which is the native signature
        // of the delegate invoke in the [MonoPInvokeCallback]
        // attribute.
        // Only blittable parameter/return types are supposed.
        int cb_index = 0;

        // Arguments to interp entry functions in the runtime
        w.WriteLine($"InterpFtnDesc wasm_native_to_interp_ftndescs[{callbacks.Count}] = {{}};");

        var callbackNames = new HashSet<string>();
        foreach (var cb in callbacks)
        {
            var sb = new StringBuilder();
            var method = cb.Method;
            bool is_void = method.ReturnType.Name == "Void";

            // The signature of the interp entry function
            // This is a gsharedvt_in signature
            sb.Append($"typedef void (*WasmInterpEntrySig_{cb_index}) (");

            if (!is_void)
            {
                sb.Append("int*, ");
            }
            foreach (var p in method.GetParameters())
            {
                sb.Append("int*, ");
            }
            // Extra arg
            sb.Append("int*);\n");

            cb.EntryName = CEntryPoint(cb);
            if (callbackNames.Contains(cb.EntryName))
            {
                Error($"Two callbacks with the same name '{cb.EntryName}' are not supported.");
            }
            callbackNames.Add(cb.EntryName);
            if (cb.EntryPoint is not null)
            {
                sb.Append($"__attribute__((export_name(\"{EscapeLiteral(cb.EntryPoint)}\")))\n");
            }
            sb.Append($"{MapType(method.ReturnType)} {cb.EntryName} (");
            int pindex = 0;
            foreach (var p in method.GetParameters())
            {
                if (pindex > 0)
                    sb.Append(", ");
                sb.Append($"{MapType(p.ParameterType)} arg{pindex}");
                pindex++;
            }
            sb.Append(") { \n");
            if (!is_void)
                sb.Append($"  {MapType(method.ReturnType)} res;\n");

            //sb.Append($"  printf(\"{entry_name} called\\n\");\n");
            sb.Append($"  ((WasmInterpEntrySig_{cb_index})wasm_native_to_interp_ftndescs [{cb_index}].func) (");
            if (!is_void)
            {
                sb.Append("(int*)&res, ");
                pindex++;
            }
            int aindex = 0;
            foreach (var p in method.GetParameters())
            {
                sb.Append($"(int*)&arg{aindex}, ");
                aindex++;
            }

            sb.Append($"wasm_native_to_interp_ftndescs [{cb_index}].arg);\n");

            if (!is_void)
                sb.Append("  return res;\n");
            sb.Append("}\n");
            w.WriteLine(sb);
            cb_index++;
        }

        w.Write(
            $$"""

            static void *wasm_native_to_interp_funcs[] = {
                {{string.Join(", ", callbacks.Select(cb => cb.EntryName))}}
            };

            // these strings need to match the keys generated in get_native_to_interp
            static const char *wasm_native_to_interp_map[] = {
                {{string.Join(", ", callbacks.Select(DelegateKey))}}
            };

            """);
    }

    private bool HasAssemblyDisableRuntimeMarshallingAttribute(Assembly assembly)
    {
        if (!_assemblyDisableRuntimeMarshallingAttributeCache.TryGetValue(assembly, out var value))
        {
            _assemblyDisableRuntimeMarshallingAttributeCache[assembly] = value = assembly
                .GetCustomAttributesData()
                .Any(d => d.AttributeType.Name == "DisableRuntimeMarshallingAttribute");
        }

        return value;
    }

    private static readonly Dictionary<Type, bool> BlittableCache = new ();

    public static bool IsFunctionPointer(Type type)
    {
        object? bIsFunctionPointer = type.GetType().GetProperty("IsFunctionPointer")?.GetValue(type);
        return (bIsFunctionPointer is bool b) && b;
    }

    public static bool IsBlittable(Type type, LogAdapter log)
    {
        // We maintain a cache of results in order to only produce log messages the first time
        //  we analyze a given type. Otherwise, each (successful) use of a user-defined type
        //  in a callback or pinvoke would generate duplicate messages.
        lock (BlittableCache)
            if (BlittableCache.TryGetValue(type, out bool blittable))
                return blittable;

        bool result = IsBlittableUncached(type, log);
        lock (BlittableCache)
            BlittableCache[type] = result;
        return result;

        static bool IsBlittableUncached (Type type, LogAdapter log) {
            if (type.IsPrimitive || type.IsByRef || type.IsPointer || type.IsEnum)
                return true;

            if (IsFunctionPointer(type))
                return true;

            if (type.Name == "__NonBlittableTypeForAutomatedTests__")
                return false;

            if (!type.IsValueType) {
                log.Warning("WASM0060", "Type {0} is not blittable: Not a ValueType", type);
                return false;
            }

            var fields = type.GetFields(BindingFlags.Public | BindingFlags.NonPublic | BindingFlags.Instance);

            if (!type.IsLayoutSequential && (fields.Length > 1)) {
                log.Warning("WASM0061", "Type {0} is not blittable: LayoutKind is not Sequential", type);
                return false;
            }

            foreach (var ft in fields) {
                if (!IsBlittable(ft.FieldType, log)) {
                    log.Warning("WASM0062", "Type {0} is not blittable: Field {1} is not blittable", type, ft.Name);
                    return false;
                }
                // HACK: Skip tricky cases
                // TODO: Do we need to support InitOnly for readonly structs? The callee could mutate them
                if (ft.IsInitOnly || ft.IsLiteral) {
                    log.Warning("WASM0063", "Type {0} is not blittable: Field {1} is initonly/literal", type, ft.Name);
                    return false;
                }
            }

            log.Info("WASM0069", "ValueType {0} is blittable", type);
            return true;
        }
    }

    private static void Error(string msg) => throw new LogAsErrorException(msg);
}<|MERGE_RESOLUTION|>--- conflicted
+++ resolved
@@ -257,15 +257,6 @@
     private string? GenPInvokeDecl(PInvoke pinvoke)
     {
         var method = pinvoke.Method;
-<<<<<<< HEAD
-=======
-        if (method.Name == "EnumCalendarInfo")
-        {
-            // FIXME: System.Reflection.MetadataLoadContext can't decode function pointer types
-            // https://github.com/dotnet/runtime/issues/43791
-            return $"int {_fixupSymbolName(pinvoke.EntryPoint)} (int, int, int, int, int);";
-        }
->>>>>>> 76acd04d
 
         if (TryIsMethodGetParametersUnsupported(pinvoke.Method, out string? reason))
         {
