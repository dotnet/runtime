<Project ToolsVersion="14.0" xmlns="http://schemas.microsoft.com/developer/msbuild/2003">
  <!--
    Get paths from packages that are needed for crossgen. Only relevant for runtime-specific builds.
  -->
  <Target Name="GetCorePackagePaths"
          DependsOnTargets="ResolveReferences">
    <PropertyGroup>
      <_winmdPackageDir>$(NuGetPackageRoot)$(MicrosoftTargetingPackPrivateWinRTPackage.ToLowerInvariant())/$(MicrosoftTargetingPackPrivateWinRTVersion)/</_winmdPackageDir>
      <_diaSymReaderPackageDir>$(NuGetPackageRoot)microsoft.diasymreader.native/$(MicrosoftDiaSymReaderNativeVersion)/</_diaSymReaderPackageDir>
    </PropertyGroup>

    <PropertyGroup Condition="'$(TargetArchitecture)' == 'arm' AND '$(OS)' == 'Windows_NT'">
      <_crossHostArch>x86</_crossHostArch>
    </PropertyGroup>
    <PropertyGroup Condition="'$(TargetArchitecture)' == 'arm' AND '$(OS)' != 'Windows_NT'">
      <_crossHostArch>x64</_crossHostArch>
    </PropertyGroup>
    <PropertyGroup Condition="'$(TargetArchitecture)' == 'arm64' AND '$(BuildArchitecture)' != 'arm64'">
      <_crossHostArch>x64</_crossHostArch>
    </PropertyGroup>
    <PropertyGroup>
      <_crossDir Condition="'$(_crossHostArch)' != ''">/$(_crossHostArch)_$(TargetArchitecture)</_crossDir>
    </PropertyGroup>

    <ItemGroup>
      <_requiredProperty Include="_winmdPackageDir" />
    </ItemGroup>

    <Message Text="%(_requiredProperty.Identity): $(%(_requiredProperty.Identity))" />
    <Error Condition="'$(%(_requiredProperty.Identity))' == ''" Text="Required property %(_requiredProperty.Identity) was not set." />
    <Error Condition="!Exists('$(%(_requiredProperty.Identity))')" Text="Required property %(_requiredProperty.Identity) with value '$(%(_requiredProperty.Identity))' does not exist." />
  </Target>

  <Target Name="GetCrossgenToolPaths"
          DependsOnTargets="GetCorePackagePaths">
    <ItemGroup>
      <!-- Find crossgen tool assets in package cache to allow ExcludeAssets=All. -->
      <_windowsWinMD Include="$(_winmdPackageDir)**/Windows.winmd" />
      <_diaSymReaderAssembly Include="$(_diaSymReaderPackageDir)**\Microsoft.DiaSymReader.Native.*.dll" />
    </ItemGroup>

    <PropertyGroup>
      <_runtimeDirectory>$([MSBuild]::NormalizeDirectory('$(CoreCLRArtifactsPath)', 'sharedFramework'))</_runtimeDirectory>
      <_crossGenPath>$([MSBuild]::NormalizePath('$(CoreCLRArtifactsPath)', '$(CoreCLRCrossTargetComponentDirName)', 'sharedFramework', 'crossgen$(ApplicationFileExtension)'))</_crossGenPath>
    </PropertyGroup>

    <PropertyGroup>
      <_coreLibDirectory>$(CoreCLRArtifactsPath)</_coreLibDirectory>
      <_fxLibDirectory>$(LibrariesSharedFrameworkBinArtifactsPath)</_fxLibDirectory>
    </PropertyGroup>

    <PropertyGroup>
      <_jitPath>$([MSBuild]::NormalizePath('$(CoreCLRArtifactsPath)', '$(CoreCLRCrossTargetComponentDirName)', 'sharedFramework', '$(LibraryFilePrefix)clrjit$(LibraryFileExtension)'))</_jitPath>
    </PropertyGroup>

<<<<<<< HEAD
    <ItemGroup>
      <CoreFXReferenceItems
        Include="$([MSBuild]::NormalizeDirectory('$(CoreFXOverridePath)', 'bin', 'ref', 'microsoft.netcore.app', '$(Configuration)'))*"
        NuGetPackageId="$(MicrosoftPrivateCoreFxNETCoreAppPackage)" />

      <CoreFXReferenceCopyLocalItems
        Include="
          $([MSBuild]::NormalizeDirectory('$(CoreFXOverridePath)', 'bin', 'pkg', '$(NetCoreAppCurrent)', 'runtime', '$(LibrariesOSGroup)-$(Configuration)-$(TargetArchitecture)'))*;
          $([MSBuild]::NormalizeDirectory('$(CoreFXOverridePath)', 'bin', 'native', '$(NetCoreAppCurrent)-$(LibrariesOSGroup)-$(Configuration)-$(TargetArchitecture)'))*"
        NuGetPackageId="runtime.$(PackageRID).$(MicrosoftPrivateCoreFxNETCoreAppPackage)" />
    </ItemGroup>
=======
    <PropertyGroup Condition="'@(_windowsWinMD)' != ''">
      <_windowsWinMDDirectory>%(_windowsWinMD.RootDir)%(_windowsWinMD.Directory)</_windowsWinMDDirectory>
    </PropertyGroup>
>>>>>>> 3782737b

    <PropertyGroup Condition="'@(_diaSymReaderAssembly)' != ''">
      <_diaSymReaderToolDir>%(_diaSymReaderAssembly.RootDir)%(_diaSymReaderAssembly.Directory)</_diaSymReaderToolDir>
    </PropertyGroup>

    <!--
      DiaSymReader can't be built from source, so use an unrelated default directory in that case.
      This is used as the working directory for crossgen calls.
    -->
    <PropertyGroup Condition="'$(DotNetBuildFromSource)' == 'true'">
      <_diaSymReaderToolDir>$(IntermediateOutputPath)</_diaSymReaderToolDir>
    </PropertyGroup>

    <Message Text="%(_requiredProperty.Identity): $(%(_requiredProperty.Identity))" />
    <Error Condition="'$(%(_requiredProperty.Identity))' == ''" Text="Required property %(_requiredProperty.Identity) was not set." />
    <Error Condition="!Exists('$(%(_requiredProperty.Identity))')" Text="Required property %(_requiredProperty.Identity) with value '$(%(_requiredProperty.Identity))' does not exist." />

    <ItemGroup>
      <!--
        The following path must be passed to crossgen to locate all dependencies. Include it first
        so in case of conflicts, DLLs are found in the framework being crossgenned.
      -->
      <_crossgenPlatformDirectories Include="%(_filesToCrossGen.RootDir)%(_filesToCrossGen.Directory)" />
      <!-- the following path *must* be passed to crossgen as it has the CoreLib.ni.dll, it will not use the IL copy. -->
      <_crossgenPlatformDirectories Include="$(_runtimeDirectory)" />
      <_crossgenPlatformDirectories Include="$(_coreLibDirectory)" />
      <_crossgenPlatformDirectories Include="$(_fxLibDirectory)" />
    </ItemGroup>

    <PropertyGroup>
      <!-- Use PathSeparator so that we get a ':' on unix and ';' on windows
           Escape the value so that the ';' doesn't result multiple lines when writing to the RSP file -->
      <_pathSeparatorEscaped>$([MSBuild]::Escape($([System.IO.Path]::PathSeparator.ToString())))</_pathSeparatorEscaped>
      <_crossgenPlatformAssemblies>@(_crossgenPlatformDirectories->'%(Identity)', '$(_pathSeparatorEscaped)')</_crossgenPlatformAssemblies>
    </PropertyGroup>
  </Target>

  <Target Name="GetFilesFromPackageResolve">
    <ItemGroup>
      <!-- RID-specific: include all runtime files. -->
      <RidSpecificFilesToPackage Include="@(ReferenceCopyLocalPaths)">
        <!-- ResolveNugetPackageAssets doesn't preserve the asset type (native),
             calculate it by looking for native in the path -->
        <IsNative Condition="$([System.String]::new('%(Identity)').ToLowerInvariant().Replace('\', '/').Contains('/native/'))">true</IsNative>
      </RidSpecificFilesToPackage>
      <!-- !!!BEGIN CHANGE Persist existing TargetPath. !!!-->
      <RidSpecificFilesToPackage Condition="'%(RidSpecificFilesToPackage.TargetPath)' == ''">
      <!-- !!!END CHANGE !!! -->
        <TargetPath Condition="'%(RidSpecificFilesToPackage.IsNative)' != 'true'">runtimes/$(PackageRID)/lib/$(PackageTargetFramework)</TargetPath>
        <TargetPath Condition="'%(RidSpecificFilesToPackage.IsNative)' == 'true'">runtimes/$(PackageRID)/native</TargetPath>
      </RidSpecificFilesToPackage>
      <!-- Ensure localization resource files make it to their subdirs. -->
      <RidSpecificFilesToPackage Condition="'%(RidSpecificFilesToPackage.DestinationSubDirectory)' != ''">
        <TargetPath>%(RidSpecificFilesToPackage.TargetPath)/%(RidSpecificFilesToPackage.DestinationSubDirectory)</TargetPath>
      </RidSpecificFilesToPackage>
    </ItemGroup>

    <ItemGroup Condition="'$(PackageTargetRuntime)' != ''">
      <FilesToPackage Include="@(RidSpecificFilesToPackage)" />
    </ItemGroup>

    <ItemGroup Condition="'$(PackageTargetRuntime)' == ''">
      <!-- Not RID-specific: include all reference files. -->
      <FilesToPackage Include="@(Reference)">
        <TargetPath>ref/$(PackageTargetFramework)</TargetPath>
      </FilesToPackage>

      <!-- include all doc files -->
      <_docFilesToPackage Include="%(FilesToPackage.RootDir)%(FilesToPackage.Directory)**\%(FilesToPackage.FileName).xml" />

      <FilesToPackage Include="@(_docFilesToPackage)">
        <TargetPath>ref/$(PackageTargetFramework)/%(RecursiveDir)</TargetPath>
      </FilesToPackage>
    </ItemGroup>

    <!-- Add versions file with the hashes of the repos we consume -->
    <ItemGroup Condition="'$(FrameworkPackageName)' != ''">
      <FilesToPackage Include="$(IntermediateOutputPath)\$(FrameworkPackageName).versions.txt">
        <TargetPath></TargetPath>
      </FilesToPackage>
    </ItemGroup>
  </Target>
</Project><|MERGE_RESOLUTION|>--- conflicted
+++ resolved
@@ -53,23 +53,9 @@
       <_jitPath>$([MSBuild]::NormalizePath('$(CoreCLRArtifactsPath)', '$(CoreCLRCrossTargetComponentDirName)', 'sharedFramework', '$(LibraryFilePrefix)clrjit$(LibraryFileExtension)'))</_jitPath>
     </PropertyGroup>
 
-<<<<<<< HEAD
-    <ItemGroup>
-      <CoreFXReferenceItems
-        Include="$([MSBuild]::NormalizeDirectory('$(CoreFXOverridePath)', 'bin', 'ref', 'microsoft.netcore.app', '$(Configuration)'))*"
-        NuGetPackageId="$(MicrosoftPrivateCoreFxNETCoreAppPackage)" />
-
-      <CoreFXReferenceCopyLocalItems
-        Include="
-          $([MSBuild]::NormalizeDirectory('$(CoreFXOverridePath)', 'bin', 'pkg', '$(NetCoreAppCurrent)', 'runtime', '$(LibrariesOSGroup)-$(Configuration)-$(TargetArchitecture)'))*;
-          $([MSBuild]::NormalizeDirectory('$(CoreFXOverridePath)', 'bin', 'native', '$(NetCoreAppCurrent)-$(LibrariesOSGroup)-$(Configuration)-$(TargetArchitecture)'))*"
-        NuGetPackageId="runtime.$(PackageRID).$(MicrosoftPrivateCoreFxNETCoreAppPackage)" />
-    </ItemGroup>
-=======
     <PropertyGroup Condition="'@(_windowsWinMD)' != ''">
       <_windowsWinMDDirectory>%(_windowsWinMD.RootDir)%(_windowsWinMD.Directory)</_windowsWinMDDirectory>
     </PropertyGroup>
->>>>>>> 3782737b
 
     <PropertyGroup Condition="'@(_diaSymReaderAssembly)' != ''">
       <_diaSymReaderToolDir>%(_diaSymReaderAssembly.RootDir)%(_diaSymReaderAssembly.Directory)</_diaSymReaderToolDir>
