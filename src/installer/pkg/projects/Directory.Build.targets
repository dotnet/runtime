<Project>
  <Import Project="$([MSBuild]::GetPathOfFileAbove(Directory.Build.targets, $(MSBuildThisFileDirectory)..))" />
  <PropertyGroup>
    <!--
      If we are stabilizing set the StableVersion property for the packages.
      Needs to happen in Directory.Build.targets to allow all the pkgproj's to set Version property first.
    -->
    <StableVersion Condition="'$(IncludePreReleaseLabelInPackageVersion)' != 'true'">$(Version)</StableVersion>

    <!--
      Explicitly re-set the symbol package output path. The pkgproj files here end up importing the targets from
<<<<<<< HEAD
      Microsoft.DotNet.Build.Tasks.Packaging (based on a PackageReference) before importing the Arcade targets that
      set defaults for project output paths. This means the value set by the packaging targets does not account for
=======
      Microsoft.DotNet.Build.Tasks.Packaging (based on a PackageReference) before importing the Arcade targets hat
      set defaults for project output paths. This means the value set by the packaging targets does not accountfor
>>>>>>> eb51b02b
      the updated defaults from the Arcade targets.
    -->
    <SymbolPackageOutputPath>$(PackageOutputPath)</SymbolPackageOutputPath>
  </PropertyGroup>

  <!--
    We should not build some pkgproj in source-build (i.e. targeting-pack).
  -->
  <Target Name="GetSourceBuildSkipBuildProps"
          Condition="'$(DotNetBuildFromSource)' == 'true' and '$(AlwaysBuildEvenInSourceBuild)' != 'true'"
          BeforeTargets="GetSkipBuildProps">
    <PropertyGroup Condition="'$(FrameworkPackType)' == 'targeting'">
      <SkipBuild>true</SkipBuild>
    </PropertyGroup>
  </Target>

  <!--
    For any Dependency items with a VersionProp, set it to the property by that name given by the
    version generation target. For any with a VersionFromProject, query the ProductVersion from that
    project file and use it as the dependency's version.
  -->
  <Target Name="SetCustomPackageDependencyVersions"
          BeforeTargets="GetPackageDependencies"
          DependsOnTargets="GetProductVersions">
    <!--
      Generate a VersionProp name for each dependency with VersionFromProject. The batched MSBuild
      task then generates the property, which is picked up by the VersionProp implementation.

      Using PropertyName rather than ItemName on the MSBuild task avoids the difficulty in
      reattaching the separate list of items back into the original Dependency items without any
      reasonable Join operation available.
    -->
    <ItemGroup>
      <Dependency
        VersionProp="_VersionProp_$([System.String]::new('%(Dependency.Identity)').Replace('.', '_'))"
        Condition="'%(Dependency.VersionFromProject)' != ''" />
    </ItemGroup>

    <MSBuild
      Condition="'%(Dependency.VersionFromProject)' != ''"
      Projects="%(Dependency.VersionFromProject)"
      Targets="ReturnProductVersion">
      <Output TaskParameter="TargetOutputs" PropertyName="%(Dependency.VersionProp)" />
    </MSBuild>

    <!-- Use batching to use the value of an arbitrary property as the version. -->
    <ItemGroup>
      <Dependency Version="$(%(Dependency.VersionProp))" Condition="'%(Dependency.VersionProp)' != ''" />
    </ItemGroup>
  </Target>

  <!--
    If the project is configured to use a shipped package version, set it. Use a target because we
    need the versions from GetProductVersions.
  -->
  <Target Name="SetSpecificPackageVersion"
          Condition="'$(VersionProp)' != ''"
          BeforeTargets="GenerateNuSpec"
          DependsOnTargets="GetProductVersions">
    <!-- Use item metadata: $(%(foo)) works, $($(foo)) doesn't. -->
    <ItemGroup>
      <VersionPropItem Include="$(VersionProp)" />
    </ItemGroup>
    <PropertyGroup>
      <Version>$(%(VersionPropItem.Identity))</Version>
    </PropertyGroup>
  </Target>

  <Target Name="SetTargetBasedPackageVersion"
          Condition="'$(VersionProp)' == ''"
          BeforeTargets="GenerateNuSpec"
          DependsOnTargets="GetProductVersions">
    <PropertyGroup>
      <Version>$(ProductVersion)</Version>
      <!--
        PackageVersion is normally calculated using Version during static property evaluation, but
        we need some info from GetProductVersions, so it's too late to rely on that. We need to set
        both in target evaluation, here.
      -->
      <PackageVersion>$(ProductVersion)</PackageVersion>
    </PropertyGroup>
  </Target>

  <!--
    Remove duplicate files returned by restore. The resolve task performs extra detection to pick up
    a PDB file for any file listed in the assets file. This causes duplicates if the assets file
    lists PDBs. If foo.dll and foo.pdb exist in the package and both are listed in the assets file,
    the task finds:

      foo.dll
      foo.pdb (based on foo.dll entry)
      foo.pdb
      foo.pdb (based on foo.pdb entry)

    The duplicates cause package validation failure and must be filtered out.
  -->
  <Target Name="RemoveDuplicateResolvedNuGetPackageAssets">
    <RemoveDuplicates Inputs="@(ReferenceCopyLocalPaths)">
      <Output TaskParameter="Filtered" ItemName="FilteredReferenceCopyLocalPaths" />
    </RemoveDuplicates>

    <ItemGroup>
      <ReferenceCopyLocalPaths Remove="@(ReferenceCopyLocalPaths)" />
      <ReferenceCopyLocalPaths Include="@(FilteredReferenceCopyLocalPaths)" />
    </ItemGroup>
  </Target>

  <Target Name="SetupFindSiblingSymbolFilesByNameForSymbolPackage">
    <ItemGroup>
      <FindSiblingSymbolsForFile Include="@(File)" />
    </ItemGroup>
  </Target>

  <!--
    Ensures package reports dir exists, to work around the issue in VerifyClosure task:
    https://github.com/dotnet/arcade/issues/6090
    Remove this target, once the issue is fixed.
  -->
  <Target Name="EnsureDepenedencyGraphDir" BeforeTargets="VerifyClosure">
    <MakeDir Directories="$(PackageReportDir)" />
  </Target>

  <!--
    Finds symbol files and injects them into the package build.
  -->

  <!--
    Finds symbol files and injects them into the package build.
  -->
  <Target Name="GetSymbolPackageFiles" BeforeTargets="GetPackageFiles">
    <ItemGroup Condition="'$(SymbolsSuffix)' != ''">
      <AdditionalLibPackageExcludes Include="%2A%2A\%2A$(SymbolsSuffix)"/>
    </ItemGroup>

    <ItemGroup>
      <NativeWithSymbolFile Include="@(NativeBinary)">
        <TargetPath>runtimes/$(PackageTargetRuntime)/native</TargetPath>
      </NativeWithSymbolFile>
      <NativeWithSymbolFile Include="@(ArchitectureSpecificToolFile)">
        <TargetPath>tools</TargetPath>
      </NativeWithSymbolFile>
    </ItemGroup>

    <ItemGroup>
      <!-- On Windows, trim ".dll" before adding ".pdb". -->
      <WindowsNativeFile Include="@(NativeWithSymbolFile)"
                         Condition="'%(NativeWithSymbolFile.Extension)'=='.dll' OR '%(NativeWithSymbolFile.Extension)'=='.exe'" />
      <WindowsSymbolFile Include="@(WindowsNativeFile -> '%(RootDir)%(Directory)PDB\%(Filename).pdb')" />
      <!-- Crossgened files (on windows) have both a *.pdb and a *.ni.pdb symbol file.  Include the *.ni.pdb file as well if it exists. -->
      <WindowsSymbolFile Include="@(WindowsNativeFile -> '%(RootDir)%(Directory)PDB\%(Filename).ni.pdb')" />

      <!--
        Search for all xplat symbol file extensions on every xplat native binary. Some binaries have
        no ".so" or ".dylib" extension, so we can't tell which convention its symbol files would
        use. On xplat, the symbol extension is simply appended.
      -->
      <NonWindowsNativeFile Include="@(NativeWithSymbolFile)"
                            Exclude="@(WindowsNativeFile)" />

      <NonWindowsSymbolFile Include="@(NonWindowsNativeFile -> '%(Identity)$(SymbolsSuffix)')" />

      <ExistingWindowsSymbolFile Include="@(WindowsSymbolFile)" Condition="Exists('%(Identity)')" />
      <ExistingNonWindowsSymbolFile Include="@(NonWindowsSymbolFile)" Condition="Exists('%(Identity)') AND '$(SkipPackagingXplatSymbols)'!='true'" />

      <!-- Include all found symbols. -->
      <File Include="@(ExistingWindowsSymbolFile);@(ExistingNonWindowsSymbolFile)">
        <IsSymbolFile>true</IsSymbolFile>
      </File>
    </ItemGroup>

    <PropertyGroup>
      <NeedsPlaceholderPdb Condition="'@(ExistingNonWindowsSymbolFile)'!='' AND '@(ExistingWindowsSymbolFile)'==''">true</NeedsPlaceholderPdb>
    </PropertyGroup>

    <ItemGroup>
      <File Include="$(InstallerProjectRoot)\pkg\_.pdb"
            Condition="'$(NeedsPlaceholderPdb)'=='true' AND '$(PackageTargetRuntime)'!=''">
        <TargetPath>runtimes/$(PackageTargetRuntime)/native</TargetPath>
        <IsSymbolFile>true</IsSymbolFile>
      </File>
    </ItemGroup>
  </Target>

  <!-- override GetPackageIdentity so that it doesn't attempt to gather
       files from runtime dependencies,  this prevents folks from needing
       packages that don't apply to their local OS.
       https://github.com/dotnet/buildtools/issues/1273 -->
  <Target Name="GetPackageIdentity" Returns="@(_PackageIdentity)" DependsOnTargets="CalculatePackageVersion">
    <ItemGroup>
      <_PackageIdentity Include="$(Id)">
        <Version>$(PackageVersion)</Version>
        <TargetRuntime Condition="'$(PackageTargetRuntime)' != ''">$(PackageTargetRuntime)</TargetRuntime>
      </_PackageIdentity>
    </ItemGroup>
  </Target>

  <!--
    Create RuntimeDependencies just before they're needed. Use MSBuild to get their identities, like
    GetPkgProjPackageDependencies: this finds package id and version without any guesswork.
  -->
  <Target Name="CreateRuntimeDependencyItems"
          BeforeTargets="DetermineRuntimeDependencies"
          Condition="'$(PackageTargetRuntime)' == '' and '$(HasRuntimePackages)' != 'false'">
    <MSBuild
      Targets="GetPackageIdentity"
      BuildInParallel="$(BuildInParallel)"
      Projects="@(RuntimeProject -> WithMetadataValue('Extension', '.pkgproj'))">
      <Output TaskParameter="TargetOutputs" ItemName="_runtimeDependencyIdentity" />
    </MSBuild>

    <ItemGroup>
      <RuntimeDependency Include="@(_runtimeDependencyIdentity)" />
    </ItemGroup>
  </Target>
</Project><|MERGE_RESOLUTION|>--- conflicted
+++ resolved
@@ -9,13 +9,8 @@
 
     <!--
       Explicitly re-set the symbol package output path. The pkgproj files here end up importing the targets from
-<<<<<<< HEAD
-      Microsoft.DotNet.Build.Tasks.Packaging (based on a PackageReference) before importing the Arcade targets that
-      set defaults for project output paths. This means the value set by the packaging targets does not account for
-=======
       Microsoft.DotNet.Build.Tasks.Packaging (based on a PackageReference) before importing the Arcade targets hat
       set defaults for project output paths. This means the value set by the packaging targets does not accountfor
->>>>>>> eb51b02b
       the updated defaults from the Arcade targets.
     -->
     <SymbolPackageOutputPath>$(PackageOutputPath)</SymbolPackageOutputPath>
