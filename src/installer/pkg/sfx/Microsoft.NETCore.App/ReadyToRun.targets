--- conflicted
+++ resolved
@@ -2,26 +2,16 @@
   <Target Name="ResolveReadyToRunCompilers" DependsOnTargets="ResolveRuntimeFilesFromLocalBuild">
     <PropertyGroup>
       <PublishReadyToRunPerfmapFormatVersion Condition="'$(PublishReadyToRunPerfmapFormatVersion)' == ''">1</PublishReadyToRunPerfmapFormatVersion>
-<<<<<<< HEAD
-      <Crossgen2Path>$([MSBuild]::NormalizePath('$(Crossgen2InBuildDir)', 'crossgen2.dll'))</Crossgen2Path>
-      <R2RDotnetHostPath>$(DotNetTool)</R2RDotnetHostPath>
+      <Crossgen2Path>$([MSBuild]::NormalizePath('$(Crossgen2InBuildDir)', 'crossgen2$(ExeSuffix)'))</Crossgen2Path>
       <_R2RTargetOS Condition="'$(TargetsAndroid)' != 'true'">$(TargetOS)</_R2RTargetOS>
       <!-- There's nothing special about Android in R2R, make sure to treat it as linux -->
       <_R2RTargetOS Condition="'$(TargetsAndroid)' == 'true'">linux</_R2RTargetOS>
-=======
-      <Crossgen2Path>$([MSBuild]::NormalizePath('$(Crossgen2InBuildDir)', 'crossgen2$(ExeSuffix)'))</Crossgen2Path>
->>>>>>> 94add2ee
     </PropertyGroup>
 
     <ItemGroup>
       <Crossgen2Tool Include="$(Crossgen2Path)"
                      TargetArch="$(TargetArchitecture)"
-<<<<<<< HEAD
                      TargetOS="$(_R2RTargetOS)"
-                     DotnetHostPath="$(R2RDotnetHostPath)"
-=======
-                     TargetOS="$(TargetOS)"
->>>>>>> 94add2ee
                      PerfmapFormatVersion="$(PublishReadyToRunPerfmapFormatVersion)"/>
     </ItemGroup>
   </Target>
