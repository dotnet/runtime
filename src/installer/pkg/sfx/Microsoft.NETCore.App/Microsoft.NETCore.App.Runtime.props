<Project>
  <PropertyGroup>
    <IncludeFallbacksInDepsFile>true</IncludeFallbacksInDepsFile>
    <GetSharedFrameworkFilesForReadyToRunDependsOn>
        AddRuntimeFilesToPackage;
        AddFrameworkFilesToPackage
    </GetSharedFrameworkFilesForReadyToRunDependsOn>
    <PublishReadyToRun Condition="'$(RuntimeFlavor)' != 'Mono'">true</PublishReadyToRun>
    <PublishReadyToRun Condition="'$(RuntimeFlavor)' == 'Mono'">false</PublishReadyToRun>
    <!-- Disable crossgen on FreeBSD, NetBSD, illumos and Solaris for now. This can be revisited when we have full support. -->
    <PublishReadyToRun Condition="'$(TargetOS)'=='FreeBSD' Or '$(TargetOS)'=='NetBSD' Or '$(TargetOS)'=='illumos' Or '$(TargetOS)'=='Solaris'">false</PublishReadyToRun>
    <!-- These components are installed by the root shared framework, but not others. -->
    <IncludeWerRelatedKeys>true</IncludeWerRelatedKeys>
    <IncludeBreadcrumbStoreFolder>true</IncludeBreadcrumbStoreFolder>
    <MacOSPackageDescription>The .NET Shared Framework</MacOSPackageDescription>
  </PropertyGroup>

  <PropertyGroup Condition="'$(RuntimeFlavor)' == 'Mono'">
    <RuntimeSpecificFrameworkSuffix>Mono</RuntimeSpecificFrameworkSuffix>
  </PropertyGroup>
  <PropertyGroup Condition="'$(MonoEnableLLVM)' == 'true' and '$(RuntimeFlavor)' == 'Mono' and '$(TargetsMobile)' != 'true' and '$(TargetsBrowser)' != 'true'">
    <RuntimeSpecificFrameworkSuffix>Mono.LLVM</RuntimeSpecificFrameworkSuffix>
  </PropertyGroup>
  <PropertyGroup Condition="'$(MonoBundleLLVMOptimizer)' == 'true' and '$(RuntimeFlavor)' == 'Mono' and '$(TargetsMobile)' != 'true' and '$(TargetsBrowser)' != 'true'">
    <RuntimeSpecificFrameworkSuffix>Mono.LLVM.AOT</RuntimeSpecificFrameworkSuffix>
  </PropertyGroup>
  <PropertyGroup Condition="'$(RuntimeSpecificFrameworkSuffix)' != ''">
    <OverridePackageId>$(SharedFrameworkName).Runtime.$(RuntimeSpecificFrameworkSuffix).$(RuntimeIdentifier)</OverridePackageId>
  </PropertyGroup>

  <!--
    hostpolicy and hostfxr aren't in the platform manifest in the ref pack and cannot be without breaking things upstack.
    We add the entries here to ensure that we don't fail the validation that every file included in the runtime pack is in the platform manifest
    without adding the entries to the manifest in the ref pack.
  -->
  <ItemGroup>
    <PlatformManifestFileEntry Include="hostpolicy.dll" IsNative="true" />
    <PlatformManifestFileEntry Include="libhostpolicy.so" IsNative="true" />
    <PlatformManifestFileEntry Include="libhostpolicy.dylib" IsNative="true" />
    <PlatformManifestFileEntry Include="hostfxr.dll" IsNative="true" />
    <PlatformManifestFileEntry Include="libhostfxr.so" IsNative="true" />
    <PlatformManifestFileEntry Include="libhostfxr.dylib" IsNative="true" />
  </ItemGroup>

  <Target Name="AddLinuxPackageInformation" BeforeTargets="GetDebInstallerJsonProperties;GetRpmInstallerJsonProperties">
    <ItemGroup>
      <LinuxPackageDependency Include="dotnet-hostfxr-$(MajorVersion).$(MinorVersion);dotnet-runtime-deps-$(MajorVersion).$(MinorVersion)" Version="$(InstallerPackageVersion)" />
    </ItemGroup>
  </Target>

  <!-- Mobile uses a different hosting model, so we don't include the .NET host components. -->
  <ItemGroup Condition="'$(TargetsMobile)' != 'true'">
    <NativeRuntimeAsset Include="$(DotNetHostBinDir)/$(LibPrefix)hostpolicy$(LibSuffix)" />
    <NativeRuntimeAsset Include="$(DotNetHostBinDir)/$(LibPrefix)hostfxr$(LibSuffix)" PackOnly="true" />
  </ItemGroup>

  <Target Name="AddRuntimeFilesToPackage" DependsOnTargets="ResolveRuntimeFilesFromLocalBuild">
    <ItemGroup>
      <RuntimeFiles Condition="'%(RuntimeFiles.IsNative)' == 'true'">
        <TargetPath>runtimes/$(RuntimeIdentifier)/native</TargetPath>
      </RuntimeFiles>

      <RuntimeFiles Condition="'%(FileName)' == 'crossgen'">
        <TargetPath>tools</TargetPath>
      </RuntimeFiles>

      <RuntimeFiles Condition="'$(TargetsMobile)' == 'true'"
        Include="@(MonoIncludeFiles)"
        ExcludeFromDataFiles="true">
        <TargetPath>runtimes/$(RuntimeIdentifier)/native/include/%(RecursiveDir)</TargetPath>
      </RuntimeFiles>

<<<<<<< HEAD
      <RuntimeFiles Condition="'$(TargetsMacCatalyst)' == 'true' or '$(TargetsiOS)' == 'true' or '$(TargetstvOS)' == 'true'"
        Include="@(FrameworkReleaseFiles)"
        ExcludeFromDataFiles="true">
        <TargetPath>runtimes/$(RuntimeIdentifier)/native/Mono.release.framework/%(RecursiveDir)</TargetPath>
      </RuntimeFiles>

      <RuntimeFiles Condition="'$(TargetsMacCatalyst)' == 'true' or '$(TargetsiOS)' == 'true' or '$(TargetstvOS)' == 'true'"
        Include="@(FrameworkDebugFiles)"
        ExcludeFromDataFiles="true">
        <TargetPath>runtimes/$(RuntimeIdentifier)/native/Mono.debug.framework/%(RecursiveDir)</TargetPath>
=======
      <RuntimeFiles Condition="'$(RuntimeFlavor)' == 'mono'"
                    Include="$(MonoArtifactsPath)\build\**\*.*"
                    ExcludeFromDataFiles="true">
        <TargetPath>runtimes/$(RuntimeIdentifier)/build/%(RecursiveDir)</TargetPath>
>>>>>>> 7ab7eaa2
      </RuntimeFiles>

      <CoreCLRCrossTargetFiles PackOnly="true" />
      <CoreCLRCrossTargetFiles Condition="'%(FileName)' == 'clrjit' or '%(FileName)' == 'libclrjit'">
        <TargetPath>runtimes/$(CoreCLRCrossTargetComponentDirName)_$(TargetArchitecture)/native</TargetPath>
      </CoreCLRCrossTargetFiles>
      <CoreCLRCrossTargetFiles Condition="'%(FileName)' == 'crossgen'">
        <TargetPath>tools/$(CoreCLRCrossTargetComponentDirName)_$(TargetArchitecture)</TargetPath>
      </CoreCLRCrossTargetFiles>
      <CoreCLRCrossTargetFiles Condition="$([System.String]::new('%(FileName)').StartsWith('mscordaccore')) and '$(TargetsWindows)' == 'true'">
        <TargetPath>tools/$(CoreCLRCrossTargetComponentDirName)_$(TargetArchitecture)</TargetPath>
      </CoreCLRCrossTargetFiles>
      <CoreCLRCrossTargetFiles Condition="'%(FileName)%(Extension)' == 'mscordbi.dll' and '$(TargetsWindows)' == 'true'">
        <TargetPath>tools/$(CoreCLRCrossTargetComponentDirName)_$(TargetArchitecture)</TargetPath>
      </CoreCLRCrossTargetFiles>
      <CoreCLROptimizationFiles Include="$(CoreCLRArtifactsPath)StandardOptimizationData.mibc" 
                                Condition="Exists('$(CoreCLRArtifactsPath)StandardOptimizationData.mibc')">
        <TargetPath>tools</TargetPath>
      </CoreCLROptimizationFiles>
      <ReferenceCopyLocalPaths Include="@(RuntimeFiles);@(CoreCLRCrossTargetFiles);@(CoreCLROptimizationFiles)" />
    </ItemGroup>
  </Target>

  <Target Name="AddFrameworkFilesToPackage" DependsOnTargets="ResolveLibrariesFromLocalBuild">
    <ItemGroup>
      <ReferenceCopyLocalPaths Include="@(LibrariesRuntimeFiles)"
        Condition="'%(LibrariesRuntimeFiles.Extension)' != '.a' or '$(TargetsMobile)' == 'true'">
        <TargetPath Condition="'%(LibrariesRuntimeFiles.NativeSubDirectory)' != ''">runtimes/$(RuntimeIdentifier)/native/%(LibrariesRuntimeFiles.NativeSubDirectory)%(RecursiveDir)</TargetPath>
      </ReferenceCopyLocalPaths>
    </ItemGroup>
  </Target>

  <PropertyGroup Condition="'$(TargetOS)' == 'windows'">
    <!-- DiaSymReader for the host architecture, which is used for [cross-]compilation -->
    <_diaSymArch>$(_hostArch)</_diaSymArch>
    <_diaSymReaderPath>$(PkgMicrosoft_DiaSymReader_Native)/runtimes/win/native/Microsoft.DiaSymReader.Native.$(_diaSymArch).dll</_diaSymReaderPath>

    <!-- DiaSymReader for the target architecture, which is placed into the package -->
    <_diaSymTargetArch>$(TargetArchitecture)</_diaSymTargetArch>
    <_diaSymTargetArch Condition="'$(TargetArchitecture)' == 'x64'">amd64</_diaSymTargetArch>
    <_diaSymReaderTargetArchPath>$(PkgMicrosoft_DiaSymReader_Native)/runtimes/win/native/Microsoft.DiaSymReader.Native.$(_diaSymTargetArch).dll</_diaSymReaderTargetArchPath>
  </PropertyGroup>

  <ItemGroup Condition="'$(TargetOS)' == 'windows'">
    <NativeRuntimeAsset Include="$(_diaSymReaderTargetArchPath)" />
    <NativeRuntimeAsset Include="$(_diaSymReaderPath)" Condition="'$(CoreCLRCrossTargetComponentDirName)' != ''">
      <TargetPath>runtimes/$(CoreCLRCrossTargetComponentDirName)_$(TargetArchitecture)/native</TargetPath>
    </NativeRuntimeAsset>
  </ItemGroup>

  <!-- VS uses this file to show the target framework in the drop down. -->
  <Target Name="CreateDotVersionFile"
          DependsOnTargets="InitializeSourceControlInformationFromSourceControlManager"
          BeforeTargets="GetFilesToPublish"
          Condition="'$(DisableSourceLink)' != 'true'">
    <ItemGroup>
      <_VersionFile Include="$(IntermediateOutputPath).version" TargetPath="shared/$(SharedFrameworkName)/$(Version)/" />
    </ItemGroup>
    <WriteLinesToFile
      Lines="$(SourceRevisionId);$(Version)"
      File="@(_VersionFile)"
      Overwrite="true"
      WriteOnlyWhenDifferent="true" />
    <ItemGroup>
      <FilesToPublish Include="@(_VersionFile)" />
      <FileWrites Include="@(_VersionFile)" />
    </ItemGroup>
  </Target>

  <Import Project="$(Crossgen2SdkOverridePropsPath)" />
  <Import Project="Sdk.targets" Sdk="Microsoft.NET.Sdk" />
  <Import Project="Sdk.targets" Sdk="Microsoft.DotNet.SharedFramework.Sdk" />
  <Import Project="$(Crossgen2SdkOverrideTargetsPath)" />
  <PropertyGroup>
    <PublishReadyToRunComposite Condition="$(ForcePublishReadyToRunComposite) == 'true'">true</PublishReadyToRunComposite>
  </PropertyGroup>

  <!-- Put the mibc file into tools and not into PgoData, which will also hide it from being part of the RuntimeList.xml -->
  <Target Name="RemoveMibcFromRuntimeListXml"
          AfterTargets="GetFilesToPackage">
    <ItemGroup>
      <FilesToPackageMibcData Include="@(FilesToPackage)" Condition="'%(FilesToPackage.Identity)' == '$(CoreCLRArtifactsPath)StandardOptimizationData.mibc'">
        <TargetPath>tools</TargetPath>
      </FilesToPackageMibcData>
      <FilesToPackage Remove="$(CoreCLRArtifactsPath)StandardOptimizationData.mibc"/>
      <FilesToPackage Include="@(FilesToPackageMibcData)"/>
    </ItemGroup>
  </Target>

</Project><|MERGE_RESOLUTION|>--- conflicted
+++ resolved
@@ -70,7 +70,6 @@
         <TargetPath>runtimes/$(RuntimeIdentifier)/native/include/%(RecursiveDir)</TargetPath>
       </RuntimeFiles>
 
-<<<<<<< HEAD
       <RuntimeFiles Condition="'$(TargetsMacCatalyst)' == 'true' or '$(TargetsiOS)' == 'true' or '$(TargetstvOS)' == 'true'"
         Include="@(FrameworkReleaseFiles)"
         ExcludeFromDataFiles="true">
@@ -81,12 +80,12 @@
         Include="@(FrameworkDebugFiles)"
         ExcludeFromDataFiles="true">
         <TargetPath>runtimes/$(RuntimeIdentifier)/native/Mono.debug.framework/%(RecursiveDir)</TargetPath>
-=======
+      </RuntimeFiles>
+
       <RuntimeFiles Condition="'$(RuntimeFlavor)' == 'mono'"
                     Include="$(MonoArtifactsPath)\build\**\*.*"
                     ExcludeFromDataFiles="true">
         <TargetPath>runtimes/$(RuntimeIdentifier)/build/%(RecursiveDir)</TargetPath>
->>>>>>> 7ab7eaa2
       </RuntimeFiles>
 
       <CoreCLRCrossTargetFiles PackOnly="true" />
