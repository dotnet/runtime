--- conflicted
+++ resolved
@@ -20,30 +20,16 @@
     <IncludeVersionInMacOSComponentName>false</IncludeVersionInMacOSComponentName>
     <MacOSScriptsTemplateDirectory>osx_scripts/host</MacOSScriptsTemplateDirectory>
     <MacOSPackageDescription>The .NET Shared Host.</MacOSPackageDescription>
-<<<<<<< HEAD
-    <!-- Stabilizes upgrade codes, using values from 6.0.0 release - do not change -->
-    <UpgradeCode Condition="'$(TargetArchitecture)' == 'arm64'">{FD6988BF-5CCB-4202-3752-072442B1070B}</UpgradeCode>
-    <UpgradeCode Condition="'$(TargetArchitecture)' == 'x64'">{97C9F490-5379-6902-7B80-D2723CA59D95}</UpgradeCode>
-    <UpgradeCode Condition="'$(TargetArchitecture)' == 'x86'">{181630A5-53EA-4D70-E563-06F64946DE38}</UpgradeCode>
-=======
     <!-- Enables stable upgrade code - do not change -->
     <MsiUpgradeCodeSeed>dotnet-host $(MajorVersion).$(MinorVersion) $(Platform)</MsiUpgradeCodeSeed>
->>>>>>> eb51b02b
   </PropertyGroup>
 
   <ItemGroup>
     <WixSrcFile Include="host.wxs" />
     <WixExtraComponentGroupRefId Include="InstallSharedHostandDetectionKeys" />
     <CandleVariables Include="ExtraPropertyRefIds" Value="ProductCPU;RTM_ProductVersion" />
-<<<<<<< HEAD
-    <!-- Stabilizes provider key, using values from 6.0.0 release - do not change -->
-    <CandleVariables Condition="'$(TargetArchitecture)' == 'arm64'" Include="DependencyKey" Value="Dotnet_CLI_SharedHost_48.3.31210_arm64" />
-    <CandleVariables Condition="'$(TargetArchitecture)' == 'x64'" Include="DependencyKey" Value="Dotnet_CLI_SharedHost_48.3.31210_x64" />
-    <CandleVariables Condition="'$(TargetArchitecture)' == 'x86'" Include="DependencyKey" Value="Dotnet_CLI_SharedHost_48.3.31210_x86" />
-=======
     <!-- Enables stable provider key - do not change -->
     <CandleVariables Include="DependencyKey" Value="$(WixDependencyKeyName)_$(MajorVersion).$(MinorVersion)_$(TargetArchitecture)" />
->>>>>>> eb51b02b
   </ItemGroup>
 
   <ItemGroup>
