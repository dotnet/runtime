--- conflicted
+++ resolved
@@ -12,11 +12,7 @@
 chmod 755 $INSTALL_DESTINATION/dotnet
 
 mkdir -p /etc/dotnet
-<<<<<<< HEAD
-# set install_location (legacy location) to x64 location (regardless of wether or not we're installing x64)
-=======
 # set install_location (legacy location) to x64 location (regardless of whether or not we're installing x64)
->>>>>>> eb51b02b
 echo $X64_INSTALL_DESTINATION | tee /etc/dotnet/install_location
 # set install_location_arch to point to this installed location
 echo $INSTALL_DESTINATION | tee /etc/dotnet/install_location_${InstallerTargetArchitecture}
