// Licensed to the .NET Foundation under one or more agreements.
// The .NET Foundation licenses this file to you under the MIT license.

using System;
using System.Collections.Generic;
using System.IO;
using System.Linq;
using FluentAssertions;
using Microsoft.DotNet.Cli.Build;
using Microsoft.DotNet.CoreSetup.Test;
using Microsoft.DotNet.CoreSetup.Test.HostActivation;
using Microsoft.DotNet.TestUtils;
using Xunit;

namespace HostActivation.Tests
{
    internal class ApiNames
    {
        public const string hostfxr_get_available_sdks = nameof(hostfxr_get_available_sdks);
        public const string hostfxr_resolve_sdk2 = nameof(hostfxr_resolve_sdk2);
        public const string hostfxr_get_dotnet_environment_info = nameof(hostfxr_get_dotnet_environment_info);
        public const string hostfxr_resolve_frameworks_for_runtime_config = nameof(hostfxr_resolve_frameworks_for_runtime_config);
    }

    public class NativeHostApis : IClassFixture<NativeHostApis.SharedTestState>
    {
        private const string NoGlobalJson = "<none>";
        private SharedTestState sharedTestState;

        public NativeHostApis(SharedTestState fixture)
        {
            sharedTestState = fixture;
        }

        internal sealed class SdkAndFrameworkFixture : IDisposable
        {
            private readonly TestArtifact _artifact;

            // Versions are assumed to be in ascending order. We use these properties to check against the
            // expected values passed to hostfxr API callbacks in the expected order.
            public string ExeDir => Path.Combine(_artifact.Location, "ed");
            public string LocalSdkDir { get; }
            public string LocalFrameworksDir => Path.Combine(ExeDir, "shared");
            public string[] LocalSdks = new[] { "0.1.200", "1.2.300", "5.6.701-preview" };
            public IEnumerable<string> LocalSdkPaths => LocalSdks.Select(sdk => Path.Combine(LocalSdkDir, sdk));
            public List<(string fwName, string[] fwVersions)> LocalFrameworks =
                new List<(string fwName, string[] fwVersions)>()
                {
                    ("HostFxr.Test.B", new[] { "4.0.0", "5.6.7-A" }),
                    ("HostFxr.Test.C", new[] { "3.0.0" })
                };

            public SdkAndFrameworkFixture()
            {
                _artifact = TestArtifact.Create(nameof(SdkAndFrameworkFixture));

                LocalSdkDir = CreateSdkDirectories(ExeDir, LocalSdks);

                // Empty SDK directory - this should not be recognized as a valid SDK directory
                Directory.CreateDirectory(Path.Combine(LocalSdkDir, "9.9.9"));

                foreach ((string fwName, string[] fwVersions) in LocalFrameworks)
                {
                    foreach (string fwVersion in fwVersions)
                        AddFrameworkDirectory(LocalFrameworksDir, fwName, fwVersion);

                    // Empty framework directory - this should not be recognized as a valid framework directory
                    Directory.CreateDirectory(Path.Combine(LocalFrameworksDir, fwName, "9.9.9"));
                }

                static void AddFrameworkDirectory(string frameworkDir, string name, string version)
                {
                    string versionDir = Path.Combine(frameworkDir, name, version);
                    Directory.CreateDirectory(versionDir);
                    File.WriteAllText(Path.Combine(versionDir, $"{name}.deps.json"), string.Empty);
                }
            }

            public static string CreateSdkDirectories(string root, string[] versions)
            {
                string sdkDirectory = Path.Combine(root, "sdk");
                foreach (string sdk in versions)
                {
                    AddSdkDirectory(sdkDirectory, sdk);
                }

                return sdkDirectory;

                static void AddSdkDirectory(string sdkDir, string version)
                {
                    string versionDir = Path.Combine(sdkDir, version);
                    Directory.CreateDirectory(versionDir);
                    File.WriteAllText(Path.Combine(versionDir, "dotnet.dll"), string.Empty);
                }
            }

            public void Dispose()
            {
                _artifact.Dispose();
            }
        }

        [Fact]
        public void Hostfxr_get_available_sdks()
        {
            // Get SDKs sorted by ascending version

            var f = sharedTestState.SdkAndFrameworkFixture;
            string expectedList = string.Join(';', f.LocalSdkPaths);

            string api = ApiNames.hostfxr_get_available_sdks;
            HostTestContext.BuiltDotNet.Exec(sharedTestState.HostApiInvokerApp.AppDll, api, f.ExeDir)
                .EnableTracingAndCaptureOutputs()
                .Execute()
                .Should().Pass()
                .And.ReturnStatusCode(api, Constants.ErrorCode.Success)
                .And.HaveStdOutContaining($"{api} sdks:[{expectedList}]");
        }

        [Fact]
        public void Hostfxr_resolve_sdk2_NoGlobalJson()
        {
            // With no global.json and no flags, pick latest SDK

            var f = sharedTestState.SdkAndFrameworkFixture;
            string expectedData = string.Join(';', new[]
            {
                ("resolved_sdk_dir", Path.Combine(f.LocalSdkDir, f.LocalSdks[^1])),
                ("global_json_state", "not_found"),
            });

            string api = ApiNames.hostfxr_resolve_sdk2;
            HostTestContext.BuiltDotNet.Exec(sharedTestState.HostApiInvokerApp.AppDll, api, f.ExeDir, NoGlobalJson, "0")
                .EnableTracingAndCaptureOutputs()
                .Execute()
                .Should().Pass()
                .And.ReturnStatusCode(api, Constants.ErrorCode.Success)
                .And.HaveStdOutContaining($"{api} data:[{expectedData}]");
        }

        [Fact]
        public void Hostfxr_resolve_sdk2_NoGlobalJson_DisallowPrerelease()
        {
            // With no global.json and disallowing previews, pick latest non-preview

            var f = sharedTestState.SdkAndFrameworkFixture;
            string expectedData = string.Join(';', new[]
            {
                ("resolved_sdk_dir", Path.Combine(f.LocalSdkDir, "1.2.300")),
                ("global_json_state", "not_found"),
            });

            string api = ApiNames.hostfxr_resolve_sdk2;
            HostTestContext.BuiltDotNet.Exec(sharedTestState.HostApiInvokerApp.AppDll, api, f.ExeDir, NoGlobalJson, "disallow_prerelease")
                .EnableTracingAndCaptureOutputs()
                .Execute()
                .Should().Pass()
                .And.ReturnStatusCode(api, Constants.ErrorCode.Success)
                .And.HaveStdOutContaining($"{api} data:[{expectedData}]");
        }

<<<<<<< HEAD
        [Theory]
        [InlineData(true)]
        [InlineData(false)]
        public void Hostfxr_resolve_sdk2_NoGlobalJson_NoWriteToStdResolvesTheSame(bool do_not_print_errors)
        {
            // With no global.json and disallowing previews, pick latest non-preview

            var f = sharedTestState.SdkAndFrameworkFixture;
            string expectedData = string.Join(';', new[]
            {
                ("resolved_sdk_dir", Path.Combine(f.LocalSdkDir, "1.2.300")),
                ("global_json_state", "not_found"),
            });

            string api = ApiNames.hostfxr_resolve_sdk2;
            string flags = do_not_print_errors ? "disallow_prerelease,do_not_print_errors" : "disallow_prerelease";
            HostTestContext.BuiltDotNet.Exec(sharedTestState.HostApiInvokerApp.AppDll, api, f.ExeDir, NoGlobalJson, flags)
                .EnableTracingAndCaptureOutputs()
                .Execute()
                .Should().Pass()
                .And.ReturnStatusCode(api, Constants.ErrorCode.Success)
                .And.HaveStdOutContaining($"{api} data:[{expectedData}]");
        }

=======
>>>>>>> f6f2abd6
        [Fact]
        public void Hostfxr_resolve_sdk2_GlobalJson_DisallowPrerelease()
        {
            // With global.json specifying a preview, roll forward to preview
            // since flag has no impact if global.json specifies a preview.
            // Also check that global.json that impacted resolution is reported.

            var f = sharedTestState.SdkAndFrameworkFixture;
            using (TestArtifact workingDir = TestArtifact.Create(nameof(workingDir)))
            {
                string requestedVersion = "5.6.700-preview";
                string globalJson = GlobalJson.CreateWithVersion(workingDir.Location, requestedVersion);
                string expectedData = string.Join(';', new[]
                {
                    ("resolved_sdk_dir", Path.Combine(f.LocalSdkDir, "5.6.701-preview")),
                    ("global_json_path", globalJson),
                    ("requested_version", requestedVersion),
                    ("global_json_state", "valid"),
                });

                string api = ApiNames.hostfxr_resolve_sdk2;
                HostTestContext.BuiltDotNet.Exec(sharedTestState.HostApiInvokerApp.AppDll, api, f.ExeDir, workingDir.Location, "disallow_prerelease")
                    .EnableTracingAndCaptureOutputs()
                    .Execute()
                    .Should().Pass()
                    .And.ReturnStatusCode(api, Constants.ErrorCode.Success)
                    .And.HaveStdOutContaining($"{api} data:[{expectedData}]");
            }
        }

        [Fact]
        public void Hostfxr_resolve_sdk2_GlobalJson_Paths()
        {
            // With global.json specifying custom search paths, no version.
            // Return first search location match (latest in that location).

            var f = sharedTestState.SdkAndFrameworkFixture;
            using (TestArtifact workingDir = TestArtifact.Create(nameof(workingDir)))
            {
                string customSdkRoot = workingDir.GetUniqueSubdirectory("custom_paths");
                string[] versions = [ "3.0.100", "5.6.700", "15.1.400-preview" ];
                string customSdkDirectory = SdkAndFrameworkFixture.CreateSdkDirectories(customSdkRoot, versions);

                string globalJson = GlobalJson.Write(workingDir.Location, new GlobalJson.Sdk() { Paths = [ customSdkRoot, f.LocalSdkDir ] });
                string expectedData = string.Join(';', new[]
                {
                    ("resolved_sdk_dir", Path.Combine(customSdkDirectory, versions[^1])),
                    ("global_json_path", globalJson),
                    ("global_json_state", "valid"),
                });

                string api = ApiNames.hostfxr_resolve_sdk2;
                HostTestContext.BuiltDotNet.Exec(sharedTestState.HostApiInvokerApp.AppDll, api, f.ExeDir, workingDir.Location, "0")
                    .EnableTracingAndCaptureOutputs()
                    .Execute()
                    .Should().Pass()
                    .And.ReturnStatusCode(api, Constants.ErrorCode.Success)
                    .And.HaveStdOutContaining($"{api} data:[{expectedData}]");
            }
        }

        [Fact]
        public void Hostfxr_resolve_sdk2_GlobalJson_InvalidJson()
        {
            // With global.json with malformed JSON
            // Pick latest SDK (invalid global.json ignored), report invalid JSON for global.json

            var f = sharedTestState.SdkAndFrameworkFixture;
            using (TestArtifact workingDir = TestArtifact.Create(nameof(Hostfxr_resolve_sdk2_GlobalJson_InvalidJson)))
            {
                GlobalJson.Write(workingDir.Location, "{ \"sdk\": { }");
                string expectedData = string.Join(';', new[]
                {
                    ("resolved_sdk_dir", Path.Combine(f.LocalSdkDir, "5.6.701-preview")),
                    ("global_json_state", "invalid_json"),
                });

                string api = ApiNames.hostfxr_resolve_sdk2;
                HostTestContext.BuiltDotNet.Exec(sharedTestState.HostApiInvokerApp.AppDll, api, f.ExeDir, workingDir.Location, "0")
                    .EnableTracingAndCaptureOutputs()
                    .Execute()
                    .Should().Pass()
                    .And.ReturnStatusCode(api, Constants.ErrorCode.Success)
                    .And.HaveStdOutContaining($"{api} data:[{expectedData}]");
            }
        }

        [Fact]
        public void Hostfxr_resolve_sdk2_GlobalJson_InvalidData()
        {
            // With global.json with invalid version value
            // Pick latest SDK (invalid global.json ignored), report invalid data for global.json

            var f = sharedTestState.SdkAndFrameworkFixture;
            using (TestArtifact workingDir = TestArtifact.Create(nameof(Hostfxr_resolve_sdk2_GlobalJson_InvalidData)))
            {
                string invalidVersion = "invalid";
                GlobalJson.CreateWithVersion(workingDir.Location, invalidVersion);
                string expectedData = string.Join(';', new[]
                {
                    ("resolved_sdk_dir", Path.Combine(f.LocalSdkDir, "5.6.701-preview")),
                    ("global_json_state", "invalid_data"),
                });

                string api = ApiNames.hostfxr_resolve_sdk2;
                HostTestContext.BuiltDotNet.Exec(sharedTestState.HostApiInvokerApp.AppDll, api, f.ExeDir, workingDir.Location, "0")
                    .EnableTracingAndCaptureOutputs()
                    .Execute()
                    .Should().Pass()
                    .And.ReturnStatusCode(api, Constants.ErrorCode.Success)
                    .And.HaveStdOutContaining($"{api} data:[{expectedData}]");
            }
        }

        [Fact]
        public void Hostfxr_resolve_sdk2_GlobalJson_InvalidDataNoFallback()
        {
            // With global.json with invalid version value - feature band < 1
            // No match, report invalid data for global.json

            var f = sharedTestState.SdkAndFrameworkFixture;
            using (TestArtifact workingDir = TestArtifact.Create(nameof(Hostfxr_resolve_sdk2_GlobalJson_InvalidData)))
            {
                string invalidVersion = "1.2.0";
                string globalJson = GlobalJson.CreateWithVersion(workingDir.Location, invalidVersion);
                string expectedData = string.Join(';', new[]
                {
                    ("global_json_path", globalJson),
                    ("requested_version", invalidVersion),
                    ("global_json_state", "__invalid_data_no_fallback"),
                });

                string api = ApiNames.hostfxr_resolve_sdk2;
                HostTestContext.BuiltDotNet.Exec(sharedTestState.HostApiInvokerApp.AppDll, api, f.ExeDir, workingDir.Location, "0")
                    .EnableTracingAndCaptureOutputs()
                    .Execute()
                    .Should().Pass()
                    .And.ReturnStatusCode(api, Constants.ErrorCode.SdkResolveFailure)
                    .And.HaveStdOutContaining($"{api} data:[{expectedData}]");
            }
        }

<<<<<<< HEAD
        [Theory]
        [InlineData(false)]
        [InlineData(true)]
        public void Hostfxr_resolve_sdk2_FailsToResolve_NoWriteToStd(bool do_not_print_errors)
        {
            var f = sharedTestState.SdkAndFrameworkFixture;
            string api = ApiNames.hostfxr_resolve_sdk2;
            using TestArtifact workingDir = TestArtifact.Create(nameof(Hostfxr_resolve_sdk2_FailsToResolve_NoWriteToStd));

            string invalidVersion = "1.2.0"; // feature band < 1 triggers __invalid_data_no_fallback
            GlobalJson.CreateWithVersion(workingDir.Location, invalidVersion);

            var result = HostTestContext.BuiltDotNet.Exec(sharedTestState.HostApiInvokerApp.AppDll, api, f.ExeDir, workingDir.Location, do_not_print_errors ? "do_not_print_errors" : "0")
                .CaptureStdOut()
                .CaptureStdErr()
                .Execute();

            result.Should().Pass()
                .And.ReturnStatusCode(api, Constants.ErrorCode.SdkResolveFailure);

            if (do_not_print_errors)
                result.StdErr.Should().BeEmpty();
            else
                result.StdErr.Should().Contain("A compatible .NET SDK was not found.");
        }

=======
>>>>>>> f6f2abd6
        [Fact]
        public void Hostfxr_corehost_set_error_writer_test()
        {
            HostTestContext.BuiltDotNet.Exec(sharedTestState.HostApiInvokerApp.AppDll, "Test_hostfxr_set_error_writer")
                .EnableTracingAndCaptureOutputs()
                .Execute()
                .Should().Pass();
        }

        [Fact]
        public void Hostfxr_get_dotnet_environment_info_dotnet_root_only()
        {
            var f = sharedTestState.SdkAndFrameworkFixture;
            string expectedSdkVersions = string.Join(";", f.LocalSdks);
            string expectedSdkPaths = string.Join(';', f.LocalSdkPaths);

            IEnumerable<(string Name, string Version)> frameworks = f.LocalFrameworks.SelectMany(fw => fw.fwVersions.Select(v => (fw.fwName, v)));
            string expectedFrameworkNames = string.Join(';', frameworks.Select(fw => fw.Name));
            string expectedFrameworkVersions = string.Join(';', frameworks.Select(fw => fw.Version));
            string expectedFrameworkPaths = string.Join(';', frameworks.Select(fw => Path.Combine(f.LocalFrameworksDir, fw.Name)));

            string api = ApiNames.hostfxr_get_dotnet_environment_info;
            HostTestContext.BuiltDotNet.Exec(sharedTestState.HostApiInvokerApp.AppDll, api, f.ExeDir)
                .EnableTracingAndCaptureOutputs()
                .Execute()
                .Should().Pass()
                .And.ReturnStatusCode(api, Constants.ErrorCode.Success)
                .And.HaveStdOutContaining($"{api} sdk versions:[{expectedSdkVersions}]")
                .And.HaveStdOutContaining($"{api} sdk paths:[{expectedSdkPaths}]")
                .And.HaveStdOutContaining($"{api} framework names:[{expectedFrameworkNames}]")
                .And.HaveStdOutContaining($"{api} framework versions:[{expectedFrameworkVersions}]")
                .And.HaveStdOutContaining($"{api} framework paths:[{expectedFrameworkPaths}]");
        }

        [Fact]
        public void Hostfxr_get_dotnet_environment_info_DisabledVersions()
        {
            var f = sharedTestState.SdkAndFrameworkFixture;
            string expectedSdkVersions = string.Join(";", f.LocalSdks);
            string expectedSdkPaths = string.Join(';', f.LocalSdkPaths);

            string[] disabledVersions = [ "4.0.0", "3.0.0"];
            IEnumerable<(string Name, string Version)> frameworks = f.LocalFrameworks
                .SelectMany(fw => fw.fwVersions
                    .Where(v => !disabledVersions.Contains(v))
                    .Select(v => (fw.fwName, v)));
            string expectedFrameworkNames = string.Join(';', frameworks.Select(fw => fw.Name));
            string expectedFrameworkVersions = string.Join(';', frameworks.Select(fw => fw.Version));
            string expectedFrameworkPaths = string.Join(';', frameworks.Select(fw => Path.Combine(f.LocalFrameworksDir, fw.Name)));

            string api = ApiNames.hostfxr_get_dotnet_environment_info;
            var result = HostTestContext.BuiltDotNet.Exec(sharedTestState.HostApiInvokerApp.AppDll, api, f.ExeDir)
                .EnableTracingAndCaptureOutputs()
                .EnvironmentVariable(Constants.DisableRuntimeVersions.EnvironmentVariable, string.Join(';', disabledVersions))
                .Execute();
            result.Should().Pass()
                .And.ReturnStatusCode(api, Constants.ErrorCode.Success)
                .And.HaveStdOutContaining($"{api} sdk versions:[{expectedSdkVersions}]")
                .And.HaveStdOutContaining($"{api} sdk paths:[{expectedSdkPaths}]")
                .And.HaveStdOutContaining($"{api} framework names:[{expectedFrameworkNames}]")
                .And.HaveStdOutContaining($"{api} framework versions:[{expectedFrameworkVersions}]")
                .And.HaveStdOutContaining($"{api} framework paths:[{expectedFrameworkPaths}]");
            foreach (string version in disabledVersions)
            {
                result.Should().HaveStdErrContaining($"Ignoring disabled version [{version}]");
            }
        }

        [Fact]
        public void Hostfxr_get_dotnet_environment_info_global_install_path()
        {
            string api = ApiNames.hostfxr_get_dotnet_environment_info;
            HostTestContext.BuiltDotNet.Exec(sharedTestState.HostApiInvokerApp.AppDll, api)
                .EnableTracingAndCaptureOutputs()
                .Execute()
                .Should().Pass()
                .And.ReturnStatusCode(api, Constants.ErrorCode.Success);
        }

        [Fact]
        public void Hostfxr_get_dotnet_environment_info_result_is_nullptr_fails()
        {
            string api = ApiNames.hostfxr_get_dotnet_environment_info;
            HostTestContext.BuiltDotNet.Exec(sharedTestState.HostApiInvokerApp.AppDll, api, "test_invalid_result_ptr")
                .EnableTracingAndCaptureOutputs()
                .Execute()
                .Should().Pass()
                .And.ReturnStatusCode(api, Constants.ErrorCode.InvalidArgFailure)
                .And.HaveStdErrContaining($"{api} received an invalid argument: result should not be null.");
        }

        [Fact]
        public void Hostfxr_get_dotnet_environment_info_reserved_is_not_nullptr_fails()
        {
            string api = ApiNames.hostfxr_get_dotnet_environment_info;
            HostTestContext.BuiltDotNet.Exec(sharedTestState.HostApiInvokerApp.AppDll, api, "test_invalid_reserved_ptr")
                .EnableTracingAndCaptureOutputs()
                .Execute()
                .Should().Pass()
                .And.ReturnStatusCode(api, Constants.ErrorCode.InvalidArgFailure)
                .And.HaveStdErrContaining($"{api} received an invalid argument: reserved should be null.");
        }

        [Theory]
        [InlineData(false, false)]
        [InlineData(true, false)]
        [InlineData(false, true)]
        [InlineData(true, true)]
        public void Hostfxr_resolve_frameworks_for_runtime_config(bool isMissing, bool withUtf8Bom)
        {
            string api = ApiNames.hostfxr_resolve_frameworks_for_runtime_config;
            using (TestArtifact artifact = TestArtifact.Create(api))
            {
                (string Name, string Version) requested = ("Framework", "1.2.3");
                string configPath = Path.Combine(artifact.Location, "test.runtimeconfig.json");
                RuntimeConfig.FromFile(configPath)
                    .WithFramework(requested.Name, requested.Version)
                    .Save(withUtf8Bom);

                var builder = new DotNetBuilder(artifact.Location, HostTestContext.BuiltDotNet.BinPath, "dotnet");
                if (!isMissing)
                    builder.AddFramework(requested.Name, requested.Version, c => { });

                DotNetCli dotnet = builder.Build();
                var result = HostTestContext.BuiltDotNet.Exec(sharedTestState.HostApiInvokerApp.AppDll, api, configPath, dotnet.BinPath)
                    .CaptureStdOut()
                    .CaptureStdErr()
                    .Execute();
                result.Should().Pass()
                    .And.NotHaveStdErr()
                    .And.ReturnStatusCode(api, isMissing ? Constants.ErrorCode.FrameworkMissingFailure : Constants.ErrorCode.Success);
                if (isMissing)
                {
                    result.Should().ReturnUnresolvedFramework(requested.Name, requested.Version);
                }
                else
                {
                    result.Should().ReturnResolvedFramework(requested.Name, requested.Version, GetFrameworkPath(requested.Name, requested.Version, dotnet.BinPath));
                }
            }
        }

        [Fact]
        public void Hostfxr_resolve_frameworks_for_runtime_config_SelfContained()
        {
            string api = ApiNames.hostfxr_resolve_frameworks_for_runtime_config;
            using (TestArtifact artifact = TestArtifact.Create(api))
            {
                (string Name, string Version)[] includedFrameworks = new[] { ("Framework", "1.0.0"), ("OtherFramework", "2.3.4"), ("Another", "5.6.7") };
                string configPath = Path.Combine(artifact.Location, "test.runtimeconfig.json");
                RuntimeConfig config = RuntimeConfig.FromFile(configPath);
                foreach (var framework in includedFrameworks)
                {
                    config.WithIncludedFramework(framework.Name, framework.Version);
                }

                config.Save();

                var result = HostTestContext.BuiltDotNet.Exec(sharedTestState.HostApiInvokerApp.AppDll, api, configPath)
                    .CaptureStdOut()
                    .CaptureStdErr()
                    .Execute();
                result.Should().Pass()
                    .And.NotHaveStdErr()
                    .And.ReturnStatusCode(api, Constants.ErrorCode.Success);
                foreach (var framework in includedFrameworks)
                {
                    // All frameworks included in a self-contained config are resolved to be next to the config
                    result.Should().ReturnResolvedFramework(framework.Name, framework.Version, artifact.Location);
                }
            }
        }

        // This test only does basic validation the host API with roll-forward settings. Logic is shared for this API
        // and framework resolution for running an app. More complex scenarios are covered in FrameworkResolution tests.
        [Theory]
        [InlineData(false,  Constants.RollForwardSetting.Disable)]
        [InlineData(false,  Constants.RollForwardSetting.LatestPatch)]
        [InlineData(false,  Constants.RollForwardSetting.Minor)]
        [InlineData(false,  Constants.RollForwardSetting.LatestMinor)]
        [InlineData(false,  Constants.RollForwardSetting.Major)]
        [InlineData(false,  Constants.RollForwardSetting.LatestMajor)]
        [InlineData(false,  null)] // Default: Minor
        [InlineData(true,   Constants.RollForwardSetting.Disable)]
        [InlineData(true,   Constants.RollForwardSetting.LatestPatch)]
        [InlineData(true,   Constants.RollForwardSetting.Minor)]
        [InlineData(true,   Constants.RollForwardSetting.LatestMinor)]
        [InlineData(true,   Constants.RollForwardSetting.Major)]
        [InlineData(true,   Constants.RollForwardSetting.LatestMajor)]
        [InlineData(true,   null)] // Default: Minor
        public void Hostfxr_resolve_frameworks_for_runtime_config_RollForward(bool isMissing, string rollForward)
        {
            string api = ApiNames.hostfxr_resolve_frameworks_for_runtime_config;
            using (TestArtifact artifact = TestArtifact.Create(api))
            {
                (string Name, string Version) requested = ("Framework", "1.2.3");
                string configPath = Path.Combine(artifact.Location, "test.runtimeconfig.json");
                RuntimeConfig.FromFile(configPath)
                    .WithFramework(requested.Name, requested.Version)
                    .WithRollForward(rollForward)
                    .Save();

                // Use version that matches or doesn't based on roll-forward settings and expected result
                Version requestedVersion = Version.Parse(requested.Version);
                Version version = rollForward switch
                {
                    Constants.RollForwardSetting.Disable
                        => isMissing
                            ? new (requestedVersion.Major, requestedVersion.Minor, requestedVersion.Build + 1)
                            : requestedVersion,
                    Constants.RollForwardSetting.LatestPatch
                        => isMissing
                            ? new (requestedVersion.Major, requestedVersion.Minor + 1, requestedVersion.Build)
                            : new (requestedVersion.Major, requestedVersion.Minor, requestedVersion.Build + 1),
                    Constants.RollForwardSetting.Minor or Constants.RollForwardSetting.LatestMinor or null
                        => isMissing
                            ? new (requestedVersion.Major + 1, requestedVersion.Minor, requestedVersion.Build)
                            : new (requestedVersion.Major, requestedVersion.Minor + 1, requestedVersion.Build),
                    Constants.RollForwardSetting.Major or Constants.RollForwardSetting.LatestMajor
                        => isMissing
                            ? new (requestedVersion.Major - 1, requestedVersion.Minor, requestedVersion.Build)
                            : new (requestedVersion.Major + 1, requestedVersion.Minor, requestedVersion.Build),
                    _ => throw new ArgumentException($"Invalid roll forward setting: {rollForward}")
                };

                string actualVersion = version.ToString(3);
                DotNetCli dotnet = new DotNetBuilder(artifact.Location, HostTestContext.BuiltDotNet.BinPath, "dotnet")
                    .AddFramework(requested.Name, actualVersion, c => { })
                    .Build();

                var result = HostTestContext.BuiltDotNet.Exec(sharedTestState.HostApiInvokerApp.AppDll, api, configPath, dotnet.BinPath)
                    .CaptureStdOut()
                    .CaptureStdErr()
                    .Execute();
                result.Should().Pass()
                    .And.NotHaveStdErr()
                    .And.ReturnStatusCode(api, isMissing ? Constants.ErrorCode.FrameworkMissingFailure : Constants.ErrorCode.Success);
                if (isMissing)
                {
                    result.Should().ReturnUnresolvedFramework(requested.Name, requested.Version);
                }
                else
                {
                    result.Should().ReturnResolvedFramework(requested.Name, actualVersion, GetFrameworkPath(requested.Name, actualVersion, dotnet.BinPath));
                }
            }
        }

        [Theory]
        [InlineData(false)]
        [InlineData(true)]
        public void Hostfxr_resolve_frameworks_for_runtime_config_NoDotnetRoot(bool isMissing)
        {
            string api = ApiNames.hostfxr_resolve_frameworks_for_runtime_config;
            using (TestArtifact artifact = TestArtifact.Create(api))
            {
                string requestedVersion;
                if (isMissing)
                {
                    // Request a higher major framework version than the one available relative to the running hostfxr
                    Version existingVersion = Version.Parse(HostTestContext.MicrosoftNETCoreAppVersion.Contains('-')
                        ? HostTestContext.MicrosoftNETCoreAppVersion[..HostTestContext.MicrosoftNETCoreAppVersion.IndexOf('-')]
                        : HostTestContext.MicrosoftNETCoreAppVersion);
                    Version newerVersion = new Version(existingVersion.Major + 1, existingVersion.Minor, existingVersion.Build);
                    requestedVersion = newerVersion.ToString(3);
                }
                else
                {
                    // Request the framework version that is available relative to the running hostfxr
                    requestedVersion = HostTestContext.MicrosoftNETCoreAppVersion;
                }

                (string Name, string Version) requested = (Constants.MicrosoftNETCoreApp, requestedVersion);


                string configPath = Path.Combine(artifact.Location, "test.runtimeconfig.json");
                RuntimeConfig.FromFile(configPath)
                    .WithFramework(requested.Name, requested.Version)
                    .Save();

                // API should use the running hostfxr when dotnet root is not specified
                var result = HostTestContext.BuiltDotNet.Exec(sharedTestState.HostApiInvokerApp.AppDll, api, configPath)
                    .CaptureStdOut()
                    .CaptureStdErr()
                    .Execute();
                result.Should().Pass()
                    .And.NotHaveStdErr()
                    .And.ReturnStatusCode(api, isMissing ? Constants.ErrorCode.FrameworkMissingFailure : Constants.ErrorCode.Success);
                if (isMissing)
                {
                    result.Should().ReturnUnresolvedFramework(requested.Name, requested.Version);
                }
                else
                {
                    result.Should().ReturnResolvedFramework(requested.Name, requested.Version, GetFrameworkPath(requested.Name, requested.Version, HostTestContext.BuiltDotNet.BinPath));
                }
            }
        }

        [Theory]
        [InlineData(false)]
        [InlineData(true)]
        public void Hostfxr_resolve_frameworks_for_runtime_config_MultipleFrameworks(bool isMissing)
        {
            string api = ApiNames.hostfxr_resolve_frameworks_for_runtime_config;
            using (TestArtifact artifact = TestArtifact.Create(api))
            {
                (string Name, string Version)[] requestedFrameworks = new[] { ("Framework", "1.0.0"), ("OtherFramework", "2.3.4"), ("Another", "5.6.7") };
                (string Name, string Version)[] expectedFrameworks = isMissing ? requestedFrameworks[..^1] : requestedFrameworks;

                string configPath = Path.Combine(artifact.Location, "test.runtimeconfig.json");
                RuntimeConfig config = RuntimeConfig.FromFile(configPath);
                foreach (var framework in requestedFrameworks)
                {
                    config.WithFramework(framework.Name, framework.Version);
                }

                config.Save();

                var builder = new DotNetBuilder(artifact.Location, HostTestContext.BuiltDotNet.BinPath, "dotnet");
                foreach (var framework in expectedFrameworks)
                {
                    builder.AddFramework(framework.Name, framework.Version, c => { });
                }

                DotNetCli dotnet = builder.Build();

                var result = HostTestContext.BuiltDotNet.Exec(sharedTestState.HostApiInvokerApp.AppDll, api, configPath, dotnet.BinPath)
                    .CaptureStdOut()
                    .CaptureStdErr()
                    .Execute();
                result.Should().Pass()
                    .And.NotHaveStdErr()
                    .And.ReturnStatusCode(api, isMissing ? Constants.ErrorCode.FrameworkMissingFailure : Constants.ErrorCode.Success);
                foreach (var framework in expectedFrameworks)
                {
                    result.Should().ReturnResolvedFramework(framework.Name, framework.Version, GetFrameworkPath(framework.Name, framework.Version, dotnet.BinPath));
                }

                if (isMissing)
                {
                    var missingFramework = requestedFrameworks[^1];
                    result.Should().ReturnUnresolvedFramework(missingFramework.Name, missingFramework.Version);
                }
            }
        }

        [Fact]
        public void Hostfxr_resolve_frameworks_for_runtime_config_IncompatibleFrameworks()
        {
            string api = ApiNames.hostfxr_resolve_frameworks_for_runtime_config;
            using (TestArtifact artifact = TestArtifact.Create(api))
            {
                (string Name, string Version) incompatibleLower = ("OtherFramework", "1.2.3");
                (string Name, string Version) incompatibleHigher = (incompatibleLower.Name, "2.0.0");
                (string Name, string Version)[] requested = new[] { ("Framework", "3.0.0"), incompatibleLower };

                string configPath = Path.Combine(artifact.Location, "test.runtimeconfig.json");
                RuntimeConfig config = RuntimeConfig.FromFile(configPath);
                foreach (var framework in requested)
                {
                    config.WithFramework(framework.Name, framework.Version);
                }

                config.Save();

                var expectedFramework = requested[0];
                DotNetCli dotnet = new DotNetBuilder(artifact.Location, HostTestContext.BuiltDotNet.BinPath, "dotnet")
                    .AddFramework(expectedFramework.Name, expectedFramework.Version,
                        c => c.WithFramework(incompatibleHigher.Name, incompatibleHigher.Version))
                    .Build();

                HostTestContext.BuiltDotNet.Exec(sharedTestState.HostApiInvokerApp.AppDll, api, configPath, dotnet.BinPath)
                    .CaptureStdOut()
                    .CaptureStdErr()
                    .Execute()
                    .Should().Pass()
                    .And.NotHaveStdErr()
                    .And.ReturnStatusCode(api, Constants.ErrorCode.FrameworkCompatFailure)
                    .And.ReturnResolvedFramework(expectedFramework.Name, expectedFramework.Version, GetFrameworkPath(expectedFramework.Name, expectedFramework.Version, dotnet.BinPath))
                    .And.ReturnUnresolvedFramework(incompatibleLower.Name, incompatibleLower.Version)
                    .And.ReturnUnresolvedFramework(incompatibleHigher.Name, incompatibleHigher.Version);
            }
        }

        [Fact]
        public void Hostfxr_resolve_frameworks_for_runtime_config_InvalidConfig()
        {
            string api = ApiNames.hostfxr_resolve_frameworks_for_runtime_config;
            using (TestArtifact artifact = TestArtifact.Create(api))
            {
                (string Name, string Version) requested = ("Framework", "1.2.3");
                string configPath = Path.Combine(artifact.Location, "test.runtimeconfig.json");
                RuntimeConfig.FromFile(configPath)
                    .WithFramework(requested.Name, requested.Version)
                    .Save();

                DotNetCli dotnet = new DotNetBuilder(artifact.Location, HostTestContext.BuiltDotNet.BinPath, "dotnet")
                    .AddFramework(requested.Name, requested.Version, c => { })
                    .Build();

                string frameworkPath = Path.Combine(dotnet.BinPath, "shared", requested.Name, requested.Version);
                File.WriteAllText(Path.Combine(frameworkPath, $"{requested.Name}.runtimeconfig.json"), "{}");

                HostTestContext.BuiltDotNet.Exec(sharedTestState.HostApiInvokerApp.AppDll, api, configPath, dotnet.BinPath)
                    .CaptureStdOut()
                    .CaptureStdErr()
                    .Execute()
                    .Should().Pass()
                    .And.NotHaveStdErr()
                    .And.ReturnStatusCode(api, Constants.ErrorCode.InvalidConfigFile)
                    .And.ReturnUnresolvedFramework(requested.Name, requested.Version, frameworkPath);
            }
        }

        [Theory]
        [InlineData(true)]
        [InlineData(false)]
        public void Hostfxr_resolve_frameworks_for_runtime_config_MissingVersion(bool selfContained)
        {
            string api = ApiNames.hostfxr_resolve_frameworks_for_runtime_config;
            using (TestArtifact artifact = TestArtifact.Create(api))
            {
                // Create a runtimeconfig.json with a framework reference that has no version property
                string configPath = Path.Combine(artifact.Location, "test.runtimeconfig.json");
                RuntimeConfig config = RuntimeConfig.FromFile(configPath);
                if (selfContained)
                {
                    config.WithIncludedFramework(Constants.MicrosoftNETCoreApp, null);
                }
                else
                {
                    config.WithFramework(Constants.MicrosoftNETCoreApp, null);
                }

                config.Save();

                HostTestContext.BuiltDotNet.Exec(sharedTestState.HostApiInvokerApp.AppDll, api, configPath, HostTestContext.BuiltDotNet.BinPath)
                    .CaptureStdOut()
                    .CaptureStdErr()
                    .Execute()
                    .Should().Pass()
                    .And.HaveStdErrContaining($"Framework '{Constants.MicrosoftNETCoreApp}' is missing a version")
                    .And.ReturnStatusCode(api, Constants.ErrorCode.InvalidConfigFile);
            }
        }

        [Fact]
        public void Hostpolicy_corehost_set_error_writer_test()
        {
            HostTestContext.BuiltDotNet.Exec(sharedTestState.HostApiInvokerApp.AppDll, "Test_corehost_set_error_writer")
                .EnableTracingAndCaptureOutputs()
                .Execute()
                .Should().Pass();
        }

        [Fact]
        public void HostRuntimeContract_get_runtime_property()
        {
            TestApp app = sharedTestState.HostApiInvokerApp;
            HostTestContext.BuiltDotNet.Exec(app.AppDll, "host_runtime_contract.get_runtime_property", "APP_CONTEXT_BASE_DIRECTORY", "RUNTIME_IDENTIFIER", "DOES_NOT_EXIST", "ENTRY_ASSEMBLY_NAME")
                .EnableTracingAndCaptureOutputs()
                .Execute()
                .Should().Pass()
                .And.HaveStdOutContaining($"APP_CONTEXT_BASE_DIRECTORY = {Path.GetDirectoryName(app.AppDll)}")
                .And.HaveStdOutContaining($"RUNTIME_IDENTIFIER = {HostTestContext.BuildRID}")
                .And.HaveStdOutContaining($"DOES_NOT_EXIST = <none>")
                .And.HaveStdOutContaining($"ENTRY_ASSEMBLY_NAME = {app.AssemblyName}");
        }

        [Fact]
        public void HostRuntimeContract_bundle_probe()
        {
            HostTestContext.BuiltDotNet.Exec(sharedTestState.HostApiInvokerApp.AppDll, "host_runtime_contract.bundle_probe", "APP_CONTEXT_BASE_DIRECTORY", "RUNTIME_IDENTIFIER", "DOES_NOT_EXIST", "ENTRY_ASSEMBLY_NAME")
                .EnableTracingAndCaptureOutputs()
                .Execute()
                .Should().Pass()
                .And.HaveStdOutContaining("host_runtime_contract.bundle_probe is not set");
        }

        private static string GetFrameworkPath(string name, string version, string dotnetRoot)
            => Path.Combine(dotnetRoot, "shared", name, version);

        public class SharedTestState : IDisposable
        {
            public TestApp HostApiInvokerApp { get; }

            internal SdkAndFrameworkFixture SdkAndFrameworkFixture { get; }

            public SharedTestState()
            {
                HostApiInvokerApp = TestApp.CreateFromBuiltAssets("HostApiInvokerApp");

                // On non-Windows, we can't just P/Invoke to already loaded hostfxr, so provide the app with
                // paths to hostfxr so that it can handle resolving the library.
                RuntimeConfig.FromFile(HostApiInvokerApp.RuntimeConfigJson)
                    .WithProperty("HOSTFXR_PATH", HostTestContext.BuiltDotNet.GreatestVersionHostFxrFilePath)
                    .Save();

                SdkAndFrameworkFixture = new SdkAndFrameworkFixture();
            }

            public void Dispose()
            {
                HostApiInvokerApp?.Dispose();
                SdkAndFrameworkFixture.Dispose();
            }
        }
    }

    public static class HostApisCommandResultExtensions
    {
        public static AndConstraint<CommandResultAssertions> ReturnStatusCode(this CommandResultAssertions assertion, string apiName, int statusCode)
        {
            return statusCode == Constants.ErrorCode.Success
                ? assertion.HaveStdOutContaining($"{apiName}:Success")
                : assertion.HaveStdOutContaining($"{apiName}:Fail[0x{statusCode:x}]");
        }

        public static AndConstraint<CommandResultAssertions> ReturnResolvedFramework(this CommandResultAssertions assertion, string name, string version, string path)
        {
            string api = ApiNames.hostfxr_resolve_frameworks_for_runtime_config;
            return assertion.HaveStdOutContaining($"{api} resolved_framework: name={name}, version={version}, path=[{path}]");
        }
        public static AndConstraint<CommandResultAssertions> ReturnUnresolvedFramework(this CommandResultAssertions assertion, string name, string version, string path = "")
        {
            string api = ApiNames.hostfxr_resolve_frameworks_for_runtime_config;
            return assertion.HaveStdOutContaining($"{api} unresolved_framework: name={name}, requested_version={version}, path=[{path}]")
                .And.NotHaveStdOutContaining($"{api} resolved_framework: name={name}");
        }
    }
}<|MERGE_RESOLUTION|>--- conflicted
+++ resolved
@@ -159,33 +159,6 @@
                 .And.HaveStdOutContaining($"{api} data:[{expectedData}]");
         }
 
-<<<<<<< HEAD
-        [Theory]
-        [InlineData(true)]
-        [InlineData(false)]
-        public void Hostfxr_resolve_sdk2_NoGlobalJson_NoWriteToStdResolvesTheSame(bool do_not_print_errors)
-        {
-            // With no global.json and disallowing previews, pick latest non-preview
-
-            var f = sharedTestState.SdkAndFrameworkFixture;
-            string expectedData = string.Join(';', new[]
-            {
-                ("resolved_sdk_dir", Path.Combine(f.LocalSdkDir, "1.2.300")),
-                ("global_json_state", "not_found"),
-            });
-
-            string api = ApiNames.hostfxr_resolve_sdk2;
-            string flags = do_not_print_errors ? "disallow_prerelease,do_not_print_errors" : "disallow_prerelease";
-            HostTestContext.BuiltDotNet.Exec(sharedTestState.HostApiInvokerApp.AppDll, api, f.ExeDir, NoGlobalJson, flags)
-                .EnableTracingAndCaptureOutputs()
-                .Execute()
-                .Should().Pass()
-                .And.ReturnStatusCode(api, Constants.ErrorCode.Success)
-                .And.HaveStdOutContaining($"{api} data:[{expectedData}]");
-        }
-
-=======
->>>>>>> f6f2abd6
         [Fact]
         public void Hostfxr_resolve_sdk2_GlobalJson_DisallowPrerelease()
         {
@@ -328,35 +301,6 @@
             }
         }
 
-<<<<<<< HEAD
-        [Theory]
-        [InlineData(false)]
-        [InlineData(true)]
-        public void Hostfxr_resolve_sdk2_FailsToResolve_NoWriteToStd(bool do_not_print_errors)
-        {
-            var f = sharedTestState.SdkAndFrameworkFixture;
-            string api = ApiNames.hostfxr_resolve_sdk2;
-            using TestArtifact workingDir = TestArtifact.Create(nameof(Hostfxr_resolve_sdk2_FailsToResolve_NoWriteToStd));
-
-            string invalidVersion = "1.2.0"; // feature band < 1 triggers __invalid_data_no_fallback
-            GlobalJson.CreateWithVersion(workingDir.Location, invalidVersion);
-
-            var result = HostTestContext.BuiltDotNet.Exec(sharedTestState.HostApiInvokerApp.AppDll, api, f.ExeDir, workingDir.Location, do_not_print_errors ? "do_not_print_errors" : "0")
-                .CaptureStdOut()
-                .CaptureStdErr()
-                .Execute();
-
-            result.Should().Pass()
-                .And.ReturnStatusCode(api, Constants.ErrorCode.SdkResolveFailure);
-
-            if (do_not_print_errors)
-                result.StdErr.Should().BeEmpty();
-            else
-                result.StdErr.Should().Contain("A compatible .NET SDK was not found.");
-        }
-
-=======
->>>>>>> f6f2abd6
         [Fact]
         public void Hostfxr_corehost_set_error_writer_test()
         {
