--- conflicted
+++ resolved
@@ -17,12 +17,4 @@
     <ProjectReference Include="..\Microsoft.NET.HostModel.Tests\Microsoft.NET.HostModel.Tests.csproj" />
   </ItemGroup>
 
-<<<<<<< HEAD
-  <!-- Suppress System.Text.Json/8.0.4 advisory as desktop msbuild doesn't yet provide binding redirects for the non-vulnerable version (8.0.5). -->
-  <ItemGroup>
-    <NuGetAuditSuppress Include="https://github.com/advisories/GHSA-8g4q-xg66-9fp4" />
-  </ItemGroup>
-
-=======
->>>>>>> c200ad6b
 </Project>