--- conflicted
+++ resolved
@@ -65,12 +65,6 @@
             var testDir = Directory.GetParent(fixture.TestProject.Location).ToString();
 
             // second symlink -> apphost
-<<<<<<< HEAD
-            using var secondSymbolicLink = new SymLink(Path.Combine(testDir, secondSymlinkRelativePath), appExe);
-
-            // first symlink -> second symlink
-            using var firstSymbolicLink = new SymLink(Path.Combine(testDir, firstSymlinkRelativePath), secondSymbolicLink.SrcPath);
-=======
             string secondSymbolicLink = Path.Combine(testDir, secondSymlinkRelativePath);
             Directory.CreateDirectory(Path.GetDirectoryName(secondSymbolicLink));
             CreateSymbolicLink(secondSymbolicLink, appExe);
@@ -79,7 +73,6 @@
             string firstSymbolicLink = Path.Combine(testDir, firstSymlinkRelativePath);
             Directory.CreateDirectory(Path.GetDirectoryName(firstSymbolicLink));
             CreateSymbolicLink(firstSymbolicLink, secondSymbolicLink);
->>>>>>> e174d702
 
             Command.Create(firstSymbolicLink.SrcPath)
                 .CaptureStdErr()
