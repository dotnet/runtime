<Project>
  <Import Project="$(MSBuildThisFileDirectory)..\TestUtils\TestProjects.targets" />

  <!--
    Some known framework references are downstream of Core-Setup and don't exist with the build's
    versions. Remove them before the SDK tries to download them.
  -->
  <Target Name="RemoveUpstackKnownFrameworkReferences"
          BeforeTargets="ProcessFrameworkReferences">
    <ItemGroup>
<<<<<<< HEAD
      <KnownFrameworkReference Remove="Microsoft.AspNetCore.App" />
      <KnownFrameworkReference Remove="Microsoft.WindowsDesktop.App" />
=======
    <KnownFrameworkReference Remove="Microsoft.AspNetCore.App" />
    <KnownFrameworkReference Remove="Microsoft.WindowsDesktop.App" />
    <KnownFrameworkReference Remove="Microsoft.WindowsDesktop.App.WPF" />
    <KnownFrameworkReference Remove="Microsoft.WindowsDesktop.App.WindowsForms" />
>>>>>>> cd7c163b
    </ItemGroup>
  </Target>

</Project><|MERGE_RESOLUTION|>--- conflicted
+++ resolved
@@ -2,21 +2,16 @@
   <Import Project="$(MSBuildThisFileDirectory)..\TestUtils\TestProjects.targets" />
 
   <!--
-    Some known framework references are downstream of Core-Setup and don't exist with the build's
+    Some known framework references are downstream of dotnet/runtime and don't exist with the build's
     versions. Remove them before the SDK tries to download them.
   -->
   <Target Name="RemoveUpstackKnownFrameworkReferences"
           BeforeTargets="ProcessFrameworkReferences">
     <ItemGroup>
-<<<<<<< HEAD
       <KnownFrameworkReference Remove="Microsoft.AspNetCore.App" />
       <KnownFrameworkReference Remove="Microsoft.WindowsDesktop.App" />
-=======
-    <KnownFrameworkReference Remove="Microsoft.AspNetCore.App" />
-    <KnownFrameworkReference Remove="Microsoft.WindowsDesktop.App" />
-    <KnownFrameworkReference Remove="Microsoft.WindowsDesktop.App.WPF" />
-    <KnownFrameworkReference Remove="Microsoft.WindowsDesktop.App.WindowsForms" />
->>>>>>> cd7c163b
+      <KnownFrameworkReference Remove="Microsoft.WindowsDesktop.App.WPF" />
+      <KnownFrameworkReference Remove="Microsoft.WindowsDesktop.App.WindowsForms" />
     </ItemGroup>
   </Target>
 
