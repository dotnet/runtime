--- conflicted
+++ resolved
@@ -32,11 +32,7 @@
       <BuildArgs Condition="'$(CrossBuild)' == 'true'">$(BuildArgs) -cross</BuildArgs>
       <BuildArgs Condition="'$(Compiler)' != ''">$(BuildArgs) $(Compiler)</BuildArgs>
       <BuildArgs Condition="'$(CMakeArgs)' != ''">$(BuildArgs) $(CMakeArgs)</BuildArgs>
-<<<<<<< HEAD
-      <BuildArgs Condition="'$(StripSymbols)' == 'true'">$(BuildArgs) -stripsymbols</BuildArgs>
       <BuildArgs Condition="'$(TargetOS)' == 'FreeBSD'">$(BuildArgs) -os FreeBSD</BuildArgs>
-=======
->>>>>>> a706b6cc
     </PropertyGroup>
 
     <!--
