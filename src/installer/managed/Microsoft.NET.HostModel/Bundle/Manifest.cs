// Licensed to the .NET Foundation under one or more agreements.
// The .NET Foundation licenses this file to you under the MIT license.

using System;
using System.Buffers.Text;
using System.Collections.Generic;
using System.Diagnostics;
using System.IO;
using System.Linq;
using System.Security.Cryptography;
#if NET
using Base64Url = System.Buffers.Text.Base64Url;
#else
using Base64Url = Microsoft.NET.HostModel.Base64Url;
#endif

namespace Microsoft.NET.HostModel.Bundle
{
    /// <summary>
    ///  BundleManifest is a description of the contents of a bundle file.
    ///  This class handles creation and consumption of bundle-manifests.
    ///
    ///  Here is the description of the Bundle Layout:
    ///  _______________________________________________
    ///  AppHost
    ///
    ///
    /// ------------Embedded Files ---------------------
    /// The embedded files including the app, its
    /// configuration files, dependencies, and
    /// possibly the runtime.
    ///
    ///
    ///
    ///
    ///
    ///
    ///
    /// ------------ Bundle Header -------------
    ///     MajorVersion
    ///     MinorVersion
    ///     NumEmbeddedFiles
    ///     ExtractionID
    ///     DepsJson Location [Version 2+]
    ///        Offset
    ///        Size
    ///     RuntimeConfigJson Location [Version 2+]
    ///        Offset
    ///        Size
    ///     Flags [Version 2+]
    /// - - - - - - Manifest Entries - - - - - - - - - - -
    ///     Series of FileEntries (for each embedded file)
    ///     [File Type, Name, Offset, Size information]
    ///
    ///
    ///
    /// _________________________________________________
    /// </summary>
    public class Manifest
    {
        // NetcoreApp3CompatMode flag is set on a .net5+ app,
        // which chooses to build single-file apps in .netcore3.x compat mode,
        // by constructing the bundler with BundleAllContent option.
        // This mode is expected to be deprecated in future versions of .NET.
        [Flags]
        private enum HeaderFlags : ulong
        {
            None = 0,
            NetcoreApp3CompatMode = 1
        }

        // Bundle ID is a string that is used to uniquely
        // identify this bundle. It is chosen to be compatible
        // with path-names so that the AppHost can use it in
        // extraction path.
        public string BundleID { get; private set; }
        private const int BundleIdLength = 12;
        private SHA256 bundleHash = SHA256.Create();
        public readonly uint BundleMajorVersion;
        // The Minor version is currently unused, and is always zero
        public const uint BundleMinorVersion = 0;
        private FileEntry DepsJsonEntry;
        private FileEntry RuntimeConfigJsonEntry;
        private readonly HeaderFlags Flags;
        public List<FileEntry> Files;
        public string BundleVersion => $"{BundleMajorVersion}.{BundleMinorVersion}";

        public Manifest(uint bundleMajorVersion, bool netcoreapp3CompatMode = false)
        {
            BundleMajorVersion = bundleMajorVersion;
            Files = new List<FileEntry>();
            Flags = (netcoreapp3CompatMode) ? HeaderFlags.NetcoreApp3CompatMode : HeaderFlags.None;
        }

        public FileEntry AddEntry(FileType type, FileStream fileContent, string relativePath, long offset, long compressedSize, uint bundleMajorVersion)
        {
            if (bundleHash == null)
            {
                throw new InvalidOperationException("It is forbidden to change Manifest state after it was written or BundleId was obtained.");
            }

            FileEntry entry = new FileEntry(type, relativePath, offset, fileContent.Length, compressedSize, bundleMajorVersion);
            Files.Add(entry);

            fileContent.Position = 0;
            byte[] hashBytes = ComputeSha256Hash(fileContent);
            bundleHash.TransformBlock(hashBytes, 0, hashBytes.Length, hashBytes, 0);

            switch (entry.Type)
            {
                case FileType.DepsJson:
                    DepsJsonEntry = entry;
                    break;
                case FileType.RuntimeConfigJson:
                    RuntimeConfigJsonEntry = entry;
                    break;

                case FileType.Assembly:
                    break;

                default:
                    break;
            }

            return entry;
        }

        private static byte[] ComputeSha256Hash(Stream stream)
        {
            using (SHA256 sha = SHA256.Create())
            {
                return sha.ComputeHash(stream);
            }
        }

        private string GenerateDeterministicId()
        {
            bundleHash.TransformFinalBlock(Array.Empty<byte>(), 0, 0);
            byte[] manifestHash = bundleHash.Hash;
            bundleHash.Dispose();
            bundleHash = null;
<<<<<<< HEAD
#if NET
            string id = Base64Url.EncodeToString(manifestHash).Substring(0, BundleIdLength);
#else
            string id = Convert.ToBase64String(manifestHash).Substring(0, BundleIdLength).Replace('/', '_');
#endif
=======
            string id = Base64Url.EncodeToString(manifestHash).Substring(0, BundleIdLength);
>>>>>>> baf82cbe
            Debug.Assert(id.Length == BundleIdLength);
            return id;
        }


        public long Write(BinaryWriter writer)
        {
            BundleID ??= GenerateDeterministicId();

            long startOffset = writer.BaseStream.Position;

            // Write the bundle header
            writer.Write(BundleMajorVersion);
            writer.Write(BundleMinorVersion);
            writer.Write(Files.Count);
            writer.Write(BundleID);

            if (BundleMajorVersion >= 2)
            {
                writer.Write((DepsJsonEntry != null) ? DepsJsonEntry.Offset : 0);
                writer.Write((DepsJsonEntry != null) ? DepsJsonEntry.Size : 0);

                writer.Write((RuntimeConfigJsonEntry != null) ? RuntimeConfigJsonEntry.Offset : 0);
                writer.Write((RuntimeConfigJsonEntry != null) ? RuntimeConfigJsonEntry.Size : 0);

                writer.Write((ulong)Flags);
            }

            // Write the manifest entries
            foreach (FileEntry entry in Files)
            {
                entry.Write(writer);
            }
            Debug.Assert(writer.BaseStream.Position - startOffset == GetManifestLength(BundleMajorVersion, Files.Select(static f => f.RelativePath)),
                $"Manifest size mismatch: {writer.BaseStream.Position - startOffset} != {GetManifestLength(BundleMajorVersion, Files.Select(static f => f.RelativePath))}");

            return startOffset;
        }

        /// <summary>
        /// Calculates the length of the manifest in bytes.
        /// </summary>
        public static long GetManifestLength(uint bundleMajorVersion, IEnumerable<string> fileSpecs)
        {
            const string dummyBundleId = "FakeBundleID";
            Debug.Assert(dummyBundleId.Length == BundleIdLength);
            // Size of the header
            long size = sizeof(uint) * 2 + // BundleMajorVersion + BundleMinorVersion
                        sizeof(int) + // NumEmbeddedFiles
                        (bundleMajorVersion >= 2 ? (sizeof(long) * 4 + sizeof(ulong)) : 0); // DepsJson and RuntimeConfigJson offsets and sizes, and Flags
            size += Bundler.GetBinaryWriterStringLength(dummyBundleId);
            // Size of each FileEntry
            foreach (var fileSpec in fileSpecs)
            {
                size += FileEntry.GetFileEntryLength(bundleMajorVersion, fileSpec);
            }

            return size;
        }

        public bool Contains(string relativePath)
        {
            return Files.Any(entry => relativePath.Equals(entry.RelativePath));
        }
    }
}<|MERGE_RESOLUTION|>--- conflicted
+++ resolved
@@ -139,15 +139,7 @@
             byte[] manifestHash = bundleHash.Hash;
             bundleHash.Dispose();
             bundleHash = null;
-<<<<<<< HEAD
-#if NET
             string id = Base64Url.EncodeToString(manifestHash).Substring(0, BundleIdLength);
-#else
-            string id = Convert.ToBase64String(manifestHash).Substring(0, BundleIdLength).Replace('/', '_');
-#endif
-=======
-            string id = Base64Url.EncodeToString(manifestHash).Substring(0, BundleIdLength);
->>>>>>> baf82cbe
             Debug.Assert(id.Length == BundleIdLength);
             return id;
         }
