<?xml version="1.0" encoding="utf-8"?>
<Project ToolsVersion="12.0" DefaultTargets="Build" xmlns="http://schemas.microsoft.com/developer/msbuild/2003">
  <Import Project="$([MSBuild]::GetDirectoryNameOfFileAbove($(MSBuildThisFileDirectory), dir.props))\dir.props" />
  <Import Project="$([MSBuild]::GetDirectoryNameOfFileAbove($(MSBuildThisFileDirectory), dir.targets))\dir.targets" />

  <Target Name="Build"
          DependsOnTargets="GetLatestCommitHash">
    <MakeDir Condition="!Exists('$(pOutDir)')" Directories="$(pOutDir)" />

    <ItemGroup>
      <PackageProjects Include="$(MSBuildThisFileDirectory)Microsoft.DotNet.PlatformAbstractions/Microsoft.DotNet.PlatformAbstractions.csproj" />
      <PackageProjects Include="$(MSBuildThisFileDirectory)Microsoft.Extensions.DependencyModel/Microsoft.Extensions.DependencyModel.csproj" />
    </ItemGroup>

    <PropertyGroup>
<<<<<<< HEAD
      <BuildArgs>$(MSBuildPassThroughPropertyList) /p:BaseOutputPath=$(IntermediateOutputForPackaging)</BuildArgs>
=======
      <BuildArgs>$(NoRestoreArg) $(MSBuildPassThroughPropertyList) /p:BaseOutputPath=$(IntermediateOutputForPackaging)</BuildArgs>
>>>>>>> 58137c1a
    </PropertyGroup>

    <Exec Command="$(DotnetToolCommand) build $(BuildArgs) %(PackageProjects.Identity)" />
  </Target>
</Project><|MERGE_RESOLUTION|>--- conflicted
+++ resolved
@@ -13,11 +13,7 @@
     </ItemGroup>
 
     <PropertyGroup>
-<<<<<<< HEAD
-      <BuildArgs>$(MSBuildPassThroughPropertyList) /p:BaseOutputPath=$(IntermediateOutputForPackaging)</BuildArgs>
-=======
       <BuildArgs>$(NoRestoreArg) $(MSBuildPassThroughPropertyList) /p:BaseOutputPath=$(IntermediateOutputForPackaging)</BuildArgs>
->>>>>>> 58137c1a
     </PropertyGroup>
 
     <Exec Command="$(DotnetToolCommand) build $(BuildArgs) %(PackageProjects.Identity)" />
