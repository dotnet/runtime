--- conflicted
+++ resolved
@@ -105,23 +105,14 @@
         Synthetic
     };
 
-    struct SyntheticStorage
-    {
-        PTR_MethodDesc m_pMethodDesc;
-    };
-
     StorageKind m_storageKind;
     union
     {
         PTR_NativeCodeVersionNode m_pVersionNode;
-<<<<<<< HEAD
-        SyntheticStorage m_synthetic;
-=======
         struct
         {
             PTR_MethodDesc m_pMethodDesc;
         } m_synthetic;
->>>>>>> cbd672eb
     };
 #endif // FEATURE_CODE_VERSIONING
 };
@@ -222,15 +213,11 @@
     union
     {
         PTR_ILCodeVersionNode m_pVersionNode;
-<<<<<<< HEAD
-        SyntheticStorage m_synthetic;
-=======
         struct
         {
             PTR_Module m_pModule;
             mdMethodDef m_methodDef;
         } m_synthetic;
->>>>>>> cbd672eb
     };
 };
 
