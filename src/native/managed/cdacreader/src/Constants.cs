--- conflicted
+++ resolved
@@ -18,7 +18,9 @@
 
         internal const string FreeObjectMethodTable = nameof(FreeObjectMethodTable);
 
-<<<<<<< HEAD
+        internal const string MiniMetaDataBuffAddress = nameof(MiniMetaDataBuffAddress);
+        internal const string MiniMetaDataBuffMaxSize = nameof(MiniMetaDataBuffMaxSize);
+
         internal const string StressLogEnabled = nameof(StressLogEnabled);
         internal const string StressLog = nameof(StressLog);
         internal const string StressLogModuleTable = nameof(StressLogModuleTable);
@@ -26,9 +28,5 @@
         internal const string StressLogChunkMaxSize = nameof(StressLogChunkMaxSize);
         internal const string StressLogMaxMessageSize = nameof(StressLogMaxMessageSize);
         internal const string StressLogChunkSize = nameof(StressLogChunkSize);
-=======
-        internal const string MiniMetaDataBuffAddress = nameof(MiniMetaDataBuffAddress);
-        internal const string MiniMetaDataBuffMaxSize = nameof(MiniMetaDataBuffMaxSize);
->>>>>>> 27776e2f
     }
 }