// Licensed to the .NET Foundation under one or more agreements.
// The .NET Foundation licenses this file to you under the MIT license.

namespace Microsoft.Diagnostics.DataContractReader;

internal static class Constants
{
    internal static class Globals
    {
        // See src/coreclr/debug/runtimeinfo/datadescriptor.h
        internal const string AppDomain = nameof(AppDomain);
        internal const string ThreadStore = nameof(ThreadStore);
        internal const string FinalizerThread = nameof(FinalizerThread);
        internal const string GCThread = nameof(GCThread);

        internal const string FeatureEHFunclets = nameof(FeatureEHFunclets);
        internal const string ObjectToMethodTableUnmask = nameof(ObjectToMethodTableUnmask);
        internal const string SOSBreakingChangeVersion = nameof(SOSBreakingChangeVersion);

        internal const string ExceptionMethodTable = nameof(ExceptionMethodTable);
        internal const string FreeObjectMethodTable = nameof(FreeObjectMethodTable);
        internal const string ObjectMethodTable = nameof(ObjectMethodTable);
        internal const string ObjectArrayMethodTable = nameof(ObjectArrayMethodTable);
        internal const string StringMethodTable = nameof(StringMethodTable);

        internal const string MiniMetaDataBuffAddress = nameof(MiniMetaDataBuffAddress);
        internal const string MiniMetaDataBuffMaxSize = nameof(MiniMetaDataBuffMaxSize);

<<<<<<< HEAD
        internal const string StressLogEnabled = nameof(StressLogEnabled);
        internal const string StressLog = nameof(StressLog);
        internal const string StressLogModuleTable = nameof(StressLogModuleTable);
        internal const string StressLogMaxModules = nameof(StressLogMaxModules);
        internal const string StressLogChunkMaxSize = nameof(StressLogChunkMaxSize);
        internal const string StressLogMaxMessageSize = nameof(StressLogMaxMessageSize);
        internal const string StressLogChunkSize = nameof(StressLogChunkSize);
=======
        internal const string MethodDescAlignment = nameof(MethodDescAlignment);
>>>>>>> 894f22d7
    }
}<|MERGE_RESOLUTION|>--- conflicted
+++ resolved
@@ -26,7 +26,6 @@
         internal const string MiniMetaDataBuffAddress = nameof(MiniMetaDataBuffAddress);
         internal const string MiniMetaDataBuffMaxSize = nameof(MiniMetaDataBuffMaxSize);
 
-<<<<<<< HEAD
         internal const string StressLogEnabled = nameof(StressLogEnabled);
         internal const string StressLog = nameof(StressLog);
         internal const string StressLogModuleTable = nameof(StressLogModuleTable);
@@ -34,8 +33,7 @@
         internal const string StressLogChunkMaxSize = nameof(StressLogChunkMaxSize);
         internal const string StressLogMaxMessageSize = nameof(StressLogMaxMessageSize);
         internal const string StressLogChunkSize = nameof(StressLogChunkSize);
-=======
+
         internal const string MethodDescAlignment = nameof(MethodDescAlignment);
->>>>>>> 894f22d7
     }
 }