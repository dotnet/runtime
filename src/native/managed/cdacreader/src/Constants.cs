--- conflicted
+++ resolved
@@ -19,11 +19,8 @@
 
         internal const string ExceptionMethodTable = nameof(ExceptionMethodTable);
         internal const string FreeObjectMethodTable = nameof(FreeObjectMethodTable);
-<<<<<<< HEAD
         internal const string ObjectMethodTable = nameof(ObjectMethodTable);
         internal const string ObjectArrayMethodTable = nameof(ObjectArrayMethodTable);
-=======
->>>>>>> 5fd965d7
         internal const string StringMethodTable = nameof(StringMethodTable);
 
         internal const string MiniMetaDataBuffAddress = nameof(MiniMetaDataBuffAddress);
