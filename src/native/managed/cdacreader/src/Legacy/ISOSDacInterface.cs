--- conflicted
+++ resolved
@@ -43,7 +43,6 @@
     public ulong nextThread;
 }
 
-<<<<<<< HEAD
 internal struct DacpModuleData
 {
     public ulong Address;
@@ -72,7 +71,8 @@
     public ulong ThunkHeap;
 
     public ulong dwModuleIndex; // Always 0 - .NET no longer has this
-=======
+}
+
 internal struct DacpMethodTableData
 {
     public int bIsFree; // everything else is NULL if this is true.
@@ -90,7 +90,6 @@
     public int bIsShared;  // Always false, preserved for backward compatibility
     public int bIsDynamic;
     public int bContainsGCPointers;
->>>>>>> 101c0daf
 }
 #pragma warning restore CS0649 // Field is never assigned to, and will always have its default value
 
