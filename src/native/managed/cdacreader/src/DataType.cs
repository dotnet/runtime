// Licensed to the .NET Foundation under one or more agreements.
// The .NET Foundation licenses this file to you under the MIT license.

namespace Microsoft.Diagnostics.DataContractReader;

public enum DataType
{
    Unknown = 0,

    int8,
    uint8,
    int16,
    uint16,
    int32,
    uint32,
    int64,
    uint64,
    nint,
    nuint,
    pointer,

    GCHandle,
    Thread,
    ThreadStore,
    GCAllocContext,
    ExceptionInfo,
<<<<<<< HEAD
    Exception,
    RuntimeThreadLocals,
=======
    RuntimeThreadLocals,

    MethodTable,
    EEClass,
    MethodTableAuxiliaryData,
>>>>>>> 101c0daf
}<|MERGE_RESOLUTION|>--- conflicted
+++ resolved
@@ -23,15 +23,11 @@
     Thread,
     ThreadStore,
     GCAllocContext,
+    Exception,
     ExceptionInfo,
-<<<<<<< HEAD
-    Exception,
-    RuntimeThreadLocals,
-=======
     RuntimeThreadLocals,
 
     MethodTable,
     EEClass,
     MethodTableAuxiliaryData,
->>>>>>> 101c0daf
 }