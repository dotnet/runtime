// Licensed to the .NET Foundation under one or more agreements.
// The .NET Foundation licenses this file to you under the MIT license.

namespace Microsoft.Diagnostics.DataContractReader;

public enum DataType
{
    Unknown = 0,

    int8,
    uint8,
    int16,
    uint16,
    int32,
    uint32,
    int64,
    uint64,
    nint,
    nuint,
    pointer,

    GCHandle,
    Thread,
    ThreadStore,
    GCAllocContext,
    ExceptionInfo,
    RuntimeThreadLocals,
<<<<<<< HEAD
    Module,
=======

    MethodTable,
    EEClass,
    MethodTableAuxiliaryData,
>>>>>>> 101c0daf
}<|MERGE_RESOLUTION|>--- conflicted
+++ resolved
@@ -25,12 +25,8 @@
     GCAllocContext,
     ExceptionInfo,
     RuntimeThreadLocals,
-<<<<<<< HEAD
     Module,
-=======
-
     MethodTable,
     EEClass,
     MethodTableAuxiliaryData,
->>>>>>> 101c0daf
 }