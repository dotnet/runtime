--- conflicted
+++ resolved
@@ -26,18 +26,15 @@
     Exception,
     ExceptionInfo,
     RuntimeThreadLocals,
-<<<<<<< HEAD
+    Module,
+    MethodTable,
+    EEClass,
+    MethodTableAuxiliaryData,,
     StressLog,
     StressLogModuleDesc,
     StressLogHeader,
     ThreadStressLog,
     StressLogChunk,
     StressMsg,
-    StressMsgHeader
-=======
-    Module,
-    MethodTable,
-    EEClass,
-    MethodTableAuxiliaryData,
->>>>>>> bbabbc99
+    StressMsgHeader,
 }