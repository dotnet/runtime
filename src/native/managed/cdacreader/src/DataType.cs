// Licensed to the .NET Foundation under one or more agreements.
// The .NET Foundation licenses this file to you under the MIT license.

namespace Microsoft.Diagnostics.DataContractReader;

public enum DataType
{
    Unknown = 0,

    int8,
    uint8,
    int16,
    uint16,
    int32,
    uint32,
    int64,
    uint64,
    nint,
    nuint,
    pointer,

    GCHandle,
    Thread,
    ThreadStore,
    GCAllocContext,
    ExceptionInfo,
<<<<<<< HEAD

    MethodTable,
    EEClass,
    MethodTableAuxiliaryData,
=======
    RuntimeThreadLocals
>>>>>>> 4a7fe654
}<|MERGE_RESOLUTION|>--- conflicted
+++ resolved
@@ -24,12 +24,9 @@
     ThreadStore,
     GCAllocContext,
     ExceptionInfo,
-<<<<<<< HEAD
+    RuntimeThreadLocals,
 
     MethodTable,
     EEClass,
     MethodTableAuxiliaryData,
-=======
-    RuntimeThreadLocals
->>>>>>> 4a7fe654
 }