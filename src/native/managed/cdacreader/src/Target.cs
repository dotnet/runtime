// Licensed to the .NET Foundation under one or more agreements.
// The .NET Foundation licenses this file to you under the MIT license.

using System;
using System.Collections.Concurrent;
using System.Collections.Generic;
using System.Diagnostics;
using System.Diagnostics.CodeAnalysis;
using System.Numerics;
using System.Runtime.CompilerServices;
using Microsoft.Diagnostics.DataContractReader.Data;

namespace Microsoft.Diagnostics.DataContractReader;

public readonly struct TargetPointer : IEquatable<TargetPointer>
{
    public static TargetPointer Null = new(0);

    public readonly ulong Value;
    public TargetPointer(ulong value) => Value = value;

    public static implicit operator ulong(TargetPointer p) => p.Value;
    public static implicit operator TargetPointer(ulong v) => new TargetPointer(v);

    public static bool operator ==(TargetPointer left, TargetPointer right) => left.Value == right.Value;
    public static bool operator !=(TargetPointer left, TargetPointer right) => left.Value != right.Value;

    public override bool Equals(object? obj) => obj is TargetPointer pointer && Equals(pointer);
    public bool Equals(TargetPointer other) => Value == other.Value;

    public override int GetHashCode() => Value.GetHashCode();
}

public readonly struct TargetNUInt
{
    public readonly ulong Value;
    public TargetNUInt(ulong value) => Value = value;
}

public readonly struct TargetSpan
{
    public TargetSpan(TargetPointer address, ulong size)
    {
        Address = address;
        Size = size;
    }

    public TargetPointer Address { get; }
    public ulong Size { get; }
}

/// <summary>
/// Representation of the target under inspection
/// </summary>
/// <remarks>
/// This class provides APIs used by contracts for reading from the target and getting type and globals
/// information based on the target's contract descriptor. Like the contracts themselves in cdacreader,
/// these are throwing APIs. Any callers at the boundaries (for example, unmanaged entry points, COM)
/// should handle any exceptions.
/// </remarks>
public sealed unsafe class Target
{
    public record struct TypeInfo
    {
        public uint? Size;
        public Dictionary<string, FieldInfo> Fields = [];

        public TypeInfo() { }
    }

    public record struct FieldInfo
    {
        public int Offset;
        public DataType Type;
        public string? TypeName;
    }

    private const int StackAllocByteThreshold = 1024;

    private readonly struct Configuration
    {
        public bool IsLittleEndian { get; init; }
        public int PointerSize { get; init; }
    }

    private readonly Configuration _config;
    private readonly Reader _reader;

    private readonly Dictionary<string, int> _contracts = [];
    private readonly IReadOnlyDictionary<string, (ulong Value, string? Type)> _globals = new Dictionary<string, (ulong, string?)>();
    private readonly Dictionary<DataType, TypeInfo> _knownTypes = [];
    private readonly Dictionary<string, TypeInfo> _types = [];

    internal Contracts.Registry Contracts { get; }
    internal DataCache ProcessedData { get; }
    internal Helpers.Metadata Metadata { get; }

<<<<<<< HEAD
    /// <summary>
    /// Create a new target instance from a contract descriptor embedded in the target memory.
    /// </summary>
    /// <param name="contractDescriptor">The offset of the contract descriptor in the target memory</param>
    /// <param name="readFromTarget">A callback to read memory blocks at a given address from the target</param>
    /// <param name="readContext">A context parameter for <paramref name="readFromTarget"/></param>
    /// <param name="target">The target object.</param>
    /// <returns>If a target instance could be created, <c>true</c>; otherwise, <c>false</c>.</returns>
    public static bool TryCreate(ulong contractDescriptor, delegate* unmanaged<ulong, byte*, uint, void*, int> readFromTarget, void* readContext, out Target? target)
=======
    public delegate int ReadFromTargetDelegate(ulong address, Span<byte> bufferToFill);

    public static bool TryCreate(ulong contractDescriptor, ReadFromTargetDelegate readFromTarget, out Target? target)
>>>>>>> 17c55f17
    {
        Reader reader = new Reader(readFromTarget);
        if (TryReadContractDescriptor(contractDescriptor, reader, out Configuration config, out ContractDescriptorParser.ContractDescriptor? descriptor, out TargetPointer[] pointerData))
        {
            target = new Target(config, descriptor!, pointerData, reader);
            return true;
        }

        target = null;
        return false;
    }

    /// <summary>
    /// Create a new target instance from an externally-provided contract descriptor.
    /// </summary>
    /// <param name="contractDescriptor">The contract descriptor to use for this target</param>
    /// <param name="globalPointerValues">The values for any global pointers specified in the contract descriptor.</param>
    /// <param name="readFromTarget">A callback to read memory blocks at a given address from the target</param>
    /// <param name="readContext">A context parameter for <paramref name="readFromTarget"/></param>
    /// <param name="isLittleEndian">Whether the target is little-endian</param>
    /// <param name="pointerSize">The size of a pointer in bytes in the target process.</param>
    /// <returns>The target object.</returns>
    public static Target Create(ContractDescriptorParser.ContractDescriptor contractDescriptor, TargetPointer[] globalPointerValues, delegate* unmanaged<ulong, byte*, uint, void*, int> readFromTarget, void* readContext, bool isLittleEndian, int pointerSize)
    {
        return new Target(new Configuration { IsLittleEndian = isLittleEndian, PointerSize = pointerSize }, contractDescriptor, globalPointerValues, new Reader(readFromTarget, readContext));
    }

    private Target(Configuration config, ContractDescriptorParser.ContractDescriptor descriptor, TargetPointer[] pointerData, Reader reader)
    {
        Contracts = new Contracts.Registry(this);
        ProcessedData = new DataCache(this);
        Metadata = new Helpers.Metadata(this);
        _config = config;
        _reader = reader;

        _contracts = descriptor.Contracts ?? [];

        // Set pointer type size
        _knownTypes[DataType.pointer] = new TypeInfo { Size = (uint)_config.PointerSize };

        // Read types and map to known data types
        if (descriptor.Types is not null)
        {
            foreach ((string name, ContractDescriptorParser.TypeDescriptor type) in descriptor.Types)
            {
                TypeInfo typeInfo = new() { Size = type.Size };
                if (type.Fields is not null)
                {
                    foreach ((string fieldName, ContractDescriptorParser.FieldDescriptor field) in type.Fields)
                    {
                        typeInfo.Fields[fieldName] = new FieldInfo()
                        {
                            Offset = field.Offset,
                            Type = field.Type is null ? DataType.Unknown : GetDataType(field.Type),
                            TypeName = field.Type
                        };
                    }
                }

                DataType dataType = GetDataType(name);
                if (dataType is not DataType.Unknown)
                {
                    _knownTypes[dataType] = typeInfo;
                }
                else
                {
                    _types[name] = typeInfo;
                }
            }
        }

        // Read globals and map indirect values to pointer data
        if (descriptor.Globals is not null)
        {
            Dictionary<string, (ulong Value, string? Type)> globals = [];
            foreach ((string name, ContractDescriptorParser.GlobalDescriptor global) in descriptor.Globals)
            {
                ulong value = global.Value;
                if (global.Indirect)
                {
                    if (value >= (ulong)pointerData.Length)
                        throw new InvalidOperationException($"Invalid pointer data index {value}.");

                    value = pointerData[value].Value;
                }

                globals[name] = (value, global.Type);
            }

            _globals = globals;
        }
    }

    // See docs/design/datacontracts/contract-descriptor.md
    private static bool TryReadContractDescriptor(
        ulong address,
        Reader reader,
        out Configuration config,
        out ContractDescriptorParser.ContractDescriptor? descriptor,
        out TargetPointer[] pointerData)
    {
        config = default;
        descriptor = null;
        pointerData = [];

        // Magic - uint64_t
        Span<byte> buffer = stackalloc byte[sizeof(ulong)];
        if (reader.ReadFromTarget(address, buffer) < 0)
            return false;

        address += sizeof(ulong);
        ReadOnlySpan<byte> magicLE = "DNCCDAC\0"u8;
        ReadOnlySpan<byte> magicBE = "\0CADCCND"u8;
        bool isLittleEndian = buffer.SequenceEqual(magicLE);
        if (!isLittleEndian && !buffer.SequenceEqual(magicBE))
            return false;

        // Flags - uint32_t
        if (!TryRead(address, isLittleEndian, reader, out uint flags))
            return false;

        address += sizeof(uint);

        // Bit 1 represents the pointer size. 0 = 64-bit, 1 = 32-bit.
        int pointerSize = (int)(flags & 0x2) == 0 ? sizeof(ulong) : sizeof(uint);

        config = new Configuration { IsLittleEndian = isLittleEndian, PointerSize = pointerSize };

        // Descriptor size - uint32_t
        if (!TryRead(address, config.IsLittleEndian, reader, out uint descriptorSize))
            return false;

        address += sizeof(uint);

        // Descriptor - char*
        if (!TryReadPointer(address, config, reader, out TargetPointer descriptorAddr))
            return false;

        address += (uint)pointerSize;

        // Pointer data count - uint32_t
        if (!TryRead(address, config.IsLittleEndian, reader, out uint pointerDataCount))
            return false;

        address += sizeof(uint);

        // Padding - uint32_t
        address += sizeof(uint);

        // Pointer data - uintptr_t*
        if (!TryReadPointer(address, config, reader, out TargetPointer pointerDataAddr))
            return false;

        // Read descriptor
        Span<byte> descriptorBuffer = descriptorSize <= StackAllocByteThreshold
            ? stackalloc byte[(int)descriptorSize]
            : new byte[(int)descriptorSize];
        if (reader.ReadFromTarget(descriptorAddr.Value, descriptorBuffer) < 0)
            return false;

        descriptor = ContractDescriptorParser.ParseCompact(descriptorBuffer);
        if (descriptor is null)
            return false;

        // Read pointer data
        pointerData = new TargetPointer[pointerDataCount];
        for (int i = 0; i < pointerDataCount; i++)
        {
            if (!TryReadPointer(pointerDataAddr.Value + (uint)(i * pointerSize), config, reader, out pointerData[i]))
                return false;
        }

        return true;
    }

    private static DataType GetDataType(string type)
    {
        if (Enum.TryParse(type, false, out DataType dataType) && Enum.IsDefined(dataType))
            return dataType;

        return DataType.Unknown;
    }

    public int PointerSize => _config.PointerSize;

    public T Read<T>(ulong address) where T : unmanaged, IBinaryInteger<T>, IMinMaxValue<T>
    {
        if (!TryRead(address, _config.IsLittleEndian, _reader, out T value))
            throw new InvalidOperationException($"Failed to read {typeof(T)} at 0x{address:x8}.");

        return value;
    }

    private static bool TryRead<T>(ulong address, bool isLittleEndian, Reader reader, out T value) where T : unmanaged, IBinaryInteger<T>, IMinMaxValue<T>
    {
        value = default;
        Span<byte> buffer = stackalloc byte[sizeof(T)];
        if (reader.ReadFromTarget(address, buffer) < 0)
            return false;

        return isLittleEndian
            ? T.TryReadLittleEndian(buffer, !IsSigned<T>(), out value)
            : T.TryReadBigEndian(buffer, !IsSigned<T>(), out value);
    }

    public void ReadBuffer(ulong address, Span<byte> buffer)
    {
        if (!TryReadBuffer(address, buffer))
            throw new InvalidOperationException($"Failed to read {buffer.Length} bytes at 0x{address:x8}.");
    }

    private bool TryReadBuffer(ulong address, Span<byte> buffer)
    {
        return _reader.ReadFromTarget(address, buffer) >= 0;
    }

    [MethodImpl(MethodImplOptions.AggressiveInlining)]
    private static bool IsSigned<T>() where T : struct, INumberBase<T>, IMinMaxValue<T>
    {
        return T.IsNegative(T.MinValue);
    }

    public TargetPointer ReadPointer(ulong address)
    {
        if (!TryReadPointer(address, _config, _reader, out TargetPointer pointer))
            throw new InvalidOperationException($"Failed to read pointer at 0x{address:x8}.");

        return pointer;
    }

    public void ReadPointers(ulong address, Span<TargetPointer> buffer)
    {
        // TODO(cdac) - This could do a single read, and then swizzle in place if it is useful for performance
        for (int i = 0; i < buffer.Length; i++)
        {
            buffer[i] = ReadPointer(address);
            checked
            {
                address += (ulong)_config.PointerSize;
            }
        }
    }

    public TargetNUInt ReadNUInt(ulong address)
    {
        if (!TryReadNUInt(address, _config, _reader, out ulong value))
            throw new InvalidOperationException($"Failed to read nuint at 0x{address:x8}.");

        return new TargetNUInt(value);
    }

    private static bool TryReadPointer(ulong address, Configuration config, Reader reader, out TargetPointer pointer)
    {
        pointer = TargetPointer.Null;
        if (!TryReadNUInt(address, config, reader, out ulong value))
            return false;

        pointer = new TargetPointer(value);
        return true;
    }

    private static bool TryReadNUInt(ulong address, Configuration config, Reader reader, out ulong value)
    {
        value = 0;
        if (config.PointerSize == sizeof(uint)
            && TryRead(address, config.IsLittleEndian, reader, out uint value32))
        {
            value = value32;
            return true;
        }
        else if (config.PointerSize == sizeof(ulong)
            && TryRead(address, config.IsLittleEndian, reader, out ulong value64))
        {
            value = value64;
            return true;
        }

        return false;
    }

    public static bool IsAligned(ulong value, int alignment)
        => (value & (ulong)(alignment - 1)) == 0;

    public bool IsAlignedToPointerSize(uint value)
        => IsAligned(value, _config.PointerSize);
    public bool IsAlignedToPointerSize(ulong value)
        => IsAligned(value, _config.PointerSize);
    public bool IsAlignedToPointerSize(TargetPointer pointer)
        => IsAligned(pointer.Value, _config.PointerSize);

    public T ReadGlobal<T>(string name) where T : struct, INumber<T>
        => ReadGlobal<T>(name, out _);

    public T ReadGlobal<T>(string name, out string? type) where T : struct, INumber<T>
    {
        if (!_globals.TryGetValue(name, out (ulong Value, string? Type) global))
            throw new InvalidOperationException($"Failed to read global {typeof(T)} '{name}'.");

        type = global.Type;
        return T.CreateChecked(global.Value);
    }

    public TargetPointer ReadGlobalPointer(string name)
        => ReadGlobalPointer(name, out _);

    public TargetPointer ReadGlobalPointer(string name, out string? type)
    {
        if (!_globals.TryGetValue(name, out (ulong Value, string? Type) global))
            throw new InvalidOperationException($"Failed to read global pointer '{name}'.");

        type = global.Type;
        return new TargetPointer(global.Value);
    }

    public TypeInfo GetTypeInfo(DataType type)
    {
        if (!_knownTypes.TryGetValue(type, out TypeInfo typeInfo))
            throw new InvalidOperationException($"Failed to get type info for '{type}'");

        return typeInfo;
    }

    public TypeInfo GetTypeInfo(string type)
    {
        if (_types.TryGetValue(type, out TypeInfo typeInfo))
        return typeInfo;

        DataType dataType = GetDataType(type);
        if (dataType is not DataType.Unknown)
            return GetTypeInfo(dataType);

        throw new InvalidOperationException($"Failed to get type info for '{type}'");
    }

    internal bool TryGetContractVersion(string contractName, out int version)
        => _contracts.TryGetValue(contractName, out version);

    /// <summary>
    /// Store of addresses that have already been read into corresponding data models.
    /// This is simply used to avoid re-processing data on every request.
    /// </summary>
    internal sealed class DataCache
    {
        private readonly Target _target;
        private readonly ConcurrentDictionary<(ulong, Type), object?> _readDataByAddress = [];

        public DataCache(Target target)
        {
            _target = target;
        }

        public T GetOrAdd<T>(TargetPointer address) where T : IData<T>
        {
            if (TryGet(address, out T? result))
                return result;

            T constructed = T.Create(_target, address);
            if (_readDataByAddress.TryAdd((address, typeof(T)), constructed))
                return constructed;

            bool found = TryGet(address, out result);
            Debug.Assert(found);
            return result!;
        }

        public bool TryGet<T>(ulong address, [NotNullWhen(true)] out T? data)
        {
            data = default;
            if (!_readDataByAddress.TryGetValue((address, typeof(T)), out object? dataObj))
                return false;

            if (dataObj is T dataMaybe)
            {
                data = dataMaybe;
                return true;
            }

            return false;
        }
    }

    private readonly struct Reader(ReadFromTargetDelegate readFromTarget)
    {
        public int ReadFromTarget(ulong address, Span<byte> buffer)
        {
            return readFromTarget(address, buffer);
        }

        public int ReadFromTarget(ulong address, byte* buffer, uint bytesToRead)
            => readFromTarget(address, new Span<byte>(buffer, checked((int)bytesToRead)));
    }
}<|MERGE_RESOLUTION|>--- conflicted
+++ resolved
@@ -95,21 +95,16 @@
     internal DataCache ProcessedData { get; }
     internal Helpers.Metadata Metadata { get; }
 
-<<<<<<< HEAD
+    public delegate int ReadFromTargetDelegate(ulong address, Span<byte> bufferToFill);
+
     /// <summary>
     /// Create a new target instance from a contract descriptor embedded in the target memory.
     /// </summary>
     /// <param name="contractDescriptor">The offset of the contract descriptor in the target memory</param>
     /// <param name="readFromTarget">A callback to read memory blocks at a given address from the target</param>
-    /// <param name="readContext">A context parameter for <paramref name="readFromTarget"/></param>
     /// <param name="target">The target object.</param>
     /// <returns>If a target instance could be created, <c>true</c>; otherwise, <c>false</c>.</returns>
-    public static bool TryCreate(ulong contractDescriptor, delegate* unmanaged<ulong, byte*, uint, void*, int> readFromTarget, void* readContext, out Target? target)
-=======
-    public delegate int ReadFromTargetDelegate(ulong address, Span<byte> bufferToFill);
-
     public static bool TryCreate(ulong contractDescriptor, ReadFromTargetDelegate readFromTarget, out Target? target)
->>>>>>> 17c55f17
     {
         Reader reader = new Reader(readFromTarget);
         if (TryReadContractDescriptor(contractDescriptor, reader, out Configuration config, out ContractDescriptorParser.ContractDescriptor? descriptor, out TargetPointer[] pointerData))
@@ -128,13 +123,12 @@
     /// <param name="contractDescriptor">The contract descriptor to use for this target</param>
     /// <param name="globalPointerValues">The values for any global pointers specified in the contract descriptor.</param>
     /// <param name="readFromTarget">A callback to read memory blocks at a given address from the target</param>
-    /// <param name="readContext">A context parameter for <paramref name="readFromTarget"/></param>
     /// <param name="isLittleEndian">Whether the target is little-endian</param>
     /// <param name="pointerSize">The size of a pointer in bytes in the target process.</param>
     /// <returns>The target object.</returns>
-    public static Target Create(ContractDescriptorParser.ContractDescriptor contractDescriptor, TargetPointer[] globalPointerValues, delegate* unmanaged<ulong, byte*, uint, void*, int> readFromTarget, void* readContext, bool isLittleEndian, int pointerSize)
-    {
-        return new Target(new Configuration { IsLittleEndian = isLittleEndian, PointerSize = pointerSize }, contractDescriptor, globalPointerValues, new Reader(readFromTarget, readContext));
+    public static Target Create(ContractDescriptorParser.ContractDescriptor contractDescriptor, TargetPointer[] globalPointerValues, ReadFromTargetDelegate readFromTarget, bool isLittleEndian, int pointerSize)
+    {
+        return new Target(new Configuration { IsLittleEndian = isLittleEndian, PointerSize = pointerSize }, contractDescriptor, globalPointerValues, new Reader(readFromTarget));
     }
 
     private Target(Configuration config, ContractDescriptorParser.ContractDescriptor descriptor, TargetPointer[] pointerData, Reader reader)
