// Licensed to the .NET Foundation under one or more agreements.
// The .NET Foundation licenses this file to you under the MIT license.

using System;
using System.Collections.Generic;
using System.Reflection.Metadata.Ecma335;

namespace Microsoft.Diagnostics.DataContractReader.Contracts;



internal partial struct RuntimeTypeSystem_1 : IRuntimeTypeSystem
{
    private readonly Target _target;
    private readonly TargetPointer _freeObjectMethodTablePointer;

<<<<<<< HEAD
    // TODO(cdac): we mutate this dictionary - copies of the Metadata_1 struct share this instance.
    // If we need to invalidate our view of memory, we should clear this dictionary.
=======
    // TODO(cdac): we mutate this dictionary - copies of the RuntimeTypeSystem_1 struct share this instance.
    // If we need to invalidate our view of memory, we shoudl clear this dictionary.
>>>>>>> a0989fab
    private readonly Dictionary<TargetPointer, MethodTable> _methodTables = new();


    internal struct MethodTable
    {
        internal MethodTableFlags Flags { get; }
        internal ushort NumInterfaces { get; }
        internal ushort NumVirtuals { get; }
        internal TargetPointer ParentMethodTable { get; }
        internal TargetPointer Module { get; }
        internal TargetPointer EEClassOrCanonMT { get; }
        internal MethodTable(Data.MethodTable data)
        {
            Flags = new MethodTableFlags
            {
                MTFlags = data.MTFlags,
                MTFlags2 = data.MTFlags2,
                BaseSize = data.BaseSize,
            };
            NumInterfaces = data.NumInterfaces;
            NumVirtuals = data.NumVirtuals;
            EEClassOrCanonMT = data.EEClassOrCanonMT;
            Module = data.Module;
            ParentMethodTable = data.ParentMethodTable;
        }
    }

    // Low order bit of EEClassOrCanonMT.
    // See MethodTable::LowBits UNION_EECLASS / UNION_METHODABLE
    [Flags]
    internal enum EEClassOrCanonMTBits
    {
        EEClass = 0,
        CanonMT = 1,
        Mask = 1,
    }

    internal RuntimeTypeSystem_1(Target target, TargetPointer freeObjectMethodTablePointer)
    {
        _target = target;
        _freeObjectMethodTablePointer = freeObjectMethodTablePointer;
    }

    internal TargetPointer FreeObjectMethodTablePointer => _freeObjectMethodTablePointer;


    public MethodTableHandle GetMethodTableHandle(TargetPointer methodTablePointer)
    {
        // if we already validated this address, return a handle
        if (_methodTables.ContainsKey(methodTablePointer))
        {
            return new MethodTableHandle(methodTablePointer);
        }
        // Check if we cached the underlying data already
        if (_target.ProcessedData.TryGet(methodTablePointer, out Data.MethodTable? methodTableData))
        {
            // we already cached the data, we must have validated the address, create the representation struct for our use
            MethodTable trustedMethodTable = new MethodTable(methodTableData);
            _ = _methodTables.TryAdd(methodTablePointer, trustedMethodTable);
            return new MethodTableHandle(methodTablePointer);
        }

        // If it's the free object method table, we trust it to be valid
        if (methodTablePointer == FreeObjectMethodTablePointer)
        {
            Data.MethodTable freeObjectMethodTableData = _target.ProcessedData.GetOrAdd<Data.MethodTable>(methodTablePointer);
            MethodTable trustedMethodTable = new MethodTable(freeObjectMethodTableData);
            _ = _methodTables.TryAdd(methodTablePointer, trustedMethodTable);
            return new MethodTableHandle(methodTablePointer);
        }

        // Otherwse, get ready to validate
        NonValidated.MethodTable nonvalidatedMethodTable = NonValidated.GetMethodTableData(_target, methodTablePointer);

        if (!ValidateMethodTablePointer(nonvalidatedMethodTable))
        {
            throw new InvalidOperationException("Invalid method table pointer");
        }
        // ok, we validated it, cache the data and add the MethodTable_1 struct to the dictionary
        Data.MethodTable trustedMethodTableData = _target.ProcessedData.GetOrAdd<Data.MethodTable>(methodTablePointer);
        MethodTable trustedMethodTableF = new MethodTable(trustedMethodTableData);
        _ = _methodTables.TryAdd(methodTablePointer, trustedMethodTableF);
        return new MethodTableHandle(methodTablePointer);
    }


    public uint GetBaseSize(MethodTableHandle methodTableHandle) => _methodTables[methodTableHandle.Address].Flags.BaseSize;

    public uint GetComponentSize(MethodTableHandle methodTableHandle) => _methodTables[methodTableHandle.Address].Flags.ComponentSize;

    private TargetPointer GetClassPointer(MethodTableHandle methodTableHandle)
    {
        MethodTable methodTable = _methodTables[methodTableHandle.Address];
        switch (GetEEClassOrCanonMTBits(methodTable.EEClassOrCanonMT))
        {
            case EEClassOrCanonMTBits.EEClass:
                return methodTable.EEClassOrCanonMT;
            case EEClassOrCanonMTBits.CanonMT:
                TargetPointer canonMTPtr = new TargetPointer((ulong)methodTable.EEClassOrCanonMT & ~(ulong)RuntimeTypeSystem_1.EEClassOrCanonMTBits.Mask);
                MethodTableHandle canonMTHandle = GetMethodTableHandle(canonMTPtr);
                MethodTable canonMT = _methodTables[canonMTHandle.Address];
                return canonMT.EEClassOrCanonMT; // canonical method table EEClassOrCanonMT is always EEClass
            default:
                throw new InvalidOperationException();
        }
    }

    // only called on validated method tables, so we don't need to re-validate the EEClass
    private Data.EEClass GetClassData(MethodTableHandle methodTableHandle)
    {
        TargetPointer clsPtr = GetClassPointer(methodTableHandle);
        return _target.ProcessedData.GetOrAdd<Data.EEClass>(clsPtr);
    }

    public TargetPointer GetCanonicalMethodTable(MethodTableHandle methodTableHandle) => GetClassData(methodTableHandle).MethodTable;

    public TargetPointer GetModule(MethodTableHandle methodTableHandle) => _methodTables[methodTableHandle.Address].Module;
    public TargetPointer GetParentMethodTable(MethodTableHandle methodTableHandle) => _methodTables[methodTableHandle.Address].ParentMethodTable;

    public bool IsFreeObjectMethodTable(MethodTableHandle methodTableHandle) => FreeObjectMethodTablePointer == methodTableHandle.Address;

    public bool IsString(MethodTableHandle methodTableHandle) => _methodTables[methodTableHandle.Address].Flags.IsString;
    public bool ContainsGCPointers(MethodTableHandle methodTableHandle) => _methodTables[methodTableHandle.Address].Flags.ContainsGCPointers;

    public uint GetTypeDefToken(MethodTableHandle methodTableHandle)
    {
        MethodTable methodTable = _methodTables[methodTableHandle.Address];
        return (uint)(methodTable.Flags.GetTypeDefRid() | ((int)TableIndex.TypeDef << 24));
    }

    public ushort GetNumMethods(MethodTableHandle methodTableHandle) => GetClassData(methodTableHandle).NumMethods;

    public ushort GetNumInterfaces(MethodTableHandle methodTableHandle) => _methodTables[methodTableHandle.Address].NumInterfaces;

    public uint GetTypeDefTypeAttributes(MethodTableHandle methodTableHandle) => GetClassData(methodTableHandle).CorTypeAttr;

    public bool IsDynamicStatics(MethodTableHandle methodTableHandle) => _methodTables[methodTableHandle.Address].Flags.IsDynamicStatics;

}<|MERGE_RESOLUTION|>--- conflicted
+++ resolved
@@ -14,13 +14,8 @@
     private readonly Target _target;
     private readonly TargetPointer _freeObjectMethodTablePointer;
 
-<<<<<<< HEAD
-    // TODO(cdac): we mutate this dictionary - copies of the Metadata_1 struct share this instance.
+    // TODO(cdac): we mutate this dictionary - copies of the RuntimeTypeSystem_1 struct share this instance.
     // If we need to invalidate our view of memory, we should clear this dictionary.
-=======
-    // TODO(cdac): we mutate this dictionary - copies of the RuntimeTypeSystem_1 struct share this instance.
-    // If we need to invalidate our view of memory, we shoudl clear this dictionary.
->>>>>>> a0989fab
     private readonly Dictionary<TargetPointer, MethodTable> _methodTables = new();
 
 
