// Licensed to the .NET Foundation under one or more agreements.
// The .NET Foundation licenses this file to you under the MIT license.

using System;
using System.Reflection.Metadata.Ecma335;

namespace Microsoft.Diagnostics.DataContractReader.Contracts;

// an opaque handle to a type handle.  See IMetadata.GetMethodTableData
internal readonly struct TypeHandle
{
    internal TypeHandle(TargetPointer address)
<<<<<<< HEAD
    {
        Address = address;
    }

    internal TargetPointer Address { get; }

    internal bool IsNull => Address == 0;
}

internal enum CorElementType
{
    Void = 1,
    Boolean = 2,
    Char = 3,
    I1 = 4,
    U1 = 5,
    I2 = 6,
    U2 = 7,
    I4 = 8,
    U4 = 9,
    I8 = 0xa,
    U8 = 0xb,
    R4 = 0xc,
    R8 = 0xd,
    String = 0xe,
    Ptr = 0xf,
    Byref = 0x10,
    ValueType = 0x11,
    Class = 0x12,
    Var = 0x13,
    Array = 0x14,
    GenericInst = 0x15,
    TypedByRef = 0x16,
    I = 0x18,
    U = 0x19,
    FnPtr = 0x1b,
    Object = 0x1c,
    SzArray = 0x1d,
    MVar = 0x1e,
    CModReqd = 0x1f,
    CModOpt = 0x20,
    Internal = 0x21,
    Sentinel = 0x41,
}

internal readonly struct MethodDescHandle
{
    internal MethodDescHandle(TargetPointer address)
=======
>>>>>>> 3a35f41b
    {
        Address = address;
    }

    internal TargetPointer Address { get; }

    internal bool IsNull => Address == 0;
}

internal enum CorElementType
{
    Void = 1,
    Boolean = 2,
    Char = 3,
    I1 = 4,
    U1 = 5,
    I2 = 6,
    U2 = 7,
    I4 = 8,
    U4 = 9,
    I8 = 0xa,
    U8 = 0xb,
    R4 = 0xc,
    R8 = 0xd,
    String = 0xe,
    Ptr = 0xf,
    Byref = 0x10,
    ValueType = 0x11,
    Class = 0x12,
    Var = 0x13,
    Array = 0x14,
    GenericInst = 0x15,
    TypedByRef = 0x16,
    I = 0x18,
    U = 0x19,
    FnPtr = 0x1b,
    Object = 0x1c,
    SzArray = 0x1d,
    MVar = 0x1e,
    CModReqd = 0x1f,
    CModOpt = 0x20,
    Internal = 0x21,
    Sentinel = 0x41,
}

internal interface IRuntimeTypeSystem : IContract
{
    static string IContract.Name => nameof(RuntimeTypeSystem);
    static IContract IContract.Create(Target target, int version)
    {
        TargetPointer targetPointer = target.ReadGlobalPointer(Constants.Globals.FreeObjectMethodTable);
        TargetPointer freeObjectMethodTable = target.ReadPointer(targetPointer);
        ulong methodDescAlignment = target.ReadGlobal<ulong>(Constants.Globals.MethodDescAlignment);
        return version switch
        {
            1 => new RuntimeTypeSystem_1(target, freeObjectMethodTable, methodDescAlignment),
            _ => default(RuntimeTypeSystem),
        };
    }

    #region TypeHandle inspection APIs
    public virtual TypeHandle GetTypeHandle(TargetPointer address) => throw new NotImplementedException();
    public virtual TargetPointer GetModule(TypeHandle typeHandle) => throw new NotImplementedException();
    // A canonical method table is either the MethodTable itself, or in the case of a generic instantiation, it is the
    // MethodTable of the prototypical instance.
    public virtual TargetPointer GetCanonicalMethodTable(TypeHandle typeHandle) => throw new NotImplementedException();
    public virtual TargetPointer GetParentMethodTable(TypeHandle typeHandle) => throw new NotImplementedException();

    public virtual uint GetBaseSize(TypeHandle typeHandle) => throw new NotImplementedException();
    // The component size is only available for strings and arrays.  It is the size of the element type of the array, or the size of an ECMA 335 character (2 bytes)
    public virtual uint GetComponentSize(TypeHandle typeHandle) => throw new NotImplementedException();

    // True if the MethodTable is the sentinel value associated with unallocated space in the managed heap
    public virtual bool IsFreeObjectMethodTable(TypeHandle typeHandle) => throw new NotImplementedException();
    public virtual bool IsString(TypeHandle typeHandle) => throw new NotImplementedException();
    // True if the MethodTable represents a type that contains managed references
    public virtual bool ContainsGCPointers(TypeHandle typeHandle) => throw new NotImplementedException();
    public virtual bool IsDynamicStatics(TypeHandle typeHandle) => throw new NotImplementedException();
    public virtual ushort GetNumMethods(TypeHandle typeHandle) => throw new NotImplementedException();
    public virtual ushort GetNumInterfaces(TypeHandle typeHandle) => throw new NotImplementedException();

    // Returns an ECMA-335 TypeDef table token for this type, or for its generic type definition if it is a generic instantiation
    public virtual uint GetTypeDefToken(TypeHandle typeHandle) => throw new NotImplementedException();
    // Returns the ECMA 335 TypeDef table Flags value (a bitmask of TypeAttributes) for this type,
    // or for its generic type definition if it is a generic instantiation
    public virtual uint GetTypeDefTypeAttributes(TypeHandle typeHandle) => throw new NotImplementedException();

    public virtual ReadOnlySpan<TypeHandle> GetInstantiation(TypeHandle typeHandle) => throw new NotImplementedException();
    public virtual bool IsGenericTypeDefinition(TypeHandle typeHandle) => throw new NotImplementedException();

    public virtual bool HasTypeParam(TypeHandle typeHandle) => throw new NotImplementedException();

    // Element type of the type. NOTE: this drops the CorElementType.GenericInst, and CorElementType.String is returned as CorElementType.Class.
    // If this returns CorElementType.ValueType it may be a normal valuetype or a "NATIVE" valuetype used to represent an interop view on a structure
    // HasTypeParam will return true for cases where this is the interop view
    public virtual CorElementType GetSignatureCorElementType(TypeHandle typeHandle) => throw new NotImplementedException();

    // return true if the TypeHandle represents an array, and set the rank to either 0 (if the type is not an array), or the rank number if it is.
    public virtual bool IsArray(TypeHandle typeHandle, out uint rank) => throw new NotImplementedException();
    public virtual TypeHandle GetTypeParam(TypeHandle typeHandle) => throw new NotImplementedException();
    public virtual bool IsGenericVariable(TypeHandle typeHandle, out TargetPointer module, out uint token) => throw new NotImplementedException();
    public virtual bool IsFunctionPointer(TypeHandle typeHandle, out ReadOnlySpan<TypeHandle> retAndArgTypes, out byte callConv) => throw new NotImplementedException();
    // Returns null if the TypeHandle is not a class/struct/generic variable
    #endregion TypeHandle inspection APIs
<<<<<<< HEAD

    #region MethodDesc inspection APIs
    public virtual MethodDescHandle GetMethodDescHandle(TargetPointer targetPointer) => throw new NotImplementedException();
    public virtual TargetPointer GetMethodTable(MethodDescHandle methodDesc) => throw new NotImplementedException();
    #endregion MethodDesc inspection APIs
=======
>>>>>>> 3a35f41b
}

internal struct RuntimeTypeSystem : IRuntimeTypeSystem
{
    // Everything throws NotImplementedException
}<|MERGE_RESOLUTION|>--- conflicted
+++ resolved
@@ -10,7 +10,6 @@
 internal readonly struct TypeHandle
 {
     internal TypeHandle(TargetPointer address)
-<<<<<<< HEAD
     {
         Address = address;
     }
@@ -59,8 +58,6 @@
 internal readonly struct MethodDescHandle
 {
     internal MethodDescHandle(TargetPointer address)
-=======
->>>>>>> 3a35f41b
     {
         Address = address;
     }
@@ -165,14 +162,11 @@
     public virtual bool IsFunctionPointer(TypeHandle typeHandle, out ReadOnlySpan<TypeHandle> retAndArgTypes, out byte callConv) => throw new NotImplementedException();
     // Returns null if the TypeHandle is not a class/struct/generic variable
     #endregion TypeHandle inspection APIs
-<<<<<<< HEAD
 
     #region MethodDesc inspection APIs
     public virtual MethodDescHandle GetMethodDescHandle(TargetPointer targetPointer) => throw new NotImplementedException();
     public virtual TargetPointer GetMethodTable(MethodDescHandle methodDesc) => throw new NotImplementedException();
     #endregion MethodDesc inspection APIs
-=======
->>>>>>> 3a35f41b
 }
 
 internal struct RuntimeTypeSystem : IRuntimeTypeSystem
