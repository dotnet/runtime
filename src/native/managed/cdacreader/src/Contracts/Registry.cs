// Licensed to the .NET Foundation under one or more agreements.
// The .NET Foundation licenses this file to you under the MIT license.

using System;
using System.Collections.Generic;

namespace Microsoft.Diagnostics.DataContractReader.Contracts;

internal sealed class Registry
{
    // Contracts that have already been created for a target.
    // Items should not be removed from this, only added.
    private readonly Dictionary<Type, IContract> _contracts = [];
    private readonly Target _target;

    public Registry(Target target)
    {
        _target = target;
    }

    public IException Exception => GetContract<IException>();
    public ILoader Loader => GetContract<ILoader>();
    public IThread Thread => GetContract<IThread>();
    public IRuntimeTypeSystem RuntimeTypeSystem => GetContract<IRuntimeTypeSystem>();
<<<<<<< HEAD
    public IStressLog StressLog => GetContract<IStressLog>();
=======
    public IDacStreams DacStreams => GetContract<IDacStreams>();
>>>>>>> 27776e2f

    private T GetContract<T>() where T : IContract
    {
        if (_contracts.TryGetValue(typeof(T), out IContract? contractMaybe))
            return (T)contractMaybe;

        if (!_target.TryGetContractVersion(T.Name, out int version))
            throw new NotImplementedException();

        // Create and register the contract
        IContract contract = T.Create(_target, version);
        if (_contracts.TryAdd(typeof(T), contract))
            return (T)contract;

        // Contract was already registered by someone else
        return (T)_contracts[typeof(T)];
    }
}<|MERGE_RESOLUTION|>--- conflicted
+++ resolved
@@ -22,11 +22,8 @@
     public ILoader Loader => GetContract<ILoader>();
     public IThread Thread => GetContract<IThread>();
     public IRuntimeTypeSystem RuntimeTypeSystem => GetContract<IRuntimeTypeSystem>();
-<<<<<<< HEAD
+    public IDacStreams DacStreams => GetContract<IDacStreams>();
     public IStressLog StressLog => GetContract<IStressLog>();
-=======
-    public IDacStreams DacStreams => GetContract<IDacStreams>();
->>>>>>> 27776e2f
 
     private T GetContract<T>() where T : IContract
     {
