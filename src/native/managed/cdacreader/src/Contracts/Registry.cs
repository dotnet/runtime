// Licensed to the .NET Foundation under one or more agreements.
// The .NET Foundation licenses this file to you under the MIT license.

using System;
using System.Collections.Generic;

namespace Microsoft.Diagnostics.DataContractReader.Contracts;

internal sealed class Registry
{
    // Contracts that have already been created for a target.
    // Items should not be removed from this, only added.
    private readonly Dictionary<Type, IContract> _contracts = [];
    private readonly Target _target;

    public Registry(Target target)
    {
        _target = target;
    }

    public IException Exception => GetContract<IException>();
    public IThread Thread => GetContract<IThread>();
<<<<<<< HEAD
    public ILoader Loader => GetContract<ILoader>();
=======
    public IRuntimeTypeSystem RuntimeTypeSystem => GetContract<IRuntimeTypeSystem>();
>>>>>>> 101c0daf

    private T GetContract<T>() where T : IContract
    {
        if (_contracts.TryGetValue(typeof(T), out IContract? contractMaybe))
            return (T)contractMaybe;

        if (!_target.TryGetContractVersion(T.Name, out int version))
            throw new NotImplementedException();

        // Create and register the contract
        IContract contract = T.Create(_target, version);
        if (_contracts.TryAdd(typeof(T), contract))
            return (T)contract;

        // Contract was already registered by someone else
        return (T)_contracts[typeof(T)];
    }
}<|MERGE_RESOLUTION|>--- conflicted
+++ resolved
@@ -19,12 +19,9 @@
     }
 
     public IException Exception => GetContract<IException>();
+    public ILoader Loader => GetContract<ILoader>();
     public IThread Thread => GetContract<IThread>();
-<<<<<<< HEAD
-    public ILoader Loader => GetContract<ILoader>();
-=======
     public IRuntimeTypeSystem RuntimeTypeSystem => GetContract<IRuntimeTypeSystem>();
->>>>>>> 101c0daf
 
     private T GetContract<T>() where T : IContract
     {
