--- conflicted
+++ resolved
@@ -47,12 +47,8 @@
     public virtual TargetPointer GetILBase(ModuleHandle handle) => throw new NotImplementedException();
     public virtual ModuleLookupTables GetLookupTables(ModuleHandle handle) => throw new NotImplementedException();
 
-<<<<<<< HEAD
-    public virtual TargetPointer GetModuleLookupMapElement(TargetPointer table, uint rid, out TargetNUInt flags) => throw new NotImplementedException();
+    public virtual TargetPointer GetModuleLookupMapElement(TargetPointer table, uint token, out TargetNUInt flags) => throw new NotImplementedException();
     public virtual bool IsCollectibleLoaderAllocator(ModuleHandle handle) => throw new NotImplementedException();
-=======
-    public virtual TargetPointer GetModuleLookupMapElement(TargetPointer table, uint token, out TargetNUInt flags) => throw new NotImplementedException();
->>>>>>> 7d299128
 }
 
 internal readonly struct Loader : ILoader
