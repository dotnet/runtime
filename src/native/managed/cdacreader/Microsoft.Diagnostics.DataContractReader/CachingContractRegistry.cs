// Licensed to the .NET Foundation under one or more agreements.
// The .NET Foundation licenses this file to you under the MIT license.

using System;
using System.Collections.Generic;
using Microsoft.Diagnostics.DataContractReader.Contracts;

namespace Microsoft.Diagnostics.DataContractReader;

/// <summary>
/// Contract registry that caches contracts for a target
/// </summary>
internal sealed class CachingContractRegistry : ContractRegistry
{
    public delegate bool TryGetContractVersionDelegate(string contractName, out int version);
    // Contracts that have already been created for a target.
    // Items should not be removed from this, only added.
    private readonly Dictionary<Type, IContract> _contracts = [];
    private readonly Dictionary<Type, IContractFactory<IContract>> _factories;
    private readonly Target _target;
    private readonly TryGetContractVersionDelegate _tryGetContractVersion;

    public CachingContractRegistry(Target target, TryGetContractVersionDelegate tryGetContractVersion, Action<Dictionary<Type, IContractFactory<IContract>>>? configureFactories = null)
    {
        _target = target;
        _tryGetContractVersion = tryGetContractVersion;
        _factories = new () {
            [typeof(IException)] = new ExceptionFactory(),
            [typeof(ILoader)] = new LoaderFactory(),
            [typeof(IEcmaMetadata)] = new EcmaMetadataFactory(),
            [typeof(IObject)] = new ObjectFactory(),
            [typeof(IThread)] = new ThreadFactory(),
            [typeof(IRuntimeTypeSystem)] = new RuntimeTypeSystemFactory(),
            [typeof(IDacStreams)] = new DacStreamsFactory(),
            [typeof(IExecutionManager)] = new ExecutionManagerFactory(),
<<<<<<< HEAD
            [typeof(IPrecodeStubs)] = new PrecodeStubsFactory(),
=======
            [typeof(ICodeVersions)] = new CodeVersionsFactory(),
>>>>>>> d6ca550b
        };
        configureFactories?.Invoke(_factories);
    }

    public override IException Exception => GetContract<IException>();
    public override ILoader Loader => GetContract<ILoader>();
    public override IEcmaMetadata EcmaMetadata => GetContract<IEcmaMetadata>();
    public override IObject Object => GetContract<IObject>();
    public override IThread Thread => GetContract<IThread>();
    public override IRuntimeTypeSystem RuntimeTypeSystem => GetContract<IRuntimeTypeSystem>();
    public override IDacStreams DacStreams => GetContract<IDacStreams>();
    public override IExecutionManager ExecutionManager => GetContract<IExecutionManager>();
<<<<<<< HEAD
    public override IPrecodeStubs PrecodeStubs => GetContract<IPrecodeStubs>();
=======
    public override ICodeVersions CodeVersions => GetContract<ICodeVersions>();
>>>>>>> d6ca550b

    private TContract GetContract<TContract>() where TContract : IContract
    {
        if (_contracts.TryGetValue(typeof(TContract), out IContract? contractMaybe))
            return (TContract)contractMaybe;

        if (!_tryGetContractVersion(TContract.Name, out int version))
            throw new NotImplementedException();

        if (!_factories.TryGetValue(typeof(TContract), out IContractFactory<IContract>? factory))
            throw new NotImplementedException();
        // Create and register the contract
        TContract contract = (TContract)factory.CreateContract(_target, version);
        if (_contracts.TryAdd(typeof(TContract), contract))
            return contract;

        // Contract was already registered by someone else
        return (TContract)_contracts[typeof(TContract)];
    }
}<|MERGE_RESOLUTION|>--- conflicted
+++ resolved
@@ -33,11 +33,8 @@
             [typeof(IRuntimeTypeSystem)] = new RuntimeTypeSystemFactory(),
             [typeof(IDacStreams)] = new DacStreamsFactory(),
             [typeof(IExecutionManager)] = new ExecutionManagerFactory(),
-<<<<<<< HEAD
+            [typeof(ICodeVersions)] = new CodeVersionsFactory(),
             [typeof(IPrecodeStubs)] = new PrecodeStubsFactory(),
-=======
-            [typeof(ICodeVersions)] = new CodeVersionsFactory(),
->>>>>>> d6ca550b
         };
         configureFactories?.Invoke(_factories);
     }
@@ -50,11 +47,8 @@
     public override IRuntimeTypeSystem RuntimeTypeSystem => GetContract<IRuntimeTypeSystem>();
     public override IDacStreams DacStreams => GetContract<IDacStreams>();
     public override IExecutionManager ExecutionManager => GetContract<IExecutionManager>();
-<<<<<<< HEAD
+    public override ICodeVersions CodeVersions => GetContract<ICodeVersions>();
     public override IPrecodeStubs PrecodeStubs => GetContract<IPrecodeStubs>();
-=======
-    public override ICodeVersions CodeVersions => GetContract<ICodeVersions>();
->>>>>>> d6ca550b
 
     private TContract GetContract<TContract>() where TContract : IContract
     {
