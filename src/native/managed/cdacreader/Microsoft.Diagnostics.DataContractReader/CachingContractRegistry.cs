// Licensed to the .NET Foundation under one or more agreements.
// The .NET Foundation licenses this file to you under the MIT license.

using System;
using System.Collections.Generic;
using Microsoft.Diagnostics.DataContractReader.Contracts;

namespace Microsoft.Diagnostics.DataContractReader;

/// <summary>
/// Contract registry that caches contracts for a target
/// </summary>
internal sealed class CachingContractRegistry : ContractRegistry
{
    public delegate bool TryGetContractVersionDelegate(string contractName, out int version);
    // Contracts that have already been created for a target.
    // Items should not be removed from this, only added.
    private readonly Dictionary<Type, IContract> _contracts = [];
    private readonly Dictionary<Type, IContractFactory<IContract>> _factories;
    private readonly Target _target;
    private readonly TryGetContractVersionDelegate _tryGetContractVersion;

    public CachingContractRegistry(Target target, TryGetContractVersionDelegate tryGetContractVersion, Action<Dictionary<Type, IContractFactory<IContract>>>? configureFactories = null)
    {
        _target = target;
        _tryGetContractVersion = tryGetContractVersion;
        _factories = new () {
            [typeof(IException)] = new ExceptionFactory(),
            [typeof(ILoader)] = new LoaderFactory(),
            [typeof(IEcmaMetadata)] = new EcmaMetadataFactory(),
            [typeof(IObject)] = new ObjectFactory(),
            [typeof(IThread)] = new ThreadFactory(),
            [typeof(IRuntimeTypeSystem)] = new RuntimeTypeSystemFactory(),
            [typeof(IDacStreams)] = new DacStreamsFactory(),
            [typeof(IExecutionManager)] = new ExecutionManagerFactory(),
            [typeof(ICodeVersions)] = new CodeVersionsFactory(),
<<<<<<< HEAD
            [typeof(ICDacMetadata)] = new CDacMetadataFactory(),
=======
            [typeof(IPlatformMetadata)] = new PlatformMetadataFactory(),
>>>>>>> 9dedc961
            [typeof(IPrecodeStubs)] = new PrecodeStubsFactory(),
            [typeof(IReJIT)] = new ReJITFactory(),
        };
        configureFactories?.Invoke(_factories);
    }

    public override IException Exception => GetContract<IException>();
    public override ILoader Loader => GetContract<ILoader>();
    public override IEcmaMetadata EcmaMetadata => GetContract<IEcmaMetadata>();
    public override IObject Object => GetContract<IObject>();
    public override IThread Thread => GetContract<IThread>();
    public override IRuntimeTypeSystem RuntimeTypeSystem => GetContract<IRuntimeTypeSystem>();
    public override IDacStreams DacStreams => GetContract<IDacStreams>();
    public override IExecutionManager ExecutionManager => GetContract<IExecutionManager>();
    public override ICodeVersions CodeVersions => GetContract<ICodeVersions>();
<<<<<<< HEAD
    public override ICDacMetadata CDacMetadata => GetContract<ICDacMetadata>();
=======
    public override IPlatformMetadata PlatformMetadata => GetContract<IPlatformMetadata>();
>>>>>>> 9dedc961
    public override IPrecodeStubs PrecodeStubs => GetContract<IPrecodeStubs>();
    public override IReJIT ReJIT => GetContract<IReJIT>();

    private TContract GetContract<TContract>() where TContract : IContract
    {
        if (_contracts.TryGetValue(typeof(TContract), out IContract? contractMaybe))
            return (TContract)contractMaybe;

        if (!_tryGetContractVersion(TContract.Name, out int version))
            throw new NotImplementedException();

        if (!_factories.TryGetValue(typeof(TContract), out IContractFactory<IContract>? factory))
            throw new NotImplementedException();
        // Create and register the contract
        TContract contract = (TContract)factory.CreateContract(_target, version);
        if (_contracts.TryAdd(typeof(TContract), contract))
            return contract;

        // Contract was already registered by someone else
        return (TContract)_contracts[typeof(TContract)];
    }
}<|MERGE_RESOLUTION|>--- conflicted
+++ resolved
@@ -34,11 +34,7 @@
             [typeof(IDacStreams)] = new DacStreamsFactory(),
             [typeof(IExecutionManager)] = new ExecutionManagerFactory(),
             [typeof(ICodeVersions)] = new CodeVersionsFactory(),
-<<<<<<< HEAD
-            [typeof(ICDacMetadata)] = new CDacMetadataFactory(),
-=======
             [typeof(IPlatformMetadata)] = new PlatformMetadataFactory(),
->>>>>>> 9dedc961
             [typeof(IPrecodeStubs)] = new PrecodeStubsFactory(),
             [typeof(IReJIT)] = new ReJITFactory(),
         };
@@ -54,11 +50,7 @@
     public override IDacStreams DacStreams => GetContract<IDacStreams>();
     public override IExecutionManager ExecutionManager => GetContract<IExecutionManager>();
     public override ICodeVersions CodeVersions => GetContract<ICodeVersions>();
-<<<<<<< HEAD
-    public override ICDacMetadata CDacMetadata => GetContract<ICDacMetadata>();
-=======
     public override IPlatformMetadata PlatformMetadata => GetContract<IPlatformMetadata>();
->>>>>>> 9dedc961
     public override IPrecodeStubs PrecodeStubs => GetContract<IPrecodeStubs>();
     public override IReJIT ReJIT => GetContract<IReJIT>();
 
