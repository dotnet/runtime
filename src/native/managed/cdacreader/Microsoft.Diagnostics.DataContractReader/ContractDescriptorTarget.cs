--- conflicted
+++ resolved
@@ -46,8 +46,6 @@
     public delegate int GetTargetThreadContextDelegate(uint threadId, uint contextFlags, uint contextSize, Span<byte> bufferToFill);
     public delegate int GetTargetPlatformDelegate(out int platform);
 
-<<<<<<< HEAD
-=======
     /// <summary>
     /// Create a new target instance from a contract descriptor embedded in the target memory.
     /// </summary>
@@ -57,7 +55,6 @@
     /// <param name="getTargetPlatform">A callback to fetch the target's platform</param>
     /// <param name="target">The target object.</param>
     /// <returns>If a target instance could be created, <c>true</c>; otherwise, <c>false</c>.</returns>
->>>>>>> bfc88141
     public static bool TryCreate(
         ulong contractDescriptor,
         ReadFromTargetDelegate readFromTarget,
@@ -117,16 +114,8 @@
 
         _contracts = descriptor.Contracts ?? [];
 
-<<<<<<< HEAD
-        if (_reader.GetTargetPlatform(out int platform) < 0)
-        {
-            throw new InvalidOperationException($"Unable to read target platform.");
-        }
-        Platform = (CorDebugPlatform)platform;
-=======
         // Set pointer type size
         _knownTypes[DataType.pointer] = new TypeInfo { Size = (uint)_config.PointerSize };
->>>>>>> bfc88141
 
         // Read types and map to known data types
         if (descriptor.Types is not null)
@@ -274,13 +263,6 @@
 
     public override int PointerSize => _config.PointerSize;
     public override bool IsLittleEndian => _config.IsLittleEndian;
-<<<<<<< HEAD
-    public override CorDebugPlatform Platform { get; }
-
-    public override int GetThreadContext(uint threadId, uint contextFlags, uint contextSize, Span<byte> buffer)
-    {
-        return _reader.GetThreadContext(threadId, contextFlags, contextSize, buffer);
-=======
     public override CorDebugPlatform Platform
     {
         get
@@ -295,7 +277,6 @@
         // Underlying API only supports 32-bit thread IDs, mask off top 32 bits
         int hr = _reader.GetThreadContext((uint)(threadId & uint.MaxValue), contextFlags, (uint)buffer.Length, buffer);
         return hr == 0;
->>>>>>> bfc88141
     }
 
     /// <summary>
