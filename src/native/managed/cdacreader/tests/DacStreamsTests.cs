--- conflicted
+++ resolved
@@ -47,13 +47,8 @@
             builder = configure(builder);
         }
 
-<<<<<<< HEAD
-            bool success = MockMemorySpace.TryCreateTarget(&context, out ContractDescriptorTarget? target);
-            Assert.True(success);
-=======
-        bool success = builder.TryCreateTarget(out Target? target);
+        bool success = builder.TryCreateTarget(out ContractDescriptorTarget? target);
         Assert.True(success);
->>>>>>> f56a3e94
 
         testCase(target);
     }
