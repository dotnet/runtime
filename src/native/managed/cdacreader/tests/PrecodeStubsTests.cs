--- conflicted
+++ resolved
@@ -276,22 +276,6 @@
 
     internal class PrecodeTestTarget : TestPlaceholderTarget
     {
-<<<<<<< HEAD
-        private class TestCDacMetadata : ICDacMetadata
-        {
-            private readonly CodePointerFlags _codePointerFlags;
-            private readonly TargetPointer _precodeMachineDescriptorAddress;
-            public TestCDacMetadata(CodePointerFlags codePointerFlags, TargetPointer precodeMachineDescriptorAddress) {
-                _codePointerFlags = codePointerFlags;
-                _precodeMachineDescriptorAddress = precodeMachineDescriptorAddress;
-            }
-            TargetPointer ICDacMetadata.GetPrecodeMachineDescriptor() => _precodeMachineDescriptorAddress;
-            CodePointerFlags ICDacMetadata.GetCodePointerFlags() => _codePointerFlags;
-        }
-        internal readonly TargetPointer PrecodeMachineDescriptorAddress;
-        // hack for this test put the precode machine descriptor at the same address as the CDacMetadata
-        internal TargetPointer CDacMetadataAddress => PrecodeMachineDescriptorAddress;
-=======
         private class TestPlatformMetadata : IPlatformMetadata
         {
             private readonly CodePointerFlags _codePointerFlags;
@@ -306,7 +290,6 @@
         internal readonly TargetPointer PrecodeMachineDescriptorAddress;
         // hack for this test put the precode machine descriptor at the same address as the PlatformMetadata
         internal TargetPointer PlatformMetadataAddress => PrecodeMachineDescriptorAddress;
->>>>>>> 9dedc961
         public static PrecodeTestTarget FromBuilder(PrecodeBuilder precodeBuilder)
         {
             precodeBuilder.MarkCreated();
@@ -315,23 +298,14 @@
             var typeInfo = precodeBuilder.TypeInfoCache;
             return new PrecodeTestTarget(arch, reader, precodeBuilder.CodePointerFlags, precodeBuilder.MachineDescriptorAddress, typeInfo);
         }
-<<<<<<< HEAD
-        public PrecodeTestTarget(MockTarget.Architecture arch, ReadFromTargetDelegate reader, CodePointerFlags codePointerFlags, TargetPointer cdacMetadataAddress, Dictionary<DataType, TypeInfo> typeInfoCache) : base(arch) {
-            PrecodeMachineDescriptorAddress = cdacMetadataAddress;
-=======
         public PrecodeTestTarget(MockTarget.Architecture arch, ReadFromTargetDelegate reader, CodePointerFlags codePointerFlags, TargetPointer platformMetadataAddress, Dictionary<DataType, TypeInfo> typeInfoCache) : base(arch) {
             PrecodeMachineDescriptorAddress = platformMetadataAddress;
->>>>>>> 9dedc961
             SetTypeInfoCache(typeInfoCache);
             SetDataCache(new DefaultDataCache(this));
             SetDataReader(reader);
             IContractFactory<IPrecodeStubs> precodeFactory = new PrecodeStubsFactory();
             SetContracts(new TestRegistry() {
-<<<<<<< HEAD
-                CDacMetadataContract = new (() => new TestCDacMetadata(codePointerFlags, PrecodeMachineDescriptorAddress)),
-=======
                 CDacMetadataContract = new (() => new TestPlatformMetadata(codePointerFlags, PrecodeMachineDescriptorAddress)),
->>>>>>> 9dedc961
                 PrecodeStubsContract = new (() => precodeFactory.CreateContract(this, 1)),
 
             });
@@ -339,13 +313,8 @@
 
         public override TargetPointer ReadGlobalPointer (string name)
         {
-<<<<<<< HEAD
-            if (name == Constants.Globals.CDacMetadata) {
-                return CDacMetadataAddress;
-=======
             if (name == Constants.Globals.PlatformMetadata) {
                 return PlatformMetadataAddress;
->>>>>>> 9dedc961
             }
             return base.ReadGlobalPointer(name);
         }
