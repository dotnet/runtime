--- conflicted
+++ resolved
@@ -225,55 +225,11 @@
             }
             return true;
         }
-<<<<<<< HEAD
-    }
-
-    // Note: all the spans should be stackalloc or pinned.
-    public static ReadContext CreateContext(ReadOnlySpan<byte> descriptor, ReadOnlySpan<byte> json, ReadOnlySpan<byte> pointerData = default)
-    {
-        Builder builder = new Builder()
-        .SetJson(json)
-        .SetDescriptor(descriptor)
-        .SetPointerData(pointerData);
-        return builder.Create();
-    }
-
-    public static bool TryCreateTarget(ReadContext* context, out ContractDescriptorTarget? target)
-    {
-        return ContractDescriptorTarget.TryCreate(ContractDescriptorAddr, (address, buffer) => ReadFromTarget(address, buffer, context), out target);
-    }
-
-    private static int ReadFromTarget(ulong address, Span<byte> span, ReadContext* readContext)
-    {
-        // Populate the span with the requested portion of the contract descriptor
-        if (address >= ContractDescriptorAddr && address <= ContractDescriptorAddr + (ulong)readContext->ContractDescriptorLength - (uint)span.Length)
-        {
-            ulong offset = address - ContractDescriptorAddr;
-            new ReadOnlySpan<byte>(readContext->ContractDescriptor + offset, span.Length).CopyTo(span);
-            return 0;
-        }
-
-        // Populate the span with the JSON descriptor - this assumes the product will read it all at once.
-        if (address == JsonDescriptorAddr)
-        {
-            new ReadOnlySpan<byte>(readContext->JsonDescriptor, readContext->JsonDescriptorLength).CopyTo(span);
-            return 0;
-        }
-
-        // Populate the span with the requested portion of the pointer data
-        if (address >= ContractPointerDataAddr && address <= ContractPointerDataAddr + (ulong)readContext->PointerDataLength - (uint)span.Length)
-        {
-            ulong offset = address - ContractPointerDataAddr;
-            new ReadOnlySpan<byte>(readContext->PointerData + offset, span.Length).CopyTo(span);
-            return 0;
-        }
-=======
->>>>>>> f56a3e94
-
-        public bool TryCreateTarget([NotNullWhen(true)] out Target? target)
+
+        public bool TryCreateTarget([NotNullWhen(true)] out ContractDescriptorTarget? target)
         {
             ReadContext context = CreateContext();
-            return Target.TryCreate(context.ContractDescriptor.Address, context.ReadFromTarget, out target);
+            return ContractDescriptorTarget.TryCreate(context.ContractDescriptor.Address, context.ReadFromTarget, out target);
         }
     }
 
