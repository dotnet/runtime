--- conflicted
+++ resolved
@@ -204,14 +204,10 @@
         internal Lazy<Contracts.IThread>? ThreadContract { get; set; }
         internal Lazy<Contracts.IRuntimeTypeSystem>? RuntimeTypeSystemContract { get; set; }
         internal Lazy<Contracts.IDacStreams>? DacStreamsContract { get; set; }
-<<<<<<< HEAD
+        internal Lazy<Contracts.IExecutionManager> ExecutionManagerContract { get; set; }
         internal Lazy<Contracts.ICodeVersions>? CodeVersionsContract { get; set; }
         internal Lazy<Contracts.IPrecodeStubs>? PrecodeStubsContract { get; set; }
-        internal Lazy<Contracts.IExecutionManager> ExecutionManagerContract { get; set; }
         internal Lazy<Contracts.IReJIT>? ReJITContract { get; set; }
-=======
-        internal Lazy<Contracts.IExecutionManager> ExecutionManagerContract { get; set; }
->>>>>>> 1b8f7449
 
         public override Contracts.IException Exception => ExceptionContract.Value ?? throw new NotImplementedException();
         public override Contracts.ILoader Loader => LoaderContract.Value ?? throw new NotImplementedException();
@@ -220,14 +216,10 @@
         public override Contracts.IThread Thread => ThreadContract.Value ?? throw new NotImplementedException();
         public override Contracts.IRuntimeTypeSystem RuntimeTypeSystem => RuntimeTypeSystemContract.Value ?? throw new NotImplementedException();
         public override Contracts.IDacStreams DacStreams => DacStreamsContract.Value ?? throw new NotImplementedException();
-<<<<<<< HEAD
+        public override Contracts.IExecutionManager ExecutionManager => ExecutionManagerContract.Value ?? throw new NotImplementedException();
         public override Contracts.ICodeVersions CodeVersions => CodeVersionsContract.Value ?? throw new NotImplementedException();
         public override Contracts.IPrecodeStubs PrecodeStubs => PrecodeStubsContract.Value ?? throw new NotImplementedException();
-        public override Contracts.IExecutionManager ExecutionManager => ExecutionManagerContract.Value ?? throw new NotImplementedException();
         public override Contracts.IReJIT ReJIT => ReJITContract.Value ?? throw new NotImplementedException();
-=======
-        public override Contracts.IExecutionManager ExecutionManager => ExecutionManagerContract.Value ?? throw new NotImplementedException();
->>>>>>> 1b8f7449
     }
 
     // a data cache that throws NotImplementedException for all methods,
