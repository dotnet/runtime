--- conflicted
+++ resolved
@@ -211,11 +211,8 @@
         internal Lazy<Contracts.IDacStreams>? DacStreamsContract { get; set; }
         internal Lazy<Contracts.IExecutionManager> ExecutionManagerContract { get; set; }
         internal Lazy<Contracts.ICodeVersions>? CodeVersionsContract { get; set; }
-<<<<<<< HEAD
         internal Lazy<Contracts.IPrecodeStubs>? PrecodeStubsContract { get; set; }
         internal Lazy<Contracts.IReJIT>? ReJITContract { get; set; }
-=======
->>>>>>> 7d299128
 
         public override Contracts.IException Exception => ExceptionContract.Value ?? throw new NotImplementedException();
         public override Contracts.ILoader Loader => LoaderContract.Value ?? throw new NotImplementedException();
@@ -226,11 +223,8 @@
         public override Contracts.IDacStreams DacStreams => DacStreamsContract.Value ?? throw new NotImplementedException();
         public override Contracts.IExecutionManager ExecutionManager => ExecutionManagerContract.Value ?? throw new NotImplementedException();
         public override Contracts.ICodeVersions CodeVersions => CodeVersionsContract.Value ?? throw new NotImplementedException();
-<<<<<<< HEAD
         public override Contracts.IPrecodeStubs PrecodeStubs => PrecodeStubsContract.Value ?? throw new NotImplementedException();
         public override Contracts.IReJIT ReJIT => ReJITContract.Value ?? throw new NotImplementedException();
-=======
->>>>>>> 7d299128
     }
 
     // a data cache that throws NotImplementedException for all methods,
