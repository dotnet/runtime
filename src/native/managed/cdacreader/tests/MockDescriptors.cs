// Licensed to the .NET Foundation under one or more agreements.
// The .NET Foundation licenses this file to you under the MIT license.

using System;
using System.Collections.Generic;
using System.Diagnostics;
using System.Linq;
using System.Text;
using System.Runtime.InteropServices;
using Microsoft.Diagnostics.DataContractReader.RuntimeTypeSystemHelpers;

namespace Microsoft.Diagnostics.DataContractReader.UnitTests;

internal class MockDescriptors
{
    private static readonly (string Name, DataType Type)[] MethodTableFields = new[]
    {
<<<<<<< HEAD
        Fields = new Dictionary<string, Target.FieldInfo> {
            { nameof(Data.MethodTable.MTFlags), new() { Offset = 4, Type = DataType.uint32}},
            { nameof(Data.MethodTable.BaseSize), new() { Offset = 8, Type = DataType.uint32}},
            { nameof(Data.MethodTable.MTFlags2), new() { Offset = 12, Type = DataType.uint32}},
            { nameof(Data.MethodTable.EEClassOrCanonMT), new () { Offset = 16, Type = DataType.nuint}},
            { nameof(Data.MethodTable.Module), new () { Offset = 24, Type = DataType.pointer}},
            { nameof(Data.MethodTable.ParentMethodTable), new () { Offset = 40, Type = DataType.pointer}},
            { nameof(Data.MethodTable.NumInterfaces), new () { Offset = 48, Type = DataType.uint16}},
            { nameof(Data.MethodTable.NumVirtuals), new () { Offset = 50, Type = DataType.uint16}},
            { nameof(Data.MethodTable.PerInstInfo), new () { Offset = 56, Type = DataType.pointer}},
            { nameof(Data.MethodTable.AuxiliaryData), new () { Offset = 64, Type = DataType.pointer}},
        }
=======
        (nameof(Data.MethodTable.MTFlags), DataType.uint32),
        (nameof(Data.MethodTable.BaseSize), DataType.uint32),
        (nameof(Data.MethodTable.MTFlags2), DataType.uint32),
        (nameof(Data.MethodTable.EEClassOrCanonMT), DataType.nuint),
        (nameof(Data.MethodTable.Module), DataType.pointer),
        (nameof(Data.MethodTable.ParentMethodTable), DataType.pointer),
        (nameof(Data.MethodTable.NumInterfaces), DataType.uint16),
        (nameof(Data.MethodTable.NumVirtuals), DataType.uint16),
        (nameof(Data.MethodTable.PerInstInfo), DataType.pointer),
>>>>>>> a1d6f92c
    };

    private static readonly (string Name, DataType Type)[] EEClassFields = new[]
    {
        (nameof(Data.EEClass.MethodTable), DataType.pointer),
        (nameof(Data.EEClass.CorTypeAttr), DataType.uint32),
        (nameof(Data.EEClass.NumMethods), DataType.uint16),
        (nameof(Data.EEClass.InternalCorElementType), DataType.uint8),
        (nameof(Data.EEClass.NumNonVirtualSlots), DataType.uint16),
    };

    private static readonly (string Name, DataType Type)[] ArrayClassFields = new[]
    {
        (nameof(Data.ArrayClass.Rank), DataType.uint8),
    };

    private static readonly (string Name, DataType Type)[] ObjectFields = new[]
    {
        ("m_pMethTab", DataType.pointer),
    };

    private static readonly (string Name, DataType Type)[] StringFields = new[]
    {
        ("m_StringLength", DataType.uint32),
        ("m_FirstChar", DataType.uint16),
    };

    private static readonly (string Name, DataType Type)[] ArrayFields = new[]
    {
        ("m_NumComponents", DataType.uint32),
    };

    private static readonly (string Name, DataType Type)[] SyncTableEntryFields = new[]
    {
        (nameof(Data.SyncTableEntry.SyncBlock), DataType.pointer),
    };

    private static readonly (string Name, DataType Type)[] SyncBlockFields = new[]
    {
        (nameof(Data.SyncBlock.InteropInfo), DataType.pointer),
    };

    private static readonly (string Name, DataType Type)[] InteropSyncBlockFields = new[]
    {
        (nameof(Data.InteropSyncBlockInfo.RCW), DataType.pointer),
        (nameof(Data.InteropSyncBlockInfo.CCW), DataType.pointer),
    };

    private static readonly (string, DataType)[] ModuleFields =
    [
        (nameof(Data.Module.Assembly), DataType.pointer),
        (nameof(Data.Module.Flags), DataType.uint32),
        (nameof(Data.Module.Base), DataType.pointer),
        (nameof(Data.Module.LoaderAllocator), DataType.pointer),
        (nameof(Data.Module.ThunkHeap), DataType.pointer),
        (nameof(Data.Module.DynamicMetadata), DataType.pointer),
        (nameof(Data.Module.Path), DataType.pointer),
        (nameof(Data.Module.FileName), DataType.pointer),
        (nameof(Data.Module.FieldDefToDescMap), DataType.pointer),
        (nameof(Data.Module.ManifestModuleReferencesMap), DataType.pointer),
        (nameof(Data.Module.MemberRefToDescMap), DataType.pointer),
        (nameof(Data.Module.MethodDefToDescMap), DataType.pointer),
        (nameof(Data.Module.TypeDefToMethodTableMap), DataType.pointer),
        (nameof(Data.Module.TypeRefToMethodTableMap), DataType.pointer),
        (nameof(Data.Module.MethodDefToILCodeVersioningStateMap), DataType.pointer),
    ];

    private static readonly (string, DataType)[] ExceptionInfoFields =
    [
        (nameof(Data.ExceptionInfo.PreviousNestedInfo), DataType.pointer),
        (nameof(Data.ExceptionInfo.ThrownObject), DataType.pointer),
    ];

    private static readonly (string, DataType)[] ThreadFields =
    [
        (nameof(Data.Thread.Id), DataType.uint32),
        (nameof(Data.Thread.OSId), DataType.nuint),
        (nameof(Data.Thread.State), DataType.uint32),
        (nameof(Data.Thread.PreemptiveGCDisabled), DataType.uint32),
        (nameof(Data.Thread.RuntimeThreadLocals), DataType.pointer),
        (nameof(Data.Thread.Frame), DataType.pointer),
        (nameof(Data.Thread.TEB), DataType.pointer),
        (nameof(Data.Thread.LastThrownObject), DataType.pointer),
        (nameof(Data.Thread.LinkNext), DataType.pointer),
        (nameof(Data.Thread.ExceptionTracker), DataType.pointer),
    ];

    private static readonly (string, DataType)[] ThreadStoreFields =
    [
        (nameof(Data.ThreadStore.ThreadCount), DataType.uint32),
        (nameof(Data.ThreadStore.FirstThreadLink), DataType.pointer),
        (nameof(Data.ThreadStore.UnstartedCount), DataType.uint32),
        (nameof(Data.ThreadStore.BackgroundCount), DataType.uint32),
        (nameof(Data.ThreadStore.PendingCount), DataType.uint32),
        (nameof(Data.ThreadStore.DeadCount), DataType.uint32),
    ];

    public class RuntimeTypeSystem
    {
        internal const ulong TestFreeObjectMethodTableGlobalAddress = 0x00000000_7a0000a0;

        private Dictionary<DataType, Target.TypeInfo>  GetTypes()
        {
            var targetTestHelpers = Builder.TargetTestHelpers;
            Dictionary<DataType, Target.TypeInfo> types = new ();
            var layout = targetTestHelpers.LayoutFields(MethodTableFields);
            types[DataType.MethodTable] = new Target.TypeInfo() { Fields = layout.Fields, Size = layout.Stride };
            var eeClassLayout = targetTestHelpers.LayoutFields(EEClassFields);
            layout = eeClassLayout;
            types[DataType.EEClass] = new Target.TypeInfo() { Fields = layout.Fields, Size = layout.Stride };
            layout = targetTestHelpers.ExtendLayout(ArrayClassFields, eeClassLayout);
            types[DataType.ArrayClass] = new Target.TypeInfo() { Fields = layout.Fields, Size = layout.Stride };
            return types;
        }

        internal static readonly (string Name, ulong Value, string? Type)[] Globals =
        [
            (nameof(Constants.Globals.FreeObjectMethodTable), TestFreeObjectMethodTableGlobalAddress, null),
            (nameof(Constants.Globals.MethodDescAlignment), 8, nameof(DataType.uint64)),
        ];

        internal readonly MockMemorySpace.Builder Builder;

        internal Dictionary<DataType, Target.TypeInfo> Types { get; init; }

        internal MockMemorySpace.BumpAllocator TypeSystemAllocator { get; set; }

        internal TargetPointer FreeObjectMethodTableAddress { get; private set; }

        internal RuntimeTypeSystem(MockMemorySpace.Builder builder)
        {
            Builder = builder;
            Types = GetTypes();;
        }

        internal void AddGlobalPointers()
        {
            AddFreeObjectMethodTable();
        }

        private void AddFreeObjectMethodTable()
        {
            Target.TypeInfo methodTableTypeInfo = Types[DataType.MethodTable];
            MockMemorySpace.HeapFragment freeObjectMethodTableFragment = TypeSystemAllocator.Allocate(methodTableTypeInfo.Size.Value, "Free Object Method Table");
            Builder.AddHeapFragment(freeObjectMethodTableFragment);
            FreeObjectMethodTableAddress = freeObjectMethodTableFragment.Address;

            TargetTestHelpers targetTestHelpers = Builder.TargetTestHelpers;
            MockMemorySpace.HeapFragment globalAddr = new() { Name = "Address of Free Object Method Table", Address = TestFreeObjectMethodTableGlobalAddress, Data = new byte[targetTestHelpers.PointerSize] };
            targetTestHelpers.WritePointer(globalAddr.Data, FreeObjectMethodTableAddress);
            Builder.AddHeapFragment(globalAddr);
        }

        // set the eeClass MethodTable pointer to the canonMT and the canonMT's EEClass pointer to the eeClass
        internal void SetEEClassAndCanonMTRefs(TargetPointer eeClass, TargetPointer canonMT)
        {
            // make eeClass point at the canonMT
            Target.TypeInfo eeClassTypeInfo = Types[DataType.EEClass];
            Span<byte> eeClassBytes = Builder.BorrowAddressRange(eeClass, (int)eeClassTypeInfo.Size.Value);
            Builder.TargetTestHelpers.WritePointer(eeClassBytes.Slice(eeClassTypeInfo.Fields[nameof(Data.EEClass.MethodTable)].Offset, Builder.TargetTestHelpers.PointerSize), canonMT);

            // and make the canonMT point at the eeClass
            SetMethodTableEEClassOrCanonMTRaw(canonMT, eeClass);
        }


        // for cases when a methodTable needs to point at a canonical method table
        internal void SetMethodTableCanonMT(TargetPointer methodTable, TargetPointer canonMT) => SetMethodTableEEClassOrCanonMTRaw(methodTable, canonMT.Value | 1);

        // NOTE: don't use directly unless you want to write a bogus value into the canonMT field
        internal void SetMethodTableEEClassOrCanonMTRaw(TargetPointer methodTable, TargetPointer eeClassOrCanonMT)
        {
            Target.TypeInfo methodTableTypeInfo = Types[DataType.MethodTable];
            Span<byte> methodTableBytes = Builder.BorrowAddressRange(methodTable, (int)methodTableTypeInfo.Size.Value);
            Builder.TargetTestHelpers.WritePointer(methodTableBytes.Slice(methodTableTypeInfo.Fields[nameof(Data.MethodTable.EEClassOrCanonMT)].Offset, Builder.TargetTestHelpers.PointerSize), eeClassOrCanonMT);
        }

        // call SetEEClassAndCanonMTRefs after the EEClass and the MethodTable have been added
        internal TargetPointer AddEEClass(string name, uint attr, ushort numMethods, ushort numNonVirtualSlots)
        {
            Target.TypeInfo eeClassTypeInfo  = Types[DataType.EEClass];
            MockMemorySpace.Builder builder = Builder;
            TargetTestHelpers targetTestHelpers = builder.TargetTestHelpers;

            MockMemorySpace.HeapFragment eeClassFragment = TypeSystemAllocator.Allocate(eeClassTypeInfo.Size.Value, $"EEClass '{name}'");
            Span<byte> dest = eeClassFragment.Data;
            targetTestHelpers.Write(dest.Slice(eeClassTypeInfo.Fields[nameof(Data.EEClass.CorTypeAttr)].Offset), attr);
            targetTestHelpers.Write(dest.Slice(eeClassTypeInfo.Fields[nameof(Data.EEClass.NumMethods)].Offset), numMethods);
            targetTestHelpers.Write(dest.Slice(eeClassTypeInfo.Fields[nameof(Data.EEClass.NumNonVirtualSlots)].Offset), numNonVirtualSlots);
            builder.AddHeapFragment(eeClassFragment);
            return eeClassFragment.Address;
        }

        internal TargetPointer AddArrayClass(string name, uint attr, ushort numMethods, ushort numNonVirtualSlots, byte rank)
        {
            Dictionary<DataType, Target.TypeInfo> types = Types;
            MockMemorySpace.Builder builder = Builder;
            TargetTestHelpers targetTestHelpers = builder.TargetTestHelpers;
            Target.TypeInfo eeClassTypeInfo = types[DataType.EEClass];
            Target.TypeInfo arrayClassTypeInfo = types[DataType.ArrayClass];
            MockMemorySpace.HeapFragment eeClassFragment = TypeSystemAllocator.Allocate (arrayClassTypeInfo.Size.Value, $"ArrayClass '{name}'");
            Span<byte> dest = eeClassFragment.Data;
            targetTestHelpers.Write(dest.Slice(eeClassTypeInfo.Fields[nameof(Data.EEClass.CorTypeAttr)].Offset), attr);
            targetTestHelpers.Write(dest.Slice(eeClassTypeInfo.Fields[nameof(Data.EEClass.NumMethods)].Offset), numMethods);
            targetTestHelpers.Write(dest.Slice(eeClassTypeInfo.Fields[nameof(Data.EEClass.NumNonVirtualSlots)].Offset), numNonVirtualSlots);
            targetTestHelpers.Write(dest.Slice(arrayClassTypeInfo.Fields[nameof(Data.ArrayClass.Rank)].Offset), rank);
            builder.AddHeapFragment(eeClassFragment);
            return eeClassFragment.Address;
        }

        internal TargetPointer AddMethodTable(string name, uint mtflags, uint mtflags2, uint baseSize,
                                                            TargetPointer module, TargetPointer parentMethodTable, ushort numInterfaces, ushort numVirtuals)
        {
            Target.TypeInfo methodTableTypeInfo = Types[DataType.MethodTable];
            MockMemorySpace.Builder builder = Builder;
            TargetTestHelpers targetTestHelpers = builder.TargetTestHelpers;
            MockMemorySpace.HeapFragment methodTableFragment = TypeSystemAllocator.Allocate(methodTableTypeInfo.Size.Value,  $"MethodTable '{name}'");
            Span<byte> dest = methodTableFragment.Data;
            targetTestHelpers.Write(dest.Slice(methodTableTypeInfo.Fields[nameof(Data.MethodTable.MTFlags)].Offset), mtflags);
            targetTestHelpers.Write(dest.Slice(methodTableTypeInfo.Fields[nameof(Data.MethodTable.MTFlags2)].Offset), mtflags2);
            targetTestHelpers.Write(dest.Slice(methodTableTypeInfo.Fields[nameof(Data.MethodTable.BaseSize)].Offset), baseSize);
            targetTestHelpers.WritePointer(dest.Slice(methodTableTypeInfo.Fields[nameof(Data.MethodTable.Module)].Offset), module);
            targetTestHelpers.WritePointer(dest.Slice(methodTableTypeInfo.Fields[nameof(Data.MethodTable.ParentMethodTable)].Offset), parentMethodTable);
            targetTestHelpers.Write(dest.Slice(methodTableTypeInfo.Fields[nameof(Data.MethodTable.NumInterfaces)].Offset), numInterfaces);
            targetTestHelpers.Write(dest.Slice(methodTableTypeInfo.Fields[nameof(Data.MethodTable.NumVirtuals)].Offset), numVirtuals);

            // TODO fill in the rest of the fields
            builder.AddHeapFragment(methodTableFragment);
            return methodTableFragment.Address;
        }
    }

    public class Object
    {
        private const ulong TestStringMethodTableGlobalAddress = 0x00000000_100000a0;

        internal const ulong TestArrayBoundsZeroGlobalAddress = 0x00000000_100000b0;

        private const ulong TestSyncTableEntriesGlobalAddress = 0x00000000_100000c0;
        // The sync table entries address range is manually managed in AddObjectWithSyncBlock
        private const ulong TestSyncTableEntriesAddress = 0x00000000_f0000000;

        internal const ulong TestObjectToMethodTableUnmask = 0x7;
        internal const ulong TestSyncBlockValueToObjectOffset = sizeof(uint);

        internal readonly RuntimeTypeSystem RTSBuilder;
        internal MockMemorySpace.Builder Builder => RTSBuilder.Builder;

        internal MockMemorySpace.BumpAllocator ManagedObjectAllocator { get; set; }

        internal MockMemorySpace.BumpAllocator SyncBlockAllocator { get; private set; }

        internal TargetPointer TestStringMethodTableAddress { get; private set; }

        internal Dictionary<DataType, Target.TypeInfo> Types { get; init; }

        internal Object(RuntimeTypeSystem rtsBuilder)
        {
            RTSBuilder = rtsBuilder;

            const ulong TestSyncBlocksAddress = 0x00000000_e0000000;
            SyncBlockAllocator = Builder.CreateAllocator(start: TestSyncBlocksAddress, end: TestSyncBlocksAddress + 0x1000);

            Types = GetTypes();
        }

        private Dictionary<DataType, Target.TypeInfo> GetTypes()
        {
            var helpers = Builder.TargetTestHelpers;
            Dictionary<DataType, Target.TypeInfo> types = RTSBuilder.Types;
            var objectLayout = helpers.LayoutFields(ObjectFields);
            types[DataType.Object] = new Target.TypeInfo() { Fields = objectLayout.Fields, Size = objectLayout.Stride };
            var layout = helpers.ExtendLayout(StringFields, objectLayout);
            types[DataType.String] = new Target.TypeInfo() { Fields = layout.Fields, Size = layout.Stride };
            layout = helpers.ExtendLayout(ArrayFields, objectLayout);
            types[DataType.Array] = new Target.TypeInfo() { Fields = layout.Fields, Size = layout.Stride };
            Debug.Assert(types[DataType.Array].Size == helpers.ArrayBaseSize);
            layout = helpers.LayoutFields(SyncTableEntryFields);
            types[DataType.SyncTableEntry] = new Target.TypeInfo() { Fields = layout.Fields, Size = layout.Stride };
            layout = helpers.LayoutFields(SyncBlockFields);
            types[DataType.SyncBlock] = new Target.TypeInfo() { Fields = layout.Fields, Size = layout.Stride };
            layout = helpers.LayoutFields(InteropSyncBlockFields);
            types[DataType.InteropSyncBlockInfo] = new Target.TypeInfo() { Fields = layout.Fields, Size = layout.Stride };
            return types;
        }

        internal static (string Name, ulong Value, string? Type)[] Globals(TargetTestHelpers helpers) => RuntimeTypeSystem.Globals.Concat(
        [
            (nameof(Constants.Globals.ObjectToMethodTableUnmask), TestObjectToMethodTableUnmask, "uint8"),
            (nameof(Constants.Globals.StringMethodTable), TestStringMethodTableGlobalAddress, null),
            (nameof(Constants.Globals.ArrayBoundsZero), TestArrayBoundsZeroGlobalAddress, null),
            (nameof(Constants.Globals.SyncTableEntries), TestSyncTableEntriesGlobalAddress, null),
            (nameof(Constants.Globals.ObjectHeaderSize), helpers.ObjHeaderSize, "uint32"),
            (nameof(Constants.Globals.SyncBlockValueToObjectOffset), TestSyncBlockValueToObjectOffset, "uint16"),
        ]).ToArray();

        internal void AddGlobalPointers()
        {
            RTSBuilder.AddGlobalPointers();
            AddStringMethodTablePointer();
            AddSyncTableEntriesPointer();
        }

        private void AddStringMethodTablePointer()
        {
            MockMemorySpace.Builder builder = Builder;
            TargetTestHelpers targetTestHelpers = builder.TargetTestHelpers;
            MockMemorySpace.HeapFragment stringMethodTableFragment = RTSBuilder.TypeSystemAllocator.Allocate((ulong)targetTestHelpers.PointerSize /*HACK*/, "String Method Table (fake)");
            TestStringMethodTableAddress = stringMethodTableFragment.Address;
            MockMemorySpace.HeapFragment fragment = new() { Name = "Address of String Method Table", Address = TestStringMethodTableGlobalAddress, Data = new byte[targetTestHelpers.PointerSize] };
            targetTestHelpers.WritePointer(fragment.Data, stringMethodTableFragment.Address);
            builder.AddHeapFragment(fragment);
        }

        private void AddSyncTableEntriesPointer()
        {
            MockMemorySpace.Builder builder = Builder;
            TargetTestHelpers targetTestHelpers = builder.TargetTestHelpers;
            MockMemorySpace.HeapFragment fragment = new() { Name = "Address of Sync Table Entries", Address = TestSyncTableEntriesGlobalAddress, Data = new byte[targetTestHelpers.PointerSize] };
            targetTestHelpers.WritePointer(fragment.Data, TestSyncTableEntriesAddress);
            builder.AddHeapFragment(fragment);
        }

        internal TargetPointer AddObject(TargetPointer methodTable, uint prefixSize =0)
        {
            MockMemorySpace.Builder builder = Builder;
            TargetTestHelpers targetTestHelpers = builder.TargetTestHelpers;
            Target.TypeInfo objectTypeInfo = Types[DataType.Object];
            uint totalSize = objectTypeInfo.Size.Value + prefixSize;
            MockMemorySpace.HeapFragment fragment = ManagedObjectAllocator.Allocate(totalSize, $"Object : MT = '{methodTable}'");

            Span<byte> dest = fragment.Data.AsSpan((int)prefixSize);
            targetTestHelpers.WritePointer(dest.Slice(objectTypeInfo.Fields["m_pMethTab"].Offset), methodTable);
            builder.AddHeapFragment(fragment);
            return fragment.Address + prefixSize; // return pointer to the object, not the prefix;
        }

        internal TargetPointer AddObjectWithSyncBlock(TargetPointer methodTable, uint syncBlockIndex, TargetPointer rcw, TargetPointer ccw)
        {
            MockMemorySpace.Builder builder = Builder;
            TargetTestHelpers targetTestHelpers = builder.TargetTestHelpers;
            const uint IsSyncBlockIndexBits = 0x08000000;
            const uint SyncBlockIndexMask = (1 << 26) - 1;
            if ((syncBlockIndex & SyncBlockIndexMask) != syncBlockIndex)
                throw new ArgumentOutOfRangeException(nameof(syncBlockIndex), "Invalid sync block index");

            TargetPointer address = AddObject(methodTable, prefixSize: (uint)TestSyncBlockValueToObjectOffset);

            // Add the sync table value before the object
            uint syncTableValue = IsSyncBlockIndexBits | syncBlockIndex;
            TargetPointer syncTableValueAddr = address - TestSyncBlockValueToObjectOffset;
            Span<byte> syncTableValueDest = builder.BorrowAddressRange(syncTableValueAddr, sizeof(uint));
            targetTestHelpers.Write(syncTableValueDest, syncTableValue);

            // Add the actual sync block and associated data
            AddSyncBlock(syncBlockIndex, rcw, ccw);
            return address;
        }

        private void AddSyncBlock(uint index, TargetPointer rcw, TargetPointer ccw)
        {
            Dictionary<DataType, Target.TypeInfo> types = Types;
            MockMemorySpace.Builder builder = Builder;
            TargetTestHelpers targetTestHelpers = builder.TargetTestHelpers;
            // Tests write the sync blocks starting at TestSyncBlocksAddress
            Target.TypeInfo syncBlockTypeInfo = types[DataType.SyncBlock];
            Target.TypeInfo interopSyncBlockTypeInfo = types[DataType.InteropSyncBlockInfo];
            uint syncBlockSize = syncBlockTypeInfo.Size.Value;;
            uint interopSyncBlockInfoSize = syncBlockSize + interopSyncBlockTypeInfo.Size.Value;


            MockMemorySpace.HeapFragment syncBlock = SyncBlockAllocator.Allocate(interopSyncBlockInfoSize, $"Sync Block {index}");
            TargetPointer syncBlockAddr = syncBlock.Address;

            // Add the sync table entry - pointing at the sync block
            Target.TypeInfo syncTableEntryInfo = types[DataType.SyncTableEntry];
            uint syncTableEntrySize = (uint)targetTestHelpers.SizeOfTypeInfo(syncTableEntryInfo);
            ulong syncTableEntryAddr = TestSyncTableEntriesAddress + index * syncTableEntrySize;
            MockMemorySpace.HeapFragment syncTableEntry = new() { Name = $"SyncTableEntries[{index}]", Address = syncTableEntryAddr, Data = new byte[syncTableEntrySize] };
            Span<byte> syncTableEntryData = syncTableEntry.Data;
            targetTestHelpers.WritePointer(syncTableEntryData.Slice(syncTableEntryInfo.Fields[nameof(Data.SyncTableEntry.SyncBlock)].Offset), syncBlockAddr);

            // Add the sync block - pointing at the interop sync block info
            TargetPointer interopInfoAddr = syncBlockAddr + syncBlockSize;
            Span<byte> syncBlockData = syncBlock.Data;
            targetTestHelpers.WritePointer(syncBlockData.Slice(syncBlockTypeInfo.Fields[nameof(Data.SyncBlock.InteropInfo)].Offset), interopInfoAddr);

            // Add the interop sync block info
            Span<byte> interopInfoData = syncBlock.Data.AsSpan((int)syncBlockSize);
            targetTestHelpers.WritePointer(interopInfoData.Slice(interopSyncBlockTypeInfo.Fields[nameof(Data.InteropSyncBlockInfo.RCW)].Offset), rcw);
            targetTestHelpers.WritePointer(interopInfoData.Slice(interopSyncBlockTypeInfo.Fields[nameof(Data.InteropSyncBlockInfo.CCW)].Offset), ccw);

            builder.AddHeapFragments([syncTableEntry, syncBlock]);
        }

        internal TargetPointer AddStringObject(string value)
        {
            MockMemorySpace.Builder builder = Builder;
            Dictionary<DataType, Target.TypeInfo> types = Types;
            TargetTestHelpers targetTestHelpers = builder.TargetTestHelpers;
            Target.TypeInfo objectTypeInfo = types[DataType.Object];
            Target.TypeInfo stringTypeInfo = types[DataType.String];
            int size = (int)stringTypeInfo.Size.Value + value.Length * sizeof(char);
            MockMemorySpace.HeapFragment fragment = ManagedObjectAllocator.Allocate((uint)size, $"String = '{value}'");
            Span<byte> dest = fragment.Data;
            targetTestHelpers.WritePointer(dest.Slice(objectTypeInfo.Fields["m_pMethTab"].Offset), TestStringMethodTableAddress);
            targetTestHelpers.Write(dest.Slice(stringTypeInfo.Fields["m_StringLength"].Offset), (uint)value.Length);
            MemoryMarshal.Cast<char, byte>(value).CopyTo(dest.Slice(stringTypeInfo.Fields["m_FirstChar"].Offset));
            builder.AddHeapFragment(fragment);
            return fragment.Address;
        }

        internal TargetPointer AddArrayObject(Array array)
        {
            MockMemorySpace.Builder builder = Builder;
            Dictionary<DataType, Target.TypeInfo> types = Types;
            TargetTestHelpers targetTestHelpers = builder.TargetTestHelpers;
            bool isSingleDimensionZeroLowerBound = array.Rank == 1 && array.GetLowerBound(0) == 0;

            // Bounds are part of the array object for non-single dimension or non-zero lower bound arrays
            //   << fields that are part of the array type info >>
            //   int32_t bounds[rank];
            //   int32_t lowerBounds[rank];
            Target.TypeInfo objectTypeInfo = types[DataType.Object];
            Target.TypeInfo arrayTypeInfo = types[DataType.Array];
            int size = (int)arrayTypeInfo.Size.Value;
            if (!isSingleDimensionZeroLowerBound)
                size += array.Rank * sizeof(int) * 2;

            uint flags = (uint)(MethodTableFlags_1.WFLAGS_HIGH.HasComponentSize | MethodTableFlags_1.WFLAGS_HIGH.Category_Array) | (uint)array.Length;
            if (isSingleDimensionZeroLowerBound)
                flags |= (uint)MethodTableFlags_1.WFLAGS_HIGH.Category_IfArrayThenSzArray;

            string name = string.Join(',', array);

            TargetPointer arrayClassAddress = RTSBuilder.AddArrayClass(name,
                attr: 0, numMethods: 0, numNonVirtualSlots: 0, rank: (byte)array.Rank);
            TargetPointer methodTableAddress = RTSBuilder.AddMethodTable(name,
                mtflags: flags, mtflags2: default, baseSize: targetTestHelpers.ArrayBaseBaseSize,
                module: TargetPointer.Null, parentMethodTable: TargetPointer.Null, numInterfaces: 0, numVirtuals: 0);
            RTSBuilder.SetEEClassAndCanonMTRefs(arrayClassAddress, methodTableAddress);

            MockMemorySpace.HeapFragment fragment = ManagedObjectAllocator.Allocate((uint)size, $"Array = '{string.Join(',', array)}'");
            Span<byte> dest = fragment.Data;
            targetTestHelpers.WritePointer(dest.Slice(objectTypeInfo.Fields["m_pMethTab"].Offset), methodTableAddress);
            targetTestHelpers.Write(dest.Slice(arrayTypeInfo.Fields["m_NumComponents"].Offset), (uint)array.Length);
            builder.AddHeapFragment(fragment);
            return fragment.Address;
        }
    }

    public class Loader
    {
        private const ulong DefaultAllocationRangeStart = 0x0001_0000;
        private const ulong DefaultAllocationRangeEnd = 0x0002_0000;

        private readonly MockMemorySpace.Builder _builder;
        private readonly MockMemorySpace.BumpAllocator _allocator;

        public Loader(MockMemorySpace.Builder builder)
            : this(builder, (DefaultAllocationRangeStart, DefaultAllocationRangeEnd))
        { }

        public Loader(MockMemorySpace.Builder builder, (ulong Start, ulong End) allocationRange)
        {
            _builder = builder;
            _allocator = _builder.CreateAllocator(allocationRange.Start, allocationRange.End);
        }

        internal static Dictionary<DataType, Target.TypeInfo> Types(TargetTestHelpers helpers)
        {
            TargetTestHelpers.LayoutResult layout = helpers.LayoutFields(ModuleFields);
            return new()
            {
                [DataType.Module] = new Target.TypeInfo() { Fields = layout.Fields, Size = layout.Stride },
            };
        }

        internal TargetPointer AddModule(string? path = null, string? fileName = null)
        {
            TargetTestHelpers helpers = _builder.TargetTestHelpers;
            Target.TypeInfo typeInfo = Types(helpers)[DataType.Module];
            uint size = typeInfo.Size.Value;
            MockMemorySpace.HeapFragment module = _allocator.Allocate(size, "Module");
            _builder.AddHeapFragment(module);

            if (path != null)
            {
                // Path data
                Encoding encoding = helpers.Arch.IsLittleEndian ? Encoding.Unicode : Encoding.BigEndianUnicode;
                ulong pathSize = (ulong)encoding.GetByteCount(path) + sizeof(char);
                MockMemorySpace.HeapFragment pathFragment = _allocator.Allocate(pathSize, $"Module path = {path}");
                helpers.WriteUtf16String(pathFragment.Data, path);
                _builder.AddHeapFragment(pathFragment);

                // Pointer to path
                helpers.WritePointer(
                    module.Data.AsSpan().Slice(typeInfo.Fields[nameof(Data.Module.Path)].Offset, helpers.PointerSize),
                    pathFragment.Address);
            }

            if (fileName != null)
            {
                // File name data
                Encoding encoding = helpers.Arch.IsLittleEndian ? Encoding.Unicode : Encoding.BigEndianUnicode;
                ulong fileNameSize = (ulong)encoding.GetByteCount(fileName) + sizeof(char);
                MockMemorySpace.HeapFragment fileNameFragment = _allocator.Allocate(fileNameSize, $"Module file name = {fileName}");
                helpers.WriteUtf16String(fileNameFragment.Data, fileName);
                _builder.AddHeapFragment(fileNameFragment);

                // Pointer to file name
                helpers.WritePointer(
                    module.Data.AsSpan().Slice(typeInfo.Fields[nameof(Data.Module.FileName)].Offset, helpers.PointerSize),
                    fileNameFragment.Address);
            }

            return module.Address;
        }
    }

    public class Thread
    {
        const bool UseFunclets = false;
        private const ulong DefaultAllocationRangeStart = 0x0003_0000;
        private const ulong DefaultAllocationRangeEnd = 0x0004_0000;

        internal Dictionary<DataType, Target.TypeInfo> Types { get; init; }
        internal (string Name, ulong Value, string? Type)[] Globals { get; init; }

        internal TargetPointer FinalizerThreadAddress { get; init; }
        internal TargetPointer GCThreadAddress { get; init; }

        private readonly MockMemorySpace.Builder _builder;
        private readonly MockMemorySpace.BumpAllocator _allocator;

        private readonly TargetPointer _threadStoreAddress;

        // Most recently added thread. We update its link to the next thread if another thread is added.
        private TargetPointer _previousThread = TargetPointer.Null;

        public Thread(MockMemorySpace.Builder builder)
            : this(builder, (DefaultAllocationRangeStart, DefaultAllocationRangeEnd))
        { }

        public Thread(MockMemorySpace.Builder builder, (ulong Start, ulong End) allocationRange)
        {
            _builder = builder;
            _allocator = _builder.CreateAllocator(allocationRange.Start, allocationRange.End);

            TargetTestHelpers helpers = builder.TargetTestHelpers;

            Types = GetTypes(helpers);

            // Add thread store and set global to point at it
            MockMemorySpace.HeapFragment threadStoreGlobal = _allocator.Allocate((ulong)helpers.PointerSize, "[global pointer] ThreadStore");
            MockMemorySpace.HeapFragment threadStore = _allocator.Allocate(Types[DataType.ThreadStore].Size.Value, "ThreadStore");
            helpers.WritePointer(threadStoreGlobal.Data, threadStore.Address);
            _builder.AddHeapFragments([threadStoreGlobal, threadStore]);
            _threadStoreAddress = threadStore.Address;

            // Add finalizer thread and set global to point at it
            MockMemorySpace.HeapFragment finalizerThreadGlobal = _allocator.Allocate((ulong)helpers.PointerSize, "[global pointer] Finalizer thread");
            MockMemorySpace.HeapFragment finalizerThread = _allocator.Allocate(Types[DataType.Thread].Size.Value, "Finalizer thread");
            helpers.WritePointer(finalizerThreadGlobal.Data, finalizerThread.Address);
            _builder.AddHeapFragments([finalizerThreadGlobal, finalizerThread]);
            FinalizerThreadAddress = finalizerThread.Address;

            // Add GC thread and set global to point at it
            MockMemorySpace.HeapFragment gcThreadGlobal = _allocator.Allocate((ulong)helpers.PointerSize, "[global pointer] GC thread");
            MockMemorySpace.HeapFragment gcThread = _allocator.Allocate(Types[DataType.Thread].Size.Value, "GC thread");
            helpers.WritePointer(gcThreadGlobal.Data, gcThread.Address);
            _builder.AddHeapFragments([gcThreadGlobal, gcThread]);
            GCThreadAddress = gcThread.Address;

            Globals =
            [
                (nameof(Constants.Globals.ThreadStore), threadStoreGlobal.Address, null),
                (nameof(Constants.Globals.FinalizerThread), finalizerThreadGlobal.Address, null),
                (nameof(Constants.Globals.GCThread), gcThreadGlobal.Address, null),
                (nameof(Constants.Globals.FeatureEHFunclets), UseFunclets ? 1 : 0, null),
            ];
        }

        private static Dictionary<DataType, Target.TypeInfo> GetTypes(TargetTestHelpers helpers)
        {
            TargetTestHelpers.LayoutResult exceptionInfoLayout = helpers.LayoutFields(ExceptionInfoFields);
            TargetTestHelpers.LayoutResult threadLayout = helpers.LayoutFields(ThreadFields);
            TargetTestHelpers.LayoutResult threadStoreLayout = helpers.LayoutFields(ThreadStoreFields);
            return new()
            {
                [DataType.ExceptionInfo] = new Target.TypeInfo() { Fields = exceptionInfoLayout.Fields, Size = exceptionInfoLayout.Stride },
                [DataType.Thread] = new Target.TypeInfo() { Fields = threadLayout.Fields, Size = threadLayout.Stride },
                [DataType.ThreadStore] = new Target.TypeInfo() { Fields = threadStoreLayout.Fields, Size = threadStoreLayout.Stride },
            };
        }

        internal void SetThreadCounts(int threadCount, int unstartedCount, int backgroundCount, int pendingCount, int deadCount)
        {
            TargetTestHelpers helpers = _builder.TargetTestHelpers;
            Target.TypeInfo typeInfo = Types[DataType.ThreadStore];
            Span<byte> data = _builder.BorrowAddressRange(_threadStoreAddress, (int)typeInfo.Size.Value);
            helpers.Write(
                data.Slice(typeInfo.Fields[nameof(Data.ThreadStore.ThreadCount)].Offset),
                threadCount);
            helpers.Write(
                data.Slice(typeInfo.Fields[nameof(Data.ThreadStore.UnstartedCount)].Offset),
                unstartedCount);
            helpers.Write(
                data.Slice(typeInfo.Fields[nameof(Data.ThreadStore.BackgroundCount)].Offset),
                backgroundCount);
            helpers.Write(
                data.Slice(typeInfo.Fields[nameof(Data.ThreadStore.PendingCount)].Offset),
                pendingCount);
            helpers.Write(
                data.Slice(typeInfo.Fields[nameof(Data.ThreadStore.DeadCount)].Offset),
                deadCount);
        }

        internal TargetPointer AddThread(uint id, TargetNUInt osId)
        {
            TargetTestHelpers helpers = _builder.TargetTestHelpers;
            Target.TypeInfo typeInfo = Types[DataType.Thread];
            if (UseFunclets)
                throw new NotImplementedException("todo for funclets: allocate the ExceptionInfo separately");
            ulong allocSize = typeInfo.Size.Value + (UseFunclets ? 0 : Types[DataType.ExceptionInfo].Size.Value);
            MockMemorySpace.HeapFragment thread = _allocator.Allocate(allocSize, UseFunclets ? "Thread" : "Thread and ExceptionInfo");
            Span<byte> data = thread.Data.AsSpan();
            helpers.Write(
                data.Slice(typeInfo.Fields[nameof(Data.Thread.Id)].Offset),
                id);
            helpers.WriteNUInt(
                data.Slice(typeInfo.Fields[nameof(Data.Thread.OSId)].Offset),
                osId);
            _builder.AddHeapFragment(thread);

            // Add exception info for the thread
            // Add exception info for the thread
            // TODO: [cdac] Handle when UseFunclets is true - see NotImplementedException thrown above
            TargetPointer exceptionInfoAddress = thread.Address + Types[DataType.ExceptionInfo].Size.Value;
            helpers.WritePointer(
                data.Slice(typeInfo.Fields[nameof(Data.Thread.ExceptionTracker)].Offset),
                exceptionInfoAddress);

            ulong threadLinkOffset = (ulong)typeInfo.Fields[nameof(Data.Thread.LinkNext)].Offset;
            if (_previousThread != TargetPointer.Null)
            {
                // Set the next link for the previously added thread to the newly added one
                helpers.WritePointer(
                    _builder.BorrowAddressRange(_previousThread + threadLinkOffset, helpers.PointerSize),
                    thread.Address + threadLinkOffset);
            }
            else
            {
                // Set the first thread link in the thread store
                ulong firstThreadLinkAddr = _threadStoreAddress + (ulong)Types[DataType.ThreadStore].Fields[nameof(Data.ThreadStore.FirstThreadLink)].Offset;
                helpers.WritePointer(
                    _builder.BorrowAddressRange(firstThreadLinkAddr, helpers.PointerSize),
                    thread.Address + threadLinkOffset);
            }

            _previousThread = thread.Address;
            return thread.Address;
        }
    }
}<|MERGE_RESOLUTION|>--- conflicted
+++ resolved
@@ -15,20 +15,6 @@
 {
     private static readonly (string Name, DataType Type)[] MethodTableFields = new[]
     {
-<<<<<<< HEAD
-        Fields = new Dictionary<string, Target.FieldInfo> {
-            { nameof(Data.MethodTable.MTFlags), new() { Offset = 4, Type = DataType.uint32}},
-            { nameof(Data.MethodTable.BaseSize), new() { Offset = 8, Type = DataType.uint32}},
-            { nameof(Data.MethodTable.MTFlags2), new() { Offset = 12, Type = DataType.uint32}},
-            { nameof(Data.MethodTable.EEClassOrCanonMT), new () { Offset = 16, Type = DataType.nuint}},
-            { nameof(Data.MethodTable.Module), new () { Offset = 24, Type = DataType.pointer}},
-            { nameof(Data.MethodTable.ParentMethodTable), new () { Offset = 40, Type = DataType.pointer}},
-            { nameof(Data.MethodTable.NumInterfaces), new () { Offset = 48, Type = DataType.uint16}},
-            { nameof(Data.MethodTable.NumVirtuals), new () { Offset = 50, Type = DataType.uint16}},
-            { nameof(Data.MethodTable.PerInstInfo), new () { Offset = 56, Type = DataType.pointer}},
-            { nameof(Data.MethodTable.AuxiliaryData), new () { Offset = 64, Type = DataType.pointer}},
-        }
-=======
         (nameof(Data.MethodTable.MTFlags), DataType.uint32),
         (nameof(Data.MethodTable.BaseSize), DataType.uint32),
         (nameof(Data.MethodTable.MTFlags2), DataType.uint32),
@@ -38,7 +24,7 @@
         (nameof(Data.MethodTable.NumInterfaces), DataType.uint16),
         (nameof(Data.MethodTable.NumVirtuals), DataType.uint16),
         (nameof(Data.MethodTable.PerInstInfo), DataType.pointer),
->>>>>>> a1d6f92c
+        (nameof(Data.MethodTable.AuxiliaryData), DataType.pointer),
     };
 
     private static readonly (string Name, DataType Type)[] EEClassFields = new[]
