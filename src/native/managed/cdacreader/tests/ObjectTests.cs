// Licensed to the .NET Foundation under one or more agreements.
// The .NET Foundation licenses this file to you under the MIT license.

using System;
using System.Text;
using Xunit;

namespace Microsoft.Diagnostics.DataContractReader.UnitTests;

using MockObject = MockDescriptors.Object;

public unsafe class ObjectTests
{
    private delegate MockMemorySpace.Builder ConfigureContextBuilder(MockMemorySpace.Builder builder);

    private static void ObjectContractHelper(MockTarget.Architecture arch, ConfigureContextBuilder configure, Action<Target> testCase)
    {
        TargetTestHelpers targetTestHelpers = new(arch);

        MockMemorySpace.Builder builder = new(targetTestHelpers);
        builder = builder
            .SetContracts([ nameof (Contracts.Object), nameof (Contracts.RuntimeTypeSystem) ])
            .SetGlobals(MockObject.Globals(targetTestHelpers))
            .SetTypes(MockObject.Types(targetTestHelpers));

        builder = MockObject.AddGlobalPointers(targetTestHelpers, builder);

        if (configure != null)
        {
<<<<<<< HEAD
            MockMemorySpace.Builder builder = new();
            builder = builder.SetDescriptor(descriptor)
                    .SetJson(json)
                    .SetPointerData(pointerData);

            builder = MockObject.AddGlobalPointers(targetTestHelpers, builder);

            if (configure != null)
            {
                builder = configure(builder);
            }

            using MockMemorySpace.ReadContext context = builder.Create();

            bool success = MockMemorySpace.TryCreateTarget(&context, out ContractDescriptorTarget? target);
            Assert.True(success);
            testCase(target);
=======
            builder = configure(builder);
>>>>>>> f56a3e94
        }

        bool success = builder.TryCreateTarget(out Target? target);
        Assert.True(success);
        testCase(target);
    }

    [Theory]
    [ClassData(typeof(MockTarget.StdArch))]
    public void UnmaskMethodTableAddress(MockTarget.Architecture arch)
    {
        const ulong TestObjectAddress = 0x00000000_10000010;
        const ulong TestMethodTableAddress = 0x00000000_10000027;
        TargetTestHelpers targetTestHelpers = new(arch);
        ObjectContractHelper(arch,
            (builder) =>
            {
                builder = MockObject.AddObject(targetTestHelpers, builder, TestObjectAddress, TestMethodTableAddress);
                return builder;
            },
            (target) =>
            {
                Contracts.IObject contract = target.Contracts.Object;
                Assert.NotNull(contract);
                TargetPointer mt = contract.GetMethodTableAddress(TestObjectAddress);
                Assert.Equal(TestMethodTableAddress & ~MockObject.TestObjectToMethodTableUnmask, mt.Value);
            });
    }

    [Theory]
    [ClassData(typeof(MockTarget.StdArch))]
    public void StringValue(MockTarget.Architecture arch)
    {
        const ulong TestStringAddress = 0x00000000_10000010;
        string expected = "test_string_value";
        TargetTestHelpers targetTestHelpers = new(arch);
        ObjectContractHelper(arch,
            (builder) =>
            {
                builder = MockObject.AddStringObject(targetTestHelpers, builder, TestStringAddress, expected);
                return builder;
            },
            (target) =>
            {
                Contracts.IObject contract = target.Contracts.Object;
                Assert.NotNull(contract);
                string actual = contract.GetStringValue(TestStringAddress);
                Assert.Equal(expected, actual);
            });
    }

    [Theory]
    [ClassData(typeof(MockTarget.StdArch))]
    public void ArrayData(MockTarget.Architecture arch)
    {
        const ulong SingleDimensionArrayAddress = 0x00000000_20000010;
        const ulong MultiDimensionArrayAddress = 0x00000000_30000010;
        const ulong NonZeroLowerBoundArrayAddress = 0x00000000_40000010;

        Array singleDimension = new int[10];
        Array multiDimension = new int[1, 2, 3, 4];
        Array nonZeroLowerBound = Array.CreateInstance(typeof(int), [10], [5]);
        TargetTestHelpers targetTestHelpers = new(arch);
        ObjectContractHelper(arch,
            (builder) =>
            {
                builder = MockObject.AddArrayObject(targetTestHelpers, builder, SingleDimensionArrayAddress, singleDimension);
                builder = MockObject.AddArrayObject(targetTestHelpers, builder, MultiDimensionArrayAddress, multiDimension);
                builder = MockObject.AddArrayObject(targetTestHelpers, builder, NonZeroLowerBoundArrayAddress, nonZeroLowerBound);
                return builder;
            },
            (target) =>
            {
                Contracts.IObject contract = target.Contracts.Object;
                Assert.NotNull(contract);
                {
                    TargetPointer data = contract.GetArrayData(SingleDimensionArrayAddress, out uint count, out TargetPointer boundsStart, out TargetPointer lowerBounds);
                    Assert.Equal(SingleDimensionArrayAddress + targetTestHelpers.ArrayBaseBaseSize - targetTestHelpers.ObjHeaderSize, data.Value);
                    Assert.Equal((uint)singleDimension.Length, count);
                    Assert.Equal(SingleDimensionArrayAddress + (ulong)MockObject.Types(targetTestHelpers)[DataType.Array].Fields["m_NumComponents"].Offset, boundsStart.Value);
                    Assert.Equal(MockObject.TestArrayBoundsZeroGlobalAddress, lowerBounds.Value);
                }
                {
                    TargetPointer data = contract.GetArrayData(MultiDimensionArrayAddress, out uint count, out TargetPointer boundsStart, out TargetPointer lowerBounds);
                    Assert.Equal(MultiDimensionArrayAddress + targetTestHelpers.ArrayBaseBaseSize - targetTestHelpers.ObjHeaderSize, data.Value);
                    Assert.Equal((uint)multiDimension.Length, count);
                    Assert.Equal(MultiDimensionArrayAddress + targetTestHelpers.ArrayBaseSize, boundsStart.Value);
                    Assert.Equal(boundsStart.Value + (ulong)(multiDimension.Rank * sizeof(int)), lowerBounds.Value);
                }
                {
                    TargetPointer data = contract.GetArrayData(NonZeroLowerBoundArrayAddress, out uint count, out TargetPointer boundsStart, out TargetPointer lowerBounds);
                    Assert.Equal(NonZeroLowerBoundArrayAddress + targetTestHelpers.ArrayBaseBaseSize - targetTestHelpers.ObjHeaderSize, data.Value);
                    Assert.Equal((uint)nonZeroLowerBound.Length, count);
                    Assert.Equal(NonZeroLowerBoundArrayAddress + targetTestHelpers.ArrayBaseSize, boundsStart.Value);
                    Assert.Equal(boundsStart.Value + (ulong)(nonZeroLowerBound.Rank * sizeof(int)), lowerBounds.Value);
                }
            });
    }

    [Theory]
    [ClassData(typeof(MockTarget.StdArch))]
    public void ComData(MockTarget.Architecture arch)
    {
        const ulong TestComObjectAddress = 0x00000000_10000010;
        const ulong TestNonComObjectAddress = 0x00000000_10000020;

        TargetPointer expectedRCW = 0xaaaa;
        TargetPointer expectedCCW = 0xbbbb;

        TargetTestHelpers targetTestHelpers = new(arch);
        ObjectContractHelper(arch,
            (builder) =>
            {
                uint syncBlockIndex = 0;
                builder = MockObject.AddObjectWithSyncBlock(targetTestHelpers, builder, TestComObjectAddress, 0, syncBlockIndex++, expectedRCW, expectedCCW);
                builder = MockObject.AddObjectWithSyncBlock(targetTestHelpers, builder, TestNonComObjectAddress, 0, syncBlockIndex++, TargetPointer.Null, TargetPointer.Null);
                return builder;
            },
            (target) =>
            {
                Contracts.IObject contract = target.Contracts.Object;
                Assert.NotNull(contract);
                {
                    bool res = contract.GetBuiltInComData(TestComObjectAddress, out TargetPointer rcw, out TargetPointer ccw);
                    Assert.True(res);
                    Assert.Equal(expectedRCW.Value, rcw.Value);
                    Assert.Equal(expectedCCW.Value, ccw.Value);
                }
                {
                    bool res = contract.GetBuiltInComData(TestNonComObjectAddress, out TargetPointer rcw, out TargetPointer ccw);
                    Assert.False(res);
                    Assert.Equal(TargetPointer.Null.Value, rcw.Value);
                    Assert.Equal(TargetPointer.Null.Value, ccw.Value);
                }
            });
    }
}<|MERGE_RESOLUTION|>--- conflicted
+++ resolved
@@ -27,30 +27,10 @@
 
         if (configure != null)
         {
-<<<<<<< HEAD
-            MockMemorySpace.Builder builder = new();
-            builder = builder.SetDescriptor(descriptor)
-                    .SetJson(json)
-                    .SetPointerData(pointerData);
-
-            builder = MockObject.AddGlobalPointers(targetTestHelpers, builder);
-
-            if (configure != null)
-            {
-                builder = configure(builder);
-            }
-
-            using MockMemorySpace.ReadContext context = builder.Create();
-
-            bool success = MockMemorySpace.TryCreateTarget(&context, out ContractDescriptorTarget? target);
-            Assert.True(success);
-            testCase(target);
-=======
             builder = configure(builder);
->>>>>>> f56a3e94
         }
 
-        bool success = builder.TryCreateTarget(out Target? target);
+        bool success = builder.TryCreateTarget(out ContractDescriptorTarget? target);
         Assert.True(success);
         testCase(target);
     }
