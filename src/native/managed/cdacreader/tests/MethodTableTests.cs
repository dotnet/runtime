// Licensed to the .NET Foundation under one or more agreements.
// The .NET Foundation licenses this file to you under the MIT license.

using System;
using System.Text;
using Microsoft.Diagnostics.DataContractReader.Contracts;
using Xunit;

namespace Microsoft.Diagnostics.DataContractReader.UnitTests;

public unsafe class MethodTableTests
{
    const ulong TestFreeObjectMethodTableGlobalAddress = 0x00000000_7a0000a0;
    const ulong TestFreeObjectMethodTableAddress = 0x00000000_7a0000a8;

    private static readonly Target.TypeInfo MethodTableTypeInfo = new()
    {
        Fields = {
            { nameof(Data.MethodTable.MTFlags), new() { Offset = 4, Type = DataType.uint32}},
            { nameof(Data.MethodTable.BaseSize), new() { Offset = 8, Type = DataType.uint32}},
            { nameof(Data.MethodTable.MTFlags2), new() { Offset = 12, Type = DataType.uint32}},
            { nameof(Data.MethodTable.EEClassOrCanonMT), new () { Offset = 16, Type = DataType.nuint}},
            { nameof(Data.MethodTable.Module), new () { Offset = 24, Type = DataType.pointer}},
            { nameof(Data.MethodTable.ParentMethodTable), new () { Offset = 40, Type = DataType.pointer}},
            { nameof(Data.MethodTable.NumInterfaces), new () { Offset = 48, Type = DataType.uint16}},
            { nameof(Data.MethodTable.NumVirtuals), new () { Offset = 50, Type = DataType.uint16}},
            { nameof(Data.MethodTable.PerInstInfo), new () { Offset = 56, Type = DataType.pointer}},
        }
    };

    private static readonly Target.TypeInfo EEClassTypeInfo = new Target.TypeInfo()
    {
        Fields = {
            { nameof (Data.EEClass.MethodTable), new () { Offset = 8, Type = DataType.pointer}},
            { nameof (Data.EEClass.CorTypeAttr), new () { Offset = 16, Type = DataType.uint32}},
            { nameof (Data.EEClass.NumMethods), new () { Offset = 20, Type = DataType.uint16}},
            { nameof (Data.EEClass.InternalCorElementType), new () { Offset = 22, Type = DataType.uint8}},
<<<<<<< HEAD
            { nameof (Data.EEClass.NumNonVirtualSlots), new () { Offset = 24, Type = DataType.uint16}},
=======
>>>>>>> 3a35f41b
        }
    };

    private static readonly (DataType Type, Target.TypeInfo Info)[] RTSTypes =
    [
        (DataType.MethodTable, MethodTableTypeInfo),
        (DataType.EEClass, EEClassTypeInfo),
    ];


    private static readonly (string Name, ulong Value, string? Type)[] RTSGlobals =
    [
        (nameof(Constants.Globals.FreeObjectMethodTable), TestFreeObjectMethodTableGlobalAddress, null),
        (nameof(Constants.Globals.MethodDescAlignment), 8, nameof(DataType.uint64)),
    ];

    private static MockMemorySpace.Builder AddFreeObjectMethodTable(TargetTestHelpers targetTestHelpers, MockMemorySpace.Builder builder)
    {
        MockMemorySpace.HeapFragment globalAddr = new() { Name = "Address of Free Object Method Table", Address = TestFreeObjectMethodTableGlobalAddress, Data = new byte[targetTestHelpers.PointerSize] };
        targetTestHelpers.WritePointer(globalAddr.Data, TestFreeObjectMethodTableAddress);
        return builder.AddHeapFragments([
            globalAddr,
            new () { Name = "Free Object Method Table", Address = TestFreeObjectMethodTableAddress, Data = new byte[targetTestHelpers.SizeOfTypeInfo(MethodTableTypeInfo)] }
        ]);
    }

    private static MockMemorySpace.Builder AddEEClass(TargetTestHelpers targetTestHelpers, MockMemorySpace.Builder builder, TargetPointer eeClassPtr, string name, TargetPointer canonMTPtr, uint attr, ushort numMethods, ushort numNonVirtualSlots)
    {
        MockMemorySpace.HeapFragment eeClassFragment = new() { Name = $"EEClass '{name}'", Address = eeClassPtr, Data = new byte[targetTestHelpers.SizeOfTypeInfo(EEClassTypeInfo)] };
        Span<byte> dest = eeClassFragment.Data;
        targetTestHelpers.WritePointer(dest.Slice(EEClassTypeInfo.Fields[nameof(Data.EEClass.MethodTable)].Offset), canonMTPtr);
        targetTestHelpers.Write(dest.Slice(EEClassTypeInfo.Fields[nameof(Data.EEClass.CorTypeAttr)].Offset), attr);
        targetTestHelpers.Write(dest.Slice(EEClassTypeInfo.Fields[nameof(Data.EEClass.NumMethods)].Offset), numMethods);
        targetTestHelpers.Write(dest.Slice(EEClassTypeInfo.Fields[nameof(Data.EEClass.NumNonVirtualSlots)].Offset), numNonVirtualSlots);
        return builder.AddHeapFragment(eeClassFragment);

    }

    private static MockMemorySpace.Builder AddMethodTable(TargetTestHelpers targetTestHelpers, MockMemorySpace.Builder builder, TargetPointer methodTablePtr, string name, TargetPointer eeClassOrCanonMT, uint mtflags, uint mtflags2, uint baseSize,
                                                        TargetPointer module, TargetPointer parentMethodTable, ushort numInterfaces, ushort numVirtuals)
    {
        MockMemorySpace.HeapFragment methodTableFragment = new() { Name = $"MethodTable '{name}'", Address = methodTablePtr, Data = new byte[targetTestHelpers.SizeOfTypeInfo(MethodTableTypeInfo)] };
        Span<byte> dest = methodTableFragment.Data;
        targetTestHelpers.WritePointer(dest.Slice(MethodTableTypeInfo.Fields[nameof(Data.MethodTable.EEClassOrCanonMT)].Offset), eeClassOrCanonMT);
        targetTestHelpers.Write(dest.Slice(MethodTableTypeInfo.Fields[nameof(Data.MethodTable.MTFlags)].Offset), mtflags);
        targetTestHelpers.Write(dest.Slice(MethodTableTypeInfo.Fields[nameof(Data.MethodTable.MTFlags2)].Offset), mtflags2);
        targetTestHelpers.Write(dest.Slice(MethodTableTypeInfo.Fields[nameof(Data.MethodTable.BaseSize)].Offset), baseSize);
        targetTestHelpers.WritePointer(dest.Slice(MethodTableTypeInfo.Fields[nameof(Data.MethodTable.Module)].Offset), module);
        targetTestHelpers.WritePointer(dest.Slice(MethodTableTypeInfo.Fields[nameof(Data.MethodTable.ParentMethodTable)].Offset), parentMethodTable);
        targetTestHelpers.Write(dest.Slice(MethodTableTypeInfo.Fields[nameof(Data.MethodTable.NumInterfaces)].Offset), numInterfaces);
        targetTestHelpers.Write(dest.Slice(MethodTableTypeInfo.Fields[nameof(Data.MethodTable.NumVirtuals)].Offset), numVirtuals);

        // TODO fill in the rest of the fields
        return builder.AddHeapFragment(methodTableFragment);
    }

    // a delegate for adding more heap fragments to the context builder
    private delegate MockMemorySpace.Builder ConfigureContextBuilder(MockMemorySpace.Builder builder);

    private static void RTSContractHelper(MockTarget.Architecture arch, ConfigureContextBuilder configure, Action<Target> testCase)
    {
        TargetTestHelpers targetTestHelpers = new(arch);
        string metadataTypesJson = TargetTestHelpers.MakeTypesJson(RTSTypes);
        string metadataGlobalsJson = TargetTestHelpers.MakeGlobalsJson(RTSGlobals);
        byte[] json = Encoding.UTF8.GetBytes($$"""
        {
            "version": 0,
            "baseline": "empty",
            "contracts": {
                "{{nameof(Contracts.RuntimeTypeSystem)}}": 1
            },
            "types": { {{metadataTypesJson}} },
            "globals": { {{metadataGlobalsJson}} }
        }
        """);
        Span<byte> descriptor = stackalloc byte[targetTestHelpers.ContractDescriptorSize];
        targetTestHelpers.ContractDescriptorFill(descriptor, json.Length, RTSGlobals.Length);

        int pointerSize = targetTestHelpers.PointerSize;
        Span<byte> pointerData = stackalloc byte[RTSGlobals.Length * pointerSize];
        for (int i = 0; i < RTSGlobals.Length; i++)
        {
            var (_, value, _) = RTSGlobals[i];
            targetTestHelpers.WritePointer(pointerData.Slice(i * pointerSize), value);
        }

        fixed (byte* jsonPtr = json)
        {
            MockMemorySpace.Builder builder = new();

            builder = builder.SetDescriptor(descriptor)
                    .SetJson(json)
                    .SetPointerData(pointerData);

            builder = AddFreeObjectMethodTable(targetTestHelpers, builder);

            if (configure != null)
            {
                builder = configure(builder);
            }

            using MockMemorySpace.ReadContext context = builder.Create();

            bool success = MockMemorySpace.TryCreateTarget(&context, out Target? target);
            Assert.True(success);

            testCase(target);
        }
        GC.KeepAlive(json);
    }

    [Theory]
    [ClassData(typeof(MockTarget.StdArch))]
    public void HasRuntimeTypeSystemContract(MockTarget.Architecture arch)
    {
        RTSContractHelper(arch, default, (target) =>
        {
            Contracts.IRuntimeTypeSystem metadataContract = target.Contracts.RuntimeTypeSystem;
            Assert.NotNull(metadataContract);
            Contracts.TypeHandle handle = metadataContract.GetTypeHandle(TestFreeObjectMethodTableAddress);
            Assert.NotEqual(TargetPointer.Null, handle.Address);
            Assert.True(metadataContract.IsFreeObjectMethodTable(handle));
        });
    }

    private static MockMemorySpace.Builder AddSystemObject(TargetTestHelpers targetTestHelpers, MockMemorySpace.Builder builder, TargetPointer systemObjectMethodTablePtr, TargetPointer systemObjectEEClassPtr)
    {
        System.Reflection.TypeAttributes typeAttributes = System.Reflection.TypeAttributes.Public | System.Reflection.TypeAttributes.Class;
        const int numMethods = 8; // System.Object has 8 methods
        const int numVirtuals = 3; // System.Object has 3 virtual methods
        builder = AddEEClass(targetTestHelpers, builder, systemObjectEEClassPtr, "System.Object", systemObjectMethodTablePtr, attr: (uint)typeAttributes, numMethods: numMethods, numNonVirtualSlots: 0);
        builder = AddMethodTable(targetTestHelpers, builder, systemObjectMethodTablePtr, "System.Object", systemObjectEEClassPtr,
                                mtflags: default, mtflags2: default, baseSize: targetTestHelpers.ObjectBaseSize,
                                module: TargetPointer.Null, parentMethodTable: TargetPointer.Null, numInterfaces: 0, numVirtuals: numVirtuals);
        return builder;
    }

    [Theory]
    [ClassData(typeof(MockTarget.StdArch))]
    public void ValidateSystemObjectMethodTable(MockTarget.Architecture arch)
    {
        const ulong SystemObjectMethodTableAddress = 0x00000000_7c000010;
        const ulong SystemObjectEEClassAddress = 0x00000000_7c0000d0;
        TargetPointer systemObjectMethodTablePtr = new TargetPointer(SystemObjectMethodTableAddress);
        TargetPointer systemObjectEEClassPtr = new TargetPointer(SystemObjectEEClassAddress);
        TargetTestHelpers targetTestHelpers = new(arch);
        RTSContractHelper(arch,
        (builder) =>
        {
            builder = AddSystemObject(targetTestHelpers, builder, systemObjectMethodTablePtr, systemObjectEEClassPtr);
            return builder;
        },
        (target) =>
        {
            Contracts.IRuntimeTypeSystem metadataContract = target.Contracts.RuntimeTypeSystem;
            Assert.NotNull(metadataContract);
            Contracts.TypeHandle systemObjectTypeHandle = metadataContract.GetTypeHandle(systemObjectMethodTablePtr);
            Assert.Equal(systemObjectMethodTablePtr.Value, systemObjectTypeHandle.Address.Value);
            Assert.False(metadataContract.IsFreeObjectMethodTable(systemObjectTypeHandle));
        });
    }

    [Theory]
    [ClassData(typeof(MockTarget.StdArch))]
    public void ValidateSystemStringMethodTable(MockTarget.Architecture arch)
    {
        const ulong SystemObjectMethodTableAddress = 0x00000000_7c000010;
        const ulong SystemObjectEEClassAddress = 0x00000000_7c0000d0;
        TargetPointer systemObjectMethodTablePtr = new TargetPointer(SystemObjectMethodTableAddress);
        TargetPointer systemObjectEEClassPtr = new TargetPointer(SystemObjectEEClassAddress);

        const ulong SystemStringMethodTableAddress = 0x00000000_7c002010;
        const ulong SystemStringEEClassAddress = 0x00000000_7c0020d0;
        TargetPointer systemStringMethodTablePtr = new TargetPointer(SystemStringMethodTableAddress);
        TargetPointer systemStringEEClassPtr = new TargetPointer(SystemStringEEClassAddress);
        TargetTestHelpers targetTestHelpers = new(arch);
        RTSContractHelper(arch,
        (builder) =>
        {
            builder = AddSystemObject(targetTestHelpers, builder, systemObjectMethodTablePtr, systemObjectEEClassPtr);
            System.Reflection.TypeAttributes typeAttributes = System.Reflection.TypeAttributes.Public | System.Reflection.TypeAttributes.Class | System.Reflection.TypeAttributes.Sealed;
            const int numMethods = 37; // Arbitrary. Not trying to exactly match  the real System.String
            const int numInterfaces = 8; // Arbitrary
            const int numVirtuals = 3; // at least as many as System.Object
            uint mtflags = (uint)RuntimeTypeSystem_1.WFLAGS_HIGH.HasComponentSize | /*componentSize: */2;
            builder = AddEEClass(targetTestHelpers, builder, systemStringEEClassPtr, "System.String", systemStringMethodTablePtr, attr: (uint)typeAttributes, numMethods: numMethods, numNonVirtualSlots: 0);
            builder = AddMethodTable(targetTestHelpers, builder, systemStringMethodTablePtr, "System.String", systemStringEEClassPtr,
                                    mtflags: mtflags, mtflags2: default, baseSize: targetTestHelpers.StringBaseSize,
                                    module: TargetPointer.Null, parentMethodTable: systemObjectMethodTablePtr, numInterfaces: numInterfaces, numVirtuals: numVirtuals);
            return builder;
        },
        (target) =>
        {
            Contracts.IRuntimeTypeSystem metadataContract = target.Contracts.RuntimeTypeSystem;
            Assert.NotNull(metadataContract);
            Contracts.TypeHandle systemStringTypeHandle = metadataContract.GetTypeHandle(systemStringMethodTablePtr);
            Assert.Equal(systemStringMethodTablePtr.Value, systemStringTypeHandle.Address.Value);
            Assert.False(metadataContract.IsFreeObjectMethodTable(systemStringTypeHandle));
            Assert.True(metadataContract.IsString(systemStringTypeHandle));
        });
    }

    [Theory]
    [ClassData(typeof(MockTarget.StdArch))]
    public void MethodTableEEClassInvalidThrows(MockTarget.Architecture arch)
    {
        TargetTestHelpers targetTestHelpers = new(arch);
        const ulong SystemObjectMethodTableAddress = 0x00000000_7c000010;
        const ulong SystemObjectEEClassAddress = 0x00000000_7c0000d0;
        TargetPointer systemObjectMethodTablePtr = new TargetPointer(SystemObjectMethodTableAddress);
        TargetPointer systemObjectEEClassPtr = new TargetPointer(SystemObjectEEClassAddress);

        const ulong badMethodTableAddress = 0x00000000_4a000100; // place a normal-looking MethodTable here
        const ulong badMethodTableEEClassAddress = 0x00000010_afafafafa0; // bad address
        TargetPointer badMethodTablePtr = new TargetPointer(badMethodTableAddress);
        TargetPointer badMethodTableEEClassPtr = new TargetPointer(badMethodTableEEClassAddress);
        RTSContractHelper(arch,
        (builder) =>
        {
            builder = AddSystemObject(targetTestHelpers, builder, systemObjectMethodTablePtr, systemObjectEEClassPtr);
            builder = AddMethodTable(targetTestHelpers, builder, badMethodTablePtr, "Bad MethodTable", badMethodTableEEClassPtr, mtflags: default, mtflags2: default, baseSize: targetTestHelpers.ObjectBaseSize, module: TargetPointer.Null, parentMethodTable: systemObjectMethodTablePtr, numInterfaces: 0, numVirtuals: 3);
            return builder;
        },
        (target) =>
        {
            Contracts.IRuntimeTypeSystem metadataContract = target.Contracts.RuntimeTypeSystem;
            Assert.NotNull(metadataContract);
            Assert.Throws<InvalidOperationException>(() => metadataContract.GetTypeHandle(badMethodTablePtr));
        });
    }

    [Theory]
    [ClassData(typeof(MockTarget.StdArch))]
    public void ValidateGenericInstMethodTable(MockTarget.Architecture arch)
    {
        TargetTestHelpers targetTestHelpers = new(arch);
        const ulong SystemObjectMethodTableAddress = 0x00000000_7c000010;
        const ulong SystemObjectEEClassAddress = 0x00000000_7c0000d0;
        TargetPointer systemObjectMethodTablePtr = new TargetPointer(SystemObjectMethodTableAddress);
        TargetPointer systemObjectEEClassPtr = new TargetPointer(SystemObjectEEClassAddress);

        const ulong genericDefinitionMethodTableAddress = 0x00000000_5d004040;
        const ulong genericDefinitionEEClassAddress = 0x00000000_5d0040c0;
        TargetPointer genericDefinitionMethodTablePtr = new TargetPointer(genericDefinitionMethodTableAddress);
        TargetPointer genericDefinitionEEClassPtr = new TargetPointer(genericDefinitionEEClassAddress);

        const ulong genericInstanceMethodTableAddress = 0x00000000_330000a0;
        TargetPointer genericInstanceMethodTablePtr = new TargetPointer(genericInstanceMethodTableAddress);

        const int numMethods = 17;

        RTSContractHelper(arch,
        (builder) =>
        {
            builder = AddSystemObject(targetTestHelpers, builder, systemObjectMethodTablePtr, systemObjectEEClassPtr);

            System.Reflection.TypeAttributes typeAttributes = System.Reflection.TypeAttributes.Public | System.Reflection.TypeAttributes.Class;
            const int numInterfaces = 0;
            const int numVirtuals = 3;
            const uint gtd_mtflags = 0x00000030; // TODO: GenericsMask_TypicalInst
            builder = AddEEClass(targetTestHelpers, builder, genericDefinitionEEClassPtr, "EEClass GenericDefinition", genericDefinitionMethodTablePtr, attr: (uint)typeAttributes, numMethods: numMethods, numNonVirtualSlots: 0);
            builder = AddMethodTable(targetTestHelpers, builder, genericDefinitionMethodTablePtr, "MethodTable GenericDefinition", genericDefinitionEEClassPtr,
                                    mtflags: gtd_mtflags, mtflags2: default, baseSize: targetTestHelpers.ObjectBaseSize,
                                    module: TargetPointer.Null, parentMethodTable: systemObjectMethodTablePtr, numInterfaces: numInterfaces, numVirtuals: numVirtuals);

            const uint ginst_mtflags = 0x00000010; // TODO: GenericsMask_GenericInst
            TargetPointer ginstCanonMT = new TargetPointer(genericDefinitionMethodTablePtr.Value | (ulong)1);
            builder = AddMethodTable(targetTestHelpers, builder, genericInstanceMethodTablePtr, "MethodTable GenericInstance", eeClassOrCanonMT: ginstCanonMT,
                                    mtflags: ginst_mtflags, mtflags2: default, baseSize: targetTestHelpers.ObjectBaseSize,
                                    module: TargetPointer.Null, parentMethodTable: genericDefinitionMethodTablePtr, numInterfaces: numInterfaces, numVirtuals: numVirtuals);

            return builder;
        },
        (target) =>
        {
            Contracts.IRuntimeTypeSystem metadataContract = target.Contracts.RuntimeTypeSystem;
            Assert.NotNull(metadataContract);
            Contracts.TypeHandle genericInstanceTypeHandle = metadataContract.GetTypeHandle(genericInstanceMethodTablePtr);
            Assert.Equal(genericInstanceMethodTablePtr.Value, genericInstanceTypeHandle.Address.Value);
            Assert.False(metadataContract.IsFreeObjectMethodTable(genericInstanceTypeHandle));
            Assert.False(metadataContract.IsString(genericInstanceTypeHandle));
            Assert.Equal(numMethods, metadataContract.GetNumMethods(genericInstanceTypeHandle));
        });
    }

    [Theory]
    [ClassData(typeof(MockTarget.StdArch))]
    public void ValidateArrayInstMethodTable(MockTarget.Architecture arch)
    {
        TargetTestHelpers targetTestHelpers = new(arch);
        const ulong SystemObjectMethodTableAddress = 0x00000000_7c000010;
        const ulong SystemObjectEEClassAddress = 0x00000000_7c0000d0;
        TargetPointer systemObjectMethodTablePtr = new TargetPointer(SystemObjectMethodTableAddress);
        TargetPointer systemObjectEEClassPtr = new TargetPointer(SystemObjectEEClassAddress);

        const ulong SystemArrayMethodTableAddress = 0x00000000_7c00a010;
        const ulong SystemArrayEEClassAddress = 0x00000000_7c00a0d0;
        TargetPointer systemArrayMethodTablePtr = new TargetPointer(SystemArrayMethodTableAddress);
        TargetPointer systemArrayEEClassPtr = new TargetPointer(SystemArrayEEClassAddress);

        const ulong arrayInstanceMethodTableAddress = 0x00000000_330000a0;
        const ulong arrayInstanceEEClassAddress = 0x00000000_330001d0;
        TargetPointer arrayInstanceMethodTablePtr = new TargetPointer(arrayInstanceMethodTableAddress);
        TargetPointer arrayInstanceEEClassPtr = new TargetPointer(arrayInstanceEEClassAddress);

        const uint arrayInstanceComponentSize = 392;

        RTSContractHelper(arch,
        (builder) =>
        {
            builder = AddSystemObject(targetTestHelpers, builder, systemObjectMethodTablePtr, systemObjectEEClassPtr);
            const ushort systemArrayNumInterfaces = 4;
            const ushort systemArrayNumMethods = 37; // Arbitrary. Not trying to exactly match  the real System.Array
            const uint systemArrayCorTypeAttr = (uint)(System.Reflection.TypeAttributes.Public | System.Reflection.TypeAttributes.Class);

            builder = AddEEClass(targetTestHelpers, builder, systemArrayEEClassPtr, "EEClass System.Array", systemArrayMethodTablePtr, attr: systemArrayCorTypeAttr, numMethods: systemArrayNumMethods, numNonVirtualSlots: 0);
            builder = AddMethodTable(targetTestHelpers, builder, systemArrayMethodTablePtr, "MethodTable System.Array", systemArrayEEClassPtr,
                                    mtflags: default, mtflags2: default, baseSize: targetTestHelpers.ObjectBaseSize,
                                    module: TargetPointer.Null, parentMethodTable: systemObjectMethodTablePtr, numInterfaces: systemArrayNumInterfaces, numVirtuals: 3);

            const uint arrayInst_mtflags = (uint)(RuntimeTypeSystem_1.WFLAGS_HIGH.HasComponentSize | RuntimeTypeSystem_1.WFLAGS_HIGH.Category_Array) | arrayInstanceComponentSize;
            const uint arrayInstCorTypeAttr = (uint)(System.Reflection.TypeAttributes.Public | System.Reflection.TypeAttributes.Class | System.Reflection.TypeAttributes.Sealed);

            builder = AddEEClass(targetTestHelpers, builder, arrayInstanceEEClassPtr, "EEClass ArrayInstance", arrayInstanceMethodTablePtr, attr: arrayInstCorTypeAttr, numMethods: systemArrayNumMethods, numNonVirtualSlots: 0);
            builder = AddMethodTable(targetTestHelpers, builder, arrayInstanceMethodTablePtr, "MethodTable ArrayInstance", arrayInstanceEEClassPtr,
                                    mtflags: arrayInst_mtflags, mtflags2: default, baseSize: targetTestHelpers.ObjectBaseSize,
                                    module: TargetPointer.Null, parentMethodTable: systemArrayMethodTablePtr, numInterfaces: systemArrayNumInterfaces, numVirtuals: 3);

            return builder;
        },
        (target) =>
        {
            Contracts.IRuntimeTypeSystem metadataContract = target.Contracts.RuntimeTypeSystem;
            Assert.NotNull(metadataContract);
            Contracts.TypeHandle arrayInstanceTypeHandle = metadataContract.GetTypeHandle(arrayInstanceMethodTablePtr);
            Assert.Equal(arrayInstanceMethodTablePtr.Value, arrayInstanceTypeHandle.Address.Value);
            Assert.False(metadataContract.IsFreeObjectMethodTable(arrayInstanceTypeHandle));
            Assert.False(metadataContract.IsString(arrayInstanceTypeHandle));
            Assert.Equal(arrayInstanceComponentSize, metadataContract.GetComponentSize(arrayInstanceTypeHandle));
        });

    }
}<|MERGE_RESOLUTION|>--- conflicted
+++ resolved
@@ -35,10 +35,6 @@
             { nameof (Data.EEClass.CorTypeAttr), new () { Offset = 16, Type = DataType.uint32}},
             { nameof (Data.EEClass.NumMethods), new () { Offset = 20, Type = DataType.uint16}},
             { nameof (Data.EEClass.InternalCorElementType), new () { Offset = 22, Type = DataType.uint8}},
-<<<<<<< HEAD
-            { nameof (Data.EEClass.NumNonVirtualSlots), new () { Offset = 24, Type = DataType.uint16}},
-=======
->>>>>>> 3a35f41b
         }
     };
 
