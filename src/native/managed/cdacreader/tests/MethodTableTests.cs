// Licensed to the .NET Foundation under one or more agreements.
// The .NET Foundation licenses this file to you under the MIT license.

using System;
using System.Text;
using Microsoft.Diagnostics.DataContractReader.Contracts;
using Xunit;

namespace Microsoft.Diagnostics.DataContractReader.UnitTests;

using MockRTS = MockDescriptors.RuntimeTypeSystem;

public unsafe class MethodTableTests
{
<<<<<<< HEAD
    const ulong TestFreeObjectMethodTableGlobalAddress = 0x00000000_7a0000a0;
    const ulong TestFreeObjectMethodTableAddress = 0x00000000_7a0000a8;

    private static readonly Target.TypeInfo MethodTableTypeInfo = new()
    {
        Fields = {
            { nameof(Data.MethodTable.MTFlags), new() { Offset = 4, Type = DataType.uint32}},
            { nameof(Data.MethodTable.BaseSize), new() { Offset = 8, Type = DataType.uint32}},
            { nameof(Data.MethodTable.MTFlags2), new() { Offset = 12, Type = DataType.uint32}},
            { nameof(Data.MethodTable.EEClassOrCanonMT), new () { Offset = 16, Type = DataType.nuint}},
            { nameof(Data.MethodTable.Module), new () { Offset = 24, Type = DataType.pointer}},
            { nameof(Data.MethodTable.ParentMethodTable), new () { Offset = 40, Type = DataType.pointer}},
            { nameof(Data.MethodTable.NumInterfaces), new () { Offset = 48, Type = DataType.uint16}},
            { nameof(Data.MethodTable.NumVirtuals), new () { Offset = 50, Type = DataType.uint16}},
            { nameof(Data.MethodTable.PerInstInfo), new () { Offset = 56, Type = DataType.pointer}},
        }
    };

    private static readonly Target.TypeInfo EEClassTypeInfo = new Target.TypeInfo()
    {
        Fields = {
            { nameof (Data.EEClass.MethodTable), new () { Offset = 8, Type = DataType.pointer}},
            { nameof (Data.EEClass.CorTypeAttr), new () { Offset = 16, Type = DataType.uint32}},
            { nameof (Data.EEClass.NumMethods), new () { Offset = 20, Type = DataType.uint16}},
            { nameof (Data.EEClass.InternalCorElementType), new () { Offset = 22, Type = DataType.uint8}},
        }
    };

    private static readonly (DataType Type, Target.TypeInfo Info)[] RTSTypes =
    [
        (DataType.MethodTable, MethodTableTypeInfo),
        (DataType.EEClass, EEClassTypeInfo),
    ];


    private static readonly (string Name, ulong Value, string? Type)[] RTSGlobals =
    [
        (nameof(Constants.Globals.FreeObjectMethodTable), TestFreeObjectMethodTableGlobalAddress, null),
        (nameof(Constants.Globals.MethodDescAlignment), 8, nameof(DataType.uint64)),
    ];

    private static MockMemorySpace.Builder AddFreeObjectMethodTable(TargetTestHelpers targetTestHelpers, MockMemorySpace.Builder builder)
    {
        MockMemorySpace.HeapFragment globalAddr = new() { Name = "Address of Free Object Method Table", Address = TestFreeObjectMethodTableGlobalAddress, Data = new byte[targetTestHelpers.PointerSize] };
        targetTestHelpers.WritePointer(globalAddr.Data, TestFreeObjectMethodTableAddress);
        return builder.AddHeapFragments([
            globalAddr,
            new () { Name = "Free Object Method Table", Address = TestFreeObjectMethodTableAddress, Data = new byte[targetTestHelpers.SizeOfTypeInfo(MethodTableTypeInfo)] }
        ]);
    }

    private static MockMemorySpace.Builder AddEEClass(TargetTestHelpers targetTestHelpers, MockMemorySpace.Builder builder, TargetPointer eeClassPtr, string name, TargetPointer canonMTPtr, uint attr, ushort numMethods, ushort numNonVirtualSlots)
    {
        MockMemorySpace.HeapFragment eeClassFragment = new() { Name = $"EEClass '{name}'", Address = eeClassPtr, Data = new byte[targetTestHelpers.SizeOfTypeInfo(EEClassTypeInfo)] };
        Span<byte> dest = eeClassFragment.Data;
        targetTestHelpers.WritePointer(dest.Slice(EEClassTypeInfo.Fields[nameof(Data.EEClass.MethodTable)].Offset), canonMTPtr);
        targetTestHelpers.Write(dest.Slice(EEClassTypeInfo.Fields[nameof(Data.EEClass.CorTypeAttr)].Offset), attr);
        targetTestHelpers.Write(dest.Slice(EEClassTypeInfo.Fields[nameof(Data.EEClass.NumMethods)].Offset), numMethods);
        targetTestHelpers.Write(dest.Slice(EEClassTypeInfo.Fields[nameof(Data.EEClass.NumNonVirtualSlots)].Offset), numNonVirtualSlots);
        return builder.AddHeapFragment(eeClassFragment);

    }

    private static MockMemorySpace.Builder AddMethodTable(TargetTestHelpers targetTestHelpers, MockMemorySpace.Builder builder, TargetPointer methodTablePtr, string name, TargetPointer eeClassOrCanonMT, uint mtflags, uint mtflags2, uint baseSize,
                                                        TargetPointer module, TargetPointer parentMethodTable, ushort numInterfaces, ushort numVirtuals)
    {
        MockMemorySpace.HeapFragment methodTableFragment = new() { Name = $"MethodTable '{name}'", Address = methodTablePtr, Data = new byte[targetTestHelpers.SizeOfTypeInfo(MethodTableTypeInfo)] };
        Span<byte> dest = methodTableFragment.Data;
        targetTestHelpers.WritePointer(dest.Slice(MethodTableTypeInfo.Fields[nameof(Data.MethodTable.EEClassOrCanonMT)].Offset), eeClassOrCanonMT);
        targetTestHelpers.Write(dest.Slice(MethodTableTypeInfo.Fields[nameof(Data.MethodTable.MTFlags)].Offset), mtflags);
        targetTestHelpers.Write(dest.Slice(MethodTableTypeInfo.Fields[nameof(Data.MethodTable.MTFlags2)].Offset), mtflags2);
        targetTestHelpers.Write(dest.Slice(MethodTableTypeInfo.Fields[nameof(Data.MethodTable.BaseSize)].Offset), baseSize);
        targetTestHelpers.WritePointer(dest.Slice(MethodTableTypeInfo.Fields[nameof(Data.MethodTable.Module)].Offset), module);
        targetTestHelpers.WritePointer(dest.Slice(MethodTableTypeInfo.Fields[nameof(Data.MethodTable.ParentMethodTable)].Offset), parentMethodTable);
        targetTestHelpers.Write(dest.Slice(MethodTableTypeInfo.Fields[nameof(Data.MethodTable.NumInterfaces)].Offset), numInterfaces);
        targetTestHelpers.Write(dest.Slice(MethodTableTypeInfo.Fields[nameof(Data.MethodTable.NumVirtuals)].Offset), numVirtuals);

        // TODO fill in the rest of the fields
        return builder.AddHeapFragment(methodTableFragment);
    }

=======
>>>>>>> 51e99e12
    // a delegate for adding more heap fragments to the context builder
    private delegate MockMemorySpace.Builder ConfigureContextBuilder(MockMemorySpace.Builder builder);

    private static void RTSContractHelper(MockTarget.Architecture arch, ConfigureContextBuilder configure, Action<Target> testCase)
    {
        TargetTestHelpers targetTestHelpers = new(arch);
        string metadataTypesJson = TargetTestHelpers.MakeTypesJson(MockRTS.Types);
        string metadataGlobalsJson = TargetTestHelpers.MakeGlobalsJson(MockRTS.Globals);
        byte[] json = Encoding.UTF8.GetBytes($$"""
        {
            "version": 0,
            "baseline": "empty",
            "contracts": {
                "{{nameof(Contracts.RuntimeTypeSystem)}}": 1
            },
            "types": { {{metadataTypesJson}} },
            "globals": { {{metadataGlobalsJson}} }
        }
        """);
        Span<byte> descriptor = stackalloc byte[targetTestHelpers.ContractDescriptorSize];
        targetTestHelpers.ContractDescriptorFill(descriptor, json.Length, MockRTS.Globals.Length);

        int pointerSize = targetTestHelpers.PointerSize;
        Span<byte> pointerData = stackalloc byte[MockRTS.Globals.Length * pointerSize];
        for (int i = 0; i < MockRTS.Globals.Length; i++)
        {
            var (_, value, _) = MockRTS.Globals[i];
            targetTestHelpers.WritePointer(pointerData.Slice(i * pointerSize), value);
        }

        fixed (byte* jsonPtr = json)
        {
            MockMemorySpace.Builder builder = new();

            builder = builder.SetDescriptor(descriptor)
                    .SetJson(json)
                    .SetPointerData(pointerData);

            builder = MockRTS.AddGlobalPointers(targetTestHelpers, builder);

            if (configure != null)
            {
                builder = configure(builder);
            }

            using MockMemorySpace.ReadContext context = builder.Create();

            bool success = MockMemorySpace.TryCreateTarget(&context, out Target? target);
            Assert.True(success);

            testCase(target);
        }
        GC.KeepAlive(json);
    }

    [Theory]
    [ClassData(typeof(MockTarget.StdArch))]
    public void HasRuntimeTypeSystemContract(MockTarget.Architecture arch)
    {
        RTSContractHelper(arch, default, (target) =>
        {
            Contracts.IRuntimeTypeSystem metadataContract = target.Contracts.RuntimeTypeSystem;
            Assert.NotNull(metadataContract);
<<<<<<< HEAD
            Contracts.TypeHandle handle = metadataContract.GetTypeHandle(TestFreeObjectMethodTableAddress);
=======
            Contracts.TypeHandle handle = metadataContract.GetTypeHandle(MockRTS.TestFreeObjectMethodTableAddress);
>>>>>>> 51e99e12
            Assert.NotEqual(TargetPointer.Null, handle.Address);
            Assert.True(metadataContract.IsFreeObjectMethodTable(handle));
        });
    }

    private static MockMemorySpace.Builder AddSystemObject(TargetTestHelpers targetTestHelpers, MockMemorySpace.Builder builder, TargetPointer systemObjectMethodTablePtr, TargetPointer systemObjectEEClassPtr)
    {
        System.Reflection.TypeAttributes typeAttributes = System.Reflection.TypeAttributes.Public | System.Reflection.TypeAttributes.Class;
        const int numMethods = 8; // System.Object has 8 methods
        const int numVirtuals = 3; // System.Object has 3 virtual methods
<<<<<<< HEAD
        builder = AddEEClass(targetTestHelpers, builder, systemObjectEEClassPtr, "System.Object", systemObjectMethodTablePtr, attr: (uint)typeAttributes, numMethods: numMethods, numNonVirtualSlots: 0);
        builder = AddMethodTable(targetTestHelpers, builder, systemObjectMethodTablePtr, "System.Object", systemObjectEEClassPtr,
=======
        builder = MockRTS.AddEEClass(targetTestHelpers, builder, systemObjectEEClassPtr, "System.Object", systemObjectMethodTablePtr, attr: (uint)typeAttributes, numMethods: numMethods, numNonVirtualSlots: 0);
        builder = MockRTS.AddMethodTable(targetTestHelpers, builder, systemObjectMethodTablePtr, "System.Object", systemObjectEEClassPtr,
>>>>>>> 51e99e12
                                mtflags: default, mtflags2: default, baseSize: targetTestHelpers.ObjectBaseSize,
                                module: TargetPointer.Null, parentMethodTable: TargetPointer.Null, numInterfaces: 0, numVirtuals: numVirtuals);
        return builder;
    }

    [Theory]
    [ClassData(typeof(MockTarget.StdArch))]
    public void ValidateSystemObjectMethodTable(MockTarget.Architecture arch)
    {
        const ulong SystemObjectMethodTableAddress = 0x00000000_7c000010;
        const ulong SystemObjectEEClassAddress = 0x00000000_7c0000d0;
        TargetPointer systemObjectMethodTablePtr = new TargetPointer(SystemObjectMethodTableAddress);
        TargetPointer systemObjectEEClassPtr = new TargetPointer(SystemObjectEEClassAddress);
        TargetTestHelpers targetTestHelpers = new(arch);
        RTSContractHelper(arch,
        (builder) =>
        {
            builder = AddSystemObject(targetTestHelpers, builder, systemObjectMethodTablePtr, systemObjectEEClassPtr);
            return builder;
        },
        (target) =>
        {
            Contracts.IRuntimeTypeSystem metadataContract = target.Contracts.RuntimeTypeSystem;
            Assert.NotNull(metadataContract);
            Contracts.TypeHandle systemObjectTypeHandle = metadataContract.GetTypeHandle(systemObjectMethodTablePtr);
            Assert.Equal(systemObjectMethodTablePtr.Value, systemObjectTypeHandle.Address.Value);
            Assert.False(metadataContract.IsFreeObjectMethodTable(systemObjectTypeHandle));
        });
    }

    [Theory]
    [ClassData(typeof(MockTarget.StdArch))]
    public void ValidateSystemStringMethodTable(MockTarget.Architecture arch)
    {
        const ulong SystemObjectMethodTableAddress = 0x00000000_7c000010;
        const ulong SystemObjectEEClassAddress = 0x00000000_7c0000d0;
        TargetPointer systemObjectMethodTablePtr = new TargetPointer(SystemObjectMethodTableAddress);
        TargetPointer systemObjectEEClassPtr = new TargetPointer(SystemObjectEEClassAddress);

        const ulong SystemStringMethodTableAddress = 0x00000000_7c002010;
        const ulong SystemStringEEClassAddress = 0x00000000_7c0020d0;
        TargetPointer systemStringMethodTablePtr = new TargetPointer(SystemStringMethodTableAddress);
        TargetPointer systemStringEEClassPtr = new TargetPointer(SystemStringEEClassAddress);
        TargetTestHelpers targetTestHelpers = new(arch);
        RTSContractHelper(arch,
        (builder) =>
        {
            builder = AddSystemObject(targetTestHelpers, builder, systemObjectMethodTablePtr, systemObjectEEClassPtr);
            System.Reflection.TypeAttributes typeAttributes = System.Reflection.TypeAttributes.Public | System.Reflection.TypeAttributes.Class | System.Reflection.TypeAttributes.Sealed;
            const int numMethods = 37; // Arbitrary. Not trying to exactly match  the real System.String
            const int numInterfaces = 8; // Arbitrary
            const int numVirtuals = 3; // at least as many as System.Object
            uint mtflags = (uint)RuntimeTypeSystem_1.WFLAGS_HIGH.HasComponentSize | /*componentSize: */2;
<<<<<<< HEAD
            builder = AddEEClass(targetTestHelpers, builder, systemStringEEClassPtr, "System.String", systemStringMethodTablePtr, attr: (uint)typeAttributes, numMethods: numMethods, numNonVirtualSlots: 0);
            builder = AddMethodTable(targetTestHelpers, builder, systemStringMethodTablePtr, "System.String", systemStringEEClassPtr,
=======
            builder = MockRTS.AddEEClass(targetTestHelpers, builder, systemStringEEClassPtr, "System.String", systemStringMethodTablePtr, attr: (uint)typeAttributes, numMethods: numMethods, numNonVirtualSlots: 0);
            builder = MockRTS.AddMethodTable(targetTestHelpers, builder, systemStringMethodTablePtr, "System.String", systemStringEEClassPtr,
>>>>>>> 51e99e12
                                    mtflags: mtflags, mtflags2: default, baseSize: targetTestHelpers.StringBaseSize,
                                    module: TargetPointer.Null, parentMethodTable: systemObjectMethodTablePtr, numInterfaces: numInterfaces, numVirtuals: numVirtuals);
            return builder;
        },
        (target) =>
        {
            Contracts.IRuntimeTypeSystem metadataContract = target.Contracts.RuntimeTypeSystem;
            Assert.NotNull(metadataContract);
            Contracts.TypeHandle systemStringTypeHandle = metadataContract.GetTypeHandle(systemStringMethodTablePtr);
            Assert.Equal(systemStringMethodTablePtr.Value, systemStringTypeHandle.Address.Value);
            Assert.False(metadataContract.IsFreeObjectMethodTable(systemStringTypeHandle));
            Assert.True(metadataContract.IsString(systemStringTypeHandle));
        });
    }

    [Theory]
    [ClassData(typeof(MockTarget.StdArch))]
    public void MethodTableEEClassInvalidThrows(MockTarget.Architecture arch)
    {
        TargetTestHelpers targetTestHelpers = new(arch);
        const ulong SystemObjectMethodTableAddress = 0x00000000_7c000010;
        const ulong SystemObjectEEClassAddress = 0x00000000_7c0000d0;
        TargetPointer systemObjectMethodTablePtr = new TargetPointer(SystemObjectMethodTableAddress);
        TargetPointer systemObjectEEClassPtr = new TargetPointer(SystemObjectEEClassAddress);

        const ulong badMethodTableAddress = 0x00000000_4a000100; // place a normal-looking MethodTable here
        const ulong badMethodTableEEClassAddress = 0x00000010_afafafafa0; // bad address
        TargetPointer badMethodTablePtr = new TargetPointer(badMethodTableAddress);
        TargetPointer badMethodTableEEClassPtr = new TargetPointer(badMethodTableEEClassAddress);
        RTSContractHelper(arch,
        (builder) =>
        {
            builder = AddSystemObject(targetTestHelpers, builder, systemObjectMethodTablePtr, systemObjectEEClassPtr);
            builder = MockRTS.AddMethodTable(targetTestHelpers, builder, badMethodTablePtr, "Bad MethodTable", badMethodTableEEClassPtr, mtflags: default, mtflags2: default, baseSize: targetTestHelpers.ObjectBaseSize, module: TargetPointer.Null, parentMethodTable: systemObjectMethodTablePtr, numInterfaces: 0, numVirtuals: 3);
            return builder;
        },
        (target) =>
        {
            Contracts.IRuntimeTypeSystem metadataContract = target.Contracts.RuntimeTypeSystem;
            Assert.NotNull(metadataContract);
            Assert.Throws<InvalidOperationException>(() => metadataContract.GetTypeHandle(badMethodTablePtr));
        });
    }

    [Theory]
    [ClassData(typeof(MockTarget.StdArch))]
    public void ValidateGenericInstMethodTable(MockTarget.Architecture arch)
    {
        TargetTestHelpers targetTestHelpers = new(arch);
        const ulong SystemObjectMethodTableAddress = 0x00000000_7c000010;
        const ulong SystemObjectEEClassAddress = 0x00000000_7c0000d0;
        TargetPointer systemObjectMethodTablePtr = new TargetPointer(SystemObjectMethodTableAddress);
        TargetPointer systemObjectEEClassPtr = new TargetPointer(SystemObjectEEClassAddress);

        const ulong genericDefinitionMethodTableAddress = 0x00000000_5d004040;
        const ulong genericDefinitionEEClassAddress = 0x00000000_5d0040c0;
        TargetPointer genericDefinitionMethodTablePtr = new TargetPointer(genericDefinitionMethodTableAddress);
        TargetPointer genericDefinitionEEClassPtr = new TargetPointer(genericDefinitionEEClassAddress);

        const ulong genericInstanceMethodTableAddress = 0x00000000_330000a0;
        TargetPointer genericInstanceMethodTablePtr = new TargetPointer(genericInstanceMethodTableAddress);

        const int numMethods = 17;

        RTSContractHelper(arch,
        (builder) =>
        {
            builder = AddSystemObject(targetTestHelpers, builder, systemObjectMethodTablePtr, systemObjectEEClassPtr);

            System.Reflection.TypeAttributes typeAttributes = System.Reflection.TypeAttributes.Public | System.Reflection.TypeAttributes.Class;
            const int numInterfaces = 0;
            const int numVirtuals = 3;
            const uint gtd_mtflags = 0x00000030; // TODO: GenericsMask_TypicalInst
<<<<<<< HEAD
            builder = AddEEClass(targetTestHelpers, builder, genericDefinitionEEClassPtr, "EEClass GenericDefinition", genericDefinitionMethodTablePtr, attr: (uint)typeAttributes, numMethods: numMethods, numNonVirtualSlots: 0);
            builder = AddMethodTable(targetTestHelpers, builder, genericDefinitionMethodTablePtr, "MethodTable GenericDefinition", genericDefinitionEEClassPtr,
=======
            builder = MockRTS.AddEEClass(targetTestHelpers, builder, genericDefinitionEEClassPtr, "EEClass GenericDefinition", genericDefinitionMethodTablePtr, attr: (uint)typeAttributes, numMethods: numMethods, numNonVirtualSlots: 0);
            builder = MockRTS.AddMethodTable(targetTestHelpers, builder, genericDefinitionMethodTablePtr, "MethodTable GenericDefinition", genericDefinitionEEClassPtr,
>>>>>>> 51e99e12
                                    mtflags: gtd_mtflags, mtflags2: default, baseSize: targetTestHelpers.ObjectBaseSize,
                                    module: TargetPointer.Null, parentMethodTable: systemObjectMethodTablePtr, numInterfaces: numInterfaces, numVirtuals: numVirtuals);

            const uint ginst_mtflags = 0x00000010; // TODO: GenericsMask_GenericInst
            TargetPointer ginstCanonMT = new TargetPointer(genericDefinitionMethodTablePtr.Value | (ulong)1);
            builder = MockRTS.AddMethodTable(targetTestHelpers, builder, genericInstanceMethodTablePtr, "MethodTable GenericInstance", eeClassOrCanonMT: ginstCanonMT,
                                    mtflags: ginst_mtflags, mtflags2: default, baseSize: targetTestHelpers.ObjectBaseSize,
                                    module: TargetPointer.Null, parentMethodTable: genericDefinitionMethodTablePtr, numInterfaces: numInterfaces, numVirtuals: numVirtuals);

            return builder;
        },
        (target) =>
        {
            Contracts.IRuntimeTypeSystem metadataContract = target.Contracts.RuntimeTypeSystem;
            Assert.NotNull(metadataContract);
            Contracts.TypeHandle genericInstanceTypeHandle = metadataContract.GetTypeHandle(genericInstanceMethodTablePtr);
            Assert.Equal(genericInstanceMethodTablePtr.Value, genericInstanceTypeHandle.Address.Value);
            Assert.False(metadataContract.IsFreeObjectMethodTable(genericInstanceTypeHandle));
            Assert.False(metadataContract.IsString(genericInstanceTypeHandle));
            Assert.Equal(numMethods, metadataContract.GetNumMethods(genericInstanceTypeHandle));
        });
    }

    [Theory]
    [ClassData(typeof(MockTarget.StdArch))]
    public void ValidateArrayInstMethodTable(MockTarget.Architecture arch)
    {
        TargetTestHelpers targetTestHelpers = new(arch);
        const ulong SystemObjectMethodTableAddress = 0x00000000_7c000010;
        const ulong SystemObjectEEClassAddress = 0x00000000_7c0000d0;
        TargetPointer systemObjectMethodTablePtr = new TargetPointer(SystemObjectMethodTableAddress);
        TargetPointer systemObjectEEClassPtr = new TargetPointer(SystemObjectEEClassAddress);

        const ulong SystemArrayMethodTableAddress = 0x00000000_7c00a010;
        const ulong SystemArrayEEClassAddress = 0x00000000_7c00a0d0;
        TargetPointer systemArrayMethodTablePtr = new TargetPointer(SystemArrayMethodTableAddress);
        TargetPointer systemArrayEEClassPtr = new TargetPointer(SystemArrayEEClassAddress);

        const ulong arrayInstanceMethodTableAddress = 0x00000000_330000a0;
        const ulong arrayInstanceEEClassAddress = 0x00000000_330001d0;
        TargetPointer arrayInstanceMethodTablePtr = new TargetPointer(arrayInstanceMethodTableAddress);
        TargetPointer arrayInstanceEEClassPtr = new TargetPointer(arrayInstanceEEClassAddress);

        const uint arrayInstanceComponentSize = 392;

        RTSContractHelper(arch,
        (builder) =>
        {
            builder = AddSystemObject(targetTestHelpers, builder, systemObjectMethodTablePtr, systemObjectEEClassPtr);
            const ushort systemArrayNumInterfaces = 4;
            const ushort systemArrayNumMethods = 37; // Arbitrary. Not trying to exactly match  the real System.Array
            const uint systemArrayCorTypeAttr = (uint)(System.Reflection.TypeAttributes.Public | System.Reflection.TypeAttributes.Class);

<<<<<<< HEAD
            builder = AddEEClass(targetTestHelpers, builder, systemArrayEEClassPtr, "EEClass System.Array", systemArrayMethodTablePtr, attr: systemArrayCorTypeAttr, numMethods: systemArrayNumMethods, numNonVirtualSlots: 0);
            builder = AddMethodTable(targetTestHelpers, builder, systemArrayMethodTablePtr, "MethodTable System.Array", systemArrayEEClassPtr,
=======
            builder = MockRTS.AddEEClass(targetTestHelpers, builder, systemArrayEEClassPtr, "EEClass System.Array", systemArrayMethodTablePtr, attr: systemArrayCorTypeAttr, numMethods: systemArrayNumMethods, numNonVirtualSlots: 0);
            builder = MockRTS.AddMethodTable(targetTestHelpers, builder, systemArrayMethodTablePtr, "MethodTable System.Array", systemArrayEEClassPtr,
>>>>>>> 51e99e12
                                    mtflags: default, mtflags2: default, baseSize: targetTestHelpers.ObjectBaseSize,
                                    module: TargetPointer.Null, parentMethodTable: systemObjectMethodTablePtr, numInterfaces: systemArrayNumInterfaces, numVirtuals: 3);

            const uint arrayInst_mtflags = (uint)(RuntimeTypeSystem_1.WFLAGS_HIGH.HasComponentSize | RuntimeTypeSystem_1.WFLAGS_HIGH.Category_Array) | arrayInstanceComponentSize;
            const uint arrayInstCorTypeAttr = (uint)(System.Reflection.TypeAttributes.Public | System.Reflection.TypeAttributes.Class | System.Reflection.TypeAttributes.Sealed);

<<<<<<< HEAD
            builder = AddEEClass(targetTestHelpers, builder, arrayInstanceEEClassPtr, "EEClass ArrayInstance", arrayInstanceMethodTablePtr, attr: arrayInstCorTypeAttr, numMethods: systemArrayNumMethods, numNonVirtualSlots: 0);
            builder = AddMethodTable(targetTestHelpers, builder, arrayInstanceMethodTablePtr, "MethodTable ArrayInstance", arrayInstanceEEClassPtr,
=======
            builder = MockRTS.AddEEClass(targetTestHelpers, builder, arrayInstanceEEClassPtr, "EEClass ArrayInstance", arrayInstanceMethodTablePtr, attr: arrayInstCorTypeAttr, numMethods: systemArrayNumMethods, numNonVirtualSlots: 0);
            builder = MockRTS.AddMethodTable(targetTestHelpers, builder, arrayInstanceMethodTablePtr, "MethodTable ArrayInstance", arrayInstanceEEClassPtr,
>>>>>>> 51e99e12
                                    mtflags: arrayInst_mtflags, mtflags2: default, baseSize: targetTestHelpers.ObjectBaseSize,
                                    module: TargetPointer.Null, parentMethodTable: systemArrayMethodTablePtr, numInterfaces: systemArrayNumInterfaces, numVirtuals: 3);

            return builder;
        },
        (target) =>
        {
            Contracts.IRuntimeTypeSystem metadataContract = target.Contracts.RuntimeTypeSystem;
            Assert.NotNull(metadataContract);
            Contracts.TypeHandle arrayInstanceTypeHandle = metadataContract.GetTypeHandle(arrayInstanceMethodTablePtr);
            Assert.Equal(arrayInstanceMethodTablePtr.Value, arrayInstanceTypeHandle.Address.Value);
            Assert.False(metadataContract.IsFreeObjectMethodTable(arrayInstanceTypeHandle));
            Assert.False(metadataContract.IsString(arrayInstanceTypeHandle));
            Assert.Equal(arrayInstanceComponentSize, metadataContract.GetComponentSize(arrayInstanceTypeHandle));
        });

    }
}<|MERGE_RESOLUTION|>--- conflicted
+++ resolved
@@ -12,90 +12,6 @@
 
 public unsafe class MethodTableTests
 {
-<<<<<<< HEAD
-    const ulong TestFreeObjectMethodTableGlobalAddress = 0x00000000_7a0000a0;
-    const ulong TestFreeObjectMethodTableAddress = 0x00000000_7a0000a8;
-
-    private static readonly Target.TypeInfo MethodTableTypeInfo = new()
-    {
-        Fields = {
-            { nameof(Data.MethodTable.MTFlags), new() { Offset = 4, Type = DataType.uint32}},
-            { nameof(Data.MethodTable.BaseSize), new() { Offset = 8, Type = DataType.uint32}},
-            { nameof(Data.MethodTable.MTFlags2), new() { Offset = 12, Type = DataType.uint32}},
-            { nameof(Data.MethodTable.EEClassOrCanonMT), new () { Offset = 16, Type = DataType.nuint}},
-            { nameof(Data.MethodTable.Module), new () { Offset = 24, Type = DataType.pointer}},
-            { nameof(Data.MethodTable.ParentMethodTable), new () { Offset = 40, Type = DataType.pointer}},
-            { nameof(Data.MethodTable.NumInterfaces), new () { Offset = 48, Type = DataType.uint16}},
-            { nameof(Data.MethodTable.NumVirtuals), new () { Offset = 50, Type = DataType.uint16}},
-            { nameof(Data.MethodTable.PerInstInfo), new () { Offset = 56, Type = DataType.pointer}},
-        }
-    };
-
-    private static readonly Target.TypeInfo EEClassTypeInfo = new Target.TypeInfo()
-    {
-        Fields = {
-            { nameof (Data.EEClass.MethodTable), new () { Offset = 8, Type = DataType.pointer}},
-            { nameof (Data.EEClass.CorTypeAttr), new () { Offset = 16, Type = DataType.uint32}},
-            { nameof (Data.EEClass.NumMethods), new () { Offset = 20, Type = DataType.uint16}},
-            { nameof (Data.EEClass.InternalCorElementType), new () { Offset = 22, Type = DataType.uint8}},
-        }
-    };
-
-    private static readonly (DataType Type, Target.TypeInfo Info)[] RTSTypes =
-    [
-        (DataType.MethodTable, MethodTableTypeInfo),
-        (DataType.EEClass, EEClassTypeInfo),
-    ];
-
-
-    private static readonly (string Name, ulong Value, string? Type)[] RTSGlobals =
-    [
-        (nameof(Constants.Globals.FreeObjectMethodTable), TestFreeObjectMethodTableGlobalAddress, null),
-        (nameof(Constants.Globals.MethodDescAlignment), 8, nameof(DataType.uint64)),
-    ];
-
-    private static MockMemorySpace.Builder AddFreeObjectMethodTable(TargetTestHelpers targetTestHelpers, MockMemorySpace.Builder builder)
-    {
-        MockMemorySpace.HeapFragment globalAddr = new() { Name = "Address of Free Object Method Table", Address = TestFreeObjectMethodTableGlobalAddress, Data = new byte[targetTestHelpers.PointerSize] };
-        targetTestHelpers.WritePointer(globalAddr.Data, TestFreeObjectMethodTableAddress);
-        return builder.AddHeapFragments([
-            globalAddr,
-            new () { Name = "Free Object Method Table", Address = TestFreeObjectMethodTableAddress, Data = new byte[targetTestHelpers.SizeOfTypeInfo(MethodTableTypeInfo)] }
-        ]);
-    }
-
-    private static MockMemorySpace.Builder AddEEClass(TargetTestHelpers targetTestHelpers, MockMemorySpace.Builder builder, TargetPointer eeClassPtr, string name, TargetPointer canonMTPtr, uint attr, ushort numMethods, ushort numNonVirtualSlots)
-    {
-        MockMemorySpace.HeapFragment eeClassFragment = new() { Name = $"EEClass '{name}'", Address = eeClassPtr, Data = new byte[targetTestHelpers.SizeOfTypeInfo(EEClassTypeInfo)] };
-        Span<byte> dest = eeClassFragment.Data;
-        targetTestHelpers.WritePointer(dest.Slice(EEClassTypeInfo.Fields[nameof(Data.EEClass.MethodTable)].Offset), canonMTPtr);
-        targetTestHelpers.Write(dest.Slice(EEClassTypeInfo.Fields[nameof(Data.EEClass.CorTypeAttr)].Offset), attr);
-        targetTestHelpers.Write(dest.Slice(EEClassTypeInfo.Fields[nameof(Data.EEClass.NumMethods)].Offset), numMethods);
-        targetTestHelpers.Write(dest.Slice(EEClassTypeInfo.Fields[nameof(Data.EEClass.NumNonVirtualSlots)].Offset), numNonVirtualSlots);
-        return builder.AddHeapFragment(eeClassFragment);
-
-    }
-
-    private static MockMemorySpace.Builder AddMethodTable(TargetTestHelpers targetTestHelpers, MockMemorySpace.Builder builder, TargetPointer methodTablePtr, string name, TargetPointer eeClassOrCanonMT, uint mtflags, uint mtflags2, uint baseSize,
-                                                        TargetPointer module, TargetPointer parentMethodTable, ushort numInterfaces, ushort numVirtuals)
-    {
-        MockMemorySpace.HeapFragment methodTableFragment = new() { Name = $"MethodTable '{name}'", Address = methodTablePtr, Data = new byte[targetTestHelpers.SizeOfTypeInfo(MethodTableTypeInfo)] };
-        Span<byte> dest = methodTableFragment.Data;
-        targetTestHelpers.WritePointer(dest.Slice(MethodTableTypeInfo.Fields[nameof(Data.MethodTable.EEClassOrCanonMT)].Offset), eeClassOrCanonMT);
-        targetTestHelpers.Write(dest.Slice(MethodTableTypeInfo.Fields[nameof(Data.MethodTable.MTFlags)].Offset), mtflags);
-        targetTestHelpers.Write(dest.Slice(MethodTableTypeInfo.Fields[nameof(Data.MethodTable.MTFlags2)].Offset), mtflags2);
-        targetTestHelpers.Write(dest.Slice(MethodTableTypeInfo.Fields[nameof(Data.MethodTable.BaseSize)].Offset), baseSize);
-        targetTestHelpers.WritePointer(dest.Slice(MethodTableTypeInfo.Fields[nameof(Data.MethodTable.Module)].Offset), module);
-        targetTestHelpers.WritePointer(dest.Slice(MethodTableTypeInfo.Fields[nameof(Data.MethodTable.ParentMethodTable)].Offset), parentMethodTable);
-        targetTestHelpers.Write(dest.Slice(MethodTableTypeInfo.Fields[nameof(Data.MethodTable.NumInterfaces)].Offset), numInterfaces);
-        targetTestHelpers.Write(dest.Slice(MethodTableTypeInfo.Fields[nameof(Data.MethodTable.NumVirtuals)].Offset), numVirtuals);
-
-        // TODO fill in the rest of the fields
-        return builder.AddHeapFragment(methodTableFragment);
-    }
-
-=======
->>>>>>> 51e99e12
     // a delegate for adding more heap fragments to the context builder
     private delegate MockMemorySpace.Builder ConfigureContextBuilder(MockMemorySpace.Builder builder);
 
@@ -159,11 +75,7 @@
         {
             Contracts.IRuntimeTypeSystem metadataContract = target.Contracts.RuntimeTypeSystem;
             Assert.NotNull(metadataContract);
-<<<<<<< HEAD
-            Contracts.TypeHandle handle = metadataContract.GetTypeHandle(TestFreeObjectMethodTableAddress);
-=======
             Contracts.TypeHandle handle = metadataContract.GetTypeHandle(MockRTS.TestFreeObjectMethodTableAddress);
->>>>>>> 51e99e12
             Assert.NotEqual(TargetPointer.Null, handle.Address);
             Assert.True(metadataContract.IsFreeObjectMethodTable(handle));
         });
@@ -174,13 +86,8 @@
         System.Reflection.TypeAttributes typeAttributes = System.Reflection.TypeAttributes.Public | System.Reflection.TypeAttributes.Class;
         const int numMethods = 8; // System.Object has 8 methods
         const int numVirtuals = 3; // System.Object has 3 virtual methods
-<<<<<<< HEAD
-        builder = AddEEClass(targetTestHelpers, builder, systemObjectEEClassPtr, "System.Object", systemObjectMethodTablePtr, attr: (uint)typeAttributes, numMethods: numMethods, numNonVirtualSlots: 0);
-        builder = AddMethodTable(targetTestHelpers, builder, systemObjectMethodTablePtr, "System.Object", systemObjectEEClassPtr,
-=======
         builder = MockRTS.AddEEClass(targetTestHelpers, builder, systemObjectEEClassPtr, "System.Object", systemObjectMethodTablePtr, attr: (uint)typeAttributes, numMethods: numMethods, numNonVirtualSlots: 0);
         builder = MockRTS.AddMethodTable(targetTestHelpers, builder, systemObjectMethodTablePtr, "System.Object", systemObjectEEClassPtr,
->>>>>>> 51e99e12
                                 mtflags: default, mtflags2: default, baseSize: targetTestHelpers.ObjectBaseSize,
                                 module: TargetPointer.Null, parentMethodTable: TargetPointer.Null, numInterfaces: 0, numVirtuals: numVirtuals);
         return builder;
@@ -234,13 +141,8 @@
             const int numInterfaces = 8; // Arbitrary
             const int numVirtuals = 3; // at least as many as System.Object
             uint mtflags = (uint)RuntimeTypeSystem_1.WFLAGS_HIGH.HasComponentSize | /*componentSize: */2;
-<<<<<<< HEAD
-            builder = AddEEClass(targetTestHelpers, builder, systemStringEEClassPtr, "System.String", systemStringMethodTablePtr, attr: (uint)typeAttributes, numMethods: numMethods, numNonVirtualSlots: 0);
-            builder = AddMethodTable(targetTestHelpers, builder, systemStringMethodTablePtr, "System.String", systemStringEEClassPtr,
-=======
             builder = MockRTS.AddEEClass(targetTestHelpers, builder, systemStringEEClassPtr, "System.String", systemStringMethodTablePtr, attr: (uint)typeAttributes, numMethods: numMethods, numNonVirtualSlots: 0);
             builder = MockRTS.AddMethodTable(targetTestHelpers, builder, systemStringMethodTablePtr, "System.String", systemStringEEClassPtr,
->>>>>>> 51e99e12
                                     mtflags: mtflags, mtflags2: default, baseSize: targetTestHelpers.StringBaseSize,
                                     module: TargetPointer.Null, parentMethodTable: systemObjectMethodTablePtr, numInterfaces: numInterfaces, numVirtuals: numVirtuals);
             return builder;
@@ -314,13 +216,8 @@
             const int numInterfaces = 0;
             const int numVirtuals = 3;
             const uint gtd_mtflags = 0x00000030; // TODO: GenericsMask_TypicalInst
-<<<<<<< HEAD
-            builder = AddEEClass(targetTestHelpers, builder, genericDefinitionEEClassPtr, "EEClass GenericDefinition", genericDefinitionMethodTablePtr, attr: (uint)typeAttributes, numMethods: numMethods, numNonVirtualSlots: 0);
-            builder = AddMethodTable(targetTestHelpers, builder, genericDefinitionMethodTablePtr, "MethodTable GenericDefinition", genericDefinitionEEClassPtr,
-=======
             builder = MockRTS.AddEEClass(targetTestHelpers, builder, genericDefinitionEEClassPtr, "EEClass GenericDefinition", genericDefinitionMethodTablePtr, attr: (uint)typeAttributes, numMethods: numMethods, numNonVirtualSlots: 0);
             builder = MockRTS.AddMethodTable(targetTestHelpers, builder, genericDefinitionMethodTablePtr, "MethodTable GenericDefinition", genericDefinitionEEClassPtr,
->>>>>>> 51e99e12
                                     mtflags: gtd_mtflags, mtflags2: default, baseSize: targetTestHelpers.ObjectBaseSize,
                                     module: TargetPointer.Null, parentMethodTable: systemObjectMethodTablePtr, numInterfaces: numInterfaces, numVirtuals: numVirtuals);
 
@@ -374,26 +271,16 @@
             const ushort systemArrayNumMethods = 37; // Arbitrary. Not trying to exactly match  the real System.Array
             const uint systemArrayCorTypeAttr = (uint)(System.Reflection.TypeAttributes.Public | System.Reflection.TypeAttributes.Class);
 
-<<<<<<< HEAD
-            builder = AddEEClass(targetTestHelpers, builder, systemArrayEEClassPtr, "EEClass System.Array", systemArrayMethodTablePtr, attr: systemArrayCorTypeAttr, numMethods: systemArrayNumMethods, numNonVirtualSlots: 0);
-            builder = AddMethodTable(targetTestHelpers, builder, systemArrayMethodTablePtr, "MethodTable System.Array", systemArrayEEClassPtr,
-=======
             builder = MockRTS.AddEEClass(targetTestHelpers, builder, systemArrayEEClassPtr, "EEClass System.Array", systemArrayMethodTablePtr, attr: systemArrayCorTypeAttr, numMethods: systemArrayNumMethods, numNonVirtualSlots: 0);
             builder = MockRTS.AddMethodTable(targetTestHelpers, builder, systemArrayMethodTablePtr, "MethodTable System.Array", systemArrayEEClassPtr,
->>>>>>> 51e99e12
                                     mtflags: default, mtflags2: default, baseSize: targetTestHelpers.ObjectBaseSize,
                                     module: TargetPointer.Null, parentMethodTable: systemObjectMethodTablePtr, numInterfaces: systemArrayNumInterfaces, numVirtuals: 3);
 
             const uint arrayInst_mtflags = (uint)(RuntimeTypeSystem_1.WFLAGS_HIGH.HasComponentSize | RuntimeTypeSystem_1.WFLAGS_HIGH.Category_Array) | arrayInstanceComponentSize;
             const uint arrayInstCorTypeAttr = (uint)(System.Reflection.TypeAttributes.Public | System.Reflection.TypeAttributes.Class | System.Reflection.TypeAttributes.Sealed);
 
-<<<<<<< HEAD
-            builder = AddEEClass(targetTestHelpers, builder, arrayInstanceEEClassPtr, "EEClass ArrayInstance", arrayInstanceMethodTablePtr, attr: arrayInstCorTypeAttr, numMethods: systemArrayNumMethods, numNonVirtualSlots: 0);
-            builder = AddMethodTable(targetTestHelpers, builder, arrayInstanceMethodTablePtr, "MethodTable ArrayInstance", arrayInstanceEEClassPtr,
-=======
             builder = MockRTS.AddEEClass(targetTestHelpers, builder, arrayInstanceEEClassPtr, "EEClass ArrayInstance", arrayInstanceMethodTablePtr, attr: arrayInstCorTypeAttr, numMethods: systemArrayNumMethods, numNonVirtualSlots: 0);
             builder = MockRTS.AddMethodTable(targetTestHelpers, builder, arrayInstanceMethodTablePtr, "MethodTable ArrayInstance", arrayInstanceEEClassPtr,
->>>>>>> 51e99e12
                                     mtflags: arrayInst_mtflags, mtflags2: default, baseSize: targetTestHelpers.ObjectBaseSize,
                                     module: TargetPointer.Null, parentMethodTable: systemArrayMethodTablePtr, numInterfaces: systemArrayNumInterfaces, numVirtuals: 3);
 
