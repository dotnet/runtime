--- conflicted
+++ resolved
@@ -39,11 +39,9 @@
         internal const string MethodDescTokenRemainderBitCount = nameof(MethodDescTokenRemainderBitCount);
         internal const string DirectorySeparator = nameof(DirectorySeparator);
 
-<<<<<<< HEAD
-        internal const string PrecodeMachineDescriptor = nameof(PrecodeMachineDescriptor);
-
         internal const string ExecutionManagerCodeRangeMapAddress = nameof(ExecutionManagerCodeRangeMapAddress);
         internal const string StubCodeBlockLast = nameof(StubCodeBlockLast);
+        internal const string PrecodeMachineDescriptor = nameof(PrecodeMachineDescriptor);
         internal const string ProfilerControlBlock = nameof(ProfilerControlBlock);
     }
 
@@ -55,9 +53,5 @@
         internal static uint GetRowId(uint token) => token & RIDMask;
 
         internal static uint MakeToken(uint rid, uint table) => rid | (table << RowIdBitCount);
-=======
-        internal const string ExecutionManagerCodeRangeMapAddress = nameof(ExecutionManagerCodeRangeMapAddress);
-        internal const string StubCodeBlockLast = nameof(StubCodeBlockLast);
->>>>>>> 1b8f7449
     }
 }