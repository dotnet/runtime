--- conflicted
+++ resolved
@@ -9,11 +9,7 @@
 {
     IPrecodeStubs IContractFactory<IPrecodeStubs>.CreateContract(Target target, int version)
     {
-<<<<<<< HEAD
-        ICDacMetadata cDacMetadata = target.Contracts.CDacMetadata;
-=======
         IPlatformMetadata cDacMetadata = target.Contracts.PlatformMetadata;
->>>>>>> 9dedc961
         TargetPointer precodeMachineDescriptorAddress = cDacMetadata.GetPrecodeMachineDescriptor();
         Data.PrecodeMachineDescriptor precodeMachineDescriptor = target.ProcessedData.GetOrAdd<Data.PrecodeMachineDescriptor>(precodeMachineDescriptorAddress);
         CodePointerFlags codePointerFlags= cDacMetadata.GetCodePointerFlags();
