<Project Sdk="Microsoft.NET.Sdk">

  <PropertyGroup>
    <TargetFramework>$(NetCoreAppToolCurrent)</TargetFramework>
    <RootNamespace>Microsoft.Diagnostics.DataContractReader</RootNamespace>
    <Nullable>enable</Nullable>
    <AllowUnsafeBlocks>true</AllowUnsafeBlocks>
    <!-- Do not produce a public package. This ships as part of the runtime -->
    <IsShippingPackage>false</IsShippingPackage>
    <InvariantGlobalization>true</InvariantGlobalization>
    <JsonSerializerIsReflectionEnabledByDefault>false</JsonSerializerIsReflectionEnabledByDefault>
  </PropertyGroup>

  <ItemGroup>
    <InternalsVisibleTo Include="Microsoft.Diagnostics.DataContractReader.Tests" />
<<<<<<< HEAD
    <InternalsVisibleTo Include="Microsoft.Diagnostics.DataContractReader" />
    <InternalsVisibleTo Include="StressLogAnalyzer" />
    <InternalsVisibleTo Include="cdacreader" Condition="'$(TargetsWindows)' == 'true'"/>
    <InternalsVisibleTo Include="libcdacreader" Condition="'$(TargetsWindows)' != 'true'"/>
=======
>>>>>>> d9b75154
  </ItemGroup>

  <ItemGroup>
    <ProjectReference Include="..\Microsoft.Diagnostics.DataContractReader.Abstractions\Microsoft.Diagnostics.DataContractReader.Abstractions.csproj" />
  </ItemGroup>
</Project><|MERGE_RESOLUTION|>--- conflicted
+++ resolved
@@ -13,13 +13,6 @@
 
   <ItemGroup>
     <InternalsVisibleTo Include="Microsoft.Diagnostics.DataContractReader.Tests" />
-<<<<<<< HEAD
-    <InternalsVisibleTo Include="Microsoft.Diagnostics.DataContractReader" />
-    <InternalsVisibleTo Include="StressLogAnalyzer" />
-    <InternalsVisibleTo Include="cdacreader" Condition="'$(TargetsWindows)' == 'true'"/>
-    <InternalsVisibleTo Include="libcdacreader" Condition="'$(TargetsWindows)' != 'true'"/>
-=======
->>>>>>> d9b75154
   </ItemGroup>
 
   <ItemGroup>
