// Licensed to the .NET Foundation under one or more agreements.
// The .NET Foundation licenses this file to you under the MIT license.

using Microsoft.Diagnostics.DataContractReader.Contracts;


namespace Microsoft.Diagnostics.DataContractReader;

/// <summary>
/// A registry of all the contracts that may be provided by a target.
/// </summary>
public abstract class ContractRegistry
{
    /// <summary>
    /// Gets an instance of the Exception contract for the target.
    /// </summary>
    public abstract IException Exception { get; }
    /// <summary>
    /// Gets an instance of the Loader contract for the target.
    /// </summary>
    public abstract ILoader Loader { get; }
    /// <summary>
    /// Gets an instance of the EcmaMetadata contract for the target.
    /// </summary>
    public abstract IEcmaMetadata EcmaMetadata { get; }
    /// <summary>
    /// Gets an instance of the Object contract for the target.
    /// </summary>
    public abstract IObject Object { get; }
    /// <summary>
    /// Gets an instance of the Thread contract for the target.
    /// </summary>
    public abstract IThread Thread { get; }
    /// <summary>
    /// Gets an instance of the RuntimeTypeSystem contract for the target.
    /// </summary>
    public abstract IRuntimeTypeSystem RuntimeTypeSystem { get; }
    /// <summary>
    /// Gets an instance of the DacStreams contract for the target.
    /// </summary>
    public abstract IDacStreams DacStreams { get; }
    /// <summary>
    /// Gets an instance of the ExecutionManager contract for the target.
    /// </summary>
    public abstract IExecutionManager ExecutionManager { get; }
    /// <summary>
    /// Gets an instance of the CodeVersions contract for the target.
    /// </summary>
    public abstract ICodeVersions CodeVersions { get; }
    /// <summary>
    /// Gets an instance of the PlatformMetadata contract for the target.
    /// </summary>
    public abstract IPlatformMetadata PlatformMetadata { get; }
    /// <summary>
    /// Gets an instance of the PrecodeStubs contract for the target.
    /// </summary>
    public abstract IPrecodeStubs PrecodeStubs { get; }
    /// <summary>
    /// Gets an instance of the ReJIT contract for the target.
    /// </summary>
    public abstract IReJIT ReJIT { get; }
    /// <summary>
    /// Gets an instance of the StackWalk contract for the target.
    /// </summary>
    public abstract IStackWalk StackWalk { get; }
    /// <summary>
    /// Gets an instance of the RuntimeInfo contract for the target.
    /// </summary>
    public abstract IRuntimeInfo RuntimeInfo { get; }
    /// <summary>
    /// Gets an instance of the ComWrappers contract for the target.
    /// </summary>
    public abstract IComWrappers ComWrappers { get; }
    /// Gets an instance of the DebugInfo contract for the target.
    /// </summary>
    public abstract IDebugInfo DebugInfo { get; }
    /// <summary>
    /// Gets an instance of the SHash contract for the target.
    /// </summary>
    public abstract ISHash SHash { get; }
    /// <summary>
    /// Gets an instance of the GC contract for the target.
    /// </summary>
    public abstract IGC GC { get; }
    /// <summary>
<<<<<<< HEAD
    /// Gets an instance of the GCInfo contract for the target.
    /// </summary>
    public abstract IGCInfo GCInfo { get; }
=======
    /// Gets an instance of the Notifications contract for the target.
    /// </summary>
    public abstract INotifications Notifications { get; }
    /// <summary>
    /// Gets an instance of the SignatureDecoder contract for the target.
    /// </summary>
    public abstract ISignatureDecoder SignatureDecoder { get; }
>>>>>>> ce6fab18
}<|MERGE_RESOLUTION|>--- conflicted
+++ resolved
@@ -83,11 +83,9 @@
     /// </summary>
     public abstract IGC GC { get; }
     /// <summary>
-<<<<<<< HEAD
     /// Gets an instance of the GCInfo contract for the target.
     /// </summary>
     public abstract IGCInfo GCInfo { get; }
-=======
     /// Gets an instance of the Notifications contract for the target.
     /// </summary>
     public abstract INotifications Notifications { get; }
@@ -95,5 +93,4 @@
     /// Gets an instance of the SignatureDecoder contract for the target.
     /// </summary>
     public abstract ISignatureDecoder SignatureDecoder { get; }
->>>>>>> ce6fab18
 }