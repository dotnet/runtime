// Licensed to the .NET Foundation under one or more agreements.
// The .NET Foundation licenses this file to you under the MIT license.

using Microsoft.Diagnostics.DataContractReader.Contracts;


namespace Microsoft.Diagnostics.DataContractReader;

/// <summary>
/// A registry of all the contracts that may be provided by a target.
/// </summary>
public abstract class ContractRegistry
{
    /// <summary>
    /// Gets an instance of the Exception contract for the target.
    /// </summary>
    public abstract IException Exception { get; }
    /// <summary>
    /// Gets an instance of the Loader contract for the target.
    /// </summary>
    public abstract ILoader Loader { get; }
    /// <summary>
    /// Gets an instance of the EcmaMetadata contract for the target.
    /// </summary>
    public abstract IEcmaMetadata EcmaMetadata { get; }
    /// <summary>
    /// Gets an instance of the Object contract for the target.
    /// </summary>
    public abstract IObject Object { get; }
    /// <summary>
    /// Gets an instance of the Thread contract for the target.
    /// </summary>
    public abstract IThread Thread { get; }
    /// <summary>
    /// Gets an instance of the RuntimeTypeSystem contract for the target.
    /// </summary>
    public abstract IRuntimeTypeSystem RuntimeTypeSystem { get; }
    /// <summary>
    /// Gets an instance of the DacStreams contract for the target.
    /// </summary>
    public abstract IDacStreams DacStreams { get; }
    /// <summary>
    /// Gets an instance of the ExecutionManager contract for the target.
    /// </summary>
    public abstract IExecutionManager ExecutionManager { get; }
    /// <summary>
    /// Gets an instance of the CodeVersions contract for the target.
    /// </summary>
    public abstract ICodeVersions CodeVersions { get; }
    /// <summary>
    /// Gets an instance of the PlatformMetadata contract for the target.
    /// </summary>
    public abstract IPlatformMetadata PlatformMetadata { get; }
    /// <summary>
    /// Gets an instance of the PrecodeStubs contract for the target.
    /// </summary>
    public abstract IPrecodeStubs PrecodeStubs { get; }
    /// <summary>
    /// Gets an instance of the ReJIT contract for the target.
    /// </summary>
    public abstract IReJIT ReJIT { get; }
    /// <summary>
    /// Gets an instance of the StackWalk contract for the target.
    /// </summary>
    public abstract IStackWalk StackWalk { get; }
    /// <summary>
    /// Gets an instance of the RuntimeInfo contract for the target.
    /// </summary>
    public abstract IRuntimeInfo RuntimeInfo { get; }
    /// <summary>
<<<<<<< HEAD
    /// Gets an instance of the GC contract for the target.
    /// </summary>
    public abstract IGC GC { get; }
=======
    /// Gets an instance of the DebugInfo contract for the target.
    /// </summary>
    public abstract IDebugInfo DebugInfo { get; }
>>>>>>> 80912f65
}<|MERGE_RESOLUTION|>--- conflicted
+++ resolved
@@ -67,14 +67,11 @@
     /// Gets an instance of the RuntimeInfo contract for the target.
     /// </summary>
     public abstract IRuntimeInfo RuntimeInfo { get; }
+    /// Gets an instance of the DebugInfo contract for the target.
+    /// </summary>
+    public abstract IDebugInfo DebugInfo { get; }
     /// <summary>
-<<<<<<< HEAD
     /// Gets an instance of the GC contract for the target.
     /// </summary>
     public abstract IGC GC { get; }
-=======
-    /// Gets an instance of the DebugInfo contract for the target.
-    /// </summary>
-    public abstract IDebugInfo DebugInfo { get; }
->>>>>>> 80912f65
 }