// Licensed to the .NET Foundation under one or more agreements.
// The .NET Foundation licenses this file to you under the MIT license.

using Microsoft.Diagnostics.DataContractReader.Contracts;


namespace Microsoft.Diagnostics.DataContractReader;

/// <summary>
/// A registry of all the contracts that may be provided by a target.
/// </summary>
public abstract class ContractRegistry
{
    /// <summary>
    /// Gets an instance of the Exception contract for the target.
    /// </summary>
    public abstract IException Exception { get; }
    /// <summary>
    /// Gets an instance of the Loader contract for the target.
    /// </summary>
    public abstract ILoader Loader { get; }
    /// <summary>
    /// Gets an instance of the EcmaMetadata contract for the target.
    /// </summary>
    public abstract IEcmaMetadata EcmaMetadata { get; }
    /// <summary>
    /// Gets an instance of the Object contract for the target.
    /// </summary>
    public abstract IObject Object { get; }
    /// <summary>
    /// Gets an instance of the Thread contract for the target.
    /// </summary>
    public abstract IThread Thread { get; }
    /// <summary>
    /// Gets an instance of the RuntimeTypeSystem contract for the target.
    /// </summary>
    public abstract IRuntimeTypeSystem RuntimeTypeSystem { get; }
    /// <summary>
    /// Gets an instance of the DacStreams contract for the target.
    /// </summary>
    public abstract IDacStreams DacStreams { get; }
    /// <summary>
    /// Gets an instance of the ExecutionManager contract for the target.
    /// </summary>
    public abstract IExecutionManager ExecutionManager { get; }
    /// <summary>
    /// Gets an instance of the CodeVersions contract for the target.
    /// </summary>
    public abstract ICodeVersions CodeVersions { get; }
    /// <summary>
    /// Gets an instance of the PlatformMetadata contract for the target.
    /// </summary>
    public abstract IPlatformMetadata PlatformMetadata { get; }
    /// <summary>
    /// Gets an instance of the PrecodeStubs contract for the target.
    /// </summary>
    public abstract IPrecodeStubs PrecodeStubs { get; }
    /// <summary>
    /// Gets an instance of the ReJIT contract for the target.
    /// </summary>
    public abstract IReJIT ReJIT { get; }
    /// <summary>
    /// Gets an instance of the StackWalk contract for the target.
    /// </summary>
    public abstract IStackWalk StackWalk { get; }
    /// <summary>
    /// Gets an instance of the RuntimeInfo contract for the target.
    /// </summary>
    public abstract IRuntimeInfo RuntimeInfo { get; }
    /// Gets an instance of the DebugInfo contract for the target.
    /// </summary>
    public abstract IDebugInfo DebugInfo { get; }
    /// <summary>
<<<<<<< HEAD
    /// Gets an instance of the SHash contract for the target.
    /// </summary>
    public abstract ISHash SHash { get; }
=======
    /// Gets an instance of the GC contract for the target.
    /// </summary>
    public abstract IGC GC { get; }
>>>>>>> b3de022c
}<|MERGE_RESOLUTION|>--- conflicted
+++ resolved
@@ -71,13 +71,10 @@
     /// </summary>
     public abstract IDebugInfo DebugInfo { get; }
     /// <summary>
-<<<<<<< HEAD
     /// Gets an instance of the SHash contract for the target.
     /// </summary>
     public abstract ISHash SHash { get; }
-=======
     /// Gets an instance of the GC contract for the target.
     /// </summary>
     public abstract IGC GC { get; }
->>>>>>> b3de022c
 }