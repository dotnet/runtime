// Licensed to the .NET Foundation under one or more agreements.
// The .NET Foundation licenses this file to you under the MIT license.

using System;
using System.Collections.Generic;

namespace Microsoft.Diagnostics.DataContractReader.Contracts;

public readonly struct ModuleHandle
{
    public ModuleHandle(TargetPointer address)
    {
        Address = address;
    }

    public TargetPointer Address { get; }
}

[Flags]
public enum ModuleFlags
{
    Tenured = 0x1,                  // Set once we know for sure the Module will not be freed until the appdomain itself exits
    ClassFreed = 0x4,
    EditAndContinue = 0x8,          // Edit and Continue is enabled for this module

    ProfilerNotified = 0x10,
    EtwNotified = 0x20,

    ReflectionEmit = 0x40,          // Reflection.Emit was used to create this module
    ProfilerDisableOptimizations = 0x80,
    ProfilerDisableInlining = 0x100,

    DebuggerUserOverridePriv = 0x400,
    DebuggerAllowJitOptsPriv = 0x800,
    DebuggerTrackJitInfoPriv = 0x1000,
    DebuggerEnCEnabledPriv = 0x2000,
    DebuggerPDBsCopied = 0x4000,
    DebuggerIgnorePDbs = 0x8000,

    IJWFixedUp = 0x80000,
    BeingUnloaded = 0x100000,
}

[Flags]
public enum AssemblyIterationFlags
{
    // load status flags
    IncludeLoaded = 0x00000001, // include assemblies that are already loaded
                                // (m_level >= code:FILE_LOAD_DELIVER_EVENTS)
    IncludeLoading = 0x00000002, // include assemblies that are still in the process of loading
                                 // (all m_level values)
    IncludeAvailableToProfilers = 0x00000020, // include assemblies available to profilers
                                              // See comment at code:DomainAssembly::IsAvailableToProfilers

    // Execution / introspection flags
    IncludeExecution = 0x00000004, // include assemblies that are loaded for execution only

    IncludeFailedToLoad = 0x00000010, // include assemblies that failed to load

    // Collectible assemblies flags
    ExcludeCollectible = 0x00000040, // Exclude all collectible assemblies
    IncludeCollected = 0x00000080, // Include all collectible assemblies that have been collected
}

public record struct ModuleLookupTables(
    TargetPointer FieldDefToDesc,
    TargetPointer ManifestModuleReferences,
    TargetPointer MemberRefToDesc,
    TargetPointer MethodDefToDesc,
    TargetPointer TypeDefToMethodTable,
    TargetPointer TypeRefToMethodTable,
    TargetPointer MethodDefToILCodeVersioningState);

public interface ILoader : IContract
{
    static string IContract.Name => nameof(Loader);

    ModuleHandle GetModuleHandleFromModulePtr(TargetPointer modulePointer) => throw new NotImplementedException();
    ModuleHandle GetModuleHandleFromAssemblyPtr(TargetPointer assemblyPointer) => throw new NotImplementedException();
    IEnumerable<ModuleHandle> GetModuleHandles(TargetPointer appDomain, AssemblyIterationFlags iterationFlags) => throw new NotImplementedException();
    TargetPointer GetRootAssembly() => throw new NotImplementedException();
    string GetAppDomainFriendlyName() => throw new NotImplementedException();
    TargetPointer GetModule(ModuleHandle handle) => throw new NotImplementedException();
    TargetPointer GetAssembly(ModuleHandle handle) => throw new NotImplementedException();
    TargetPointer GetPEAssembly(ModuleHandle handle) => throw new NotImplementedException();
    bool TryGetLoadedImageContents(ModuleHandle handle, out TargetPointer baseAddress, out uint size, out uint imageFlags) => throw new NotImplementedException();
    TargetPointer GetILAddr(TargetPointer peAssemblyPtr, int rva) => throw new NotImplementedException();
    bool TryGetSymbolStream(ModuleHandle handle, out TargetPointer buffer, out uint size) => throw new NotImplementedException();
    IEnumerable<TargetPointer> GetAvailableTypeParams(ModuleHandle handle) => throw new NotImplementedException();
    IEnumerable<TargetPointer> GetInstantiatedMethods(ModuleHandle handle) => throw new NotImplementedException();

    bool IsProbeExtensionResultValid(ModuleHandle handle) => throw new NotImplementedException();
    ModuleFlags GetFlags(ModuleHandle handle) => throw new NotImplementedException();
    string GetPath(ModuleHandle handle) => throw new NotImplementedException();
    string GetFileName(ModuleHandle handle) => throw new NotImplementedException();
    TargetPointer GetLoaderAllocator(ModuleHandle handle) => throw new NotImplementedException();
    TargetPointer GetILBase(ModuleHandle handle) => throw new NotImplementedException();
    TargetPointer GetAssemblyLoadContext(ModuleHandle handle) => throw new NotImplementedException();
    ModuleLookupTables GetLookupTables(ModuleHandle handle) => throw new NotImplementedException();
    TargetPointer GetModuleLookupMapElement(TargetPointer table, uint token, out TargetNUInt flags) => throw new NotImplementedException();
    IEnumerable<(TargetPointer, uint)> EnumerateModuleLookupMap(TargetPointer table) => throw new NotImplementedException();
    bool IsCollectible(ModuleHandle handle) => throw new NotImplementedException();
    bool IsDynamic(ModuleHandle handle) => throw new NotImplementedException();
    bool IsAssemblyLoaded(ModuleHandle handle) => throw new NotImplementedException();

    TargetPointer GetGlobalLoaderAllocator() => throw new NotImplementedException();
    TargetPointer GetHighFrequencyHeap(TargetPointer loaderAllocatorPointer) => throw new NotImplementedException();
    TargetPointer GetLowFrequencyHeap(TargetPointer loaderAllocatorPointer) => throw new NotImplementedException();
    TargetPointer GetStubHeap(TargetPointer loaderAllocatorPointer) => throw new NotImplementedException();
<<<<<<< HEAD
    TargetPointer GetILHeader(ModuleHandle handle, uint token) => throw new NotImplementedException();
=======
    TargetPointer GetObjectHandle(TargetPointer loaderAllocatorPointer) => throw new NotImplementedException();
>>>>>>> e029c78b
}

public readonly struct Loader : ILoader
{
    // Everything throws NotImplementedException
}<|MERGE_RESOLUTION|>--- conflicted
+++ resolved
@@ -107,11 +107,8 @@
     TargetPointer GetHighFrequencyHeap(TargetPointer loaderAllocatorPointer) => throw new NotImplementedException();
     TargetPointer GetLowFrequencyHeap(TargetPointer loaderAllocatorPointer) => throw new NotImplementedException();
     TargetPointer GetStubHeap(TargetPointer loaderAllocatorPointer) => throw new NotImplementedException();
-<<<<<<< HEAD
     TargetPointer GetILHeader(ModuleHandle handle, uint token) => throw new NotImplementedException();
-=======
     TargetPointer GetObjectHandle(TargetPointer loaderAllocatorPointer) => throw new NotImplementedException();
->>>>>>> e029c78b
 }
 
 public readonly struct Loader : ILoader
