--- conflicted
+++ resolved
@@ -112,14 +112,11 @@
     ushort GetNumStaticFields(TypeHandle typeHandle) => throw new NotImplementedException();
     ushort GetNumThreadStaticFields(TypeHandle typeHandle) => throw new NotImplementedException();
     TargetPointer GetFieldDescList(TypeHandle typeHandle) => throw new NotImplementedException();
-<<<<<<< HEAD
     TargetPointer GetGCStaticsBasePointer(TypeHandle typeHandle) => throw new NotImplementedException();
     TargetPointer GetNonGCStaticsBasePointer(TypeHandle typeHandle) => throw new NotImplementedException();
-=======
     TargetPointer GetGCThreadStaticsBasePointer(TypeHandle typeHandle, TargetPointer threadPtr) => throw new NotImplementedException();
     TargetPointer GetNonGCThreadStaticsBasePointer(TypeHandle typeHandle, TargetPointer threadPtr) => throw new NotImplementedException();
 
->>>>>>> a693af39
 
     ReadOnlySpan<TypeHandle> GetInstantiation(TypeHandle typeHandle) => throw new NotImplementedException();
     bool IsGenericTypeDefinition(TypeHandle typeHandle) => throw new NotImplementedException();
