// Licensed to the .NET Foundation under one or more agreements.
// The .NET Foundation licenses this file to you under the MIT license.

using System;
using System.Diagnostics;
using Microsoft.Diagnostics.DataContractReader.Contracts;

namespace Microsoft.Diagnostics.DataContractReader;

internal static class CodePointerUtils
{
    private const uint Arm32ThumbBit = 1;

    internal static TargetCodePointer CodePointerFromAddress(TargetPointer address, Target target)
    {
<<<<<<< HEAD
        if (address == TargetCodePointer.Null)
=======
        if (address == TargetPointer.Null)
>>>>>>> 81cff29b
        {
            return TargetCodePointer.Null;
        }

        IPlatformMetadata metadata = target.Contracts.PlatformMetadata;
        CodePointerFlags flags = metadata.GetCodePointerFlags();
        if (flags.HasFlag(CodePointerFlags.HasArm32ThumbBit))
        {
            return new TargetCodePointer(address.Value | Arm32ThumbBit);
        }
        else if (flags.HasFlag(CodePointerFlags.HasArm64PtrAuth))
        {
            throw new NotImplementedException($"{nameof(CodePointerFromAddress)}: ARM64 with pointer authentication");
        }
        Debug.Assert(flags == default);
        return new TargetCodePointer(address.Value);
    }

    internal static TargetPointer AddressFromCodePointer(TargetCodePointer code, Target target)
    {
        IPlatformMetadata metadata = target.Contracts.PlatformMetadata;
        CodePointerFlags flags = metadata.GetCodePointerFlags();
        if (flags.HasFlag(CodePointerFlags.HasArm32ThumbBit))
        {
            return new TargetPointer(code.Value & ~Arm32ThumbBit);
        }
        else if (flags.HasFlag(CodePointerFlags.HasArm64PtrAuth))
        {
            throw new NotImplementedException($"{nameof(AddressFromCodePointer)}: ARM64 with pointer authentication");
        }
        Debug.Assert(flags == default);
        return new TargetPointer(code.Value);
    }
}<|MERGE_RESOLUTION|>--- conflicted
+++ resolved
@@ -13,11 +13,7 @@
 
     internal static TargetCodePointer CodePointerFromAddress(TargetPointer address, Target target)
     {
-<<<<<<< HEAD
-        if (address == TargetCodePointer.Null)
-=======
         if (address == TargetPointer.Null)
->>>>>>> 81cff29b
         {
             return TargetCodePointer.Null;
         }
