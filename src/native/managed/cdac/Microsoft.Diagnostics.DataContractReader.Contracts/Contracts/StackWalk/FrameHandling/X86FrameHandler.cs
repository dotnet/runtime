--- conflicted
+++ resolved
@@ -22,8 +22,6 @@
     }
 
     public void HandleHijackFrame(HijackFrame frame)
-<<<<<<< HEAD
-=======
     {
         HijackArgsX86 args = _target.ProcessedData.GetOrAdd<HijackArgsX86>(frame.HijackArgsPtr);
 
@@ -50,7 +48,6 @@
     }
 
     public override void HandleFuncEvalFrame(FuncEvalFrame funcEvalFrame)
->>>>>>> 953ccfbc
     {
         Data.DebuggerEval debuggerEval = _target.ProcessedData.GetOrAdd<Data.DebuggerEval>(funcEvalFrame.DebuggerEvalPtr);
 
