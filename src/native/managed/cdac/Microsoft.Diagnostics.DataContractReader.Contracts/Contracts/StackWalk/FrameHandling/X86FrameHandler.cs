// Licensed to the .NET Foundation under one or more agreements.
// The .NET Foundation licenses this file to you under the MIT license.

using System;
using Microsoft.Diagnostics.DataContractReader.Data;
using static Microsoft.Diagnostics.DataContractReader.Contracts.StackWalkHelpers.X86Context;

namespace Microsoft.Diagnostics.DataContractReader.Contracts.StackWalkHelpers;

internal class X86FrameHandler(Target target, ContextHolder<X86Context> contextHolder) : BaseFrameHandler(target, contextHolder), IPlatformFrameHandler
{
    private readonly ContextHolder<X86Context> _context = contextHolder;


    public void HandleFaultingExceptionFrame(FaultingExceptionFrame frame)
    {
        if (frame.TargetContext is not TargetPointer targetContext)
        {
            throw new InvalidOperationException("Unexpected null context pointer on FaultingExceptionFrame");
        }
        _context.ReadFromAddress(_target, targetContext);

        // Clear the CONTEXT_XSTATE, since the X86Context contains just plain CONTEXT structure
        // that does not support holding any extended state.
        _context.Context.ContextFlags &= ~(uint)(ContextFlagsValues.CONTEXT_XSTATE & ContextFlagsValues.CONTEXT_AREA_MASK);
    }

    public void HandleHijackFrame(HijackFrame frame)
    {
        // TODO(cdacX86): Implement handling for HijackFrame
        throw new NotImplementedException();
    }

<<<<<<< HEAD
    void IPlatformFrameHandler.HandleTailCallFrame(TailCallFrame frame)
    {
        _context.Context.Eip = (uint)frame.ReturnAddress;

        // The stack pointer is set to the address immediately after the TailCallFrame structure.
        if (_target.GetTypeInfo(DataType.TailCallFrame).Size is not uint tailCallFrameSize)
        {
            throw new InvalidOperationException("TailCallFrame missing size information");
        }
        _context.Context.Esp = (uint)(frame.Address + tailCallFrameSize);

        CalleeSavedRegisters calleeSavedRegisters = _target.ProcessedData.GetOrAdd<Data.CalleeSavedRegisters>(frame.CalleeSavedRegisters);
        UpdateFromRegisterDict(calleeSavedRegisters.Registers);
=======
    public override void HandleFuncEvalFrame(FuncEvalFrame funcEvalFrame)
    {
        Data.DebuggerEval debuggerEval = _target.ProcessedData.GetOrAdd<Data.DebuggerEval>(funcEvalFrame.DebuggerEvalPtr);

        // No context to update if we're doing a func eval from within exception processing.
        if (debuggerEval.EvalDuringException)
        {
            return;
        }

        // Unlike other platforms, X86 doesn't copy the entire context
        ContextHolder<X86Context> evalContext = new ContextHolder<X86Context>();
        evalContext.ReadFromAddress(_target, debuggerEval.TargetContext);

        _context.Context.Edi = evalContext.Context.Edi;
        _context.Context.Esi = evalContext.Context.Esi;
        _context.Context.Ebx = evalContext.Context.Ebx;
        _context.Context.Edx = evalContext.Context.Edx;
        _context.Context.Ecx = evalContext.Context.Ecx;
        _context.Context.Eax = evalContext.Context.Eax;
        _context.Context.Ebp = evalContext.Context.Ebp;
        _context.Context.Eip = evalContext.Context.Eip;
        _context.Context.Esp = evalContext.Context.Esp;
>>>>>>> 81cff29b
    }
}<|MERGE_RESOLUTION|>--- conflicted
+++ resolved
@@ -31,8 +31,7 @@
         throw new NotImplementedException();
     }
 
-<<<<<<< HEAD
-    void IPlatformFrameHandler.HandleTailCallFrame(TailCallFrame frame)
+    public override void HandleTailCallFrame(TailCallFrame frame)
     {
         _context.Context.Eip = (uint)frame.ReturnAddress;
 
@@ -45,7 +44,8 @@
 
         CalleeSavedRegisters calleeSavedRegisters = _target.ProcessedData.GetOrAdd<Data.CalleeSavedRegisters>(frame.CalleeSavedRegisters);
         UpdateFromRegisterDict(calleeSavedRegisters.Registers);
-=======
+    }
+
     public override void HandleFuncEvalFrame(FuncEvalFrame funcEvalFrame)
     {
         Data.DebuggerEval debuggerEval = _target.ProcessedData.GetOrAdd<Data.DebuggerEval>(funcEvalFrame.DebuggerEvalPtr);
@@ -69,6 +69,5 @@
         _context.Context.Ebp = evalContext.Context.Ebp;
         _context.Context.Eip = evalContext.Context.Eip;
         _context.Context.Esp = evalContext.Context.Esp;
->>>>>>> 81cff29b
     }
 }