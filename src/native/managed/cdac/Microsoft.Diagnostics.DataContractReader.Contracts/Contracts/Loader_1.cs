--- conflicted
+++ resolved
@@ -522,11 +522,10 @@
         return loaderAllocator.StubHeap;
     }
 
-<<<<<<< HEAD
-    private TargetPointer GetMDImport(ModuleHandle handle)
-    {
-        Data.Module module = _target.ProcessedData.GetOrAdd<Data.Module>(handle.Address);
-        return module.PEAssembly;
+    TargetPointer ILoader.GetObjectHandle(TargetPointer loaderAllocatorPointer)
+    {
+        Data.LoaderAllocator loaderAllocator = _target.ProcessedData.GetOrAdd<Data.LoaderAllocator>(loaderAllocatorPointer);
+        return loaderAllocator.ObjectHandle.Handle;
     }
 
     private int GetRVAFromMetadata(ModuleHandle handle, int token)
@@ -550,6 +549,7 @@
         }
         return headerPtr;
     }
+
     private sealed class DynamicILBlobTraits : ITraits<uint, DynamicILBlobEntry>
     {
         public uint GetKey(DynamicILBlobEntry entry) => entry.EntryMethodToken;
@@ -559,6 +559,7 @@
         public DynamicILBlobEntry Null() => new DynamicILBlobEntry(0, TargetPointer.Null);
         public bool IsDeleted(DynamicILBlobEntry entry) => false;
     }
+
     private sealed class DynamicILBlobTable : IData<DynamicILBlobTable>
     {
         static DynamicILBlobTable IData<DynamicILBlobTable>.Create(Target target, TargetPointer address)
@@ -583,11 +584,5 @@
         DynamicILBlobTable dynamicILBlobTable = _target.ProcessedData.GetOrAdd<DynamicILBlobTable>(module.DynamicILBlobTable);
         ISHash shashContract = _target.Contracts.SHash;
         return shashContract.LookupSHash(dynamicILBlobTable.HashTable, token).EntryIL;
-=======
-    TargetPointer ILoader.GetObjectHandle(TargetPointer loaderAllocatorPointer)
-    {
-        Data.LoaderAllocator loaderAllocator = _target.ProcessedData.GetOrAdd<Data.LoaderAllocator>(loaderAllocatorPointer);
-        return loaderAllocator.ObjectHandle.Handle;
->>>>>>> e029c78b
     }
 }