// Licensed to the .NET Foundation under one or more agreements.
// The .NET Foundation licenses this file to you under the MIT license.

using System;
using System.Collections.Generic;
using System.Linq;
using Microsoft.Diagnostics.DataContractReader.Data;

namespace Microsoft.Diagnostics.DataContractReader.Contracts;

internal readonly struct Loader_1 : ILoader
{
    private const uint ASSEMBLY_LEVEL_LOADED = 4; // Assembly Level required to be considered Loaded
    private const uint ASSEMBLY_NOTIFYFLAGS_PROFILER_NOTIFIED = 0x1; // Assembly Notify Flag for profiler notification

    private enum ModuleFlags_1 : uint
    {
        Tenured = 0x1,           // Set once we know for sure the Module will not be freed until the appdomain itself exits
        ClassFreed = 0x4,
        EditAndContinue = 0x8, // Edit and Continue is enabled for this module

        ProfilerNotified = 0x10,
        EtwNotified = 0x20,

        ReflectionEmit = 0x40,    // Reflection.Emit was used to create this module
        ProfilerDisableOptimizations = 0x80,
        ProfilerDisableInlining = 0x100,

        DebuggerUserOverridePriv = 0x400,
        DebuggerAllowJitOptsPriv = 0x800,
        DebuggerTrackJitInfoPriv = 0x1000,
        DebuggerEnCEnabledPriv = 0x2000,
        DebuggerPDBsCopied = 0x4000,
        DebuggerIgnorePDbs = 0x8000,

        IJWFixedUp = 0x80000,
        BeingUnloaded = 0x100000,
    }

    private readonly Target _target;

    internal Loader_1(Target target)
    {
        _target = target;
    }

    ModuleHandle ILoader.GetModuleHandleFromModulePtr(TargetPointer modulePointer)
    {
        if (modulePointer == TargetPointer.Null)
            throw new ArgumentNullException(nameof(modulePointer));

        return new ModuleHandle(modulePointer);
    }
    ModuleHandle ILoader.GetModuleHandleFromAssemblyPtr(TargetPointer assemblyPointer)
    {
        if (assemblyPointer == TargetPointer.Null)
            throw new ArgumentNullException(nameof(assemblyPointer));

        Data.Assembly assembly = _target.ProcessedData.GetOrAdd<Data.Assembly>(assemblyPointer);
        if (assembly.Module == TargetPointer.Null)
            throw new InvalidOperationException("Assembly does not have a module associated with it.");

        return new ModuleHandle(assembly.Module);
    }

<<<<<<< HEAD

    IEnumerable<ModuleHandle> ILoader.GetModules(TargetPointer appDomain, AssemblyIterationFlags iterationFlags)
=======
    IEnumerable<ModuleHandle> ILoader.GetModuleHandles(TargetPointer appDomain, AssemblyIterationFlags iterationFlags)
>>>>>>> 60b5538c
    {
        if (appDomain == TargetPointer.Null)
            throw new ArgumentNullException(nameof(appDomain));

        Data.AppDomain domain = _target.ProcessedData.GetOrAdd<Data.AppDomain>(appDomain);
        ArrayListBase arrayList = _target.ProcessedData.GetOrAdd<ArrayListBase>(domain.DomainAssemblyList);

        foreach (TargetPointer domainAssembly in arrayList.Elements)
        {
            TargetPointer pAssembly = _target.ReadPointer(domainAssembly);
            Data.Assembly assembly = _target.ProcessedData.GetOrAdd<Data.Assembly>(pAssembly);

            // following logic is based on AppDomain::AssemblyIterator::Next_Unlocked in appdomain.cpp

            if (assembly.IsError)
            {
                // assembly is in an error state, return if we are supposed to include it
                // otherwise we skip it and continue to the next assembly
                if (iterationFlags.HasFlag(AssemblyIterationFlags.IncludeFailedToLoad))
                {
                    yield return new ModuleHandle(assembly.Module);
                }
                continue;
            }

            if ((assembly.NotifyFlags & ASSEMBLY_NOTIFYFLAGS_PROFILER_NOTIFIED) != 0 && !iterationFlags.HasFlag(AssemblyIterationFlags.IncludeAvailableToProfilers))
            {
                // The assembly has reached the state at which we would notify profilers,
                // and we're supposed to include such assemblies in the enumeration. So
                // don't reject it (i.e., noop here, and don't bother with the rest of
                // the load status checks). Check for this first, since
                // IncludeAvailableToProfilers contains some loaded AND loading
                // assemblies.
            }
            else if (assembly.Level >= ASSEMBLY_LEVEL_LOADED /* IsLoaded */)
            {
                if (!iterationFlags.HasFlag(AssemblyIterationFlags.IncludeLoaded))
                    continue; // skip loaded assemblies
            }
            else
            {
                if (!iterationFlags.HasFlag(AssemblyIterationFlags.IncludeLoading))
                    continue; // skip loading assemblies
            }

            // Next, reject assemblies whose execution status is
            // not to be included in the enumeration

            if (!iterationFlags.HasFlag(AssemblyIterationFlags.IncludeExecution))
                continue; // skip assemblies with execution status

            if (assembly.IsCollectible != 0)
            {
                if (iterationFlags.HasFlag(AssemblyIterationFlags.ExcludeCollectible))
                    continue; // skip collectible assemblies

                Module module = _target.ProcessedData.GetOrAdd<Data.Module>(assembly.Module);
                if (!GetFlags(module).HasFlag(ModuleFlags.Tenured))
                    continue; // skip un-tenured modules

                LoaderAllocator loaderAllocator = _target.ProcessedData.GetOrAdd<Data.LoaderAllocator>(module.LoaderAllocator);
                if (!loaderAllocator.IsAlive && !iterationFlags.HasFlag(AssemblyIterationFlags.IncludeCollected))
                    continue; // skip collected assemblies
            }

            yield return new ModuleHandle(assembly.Module);
        }

    }

    TargetPointer ILoader.GetRootAssembly()
    {
        TargetPointer appDomainPointer = _target.ReadGlobalPointer(Constants.Globals.AppDomain);
        Data.AppDomain appDomain = _target.ProcessedData.GetOrAdd<Data.AppDomain>(_target.ReadPointer(appDomainPointer));
        return appDomain.RootAssembly;
    }

    string ILoader.GetAppDomainFriendlyName()
    {
        TargetPointer appDomainPointer = _target.ReadGlobalPointer(Constants.Globals.AppDomain);
        Data.AppDomain appDomain = _target.ProcessedData.GetOrAdd<Data.AppDomain>(_target.ReadPointer(appDomainPointer));
        return appDomain.FriendlyName != TargetPointer.Null
            ? _target.ReadUtf16String(appDomain.FriendlyName)
            : string.Empty;
    }

    TargetPointer ILoader.GetModule(ModuleHandle handle)
    {
        return handle.Address;
    }

    TargetPointer ILoader.GetAssembly(ModuleHandle handle)
    {
        Data.Module module = _target.ProcessedData.GetOrAdd<Data.Module>(handle.Address);
        return module.Assembly;
    }

    TargetPointer ILoader.GetPEAssembly(ModuleHandle handle)
    {
        Data.Module module = _target.ProcessedData.GetOrAdd<Data.Module>(handle.Address);
        return module.PEAssembly;
    }

    bool ILoader.TryGetLoadedImageContents(ModuleHandle handle, out TargetPointer baseAddress, out uint size, out uint imageFlags)
    {
        baseAddress = TargetPointer.Null;
        size = 0;
        imageFlags = 0;
        Data.Module module = _target.ProcessedData.GetOrAdd<Data.Module>(handle.Address);

        if (module.PEAssembly == TargetPointer.Null)
            return false; // no loaded PEAssembly

        Data.PEAssembly peAssembly = _target.ProcessedData.GetOrAdd<Data.PEAssembly>(module.PEAssembly);

        if (peAssembly.PEImage == TargetPointer.Null)
            return false; // no loaded PEImage

        Data.PEImage peImage = _target.ProcessedData.GetOrAdd<Data.PEImage>(peAssembly.PEImage);

        if (peImage.LoadedImageLayout == TargetPointer.Null)
            return false; // no loaded image layout

        Data.PEImageLayout peImageLayout = _target.ProcessedData.GetOrAdd<Data.PEImageLayout>(peImage.LoadedImageLayout);

        baseAddress = peImageLayout.Base;
        size = peImageLayout.Size;
        imageFlags = peImageLayout.Flags;

        return true;
    }

    bool ILoader.TryGetSymbolStream(ModuleHandle handle, out TargetPointer buffer, out uint size)
    {
        buffer = TargetPointer.Null;
        size = 0;

        Data.Module module = _target.ProcessedData.GetOrAdd<Data.Module>(handle.Address);

        if (module.GrowableSymbolStream == TargetPointer.Null)
            return false;

        Data.CGrowableSymbolStream growableSymbolStream = _target.ProcessedData.GetOrAdd<CGrowableSymbolStream>(module.GrowableSymbolStream);

        buffer = growableSymbolStream.Buffer;
        size = growableSymbolStream.Size;

        return true;
    }

    IEnumerable<TargetPointer> ILoader.GetAvailableTypeParams(ModuleHandle handle)
    {
        Data.Module module = _target.ProcessedData.GetOrAdd<Data.Module>(handle.Address);

        if (module.AvailableTypeParams == TargetPointer.Null)
            return [];

        EETypeHashTable typeHashTable = _target.ProcessedData.GetOrAdd<EETypeHashTable>(module.AvailableTypeParams);
        return typeHashTable.Entries.Select(entry => entry.TypeHandle);
    }

    IEnumerable<TargetPointer> ILoader.GetInstantiatedMethods(ModuleHandle handle)
    {
        Data.Module module = _target.ProcessedData.GetOrAdd<Data.Module>(handle.Address);

        if (module.InstMethodHashTable == TargetPointer.Null)
            return [];

        InstMethodHashTable methodHashTable = _target.ProcessedData.GetOrAdd<InstMethodHashTable>(module.InstMethodHashTable);

        return methodHashTable.Entries.Select(entry => entry.MethodDesc);
    }

    bool ILoader.IsProbeExtensionResultValid(ModuleHandle handle)
    {
        Data.Module module = _target.ProcessedData.GetOrAdd<Data.Module>(handle.Address);

        if (module.PEAssembly == TargetPointer.Null)
            return false; // no loaded PEAssembly

        Data.PEAssembly peAssembly = _target.ProcessedData.GetOrAdd<Data.PEAssembly>(module.PEAssembly);

        if (peAssembly.PEImage == TargetPointer.Null)
            return false; // no loaded PEImage

        Data.PEImage peImage = _target.ProcessedData.GetOrAdd<Data.PEImage>(peAssembly.PEImage);

        // 0 is the invalid type. See assemblyprobeextension.h for details
        return peImage.ProbeExtensionResult.Type != 0;
    }

    private static ModuleFlags GetFlags(Data.Module module)
    {
        // currently these flags are the same, but could diverge in the future
        ModuleFlags_1 runtimeFlags = (ModuleFlags_1)module.Flags;
        ModuleFlags flags = default;
        if (runtimeFlags.HasFlag(ModuleFlags_1.Tenured))
            flags |= ModuleFlags.Tenured;
        if (runtimeFlags.HasFlag(ModuleFlags_1.ClassFreed))
            flags |= ModuleFlags.ClassFreed;
        if (runtimeFlags.HasFlag(ModuleFlags_1.EditAndContinue))
            flags |= ModuleFlags.EditAndContinue;
        if (runtimeFlags.HasFlag(ModuleFlags_1.ProfilerNotified))
            flags |= ModuleFlags.ProfilerNotified;
        if (runtimeFlags.HasFlag(ModuleFlags_1.EtwNotified))
            flags |= ModuleFlags.EtwNotified;
        if (runtimeFlags.HasFlag(ModuleFlags_1.ReflectionEmit))
            flags |= ModuleFlags.ReflectionEmit;
        if (runtimeFlags.HasFlag(ModuleFlags_1.ProfilerDisableOptimizations))
            flags |= ModuleFlags.ProfilerDisableOptimizations;
        if (runtimeFlags.HasFlag(ModuleFlags_1.ProfilerDisableInlining))
            flags |= ModuleFlags.ProfilerDisableInlining;
        if (runtimeFlags.HasFlag(ModuleFlags_1.DebuggerUserOverridePriv))
            flags |= ModuleFlags.DebuggerUserOverridePriv;
        if (runtimeFlags.HasFlag(ModuleFlags_1.DebuggerAllowJitOptsPriv))
            flags |= ModuleFlags.DebuggerAllowJitOptsPriv;
        if (runtimeFlags.HasFlag(ModuleFlags_1.DebuggerTrackJitInfoPriv))
            flags |= ModuleFlags.DebuggerTrackJitInfoPriv;
        if (runtimeFlags.HasFlag(ModuleFlags_1.DebuggerEnCEnabledPriv))
            flags |= ModuleFlags.DebuggerEnCEnabledPriv;
        if (runtimeFlags.HasFlag(ModuleFlags_1.DebuggerPDBsCopied))
            flags |= ModuleFlags.DebuggerPDBsCopied;
        if (runtimeFlags.HasFlag(ModuleFlags_1.DebuggerIgnorePDbs))
            flags |= ModuleFlags.DebuggerIgnorePDbs;
        if (runtimeFlags.HasFlag(ModuleFlags_1.IJWFixedUp))
            flags |= ModuleFlags.IJWFixedUp;
        if (runtimeFlags.HasFlag(ModuleFlags_1.BeingUnloaded))
            flags |= ModuleFlags.BeingUnloaded;

        return flags;
    }

    ModuleFlags ILoader.GetFlags(ModuleHandle handle)
    {
        Data.Module module = _target.ProcessedData.GetOrAdd<Data.Module>(handle.Address);
        return GetFlags(module);
    }

    string ILoader.GetPath(ModuleHandle handle)
    {
        Data.Module module = _target.ProcessedData.GetOrAdd<Data.Module>(handle.Address);
        return module.Path != TargetPointer.Null
            ? _target.ReadUtf16String(module.Path)
            : string.Empty;
    }

    string ILoader.GetFileName(ModuleHandle handle)
    {
        Data.Module module = _target.ProcessedData.GetOrAdd<Data.Module>(handle.Address);
        return module.FileName != TargetPointer.Null
            ? _target.ReadUtf16String(module.FileName)
            : string.Empty;
    }

    TargetPointer ILoader.GetLoaderAllocator(ModuleHandle handle)
    {
        Data.Module module = _target.ProcessedData.GetOrAdd<Data.Module>(handle.Address);
        return module.LoaderAllocator;
    }

    TargetPointer ILoader.GetILBase(ModuleHandle handle)
    {
        Data.Module module = _target.ProcessedData.GetOrAdd<Data.Module>(handle.Address);
        return module.Base;
    }

    TargetPointer ILoader.GetAssemblyLoadContext(ModuleHandle handle)
    {
        Data.Module module = _target.ProcessedData.GetOrAdd<Data.Module>(handle.Address);
        Data.PEAssembly peAssembly = _target.ProcessedData.GetOrAdd<Data.PEAssembly>(module.PEAssembly);
        Data.AssemblyBinder binder = _target.ProcessedData.GetOrAdd<Data.AssemblyBinder>(peAssembly.AssemblyBinder);
        Data.ObjectHandle objectHandle = _target.ProcessedData.GetOrAdd<Data.ObjectHandle>(binder.AssemblyLoadContext);
        return objectHandle.Object;
    }

    ModuleLookupTables ILoader.GetLookupTables(ModuleHandle handle)
    {
        Data.Module module = _target.ProcessedData.GetOrAdd<Data.Module>(handle.Address);
        return new ModuleLookupTables(
            module.FieldDefToDescMap,
            module.ManifestModuleReferencesMap,
            module.MemberRefToDescMap,
            module.MethodDefToDescMap,
            module.TypeDefToMethodTableMap,
            module.TypeRefToMethodTableMap,
            module.MethodDefToILCodeVersioningStateMap);
    }

    TargetPointer ILoader.GetModuleLookupMapElement(TargetPointer table, uint token, out TargetNUInt flags)
    {
        uint rid = EcmaMetadataUtils.GetRowId(token);
        ArgumentOutOfRangeException.ThrowIfZero(rid);
        flags = new TargetNUInt(0);
        if (table == TargetPointer.Null)
            return TargetPointer.Null;
        uint index = rid;
        Data.ModuleLookupMap lookupMap = _target.ProcessedData.GetOrAdd<Data.ModuleLookupMap>(table);
        // have to read lookupMap an extra time upfront because only the first map
        // has valid supportedFlagsMask
        TargetNUInt supportedFlagsMask = lookupMap.SupportedFlagsMask;
        do
        {
            lookupMap = _target.ProcessedData.GetOrAdd<Data.ModuleLookupMap>(table);
            if (index < lookupMap.Count)
            {
                TargetPointer entryAddress = lookupMap.TableData + (ulong)(index * _target.PointerSize);
                TargetPointer rawValue = _target.ReadPointer(entryAddress);
                flags = new TargetNUInt(rawValue & supportedFlagsMask.Value);
                return rawValue & ~(supportedFlagsMask.Value);
            }
            else
            {
                table = lookupMap.Next;
                index -= lookupMap.Count;
            }
        } while (table != TargetPointer.Null);
        return TargetPointer.Null;
    }

    bool ILoader.IsCollectible(ModuleHandle handle)
    {
        Data.Module module = _target.ProcessedData.GetOrAdd<Data.Module>(handle.Address);
        TargetPointer assembly = module.Assembly;
        Data.Assembly la = _target.ProcessedData.GetOrAdd<Data.Assembly>(assembly);
        return la.IsCollectible != 0;
    }

    bool ILoader.IsAssemblyLoaded(ModuleHandle handle)
    {
        Data.Module module = _target.ProcessedData.GetOrAdd<Data.Module>(handle.Address);
        Data.Assembly assembly = _target.ProcessedData.GetOrAdd<Data.Assembly>(module.Assembly);
        return assembly.Level >= ASSEMBLY_LEVEL_LOADED /* IsLoaded */;
    }

    TargetPointer ILoader.GetGlobalLoaderAllocator()
    {
        TargetPointer systemDomainPointer = _target.ReadGlobalPointer(Constants.Globals.SystemDomain);
        Data.SystemDomain systemDomain = _target.ProcessedData.GetOrAdd<Data.SystemDomain>(_target.ReadPointer(systemDomainPointer));
        return systemDomain.GlobalLoaderAllocator;
    }

    TargetPointer ILoader.GetHighFrequencyHeap(TargetPointer loaderAllocatorPointer)
    {
        Data.LoaderAllocator loaderAllocator = _target.ProcessedData.GetOrAdd<Data.LoaderAllocator>(loaderAllocatorPointer);
        return loaderAllocator.HighFrequencyHeap;
    }

    TargetPointer ILoader.GetLowFrequencyHeap(TargetPointer loaderAllocatorPointer)
    {
        Data.LoaderAllocator loaderAllocator = _target.ProcessedData.GetOrAdd<Data.LoaderAllocator>(loaderAllocatorPointer);
        return loaderAllocator.LowFrequencyHeap;
    }

    TargetPointer ILoader.GetStubHeap(TargetPointer loaderAllocatorPointer)
    {
        Data.LoaderAllocator loaderAllocator = _target.ProcessedData.GetOrAdd<Data.LoaderAllocator>(loaderAllocatorPointer);
        return loaderAllocator.StubHeap;
    }
}<|MERGE_RESOLUTION|>--- conflicted
+++ resolved
@@ -63,12 +63,7 @@
         return new ModuleHandle(assembly.Module);
     }
 
-<<<<<<< HEAD
-
-    IEnumerable<ModuleHandle> ILoader.GetModules(TargetPointer appDomain, AssemblyIterationFlags iterationFlags)
-=======
     IEnumerable<ModuleHandle> ILoader.GetModuleHandles(TargetPointer appDomain, AssemblyIterationFlags iterationFlags)
->>>>>>> 60b5538c
     {
         if (appDomain == TargetPointer.Null)
             throw new ArgumentNullException(nameof(appDomain));
