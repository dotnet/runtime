--- conflicted
+++ resolved
@@ -331,40 +331,6 @@
         _ = _methodTables.TryAdd(methodTablePointer, trustedMethodTableF);
         return new TypeHandle(methodTablePointer);
     }
-<<<<<<< HEAD
-
-    public uint GetBaseSize(TypeHandle typeHandle) => !typeHandle.IsMethodTable() ? (uint)0 : _methodTables[typeHandle.Address].Flags.BaseSize;
-
-    public uint GetComponentSize(TypeHandle typeHandle) => !typeHandle.IsMethodTable() ? (uint)0 : _methodTables[typeHandle.Address].Flags.ComponentSize;
-
-    private TargetPointer GetClassPointer(TypeHandle typeHandle)
-    {
-        MethodTable methodTable = _methodTables[typeHandle.Address];
-        switch (MethodTableFlags_1.GetEEClassOrCanonMTBits(methodTable.EEClassOrCanonMT))
-        {
-            case MethodTableFlags_1.EEClassOrCanonMTBits.EEClass:
-                return methodTable.EEClassOrCanonMT;
-            case MethodTableFlags_1.EEClassOrCanonMTBits.CanonMT:
-                TargetPointer canonMTPtr = MethodTableFlags_1.UntagEEClassOrCanonMT(methodTable.EEClassOrCanonMT);
-                TypeHandle canonMTHandle = GetTypeHandle(canonMTPtr);
-                MethodTable canonMT = _methodTables[canonMTHandle.Address];
-                return canonMT.EEClassOrCanonMT; // canonical method table EEClassOrCanonMT is always EEClass
-            default:
-                throw new InvalidOperationException();
-        }
-    }
-
-    // only called on validated method tables, so we don't need to re-validate the EEClass
-    private Data.EEClass GetClassData(TypeHandle typeHandle)
-    {
-        TargetPointer clsPtr = GetClassPointer(typeHandle);
-        return _target.ProcessedData.GetOrAdd<Data.EEClass>(clsPtr);
-    }
-
-    public TargetPointer GetCanonicalMethodTable(TypeHandle typeHandle) => !typeHandle.IsMethodTable() ? TargetPointer.Null : GetClassData(typeHandle).MethodTable;
-
-=======
->>>>>>> 60b5538c
     public TargetPointer GetModule(TypeHandle typeHandle)
     {
         if (typeHandle.IsMethodTable())
@@ -1028,13 +994,9 @@
             // chunk.Count is the number of MethodDescs in the chunk - 1
             for (int i = 0; i < chunk.Count + 1; i++)
             {
-<<<<<<< HEAD
-                MethodDescHandle methodDescHandle = GetMethodDescHandle(methodDescPtr);
-=======
                 // Validation of some MethodDescs fails in heap dumps due to missing memory.
                 // Skipping validation should be okay as the pointers come from the target.
                 MethodDescHandle methodDescHandle = GetMethodDescHandle(methodDescPtr, validate: false);
->>>>>>> 60b5538c
                 MethodDesc md = _methodDescs[methodDescHandle.Address];
                 methodDescPtr += md.Size;
                 yield return methodDescHandle;
@@ -1046,10 +1008,7 @@
 
     TargetPointer IRuntimeTypeSystem.GetMethodDescForSlot(TypeHandle typeHandle, ushort slot)
     {
-<<<<<<< HEAD
-=======
         // based on MethodTable::GetMethodDescForSlot_NoThrow
->>>>>>> 60b5538c
         if (!typeHandle.IsMethodTable())
             throw new ArgumentException($"{nameof(typeHandle)} is not a MethodTable");
 
@@ -1060,17 +1019,6 @@
 
         if (pCode == TargetCodePointer.Null)
         {
-<<<<<<< HEAD
-            // if pCode is null, we iterate through the method descs in the MT.
-            foreach (MethodDescHandle mdh in GetIntroducedMethods(typeHandle))
-            {
-                MethodDesc md = _methodDescs[mdh.Address];
-                if (md.Slot == slot)
-                {
-                    return mdh.Address;
-                }
-            }
-=======
             while (canonMT.Address != TargetPointer.Null)
             {
                 // if pCode is null, we iterate through the method descs in the MT.
@@ -1085,7 +1033,6 @@
                 canonMT = GetTypeHandle(GetCanonicalMethodTable(GetTypeHandle(GetParentMethodTable(canonMT))));
             }
             Debug.Fail("We should never reach here, as there should always be a MethodDesc for a slot");
->>>>>>> 60b5538c
         }
 
         return GetMethodDescForEntrypoint(pCode);
@@ -1101,18 +1048,6 @@
             return methodDescPtr;
         }
 
-<<<<<<< HEAD
-        // FCall path, look up address in the FCall table
-        {
-            TargetPointer methodDescPtr = _target.Contracts.ECall.MapTargetBackToMethodDesc(pCode);
-            if (methodDescPtr != TargetPointer.Null)
-            {
-                return methodDescPtr;
-            }
-        }
-
-=======
->>>>>>> 60b5538c
         // stub path, read address as a Precode and read MethodDesc from it
         {
             TargetPointer methodDescPtr = _target.Contracts.PrecodeStubs.GetMethodDescFromStubAddress(pCode);
