// Licensed to the .NET Foundation under one or more agreements.
// The .NET Foundation licenses this file to you under the MIT license.

using System;
using System.Collections.Generic;
using System.Diagnostics;
using System.Reflection.Metadata.Ecma335;
using Microsoft.Diagnostics.DataContractReader.RuntimeTypeSystemHelpers;
using Microsoft.Diagnostics.DataContractReader.Data;
using System.Reflection.Metadata;
using System.Collections.Immutable;

namespace Microsoft.Diagnostics.DataContractReader.Contracts;

internal partial struct RuntimeTypeSystem_1 : IRuntimeTypeSystem
{
    private readonly Target _target;
    private readonly TargetPointer _freeObjectMethodTablePointer;
    private readonly ulong _methodDescAlignment;
    private readonly TypeValidation _typeValidation;
    private readonly MethodValidation _methodValidation;

    // TODO(cdac): we mutate this dictionary - copies of the RuntimeTypeSystem_1 struct share this instance.
    // If we need to invalidate our view of memory, we should clear this dictionary.
    private readonly Dictionary<TargetPointer, MethodTable> _methodTables = new();
    private readonly Dictionary<TargetPointer, MethodDesc> _methodDescs = new();

    internal struct MethodTable
    {
        internal MethodTableFlags_1 Flags { get; }
        internal ushort NumInterfaces { get; }
        internal ushort NumVirtuals { get; }
        internal TargetPointer ParentMethodTable { get; }
        internal TargetPointer Module { get; }
        internal TargetPointer EEClassOrCanonMT { get; }
        internal TargetPointer PerInstInfo { get; }
        internal TargetPointer AuxiliaryData { get; }
        internal MethodTable(Data.MethodTable data)
        {
            Flags = new MethodTableFlags_1
            {
                MTFlags = data.MTFlags,
                MTFlags2 = data.MTFlags2,
                BaseSize = data.BaseSize,
            };
            NumInterfaces = data.NumInterfaces;
            NumVirtuals = data.NumVirtuals;
            EEClassOrCanonMT = data.EEClassOrCanonMT;
            Module = data.Module;
            ParentMethodTable = data.ParentMethodTable;
            PerInstInfo = data.PerInstInfo;
            AuxiliaryData = data.AuxiliaryData;
        }

        // this MethodTable is a canonical MethodTable if its EEClassOrCanonMT is an EEClass
        internal bool IsCanonMT => MethodTableFlags_1.GetEEClassOrCanonMTBits(EEClassOrCanonMT) == MethodTableFlags_1.EEClassOrCanonMTBits.EEClass;
    }

    // Low order bits of TypeHandle address.
    // If the low bits contain a 2, then it is a TypeDesc
    [Flags]
    internal enum TypeHandleBits
    {
        MethodTable = 0,
        TypeDesc = 2,
        ValidMask = 2,
    }

    internal enum InstantiatedMethodDescFlags2 : ushort
    {
        KindMask = 0x07,
        GenericMethodDefinition = 0x01,
        UnsharedMethodInstantiation = 0x02,
        SharedMethodInstantiation = 0x03,
        WrapperStubWithInstantiations = 0x04,
    }

    [Flags]
    internal enum DynamicMethodDescExtendedFlags : uint
    {
        IsLCGMethod = 0x00004000,
        IsILStub = 0x00008000,
    }

    // on MethodDescChunk.FlagsAndTokenRange
    [Flags]
    internal enum MethodDescChunkFlags : ushort
    {
        // Has this chunk had its methods been determined eligible for tiered compilation or not
        DeterminedIsEligibleForTieredCompilation = 0x4000,
        // Is this chunk associated with a LoaderModule directly? If this flag is set, then the LoaderModule pointer is placed at the end of the chunk.
        LoaderModuleAttachedToChunk = 0x8000,
    }

    internal enum MethodTableAuxiliaryFlags : uint
    {
        Initialized = 0x0001,
        IsInitError = 0x0100,
    }

    internal enum FieldDescFlags1 : uint
    {
        TokenMask = 0xffffff,
        IsStatic = 0x1000000,
        IsThreadStatic = 0x2000000,
    }

    internal enum FieldDescFlags2 : uint
    {
        TypeMask = 0xf8000000,
        OffsetMask = 0x07ffffff,
    }

    internal struct MethodDesc
    {
        private readonly Data.MethodDesc _desc;
        private readonly Data.MethodDescChunk _chunk;
        private readonly Target _target;

        internal TargetPointer Address { get; init; }

        internal TargetPointer ChunkAddress { get; init; }

        internal MethodDesc(Target target, TargetPointer methodDescPointer, Data.MethodDesc desc, TargetPointer methodDescChunkAddress, Data.MethodDescChunk chunk)
        {
            _target = target;
            _desc = desc;
            _chunk = chunk;
            ChunkAddress = methodDescChunkAddress;
            Address = methodDescPointer;

            Token = ComputeToken(target, desc, chunk);
            Size = ComputeSize(target, desc);
        }

        public TargetPointer MethodTable => _chunk.MethodTable;
        public ushort Slot => _desc.Slot;
        public uint Token { get; }
        public uint Size { get; }

        private static uint ComputeToken(Target target, Data.MethodDesc desc, Data.MethodDescChunk chunk)
        {
            int tokenRemainderBitCount = target.ReadGlobal<byte>(Constants.Globals.MethodDescTokenRemainderBitCount);
            int tokenRangeBitCount = EcmaMetadataUtils.RowIdBitCount - tokenRemainderBitCount;
            uint allRidBitsSet = EcmaMetadataUtils.RIDMask;
            uint tokenRemainderMask = allRidBitsSet >> tokenRangeBitCount;
            uint tokenRangeMask = allRidBitsSet >> tokenRemainderBitCount;

            uint tokenRemainder = (uint)(desc.Flags3AndTokenRemainder & tokenRemainderMask);
            uint tokenRange = ((uint)(chunk.FlagsAndTokenRange & tokenRangeMask)) << tokenRemainderBitCount;
            return EcmaMetadataUtils.CreateMethodDef(tokenRange | tokenRemainder);
        }

        private static uint ComputeSize(Target target, Data.MethodDesc desc)
        {
            // Size of the MethodDesc is variable, read it from the targets lookup table
            // See MethodDesc::SizeOf in method.cpp for details
            TargetPointer methodDescSizeTable = target.ReadGlobalPointer(Constants.Globals.MethodDescSizeTable);

            ushort arrayOffset = (ushort)(desc.Flags & (ushort)(
                MethodDescFlags_1.MethodDescFlags.ClassificationMask |
                MethodDescFlags_1.MethodDescFlags.HasNonVtableSlot |
                MethodDescFlags_1.MethodDescFlags.HasMethodImpl |
                MethodDescFlags_1.MethodDescFlags.HasNativeCodeSlot |
                MethodDescFlags_1.MethodDescFlags.HasAsyncMethodData));
            return target.Read<byte>(methodDescSizeTable + arrayOffset);
        }

        public MethodClassification Classification => (MethodClassification)((int)_desc.Flags & (int)MethodDescFlags_1.MethodDescFlags.ClassificationMask);

        private bool HasFlags(MethodDescFlags_1.MethodDescFlags flags) => (_desc.Flags & (ushort)flags) != 0;
        internal bool HasFlags(MethodDescFlags_1.MethodDescFlags3 flags) => (_desc.Flags3AndTokenRemainder & (ushort)flags) != 0;

        internal bool HasFlags(MethodDescChunkFlags flags) => (_chunk.FlagsAndTokenRange & (ushort)flags) != 0;

        public bool IsEligibleForTieredCompilation => HasFlags(MethodDescFlags_1.MethodDescFlags3.IsEligibleForTieredCompilation);


        public bool IsUnboxingStub => HasFlags(MethodDescFlags_1.MethodDescFlags3.IsUnboxingStub);

        public TargetPointer CodeData => _desc.CodeData;

        public TargetPointer? GCCoverageInfo => _desc.GCCoverageInfo;

        public bool IsIL => Classification == MethodClassification.IL || Classification == MethodClassification.Instantiated;

        internal bool HasNonVtableSlot => MethodDescOptionalSlots.HasNonVtableSlot(_desc.Flags);
        internal bool HasNativeCodeSlot => MethodDescOptionalSlots.HasNativeCodeSlot(_desc.Flags);

        internal bool HasStableEntryPoint => HasFlags(MethodDescFlags_1.MethodDescFlags3.HasStableEntryPoint);
        internal bool HasPrecode => HasFlags(MethodDescFlags_1.MethodDescFlags3.HasPrecode);

        internal TargetPointer GetAddressOfNonVtableSlot() => MethodDescOptionalSlots.GetAddressOfNonVtableSlot(Address, Classification, _desc.Flags, _target);
        internal TargetPointer GetAddressOfNativeCodeSlot() => MethodDescOptionalSlots.GetAddressOfNativeCodeSlot(Address, Classification, _desc.Flags, _target);

        internal bool IsLoaderModuleAttachedToChunk => HasFlags(MethodDescChunkFlags.LoaderModuleAttachedToChunk);

        public ulong SizeOfChunk
        {
            get
            {
                ulong typeSize = _target.GetTypeInfo(DataType.MethodDescChunk).Size!.Value;
                ulong chunkSize = (ulong)(_chunk.Size + 1) * _target.ReadGlobal<ulong>(Constants.Globals.MethodDescAlignment);
                ulong extra = IsLoaderModuleAttachedToChunk ? (ulong)_target.PointerSize : 0;
                return typeSize + chunkSize + extra;
            }
        }

    }

    private sealed class InstantiatedMethodDesc : IData<InstantiatedMethodDesc>
    {
        public static InstantiatedMethodDesc Create(Target target, TargetPointer address) => new InstantiatedMethodDesc(target, address);

        private readonly TargetPointer _address;
        private readonly Data.InstantiatedMethodDesc _desc;

        private InstantiatedMethodDesc(Target target, TargetPointer methodDescPointer)
        {
            _address = methodDescPointer;
            RuntimeTypeSystem_1 rts = (RuntimeTypeSystem_1)target.Contracts.RuntimeTypeSystem;
            _desc = target.ProcessedData.GetOrAdd<Data.InstantiatedMethodDesc>(methodDescPointer);

            int numGenericArgs = _desc.NumGenericArgs;
            TargetPointer perInstInfo = _desc.PerInstInfo;
            if ((perInstInfo == TargetPointer.Null) || (numGenericArgs == 0))
            {
                Instantiation = System.Array.Empty<TypeHandle>();
            }
            else
            {
                Instantiation = new TypeHandle[numGenericArgs];
                for (int i = 0; i < numGenericArgs; i++)
                {
                    Instantiation[i] = rts.GetTypeHandle(target.ReadPointer(perInstInfo + (ulong)target.PointerSize * (ulong)i));
                }
            }
        }

        private bool HasFlags(InstantiatedMethodDescFlags2 mask, InstantiatedMethodDescFlags2 flags) => (_desc.Flags2 & (ushort)mask) == (ushort)flags;
        internal bool IsWrapperStubWithInstantiations => HasFlags(InstantiatedMethodDescFlags2.KindMask, InstantiatedMethodDescFlags2.WrapperStubWithInstantiations);
        internal bool IsGenericMethodDefinition => HasFlags(InstantiatedMethodDescFlags2.KindMask, InstantiatedMethodDescFlags2.GenericMethodDefinition);
        internal bool HasPerInstInfo => _desc.PerInstInfo != TargetPointer.Null;
        internal bool HasMethodInstantiation => IsGenericMethodDefinition || HasPerInstInfo;
        public TypeHandle[] Instantiation { get; }
    }

    private sealed class DynamicMethodDesc : IData<DynamicMethodDesc>
    {
        public static DynamicMethodDesc Create(Target target, TargetPointer address) => new DynamicMethodDesc(target, address);

        private readonly TargetPointer _address;
        private readonly Data.DynamicMethodDesc _desc;
        private readonly Data.StoredSigMethodDesc _storedSigDesc;

        private DynamicMethodDesc(Target target, TargetPointer methodDescPointer)
        {
            _address = methodDescPointer;
            _desc = target.ProcessedData.GetOrAdd<Data.DynamicMethodDesc>(methodDescPointer);

            MethodName = _desc.MethodName != TargetPointer.Null
                ? target.ReadUtf8String(_desc.MethodName)
                : string.Empty;

            _storedSigDesc = target.ProcessedData.GetOrAdd<Data.StoredSigMethodDesc>(methodDescPointer);
        }

        public string MethodName { get; }
        public DynamicMethodDescExtendedFlags ExtendedFlags => (DynamicMethodDescExtendedFlags)_storedSigDesc.ExtendedFlags;

        public bool IsDynamicMethod => ExtendedFlags.HasFlag(DynamicMethodDescExtendedFlags.IsLCGMethod);
        public bool IsILStub => ExtendedFlags.HasFlag(DynamicMethodDescExtendedFlags.IsILStub);
    }

    private sealed class StoredSigMethodDesc : IData<StoredSigMethodDesc>
    {
        public static StoredSigMethodDesc Create(Target target, TargetPointer address) => new StoredSigMethodDesc(target, address);

        public byte[] Signature { get; }
        private StoredSigMethodDesc(Target target, TargetPointer methodDescPointer)
        {
            Data.StoredSigMethodDesc storedSigMethodDesc = target.ProcessedData.GetOrAdd<Data.StoredSigMethodDesc>(methodDescPointer);
            Signature = new byte[storedSigMethodDesc.cSig];
            target.ReadBuffer(storedSigMethodDesc.Sig, Signature.AsSpan());
        }
    }

    internal RuntimeTypeSystem_1(Target target, TypeValidation typeValidation, MethodValidation methodValidation, TargetPointer freeObjectMethodTablePointer, ulong methodDescAlignment)
    {
        _target = target;
        _freeObjectMethodTablePointer = freeObjectMethodTablePointer;
        _methodDescAlignment = methodDescAlignment;
        _typeValidation = typeValidation;
        _methodValidation = methodValidation;
        _methodValidation.SetMethodTableQueries(new NonValidatedMethodTableQueries(this));
    }

    internal TargetPointer FreeObjectMethodTablePointer => _freeObjectMethodTablePointer;

    internal ulong MethodDescAlignment => _methodDescAlignment;

    public TypeHandle GetTypeHandle(TargetPointer typeHandlePointer)
    {
        TypeHandleBits addressLowBits = (TypeHandleBits)((ulong)typeHandlePointer & ((ulong)_target.PointerSize - 1));

        if ((addressLowBits != TypeHandleBits.MethodTable) && (addressLowBits != TypeHandleBits.TypeDesc))
        {
            throw new ArgumentException("Invalid type handle pointer", nameof(typeHandlePointer));
        }

        // if we already validated this address, return a handle
        if (_methodTables.ContainsKey(typeHandlePointer))
        {
            return new TypeHandle(typeHandlePointer);
        }

        // Check for a TypeDesc
        if (addressLowBits == TypeHandleBits.TypeDesc)
        {
            // This is a TypeDesc
            return new TypeHandle(typeHandlePointer);
        }

        TargetPointer methodTablePointer = typeHandlePointer;

        // Check if we cached the underlying data already
        if (_target.ProcessedData.TryGet(methodTablePointer, out Data.MethodTable? methodTableData))
        {
            // we already cached the data, we must have validated the address, create the representation struct for our use
            MethodTable trustedMethodTable = new MethodTable(methodTableData);
            _ = _methodTables.TryAdd(methodTablePointer, trustedMethodTable);
            return new TypeHandle(methodTablePointer);
        }

        // If it's the free object method table, we trust it to be valid
        if (methodTablePointer == FreeObjectMethodTablePointer)
        {
            Data.MethodTable freeObjectMethodTableData = _target.ProcessedData.GetOrAdd<Data.MethodTable>(methodTablePointer);
            MethodTable trustedMethodTable = new MethodTable(freeObjectMethodTableData);
            _ = _methodTables.TryAdd(methodTablePointer, trustedMethodTable);
            return new TypeHandle(methodTablePointer);
        }

        // Otherwse, get ready to validate
        if (!_typeValidation.TryValidateMethodTablePointer(methodTablePointer))
        {
            throw new ArgumentException("Invalid method table pointer", nameof(typeHandlePointer));
        }
        // ok, we validated it, cache the data and add the MethodTable_1 struct to the dictionary
        Data.MethodTable trustedMethodTableData = _target.ProcessedData.GetOrAdd<Data.MethodTable>(methodTablePointer);
        MethodTable trustedMethodTableF = new MethodTable(trustedMethodTableData);
        _ = _methodTables.TryAdd(methodTablePointer, trustedMethodTableF);
        return new TypeHandle(methodTablePointer);
    }
    public TargetPointer GetModule(TypeHandle typeHandle)
    {
        if (typeHandle.IsMethodTable())
        {
            return _methodTables[typeHandle.Address].Module;
        }
        else if (typeHandle.IsTypeDesc())
        {
            if (HasTypeParam(typeHandle))
            {
                return GetModule(GetTypeParam(typeHandle));
            }
            else if (IsGenericVariable(typeHandle, out TargetPointer genericParamModule, out _))
            {
                return genericParamModule;
            }
            else
            {
                System.Diagnostics.Debug.Assert(IsFunctionPointer(typeHandle, out _, out _));
                return TargetPointer.Null;
            }
        }
        else
        {
            return TargetPointer.Null;
        }
    }
    public TargetPointer GetCanonicalMethodTable(TypeHandle typeHandle) => !typeHandle.IsMethodTable() ? TargetPointer.Null : GetClassData(typeHandle).MethodTable;
    public TargetPointer GetParentMethodTable(TypeHandle typeHandle) => !typeHandle.IsMethodTable() ? TargetPointer.Null : _methodTables[typeHandle.Address].ParentMethodTable;

    public uint GetBaseSize(TypeHandle typeHandle) => !typeHandle.IsMethodTable() ? (uint)0 : _methodTables[typeHandle.Address].Flags.BaseSize;

    public uint GetComponentSize(TypeHandle typeHandle) => !typeHandle.IsMethodTable() ? (uint)0 : _methodTables[typeHandle.Address].Flags.ComponentSize;

    private TargetPointer GetClassPointer(TypeHandle typeHandle)
    {
        MethodTable methodTable = _methodTables[typeHandle.Address];
        switch (MethodTableFlags_1.GetEEClassOrCanonMTBits(methodTable.EEClassOrCanonMT))
        {
            case MethodTableFlags_1.EEClassOrCanonMTBits.EEClass:
                return methodTable.EEClassOrCanonMT;
            case MethodTableFlags_1.EEClassOrCanonMTBits.CanonMT:
                TargetPointer canonMTPtr = MethodTableFlags_1.UntagEEClassOrCanonMT(methodTable.EEClassOrCanonMT);
                TypeHandle canonMTHandle = GetTypeHandle(canonMTPtr);
                MethodTable canonMT = _methodTables[canonMTHandle.Address];
                return canonMT.EEClassOrCanonMT; // canonical method table EEClassOrCanonMT is always EEClass
            default:
                throw new InvalidOperationException();
        }
    }

    // only called on validated method tables, so we don't need to re-validate the EEClass
    private Data.EEClass GetClassData(TypeHandle typeHandle)
    {
        TargetPointer clsPtr = GetClassPointer(typeHandle);
        return _target.ProcessedData.GetOrAdd<Data.EEClass>(clsPtr);
    }


    public bool IsFreeObjectMethodTable(TypeHandle typeHandle) => FreeObjectMethodTablePointer == typeHandle.Address;

    public bool IsString(TypeHandle typeHandle) => !typeHandle.IsMethodTable() ? false : _methodTables[typeHandle.Address].Flags.IsString;
    public bool ContainsGCPointers(TypeHandle typeHandle) => !typeHandle.IsMethodTable() ? false : _methodTables[typeHandle.Address].Flags.ContainsGCPointers;
    public bool IsDynamicStatics(TypeHandle typeHandle) => !typeHandle.IsMethodTable() ? false : _methodTables[typeHandle.Address].Flags.IsDynamicStatics;
    public ushort GetNumInterfaces(TypeHandle typeHandle) => !typeHandle.IsMethodTable() ? (ushort)0 : _methodTables[typeHandle.Address].NumInterfaces;

    public uint GetTypeDefToken(TypeHandle typeHandle)
    {
        if (!typeHandle.IsMethodTable())
            return 0;
        MethodTable methodTable = _methodTables[typeHandle.Address];
        return (uint)(methodTable.Flags.GetTypeDefRid() | ((int)TableIndex.TypeDef << 24));
    }
    public ushort GetNumVtableSlots(TypeHandle typeHandle)
    {
        if (!typeHandle.IsMethodTable())
            return 0;
        MethodTable methodTable = _methodTables[typeHandle.Address];
        ushort numNonVirtualSlots = methodTable.IsCanonMT ? GetClassData(typeHandle).NumNonVirtualSlots : (ushort)0;
        return checked((ushort)(methodTable.NumVirtuals + numNonVirtualSlots));
    }
    public ushort GetNumMethods(TypeHandle typeHandle) => !typeHandle.IsMethodTable() ? (ushort)0 : GetClassData(typeHandle).NumMethods;
    public uint GetTypeDefTypeAttributes(TypeHandle typeHandle) => !typeHandle.IsMethodTable() ? (uint)0 : GetClassData(typeHandle).CorTypeAttr;
    public ushort GetNumInstanceFields(TypeHandle typeHandle) => !typeHandle.IsMethodTable() ? (ushort)0 : GetClassData(typeHandle).NumInstanceFields;
    public ushort GetNumStaticFields(TypeHandle typeHandle) => !typeHandle.IsMethodTable() ? (ushort)0 : GetClassData(typeHandle).NumStaticFields;
    public ushort GetNumThreadStaticFields(TypeHandle typeHandle) => !typeHandle.IsMethodTable() ? (ushort)0 : GetClassData(typeHandle).NumThreadStaticFields;
    public TargetPointer GetFieldDescList(TypeHandle typeHandle) => !typeHandle.IsMethodTable() ? TargetPointer.Null : GetClassData(typeHandle).FieldDescList;
    private TargetPointer GetDynamicStaticsInfo(TypeHandle typeHandle)
    {
        if (!typeHandle.IsMethodTable())
            return default;

        MethodTable methodTable = _methodTables[typeHandle.Address];
        if (!methodTable.Flags.IsDynamicStatics)
            return default;
        TargetPointer dynamicStaticsInfoSize = _target.GetTypeInfo(DataType.DynamicStaticsInfo).Size!.Value;
        TargetPointer dynamicStaticsInfoAddr = methodTable.AuxiliaryData - dynamicStaticsInfoSize;
        return dynamicStaticsInfoAddr;
    }

    private Data.ThreadStaticsInfo GetThreadStaticsInfo(TypeHandle typeHandle)
    {
        MethodTable methodTable = _methodTables[typeHandle.Address];
        TargetPointer threadStaticsInfoSize = _target.GetTypeInfo(DataType.ThreadStaticsInfo).Size!.Value;
        TargetPointer threadStaticsInfoAddr = methodTable.AuxiliaryData - threadStaticsInfoSize;
        Data.ThreadStaticsInfo threadStaticsInfo = _target.ProcessedData.GetOrAdd<Data.ThreadStaticsInfo>(threadStaticsInfoAddr);
        return threadStaticsInfo;
    }

    public TargetPointer GetGCThreadStaticsBasePointer(TypeHandle typeHandle, TargetPointer threadPtr)
    {
        if (!typeHandle.IsMethodTable())
            return TargetPointer.Null;
        TargetPointer tlsIndexPtr = GetThreadStaticsInfo(typeHandle).GCTlsIndex;
        Contracts.IThread threadContract = _target.Contracts.Thread;
        return threadContract.GetThreadLocalStaticBase(threadPtr, tlsIndexPtr);
    }

    public TargetPointer GetNonGCThreadStaticsBasePointer(TypeHandle typeHandle, TargetPointer threadPtr)
    {
        if (!typeHandle.IsMethodTable())
            return TargetPointer.Null;
        TargetPointer tlsIndexPtr = GetThreadStaticsInfo(typeHandle).NonGCTlsIndex;
        Contracts.IThread threadContract = _target.Contracts.Thread;
        return threadContract.GetThreadLocalStaticBase(threadPtr, tlsIndexPtr);
    }

    public TargetPointer GetGCStaticsBasePointer(TypeHandle typeHandle)
    {
        TargetPointer dynamicStaticsInfoAddr = GetDynamicStaticsInfo(typeHandle);
        if (dynamicStaticsInfoAddr == TargetPointer.Null)
            return TargetPointer.Null;
        Data.DynamicStaticsInfo dynamicStaticsInfo = _target.ProcessedData.GetOrAdd<Data.DynamicStaticsInfo>(dynamicStaticsInfoAddr);
        return dynamicStaticsInfo.GCStatics;
    }

    public TargetPointer GetNonGCStaticsBasePointer(TypeHandle typeHandle)
    {
        TargetPointer dynamicStaticsInfoAddr = GetDynamicStaticsInfo(typeHandle);
        if (dynamicStaticsInfoAddr == TargetPointer.Null)
            return TargetPointer.Null;
        Data.DynamicStaticsInfo dynamicStaticsInfo = _target.ProcessedData.GetOrAdd<Data.DynamicStaticsInfo>(dynamicStaticsInfoAddr);
        return dynamicStaticsInfo.NonGCStatics;
    }

    public ReadOnlySpan<TypeHandle> GetInstantiation(TypeHandle typeHandle)
    {
        if (!typeHandle.IsMethodTable())
            return default;

        MethodTable methodTable = _methodTables[typeHandle.Address];
        if (!methodTable.Flags.HasInstantiation)
            return default;

        return _target.ProcessedData.GetOrAdd<TypeInstantiation>(typeHandle.Address).TypeHandles;
    }

    public bool IsClassInited(TypeHandle typeHandle)
    {
        if (!typeHandle.IsMethodTable())
            return false;
        MethodTable methodTable = _methodTables[typeHandle.Address];
        MethodTableAuxiliaryData auxiliaryData = _target.ProcessedData.GetOrAdd<MethodTableAuxiliaryData>(methodTable.AuxiliaryData);
        return (auxiliaryData.Flags & (uint)MethodTableAuxiliaryFlags.Initialized) != 0;
    }

    public bool IsInitError(TypeHandle typeHandle)
    {
        if (!typeHandle.IsMethodTable())
            return false;
        MethodTable methodTable = _methodTables[typeHandle.Address];
        MethodTableAuxiliaryData auxiliaryData = _target.ProcessedData.GetOrAdd<MethodTableAuxiliaryData>(methodTable.AuxiliaryData);
        return (auxiliaryData.Flags & (uint)MethodTableAuxiliaryFlags.IsInitError) != 0;
    }

    private sealed class TypeInstantiation : IData<TypeInstantiation>
    {
        public static TypeInstantiation Create(Target target, TargetPointer address) => new TypeInstantiation(target, address);

        public TypeHandle[] TypeHandles { get; }
        private TypeInstantiation(Target target, TargetPointer typePointer)
        {
            RuntimeTypeSystem_1 rts = (RuntimeTypeSystem_1)target.Contracts.RuntimeTypeSystem;
            MethodTable methodTable = rts._methodTables[typePointer];
            Debug.Assert(methodTable.Flags.HasInstantiation);

            TargetPointer perInstInfo = methodTable.PerInstInfo;
            TargetPointer genericsDictInfoAddr = perInstInfo - (ulong)target.PointerSize;
            GenericsDictInfo genericsDictInfo = target.ProcessedData.GetOrAdd<GenericsDictInfo>(genericsDictInfoAddr);

            // Use the last dictionary. This corresponds to the specific type - any previous ones are for superclasses
            // See PerInstInfo in methodtable.h for details in coreclr
            TargetPointer dictionaryPointer = target.ReadPointer(perInstInfo + (ulong)target.PointerSize * (ulong)(genericsDictInfo.NumDicts - 1));

            int numberOfGenericArgs = genericsDictInfo.NumTypeArgs;
            TypeHandles = new TypeHandle[numberOfGenericArgs];
            for (int i = 0; i < numberOfGenericArgs; i++)
            {
                TypeHandles[i] = rts.GetTypeHandle(target.ReadPointer(dictionaryPointer + (ulong)target.PointerSize * (ulong)i));
            }
        }
    }

    public bool IsGenericTypeDefinition(TypeHandle typeHandle) => !typeHandle.IsMethodTable() ? false : _methodTables[typeHandle.Address].Flags.IsGenericTypeDefinition;
    public bool IsCollectible(TypeHandle typeHandle) => !typeHandle.IsMethodTable() ? false : _methodTables[typeHandle.Address].Flags.IsCollectible;
    public bool HasTypeParam(TypeHandle typeHandle)
    {
        if (typeHandle.IsMethodTable())
        {
            MethodTable methodTable = _methodTables[typeHandle.Address];
            return methodTable.Flags.IsArray;
        }
        else if (typeHandle.IsTypeDesc())
        {
            var typeDesc = _target.ProcessedData.GetOrAdd<TypeDesc>(typeHandle.TypeDescAddress());
            CorElementType elemType = (CorElementType)(typeDesc.TypeAndFlags & 0xFF);
            switch (elemType)
            {
                case CorElementType.ValueType:
                case CorElementType.Byref:
                case CorElementType.Ptr:
                    return true;
            }
        }
        return false;
    }

    public CorElementType GetSignatureCorElementType(TypeHandle typeHandle)
    {
        if (typeHandle.IsMethodTable())
        {
            MethodTable methodTable = _methodTables[typeHandle.Address];

            switch (methodTable.Flags.GetFlag(MethodTableFlags_1.WFLAGS_HIGH.Category_Mask))
            {
                case MethodTableFlags_1.WFLAGS_HIGH.Category_Array:
                    return CorElementType.Array;
                case MethodTableFlags_1.WFLAGS_HIGH.Category_Array | MethodTableFlags_1.WFLAGS_HIGH.Category_IfArrayThenSzArray:
                    return CorElementType.SzArray;
                case MethodTableFlags_1.WFLAGS_HIGH.Category_ValueType:
                case MethodTableFlags_1.WFLAGS_HIGH.Category_Nullable:
                case MethodTableFlags_1.WFLAGS_HIGH.Category_PrimitiveValueType:
                    return CorElementType.ValueType;
                case MethodTableFlags_1.WFLAGS_HIGH.Category_TruePrimitive:
                    return (CorElementType)GetClassData(typeHandle).InternalCorElementType;
                default:
                    return CorElementType.Class;
            }
        }
        else if (typeHandle.IsTypeDesc())
        {
            var typeDesc = _target.ProcessedData.GetOrAdd<TypeDesc>(typeHandle.TypeDescAddress());
            return (CorElementType)(typeDesc.TypeAndFlags & 0xFF);
        }

        return default;
    }

    // return true if the TypeHandle represents an array, and set the rank to either 0 (if the type is not an array), or the rank number if it is.
    public bool IsArray(TypeHandle typeHandle, out uint rank)
    {
        if (typeHandle.IsMethodTable())
        {
            MethodTable methodTable = _methodTables[typeHandle.Address];

            switch (methodTable.Flags.GetFlag(MethodTableFlags_1.WFLAGS_HIGH.Category_Mask))
            {
                case MethodTableFlags_1.WFLAGS_HIGH.Category_Array:
                    TargetPointer clsPtr = GetClassPointer(typeHandle);
                    rank = _target.ProcessedData.GetOrAdd<Data.ArrayClass>(clsPtr).Rank;
                    return true;

                case MethodTableFlags_1.WFLAGS_HIGH.Category_Array | MethodTableFlags_1.WFLAGS_HIGH.Category_IfArrayThenSzArray:
                    rank = 1;
                    return true;
            }
        }

        rank = 0;
        return false;
    }

    public TypeHandle GetTypeParam(TypeHandle typeHandle)
    {
        if (typeHandle.IsMethodTable())
        {
            MethodTable methodTable = _methodTables[typeHandle.Address];
            if (!methodTable.Flags.IsArray)
                throw new ArgumentException(nameof(typeHandle));

            return GetTypeHandle(methodTable.PerInstInfo);
        }
        else if (typeHandle.IsTypeDesc())
        {
            var typeDesc = _target.ProcessedData.GetOrAdd<TypeDesc>(typeHandle.TypeDescAddress());
            CorElementType elemType = (CorElementType)(typeDesc.TypeAndFlags & 0xFF);
            switch (elemType)
            {
                case CorElementType.ValueType:
                case CorElementType.Byref:
                case CorElementType.Ptr:
                    ParamTypeDesc paramTypeDesc = _target.ProcessedData.GetOrAdd<ParamTypeDesc>(typeHandle.TypeDescAddress());
                    return GetTypeHandle(paramTypeDesc.TypeArg);
            }
        }
        throw new ArgumentException(nameof(typeHandle));
    }

    private bool GenericInstantiationMatch(TypeHandle genericType, TypeHandle potentialMatch, ImmutableArray<TypeHandle> typeArguments)
    {
        ReadOnlySpan<TypeHandle> instantiation = GetInstantiation(potentialMatch);
        if (instantiation.Length != typeArguments.Length)
            return false;

        if (GetTypeDefToken(genericType) != GetTypeDefToken(potentialMatch))
            return false;

        if (GetModule(genericType) != GetModule(potentialMatch))
            return false;

        for (int i = 0; i < instantiation.Length; i++)
        {
            if (!(instantiation[i].Address == typeArguments[i].Address))
                return false;
        }
        return true;
    }

    private bool ArrayPtrMatch(TypeHandle elementType, CorElementType corElementType, int rank, TypeHandle potentialMatch)
    {
        IsArray(potentialMatch, out uint typeHandleRank);
        return GetSignatureCorElementType(potentialMatch) == corElementType &&
                GetTypeParam(potentialMatch).Address == elementType.Address &&
                (corElementType == CorElementType.SzArray || corElementType == CorElementType.Byref ||
                corElementType == CorElementType.Ptr || (rank == typeHandleRank));

    }

    TypeHandle IRuntimeTypeSystem.IterateTypeParams(TypeHandle typeHandle, CorElementType corElementType, int rank, ImmutableArray<TypeHandle> typeArguments)
    {
        ILoader loaderContract = _target.Contracts.Loader;
        TargetPointer loaderModule = ((IRuntimeTypeSystem)this).GetLoaderModule(typeHandle);
        ModuleHandle moduleHandle = loaderContract.GetModuleHandleFromModulePtr(loaderModule);
        foreach (TargetPointer ptr in loaderContract.GetAvailableTypeParams(moduleHandle))
        {
            TypeHandle potentialMatch = GetTypeHandle(ptr);
            if (corElementType == CorElementType.GenericInst)
            {
                if (GenericInstantiationMatch(typeHandle, potentialMatch, typeArguments))
                {
                    return potentialMatch;
                }
            }
            else if (ArrayPtrMatch(typeHandle, corElementType, rank, potentialMatch))
            {
                return potentialMatch;
            }
        }
        return new TypeHandle(TargetPointer.Null);
    }

    TypeHandle IRuntimeTypeSystem.GetPrimitiveType(CorElementType typeCode)
    {
        TargetPointer coreLib = _target.ReadGlobalPointer(Constants.Globals.CoreLib);
        CoreLibBinder coreLibData = _target.ProcessedData.GetOrAdd<CoreLibBinder>(coreLib);
        TargetPointer typeHandlePtr = _target.ReadPointer(coreLibData.Classes + (ulong)typeCode * (ulong)_target.PointerSize);
        return GetTypeHandle(typeHandlePtr);
    }

    public bool IsGenericVariable(TypeHandle typeHandle, out TargetPointer module, out uint token)
    {
        module = TargetPointer.Null;
        token = 0;

        if (!typeHandle.IsTypeDesc())
            return false;

        var typeDesc = _target.ProcessedData.GetOrAdd<TypeDesc>(typeHandle.TypeDescAddress());
        CorElementType elemType = (CorElementType)(typeDesc.TypeAndFlags & 0xFF);
        switch (elemType)
        {
            case CorElementType.MVar:
            case CorElementType.Var:
                TypeVarTypeDesc typeVarTypeDesc = _target.ProcessedData.GetOrAdd<TypeVarTypeDesc>(typeHandle.TypeDescAddress());
                module = typeVarTypeDesc.Module;
                token = typeVarTypeDesc.Token;
                return true;
        }
        return false;
    }

    public bool IsFunctionPointer(TypeHandle typeHandle, out ReadOnlySpan<TypeHandle> retAndArgTypes, out byte callConv)
    {
        retAndArgTypes = default;
        callConv = default;

        if (!typeHandle.IsTypeDesc())
            return false;

        var typeDesc = _target.ProcessedData.GetOrAdd<TypeDesc>(typeHandle.TypeDescAddress());
        CorElementType elemType = (CorElementType)(typeDesc.TypeAndFlags & 0xFF);
        if (elemType != CorElementType.FnPtr)
            return false;

        FnPtrTypeDesc fnPtrTypeDesc = _target.ProcessedData.GetOrAdd<FnPtrTypeDesc>(typeHandle.TypeDescAddress());
        retAndArgTypes = _target.ProcessedData.GetOrAdd<FunctionPointerRetAndArgs>(typeHandle.TypeDescAddress()).TypeHandles;
        callConv = (byte)fnPtrTypeDesc.CallConv;
        return true;
    }

<<<<<<< HEAD
    public bool IsPointer(TypeHandle typeHandle)
    {
        if (!typeHandle.IsTypeDesc())
            return false;

        var typeDesc = _target.ProcessedData.GetOrAdd<TypeDesc>(typeHandle.TypeDescAddress());
        CorElementType elemType = (CorElementType)(typeDesc.TypeAndFlags & 0xFF);
        return elemType == CorElementType.Ptr;
=======
    public TargetPointer GetLoaderModule(TypeHandle typeHandle)
    {
        if (typeHandle.IsTypeDesc())
        {
            // TypeDesc::GetLoaderModule
            if (HasTypeParam(typeHandle))
            {
                return GetLoaderModule(GetTypeParam(typeHandle));
            }
            else if (IsGenericVariable(typeHandle, out TargetPointer genericParamModule, out _))
            {
                return genericParamModule;
            }
            else
            {
                System.Diagnostics.Debug.Assert(IsFunctionPointer(typeHandle, out _, out _));
                FnPtrTypeDesc fnPtrTypeDesc = _target.ProcessedData.GetOrAdd<FnPtrTypeDesc>(typeHandle.TypeDescAddress());
                return fnPtrTypeDesc.LoaderModule;
            }
        }

        MethodTable mt = _methodTables[typeHandle.Address];
        Data.MethodTableAuxiliaryData mtAuxData = _target.ProcessedData.GetOrAdd<Data.MethodTableAuxiliaryData>(mt.AuxiliaryData);
        return mtAuxData.LoaderModule;
>>>>>>> b876d3db
    }

    private sealed class FunctionPointerRetAndArgs : IData<FunctionPointerRetAndArgs>
    {
        public static FunctionPointerRetAndArgs Create(Target target, TargetPointer address) => new FunctionPointerRetAndArgs(target, address);

        public TypeHandle[] TypeHandles { get; }
        private FunctionPointerRetAndArgs(Target target, TargetPointer typePointer)
        {
            RuntimeTypeSystem_1 rts = (RuntimeTypeSystem_1)target.Contracts.RuntimeTypeSystem;
            FnPtrTypeDesc fnPtrTypeDesc = target.ProcessedData.GetOrAdd<FnPtrTypeDesc>(typePointer);

            TargetPointer retAndArgs = fnPtrTypeDesc.RetAndArgTypes;
            int numberOfRetAndArgTypes = checked((int)fnPtrTypeDesc.NumArgs + 1);

            TypeHandles = new TypeHandle[numberOfRetAndArgTypes];
            for (int i = 0; i < numberOfRetAndArgTypes; i++)
            {
                TypeHandles[i] = rts.GetTypeHandle(target.ReadPointer(retAndArgs + (ulong)target.PointerSize * (ulong)i));
            }
        }
    }

    public MethodDescHandle GetMethodDescHandle(TargetPointer methodDescPointer)
        => GetMethodDescHandle(methodDescPointer, validate: true);

    private MethodDescHandle GetMethodDescHandle(TargetPointer methodDescPointer, bool validate)
    {
        // if we already have a method desc at this address, return a handle
        if (_methodDescs.ContainsKey(methodDescPointer))
        {
            return new MethodDescHandle(methodDescPointer);
        }

        TargetPointer methodDescChunkPointer;
        if (validate)
        {
            if (!_methodValidation.ValidateMethodDescPointer(methodDescPointer, out methodDescChunkPointer))
            {
                throw new ArgumentException("Invalid method desc pointer", nameof(methodDescPointer));
            }
        }
        else
        {
            methodDescChunkPointer = _methodValidation.GetMethodDescChunkPointerThrowing(methodDescPointer, _target.ProcessedData.GetOrAdd<Data.MethodDesc>(methodDescPointer));
        }

        // ok, we validated it, cache the data and add the MethodDesc struct to the dictionary
        Data.MethodDescChunk validatedMethodDescChunkData = _target.ProcessedData.GetOrAdd<Data.MethodDescChunk>(methodDescChunkPointer);
        Data.MethodDesc validatedMethodDescData = _target.ProcessedData.GetOrAdd<Data.MethodDesc>(methodDescPointer);

        MethodDesc trustedMethodDescF = new MethodDesc(_target, methodDescPointer, validatedMethodDescData, methodDescChunkPointer, validatedMethodDescChunkData);
        _ = _methodDescs.TryAdd(methodDescPointer, trustedMethodDescF);
        return new MethodDescHandle(methodDescPointer);
    }

    public TargetPointer GetMethodTable(MethodDescHandle methodDescHandle) => _methodDescs[methodDescHandle.Address].MethodTable;

    private InstantiatedMethodDesc AsInstantiatedMethodDesc(MethodDesc methodDesc)
    {
        Debug.Assert(methodDesc.Classification == MethodClassification.Instantiated);
        return _target.ProcessedData.GetOrAdd<InstantiatedMethodDesc>(methodDesc.Address);
    }

    private DynamicMethodDesc AsDynamicMethodDesc(MethodDesc methodDesc)
    {
        Debug.Assert(methodDesc.Classification == MethodClassification.Dynamic);
        return _target.ProcessedData.GetOrAdd<DynamicMethodDesc>(methodDesc.Address);
    }

    private StoredSigMethodDesc AsStoredSigMethodDesc(MethodDesc methodDesc)
    {
        Debug.Assert(methodDesc.Classification == MethodClassification.Dynamic ||
                     methodDesc.Classification == MethodClassification.EEImpl ||
                     methodDesc.Classification == MethodClassification.Array);
        return _target.ProcessedData.GetOrAdd<StoredSigMethodDesc>(methodDesc.Address);
    }

    public bool IsGenericMethodDefinition(MethodDescHandle methodDescHandle)
    {
        MethodDesc methodDesc = _methodDescs[methodDescHandle.Address];

        if (methodDesc.Classification != MethodClassification.Instantiated)
            return false;
        return AsInstantiatedMethodDesc(methodDesc).IsGenericMethodDefinition;
    }

    public ReadOnlySpan<TypeHandle> GetGenericMethodInstantiation(MethodDescHandle methodDescHandle)
    {
        MethodDesc methodDesc = _methodDescs[methodDescHandle.Address];

        if (methodDesc.Classification != MethodClassification.Instantiated)
            return default;

        return AsInstantiatedMethodDesc(methodDesc).Instantiation;
    }

    public uint GetMethodToken(MethodDescHandle methodDescHandle)
    {
        MethodDesc methodDesc = _methodDescs[methodDescHandle.Address];
        return methodDesc.Token;
    }

    public bool IsArrayMethod(MethodDescHandle methodDescHandle, out ArrayFunctionType functionType)
    {
        MethodDesc methodDesc = _methodDescs[methodDescHandle.Address];

        if (methodDesc.Classification != MethodClassification.Array)
        {
            functionType = default;
            return false;
        }

        // To get the array function index, subtract the number of virtuals from the method's slot
        // The array vtable looks like:
        //    System.Object vtable
        //    System.Array vtable
        //    type[] vtable
        //    Get
        //    Set
        //    Address
        //    .ctor        // possibly more
        // See ArrayMethodDesc for details in coreclr
        MethodTable methodTable = GetOrCreateMethodTable(methodDesc);
        int arrayMethodIndex = methodDesc.Slot - methodTable.NumVirtuals;
        functionType = arrayMethodIndex switch
        {
            0 => ArrayFunctionType.Get,
            1 => ArrayFunctionType.Set,
            2 => ArrayFunctionType.Address,
            >= 3 => ArrayFunctionType.Constructor,
            _ => throw new InvalidOperationException()
        };

        return true;
    }

    public bool IsNoMetadataMethod(MethodDescHandle methodDescHandle, out string methodName)
    {
        MethodDesc methodDesc = _methodDescs[methodDescHandle.Address];

        if (methodDesc.Classification != MethodClassification.Dynamic)
        {
            methodName = string.Empty;
            return false;
        }

        methodName = AsDynamicMethodDesc(methodDesc).MethodName;
        return true;
    }

    public bool IsStoredSigMethodDesc(MethodDescHandle methodDescHandle, out ReadOnlySpan<byte> signature)
    {
        MethodDesc methodDesc = _methodDescs[methodDescHandle.Address];

        switch (methodDesc.Classification)
        {
            case MethodClassification.Dynamic:
            case MethodClassification.EEImpl:
            case MethodClassification.Array:
                break; // These have stored sigs

            default:
                signature = default;
                return false;
        }

        signature = AsStoredSigMethodDesc(methodDesc).Signature;
        return true;
    }

    public bool IsDynamicMethod(MethodDescHandle methodDescHandle)
    {
        MethodDesc methodDesc = _methodDescs[methodDescHandle.Address];

        if (methodDesc.Classification != MethodClassification.Dynamic)
        {
            return false;
        }

        return AsDynamicMethodDesc(methodDesc).IsDynamicMethod;
    }

    public bool IsILStub(MethodDescHandle methodDescHandle)
    {
        MethodDesc methodDesc = _methodDescs[methodDescHandle.Address];

        if (methodDesc.Classification != MethodClassification.Dynamic)
        {
            return false;
        }

        return AsDynamicMethodDesc(methodDesc).IsILStub;
    }

    private MethodTable GetOrCreateMethodTable(MethodDesc methodDesc)
    {
        // Ensures that the method table is valid, created, and cached
        _ = GetTypeHandle(methodDesc.MethodTable);
        return _methodTables[methodDesc.MethodTable];
    }

    private struct VtableIndirections
    {
        // See methodtable.inl  VTABLE_SLOTS_PER_CHUNK and the comment on it
        private const int NumPointersPerIndirection = 8;
        private const int NumPointersPerIndirectionLog2 = 3;
        private readonly Target _target;
        public readonly TargetPointer Address;
        public VtableIndirections(Target target, TargetPointer address)
        {
            _target = target;
            Address = address;
        }

        public TargetPointer GetAddressOfSlot(uint slotNum)
        {
            TargetPointer indirectionPointer = Address + (ulong)(slotNum >> NumPointersPerIndirectionLog2) * (ulong)_target.PointerSize;
            TargetPointer slotsStart = _target.ReadPointer(indirectionPointer);
            return slotsStart + (ulong)(slotNum & (NumPointersPerIndirection - 1)) * (ulong)_target.PointerSize;
        }
    }

    private VtableIndirections GetVTableIndirections(TargetPointer methodTableAddress)
    {
        var typeInfo = _target.GetTypeInfo(DataType.MethodTable);
        return new VtableIndirections(_target, methodTableAddress + typeInfo.Size!.Value);
    }

    private TargetPointer GetAddressOfSlot(TypeHandle typeHandle, uint slotNum)
    {
        if (!typeHandle.IsMethodTable())
            throw new InvalidOperationException($"nameof{typeHandle} is not a MethodTable");

        Debug.Assert(slotNum < GetNumVtableSlots(typeHandle), "Slot number is greater than the number of slots");

        // MethodTable::GetSlotPtrRaw
        MethodTable mt = _methodTables[typeHandle.Address];
        if (slotNum < mt.NumVirtuals)
        {
            // Virtual slots live in chunks pointed to by vtable indirections
            return GetVTableIndirections(typeHandle.Address).GetAddressOfSlot(slotNum);
        }
        else
        {
            Debug.Assert(mt.NumVirtuals < GetNumVtableSlots(typeHandle), "Method table does not have non-virtual slots");

            // Non-virtual slots < GetNumVtableSlots live before the MethodTableAuxiliaryData. The array grows backwards
            TargetPointer auxDataPtr = mt.AuxiliaryData;
            Data.MethodTableAuxiliaryData auxData = _target.ProcessedData.GetOrAdd<Data.MethodTableAuxiliaryData>(auxDataPtr);
            TargetPointer nonVirtualSlotsArray = auxDataPtr + (ulong)auxData.OffsetToNonVirtualSlots;
            return nonVirtualSlotsArray - ((1 + (slotNum - mt.NumVirtuals)) * (ulong)_target.PointerSize);
        }
    }

    private bool IsWrapperStub(MethodDesc md)
    {
        return md.IsUnboxingStub || IsInstantiatingStub(md);
    }

    private bool IsInstantiatingStub(MethodDesc md)
    {
        return md.Classification == MethodClassification.Instantiated && !md.IsUnboxingStub && AsInstantiatedMethodDesc(md).IsWrapperStubWithInstantiations;
    }

    private bool HasMethodInstantiation(MethodDesc md)
    {
        return md.Classification == MethodClassification.Instantiated && AsInstantiatedMethodDesc(md).HasMethodInstantiation;
    }

<<<<<<< HEAD
    TargetPointer IRuntimeTypeSystem.GetLoaderModule(TypeHandle typeHandle)
    {
        if (typeHandle.IsTypeDesc())
        {
            // TypeDesc::GetLoaderModule
            if (HasTypeParam(typeHandle))
            {
                return ((IRuntimeTypeSystem)this).GetLoaderModule(GetTypeParam(typeHandle));
            }
            else if (IsGenericVariable(typeHandle, out TargetPointer genericParamModule, out _))
            {
                return genericParamModule;
            }
            else
            {
                System.Diagnostics.Debug.Assert(IsFunctionPointer(typeHandle, out _, out _));
                FnPtrTypeDesc fnPtrTypeDesc = _target.ProcessedData.GetOrAdd<FnPtrTypeDesc>(typeHandle.TypeDescAddress());
                return fnPtrTypeDesc.LoaderModule;
            }
        }

        MethodTable mt = _methodTables[typeHandle.Address];
        Data.MethodTableAuxiliaryData mtAuxData = _target.ProcessedData.GetOrAdd<Data.MethodTableAuxiliaryData>(mt.AuxiliaryData);
        return mtAuxData.LoaderModule;
    }
=======
>>>>>>> b876d3db

    private bool IsGenericMethodDefinition(MethodDesc md)
    {
        return md.Classification == MethodClassification.Instantiated && AsInstantiatedMethodDesc(md).IsGenericMethodDefinition;
    }

    private TargetPointer GetLoaderModule(MethodDesc md)
    {
        // MethodDesc::GetLoaderModule:
        // return GetMethodDescChunk()->GetLoaderModule();
        // MethodDescChunk::GetLoaderModule:
        if (md.IsLoaderModuleAttachedToChunk)
        {
            TargetPointer methodDescChunkPointer = md.ChunkAddress;
            TargetPointer endOfChunk = methodDescChunkPointer + md.SizeOfChunk;
            TargetPointer ppLoaderModule = endOfChunk - (ulong)_target.PointerSize;
            return _target.ReadPointer(ppLoaderModule);
        }
        else
        {
            TargetPointer mtAddr = GetMethodTable(new MethodDescHandle(md.Address));
            TypeHandle mt = GetTypeHandle(mtAddr);
            return ((IRuntimeTypeSystem)this).GetLoaderModule(mt);
        }
    }

    bool IRuntimeTypeSystem.IsCollectibleMethod(MethodDescHandle methodDesc)
    {
        MethodDesc md = _methodDescs[methodDesc.Address];
        TargetPointer loaderModuleAddr = GetLoaderModule(md);
        ModuleHandle mod = _target.Contracts.Loader.GetModuleHandleFromModulePtr(loaderModuleAddr);
        return _target.Contracts.Loader.IsCollectible(mod);
    }

    bool IRuntimeTypeSystem.IsVersionable(MethodDescHandle methodDesc)
    {
        MethodDesc md = _methodDescs[methodDesc.Address];
        if (md.IsEligibleForTieredCompilation)
            return true;
        // MethodDesc::IsEligibleForReJIT
        if (_target.Contracts.ReJIT.IsEnabled())
        {
            if (!md.IsIL)
                return false;
            if (IsWrapperStub(md))
                return false;
            return _target.Contracts.CodeVersions.CodeVersionManagerSupportsMethod(methodDesc.Address);
        }
        return false;
    }

    TargetPointer IRuntimeTypeSystem.GetMethodDescVersioningState(MethodDescHandle methodDesc)
    {
        MethodDesc md = _methodDescs[methodDesc.Address];
        TargetPointer codeDataAddress = md.CodeData;
        if (codeDataAddress == TargetPointer.Null)
            return TargetPointer.Null;

        Data.MethodDescCodeData codeData = _target.ProcessedData.GetOrAdd<Data.MethodDescCodeData>(codeDataAddress);
        return codeData.VersioningState;
    }

    uint IRuntimeTypeSystem.GetMethodToken(MethodDescHandle methodDescHandle)
    {
        MethodDesc methodDesc = _methodDescs[methodDescHandle.Address];
        return methodDesc.Token;
    }

    ushort IRuntimeTypeSystem.GetSlotNumber(MethodDescHandle methodDesc)
    {
        MethodDesc md = _methodDescs[methodDesc.Address];
        return md.Slot;
    }
    bool IRuntimeTypeSystem.HasNativeCodeSlot(MethodDescHandle methodDesc)
    {
        MethodDesc md = _methodDescs[methodDesc.Address];
        return md.HasNativeCodeSlot;
    }

    // Based on MethodTable::IntroducedMethodIterator
    private IEnumerable<MethodDescHandle> GetIntroducedMethods(TypeHandle typeHandle)
    {
        Debug.Assert(typeHandle.IsMethodTable());

        EEClass eeClass = GetClassData(typeHandle);

        TargetPointer chunkAddr = eeClass.MethodDescChunk;
        while (chunkAddr != TargetPointer.Null)
        {
            MethodDescChunk chunk = _target.ProcessedData.GetOrAdd<MethodDescChunk>(chunkAddr);
            TargetPointer methodDescPtr = chunk.FirstMethodDesc;
            // chunk.Count is the number of MethodDescs in the chunk - 1
            for (int i = 0; i < chunk.Count + 1; i++)
            {
                // Validation of some MethodDescs fails in heap dumps due to missing memory.
                // Skipping validation should be okay as the pointers come from the target.
                MethodDescHandle methodDescHandle = GetMethodDescHandle(methodDescPtr, validate: false);
                MethodDesc md = _methodDescs[methodDescHandle.Address];
                methodDescPtr += md.Size;
                yield return methodDescHandle;
            }

            chunkAddr = chunk.Next;
        }
    }

    IEnumerable<TargetPointer> IRuntimeTypeSystem.GetIntroducedMethodDescs(TypeHandle typeHandle)
    {
        if (!typeHandle.IsMethodTable())
            yield break;

        TypeHandle canonMT = GetTypeHandle(GetCanonicalMethodTable(typeHandle));
        foreach (MethodDescHandle mdh in GetIntroducedMethods(canonMT))
        {
            yield return mdh.Address;
        }
    }

    // Uses GetMethodDescForVtableSlot if slot is less than the number of vtable slots
    // otherwise looks for the slot in the introduced methods
    TargetPointer IRuntimeTypeSystem.GetMethodDescForSlot(TypeHandle typeHandle, ushort slot)
    {
        if (!typeHandle.IsMethodTable())
            // TypeDesc do not contain any slots.
            return TargetPointer.Null;

        TypeHandle canonMT = GetTypeHandle(GetCanonicalMethodTable(typeHandle));
        if (slot < GetNumVtableSlots(canonMT))
        {
            return GetMethodDescForVtableSlot(canonMT, slot);
        }
        else
        {
            foreach (MethodDescHandle mdh in GetIntroducedMethods(canonMT))
            {
                MethodDesc md = _methodDescs[mdh.Address];
                if (md.Slot == slot)
                {
                    return mdh.Address;
                }
            }
            return TargetPointer.Null;
        }
    }

    private TargetPointer GetMethodDescForVtableSlot(TypeHandle typeHandle, ushort slot)
    {
        // based on MethodTable::GetMethodDescForSlot_NoThrow
        if (!typeHandle.IsMethodTable())
            // TypeDesc do not contain any slots.
            throw new ArgumentException(nameof(slot), "Slot number is greater than the number of slots");

        TargetPointer cannonMTPTr = GetCanonicalMethodTable(typeHandle);
        TypeHandle canonMT = GetTypeHandle(cannonMTPTr);
        if (slot >= GetNumVtableSlots(canonMT))
            throw new ArgumentException(nameof(slot), "Slot number is greater than the number of slots");

        TargetPointer slotPtr = GetAddressOfSlot(canonMT, slot);
        TargetCodePointer pCode = _target.ReadCodePointer(slotPtr);

        if (pCode == TargetCodePointer.Null)
        {
            TargetPointer lookupMTPtr = cannonMTPTr;
            while (lookupMTPtr != TargetPointer.Null)
            {
                // if pCode is null, we iterate through the method descs in the MT.
                TypeHandle lookupMT = GetTypeHandle(lookupMTPtr);
                foreach (MethodDescHandle mdh in GetIntroducedMethods(lookupMT))
                {
                    MethodDesc md = _methodDescs[mdh.Address];
                    if (md.Slot == slot)
                    {
                        return mdh.Address;
                    }
                }
                lookupMTPtr = GetParentMethodTable(lookupMT);
                if (lookupMTPtr != TargetPointer.Null)
                    lookupMTPtr = GetCanonicalMethodTable(GetTypeHandle(lookupMTPtr));
            }
            return TargetPointer.Null;
        }

        return GetMethodDescForEntrypoint(pCode);
    }

    private readonly TargetPointer GetMethodDescForEntrypoint(TargetCodePointer pCode)
    {
        // standard path, ask ExecutionManager for the MethodDesc
        IExecutionManager executionManager = _target.Contracts.ExecutionManager;
        if (executionManager.GetCodeBlockHandle(pCode) is CodeBlockHandle cbh)
        {
            TargetPointer methodDescPtr = executionManager.GetMethodDesc(cbh);
            return methodDescPtr;
        }

        // stub path, read address as a Precode and read MethodDesc from it
        {
            TargetPointer methodDescPtr = _target.Contracts.PrecodeStubs.GetMethodDescFromStubAddress(pCode);
            return methodDescPtr;
        }
    }

    TargetCodePointer IRuntimeTypeSystem.GetSlot(TypeHandle typeHandle, uint slot)
    {
        // based on MethodTable::GetSlot(uint slotNumber)

        if (slot < GetNumVtableSlots(typeHandle))
        {
            TargetPointer slotPtr = GetAddressOfSlot(typeHandle, slot);
            return _target.ReadCodePointer(slotPtr);
        }

        return TargetCodePointer.Null;
    }

    TargetPointer IRuntimeTypeSystem.GetAddressOfNativeCodeSlot(MethodDescHandle methodDesc)
    {
        MethodDesc md = _methodDescs[methodDesc.Address];
        return md.GetAddressOfNativeCodeSlot();
    }

    TargetCodePointer IRuntimeTypeSystem.GetNativeCode(MethodDescHandle methodDescHandle)
    {
        MethodDesc md = _methodDescs[methodDescHandle.Address];
        // TODO(cdac): _ASSERTE(!IsDefaultInterfaceMethod() || HasNativeCodeSlot());
        if (md.HasNativeCodeSlot)
        {
            // When profiler is enabled, profiler may ask to rejit a code even though we
            // we have ngen code for this MethodDesc.  (See MethodDesc::DoPrestub).
            // This means that *ppCode is not stable. It can turn from non-zero to zero.
            TargetPointer ppCode = md.GetAddressOfNativeCodeSlot();
            TargetCodePointer pCode = _target.ReadCodePointer(ppCode);
            return CodePointerUtils.CodePointerFromAddress(pCode.AsTargetPointer, _target);
        }

        if (!md.HasStableEntryPoint || md.HasPrecode)
            return TargetCodePointer.Null;

        return GetStableEntryPoint(md);
    }

    TargetCodePointer IRuntimeTypeSystem.GetMethodEntryPointIfExists(MethodDescHandle methodDescHandle)
    {
        MethodDesc md = _methodDescs[methodDescHandle.Address];
        return GetMethodEntryPointIfExists(md);
    }

    private TargetCodePointer GetStableEntryPoint(MethodDesc md)
    {
        // TODO(cdac): _ASSERTE(!IsVersionableWithVtableSlotBackpatch());
        Debug.Assert(md.HasStableEntryPoint);

        return GetMethodEntryPointIfExists(md);
    }

    private TargetCodePointer GetMethodEntryPointIfExists(MethodDesc md)
    {
        if (md.HasNonVtableSlot)
        {
            TargetPointer pSlot = md.GetAddressOfNonVtableSlot();
            return _target.ReadCodePointer(pSlot);
        }

        TargetPointer methodTablePointer = md.MethodTable;
        TypeHandle typeHandle = GetTypeHandle(methodTablePointer);
        Debug.Assert(_methodTables[typeHandle.Address].IsCanonMT);
        TargetPointer addrOfSlot = GetAddressOfSlot(typeHandle, md.Slot);
        return _target.ReadCodePointer(addrOfSlot);
    }

    TargetPointer IRuntimeTypeSystem.GetGCStressCodeCopy(MethodDescHandle methodDesc)
    {
        MethodDesc md = _methodDescs[methodDesc.Address];
        if (md.GCCoverageInfo is TargetPointer gcCoverageInfoAddr && gcCoverageInfoAddr != TargetPointer.Null)
        {
            Target.TypeInfo gcCoverageInfoType = _target.GetTypeInfo(DataType.GCCoverageInfo);
            return gcCoverageInfoAddr + (ulong)gcCoverageInfoType.Fields["SavedCode"].Offset;
        }
        return TargetPointer.Null;
    }

    private sealed class NonValidatedMethodTableQueries : MethodValidation.IMethodTableQueries
    {
        private readonly RuntimeTypeSystem_1 _rts;
        public NonValidatedMethodTableQueries(RuntimeTypeSystem_1 rts)
        {
            _rts = rts;
        }

        public bool SlotIsVtableSlot(TargetPointer methodTablePointer, uint slot)
        {
            return _rts.SlotIsVtableSlot(methodTablePointer, slot);
        }

        public TargetPointer GetAddressOfMethodTableSlot(TargetPointer methodTablePointer, uint slot)
        {
            return _rts.GetAddressOfMethodTableSlot(methodTablePointer, slot);
        }
    }

    // for the benefit of MethodValidation
    private TargetPointer GetAddressOfMethodTableSlot(TargetPointer methodTablePointer, uint slot)
    {
        TypeHandle typeHandle = GetTypeHandle(methodTablePointer);
        Debug.Assert(_methodTables[typeHandle.Address].IsCanonMT);
        TargetPointer addrOfSlot = GetAddressOfSlot(typeHandle, slot);
        return addrOfSlot;
    }

    private bool SlotIsVtableSlot(TargetPointer methodTablePointer, uint slot)
    {
        TypeHandle typeHandle = GetTypeHandle(methodTablePointer);
        return slot < GetNumVtableSlots(typeHandle);
    }

    TargetPointer IRuntimeTypeSystem.GetMTOfEnclosingClass(TargetPointer fieldDescPointer)
    {
        Data.FieldDesc fieldDesc = _target.ProcessedData.GetOrAdd<Data.FieldDesc>(fieldDescPointer);
        return fieldDesc.MTOfEnclosingClass;
    }

    uint IRuntimeTypeSystem.GetFieldDescMemberDef(TargetPointer fieldDescPointer)
    {
        Data.FieldDesc fieldDesc = _target.ProcessedData.GetOrAdd<Data.FieldDesc>(fieldDescPointer);
        return EcmaMetadataUtils.CreateFieldDef(fieldDesc.DWord1 & (uint)FieldDescFlags1.TokenMask);
    }

    bool IRuntimeTypeSystem.IsFieldDescThreadStatic(TargetPointer fieldDescPointer)
    {
        Data.FieldDesc fieldDesc = _target.ProcessedData.GetOrAdd<Data.FieldDesc>(fieldDescPointer);
        return (fieldDesc.DWord1 & (uint)FieldDescFlags1.IsThreadStatic) != 0;
    }

    bool IRuntimeTypeSystem.IsFieldDescStatic(TargetPointer fieldDescPointer)
    {
        Data.FieldDesc fieldDesc = _target.ProcessedData.GetOrAdd<Data.FieldDesc>(fieldDescPointer);
        return (fieldDesc.DWord1 & (uint)FieldDescFlags1.IsStatic) != 0;
    }

    uint IRuntimeTypeSystem.GetFieldDescType(TargetPointer fieldDescPointer)
    {
        Data.FieldDesc fieldDesc = _target.ProcessedData.GetOrAdd<Data.FieldDesc>(fieldDescPointer);
        return (fieldDesc.DWord2 & (uint)FieldDescFlags2.TypeMask) >> 27;
    }

    uint IRuntimeTypeSystem.GetFieldDescOffset(TargetPointer fieldDescPointer, FieldDefinition fieldDef)
    {
        Data.FieldDesc fieldDesc = _target.ProcessedData.GetOrAdd<Data.FieldDesc>(fieldDescPointer);
        if (fieldDesc.DWord2 == _target.ReadGlobal<uint>(Constants.Globals.FieldOffsetBigRVA))
        {
            return (uint)fieldDef.GetRelativeVirtualAddress();
        }
        return fieldDesc.DWord2 & (uint)FieldDescFlags2.OffsetMask;
    }

    TargetPointer IRuntimeTypeSystem.GetFieldDescNextField(TargetPointer fieldDescPointer)
        => fieldDescPointer + _target.GetTypeInfo(DataType.FieldDesc).Size!.Value;

}<|MERGE_RESOLUTION|>--- conflicted
+++ resolved
@@ -762,7 +762,6 @@
         return true;
     }
 
-<<<<<<< HEAD
     public bool IsPointer(TypeHandle typeHandle)
     {
         if (!typeHandle.IsTypeDesc())
@@ -771,7 +770,8 @@
         var typeDesc = _target.ProcessedData.GetOrAdd<TypeDesc>(typeHandle.TypeDescAddress());
         CorElementType elemType = (CorElementType)(typeDesc.TypeAndFlags & 0xFF);
         return elemType == CorElementType.Ptr;
-=======
+    }
+
     public TargetPointer GetLoaderModule(TypeHandle typeHandle)
     {
         if (typeHandle.IsTypeDesc())
@@ -796,7 +796,6 @@
         MethodTable mt = _methodTables[typeHandle.Address];
         Data.MethodTableAuxiliaryData mtAuxData = _target.ProcessedData.GetOrAdd<Data.MethodTableAuxiliaryData>(mt.AuxiliaryData);
         return mtAuxData.LoaderModule;
->>>>>>> b876d3db
     }
 
     private sealed class FunctionPointerRetAndArgs : IData<FunctionPointerRetAndArgs>
@@ -1067,7 +1066,6 @@
         return md.Classification == MethodClassification.Instantiated && AsInstantiatedMethodDesc(md).HasMethodInstantiation;
     }
 
-<<<<<<< HEAD
     TargetPointer IRuntimeTypeSystem.GetLoaderModule(TypeHandle typeHandle)
     {
         if (typeHandle.IsTypeDesc())
@@ -1093,8 +1091,6 @@
         Data.MethodTableAuxiliaryData mtAuxData = _target.ProcessedData.GetOrAdd<Data.MethodTableAuxiliaryData>(mt.AuxiliaryData);
         return mtAuxData.LoaderModule;
     }
-=======
->>>>>>> b876d3db
 
     private bool IsGenericMethodDefinition(MethodDesc md)
     {
