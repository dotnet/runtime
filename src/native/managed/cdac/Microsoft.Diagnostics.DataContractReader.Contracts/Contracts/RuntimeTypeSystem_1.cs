--- conflicted
+++ resolved
@@ -1446,8 +1446,6 @@
         TypeHandle typeHandle = GetTypeHandle(methodTablePointer);
         return slot < GetNumVtableSlots(typeHandle);
     }
-<<<<<<< HEAD
-
     TargetPointer IRuntimeTypeSystem.GetMTOfEnclosingClass(TargetPointer fieldDescPointer)
     {
         Data.FieldDesc fieldDesc = _target.ProcessedData.GetOrAdd<Data.FieldDesc>(fieldDescPointer);
@@ -1490,7 +1488,4 @@
 
     TargetPointer IRuntimeTypeSystem.GetFieldDescNextField(TargetPointer fieldDescPointer)
         => fieldDescPointer + _target.GetTypeInfo(DataType.FieldDesc).Size!.Value;
-
-=======
->>>>>>> 762ed107
 }