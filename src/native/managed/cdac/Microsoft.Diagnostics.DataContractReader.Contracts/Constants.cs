// Licensed to the .NET Foundation under one or more agreements.
// The .NET Foundation licenses this file to you under the MIT license.

namespace Microsoft.Diagnostics.DataContractReader;

public static class Constants
{
    public static class Globals
    {
        // See src/coreclr/debug/runtimeinfo/datadescriptor.h
        public const string AppDomain = nameof(AppDomain);
        public const string SystemDomain = nameof(SystemDomain);
        public const string ThreadStore = nameof(ThreadStore);
        public const string FinalizerThread = nameof(FinalizerThread);
        public const string GCThread = nameof(GCThread);

        public const string FeatureCOMInterop = nameof(FeatureCOMInterop);

        public const string ObjectToMethodTableUnmask = nameof(ObjectToMethodTableUnmask);
        public const string SOSBreakingChangeVersion = nameof(SOSBreakingChangeVersion);

        public const string ExceptionMethodTable = nameof(ExceptionMethodTable);
        public const string FreeObjectMethodTable = nameof(FreeObjectMethodTable);
        public const string ObjectMethodTable = nameof(ObjectMethodTable);
        public const string ObjectArrayMethodTable = nameof(ObjectArrayMethodTable);
        public const string StringMethodTable = nameof(StringMethodTable);

        public const string MiniMetaDataBuffAddress = nameof(MiniMetaDataBuffAddress);
        public const string MiniMetaDataBuffMaxSize = nameof(MiniMetaDataBuffMaxSize);

        public const string StressLogEnabled = nameof(StressLogEnabled);
        public const string StressLogHasModuleTable = nameof(StressLogHasModuleTable);
        public const string StressLog = nameof(StressLog);
        public const string StressLogModuleTable = nameof(StressLogModuleTable);
        public const string StressLogMaxModules = nameof(StressLogMaxModules);
        public const string StressLogChunkMaxSize = nameof(StressLogChunkMaxSize);
        public const string StressLogMaxMessageSize = nameof(StressLogMaxMessageSize);
        public const string StressLogChunkSize = nameof(StressLogChunkSize);
        public const string StressLogValidChunkSig = nameof(StressLogValidChunkSig);

        public const string MethodDescAlignment = nameof(MethodDescAlignment);
        public const string ObjectHeaderSize = nameof(ObjectHeaderSize);
        public const string SyncBlockValueToObjectOffset = nameof(SyncBlockValueToObjectOffset);

        public const string SyncTableEntries = nameof(SyncTableEntries);

        public const string ArrayBoundsZero = nameof(ArrayBoundsZero);

        public const string MethodDescTokenRemainderBitCount = nameof(MethodDescTokenRemainderBitCount);
        public const string DirectorySeparator = nameof(DirectorySeparator);

        public const string ExecutionManagerCodeRangeMapAddress = nameof(ExecutionManagerCodeRangeMapAddress);
        public const string StubCodeBlockLast = nameof(StubCodeBlockLast);
        public const string PlatformMetadata = nameof(PlatformMetadata);
        public const string ProfilerControlBlock = nameof(ProfilerControlBlock);

        public const string MethodDescSizeTable = nameof(MethodDescSizeTable);

        public const string HashMapSlotsPerBucket = nameof(HashMapSlotsPerBucket);
        public const string HashMapValueMask = nameof(HashMapValueMask);

        public const string Architecture = nameof(Architecture);
        public const string OperatingSystem = nameof(OperatingSystem);

<<<<<<< HEAD
        public const string FCallHashSize = nameof(FCallHashSize);
        public const string FCallMethods = nameof(FCallMethods);
=======
        public const string GCInfoVersion = nameof(GCInfoVersion);
>>>>>>> 5c95e6e8
    }
    public static class FieldNames
    {
        public static class Array
        {
            public const string NumComponents = $"m_{nameof(NumComponents)}";
        }

        public static class ModuleLookupMap
        {
            public const string TableData = nameof(TableData);
        }
    }
}<|MERGE_RESOLUTION|>--- conflicted
+++ resolved
@@ -62,12 +62,10 @@
         public const string Architecture = nameof(Architecture);
         public const string OperatingSystem = nameof(OperatingSystem);
 
-<<<<<<< HEAD
+        public const string GCInfoVersion = nameof(GCInfoVersion);
+
         public const string FCallHashSize = nameof(FCallHashSize);
         public const string FCallMethods = nameof(FCallMethods);
-=======
-        public const string GCInfoVersion = nameof(GCInfoVersion);
->>>>>>> 5c95e6e8
     }
     public static class FieldNames
     {
