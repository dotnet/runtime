// Licensed to the .NET Foundation under one or more agreements.
// The .NET Foundation licenses this file to you under the MIT license.

namespace Microsoft.Diagnostics.DataContractReader;

public static class Constants
{
    public static class Globals
    {
        // See src/coreclr/debug/runtimeinfo/datadescriptor.h
        public const string AppDomain = nameof(AppDomain);
        public const string SystemDomain = nameof(SystemDomain);
        public const string ThreadStore = nameof(ThreadStore);
        public const string FinalizerThread = nameof(FinalizerThread);
        public const string GCThread = nameof(GCThread);

        public const string FeatureCOMInterop = nameof(FeatureCOMInterop);

        public const string ObjectToMethodTableUnmask = nameof(ObjectToMethodTableUnmask);
        public const string SOSBreakingChangeVersion = nameof(SOSBreakingChangeVersion);

        public const string ExceptionMethodTable = nameof(ExceptionMethodTable);
        public const string FreeObjectMethodTable = nameof(FreeObjectMethodTable);
        public const string ObjectMethodTable = nameof(ObjectMethodTable);
        public const string ObjectArrayMethodTable = nameof(ObjectArrayMethodTable);
        public const string StringMethodTable = nameof(StringMethodTable);

        public const string MiniMetaDataBuffAddress = nameof(MiniMetaDataBuffAddress);
        public const string MiniMetaDataBuffMaxSize = nameof(MiniMetaDataBuffMaxSize);
<<<<<<< HEAD
        public const string DacNotificationFlags = nameof(DacNotificationFlags);
=======
        public const string OffsetOfCurrentThreadInfo = nameof(OffsetOfCurrentThreadInfo);
        public const string TlsIndexBase = nameof(TlsIndexBase);
>>>>>>> ac75c8d5

        public const string StressLogEnabled = nameof(StressLogEnabled);
        public const string StressLogHasModuleTable = nameof(StressLogHasModuleTable);
        public const string StressLog = nameof(StressLog);
        public const string StressLogModuleTable = nameof(StressLogModuleTable);
        public const string StressLogMaxModules = nameof(StressLogMaxModules);
        public const string StressLogChunkMaxSize = nameof(StressLogChunkMaxSize);
        public const string StressLogMaxMessageSize = nameof(StressLogMaxMessageSize);
        public const string StressLogChunkSize = nameof(StressLogChunkSize);
        public const string StressLogValidChunkSig = nameof(StressLogValidChunkSig);

        public const string MethodDescAlignment = nameof(MethodDescAlignment);
        public const string ObjectHeaderSize = nameof(ObjectHeaderSize);
        public const string SyncBlockValueToObjectOffset = nameof(SyncBlockValueToObjectOffset);

        public const string SyncTableEntries = nameof(SyncTableEntries);

        public const string ArrayBoundsZero = nameof(ArrayBoundsZero);

        public const string MethodDescTokenRemainderBitCount = nameof(MethodDescTokenRemainderBitCount);
        public const string DirectorySeparator = nameof(DirectorySeparator);

        public const string ExecutionManagerCodeRangeMapAddress = nameof(ExecutionManagerCodeRangeMapAddress);
        public const string StubCodeBlockLast = nameof(StubCodeBlockLast);
        public const string PlatformMetadata = nameof(PlatformMetadata);
        public const string ProfilerControlBlock = nameof(ProfilerControlBlock);

        public const string HashMapSlotsPerBucket = nameof(HashMapSlotsPerBucket);
        public const string HashMapValueMask = nameof(HashMapValueMask);

        public const string Architecture = nameof(Architecture);
        public const string OperatingSystem = nameof(OperatingSystem);

        public const string GCInfoVersion = nameof(GCInfoVersion);
    }
    public static class FieldNames
    {
        public static class Array
        {
            public const string NumComponents = $"m_{nameof(NumComponents)}";
        }

        public static class ModuleLookupMap
        {
            public const string TableData = nameof(TableData);
        }
    }
}<|MERGE_RESOLUTION|>--- conflicted
+++ resolved
@@ -27,12 +27,9 @@
 
         public const string MiniMetaDataBuffAddress = nameof(MiniMetaDataBuffAddress);
         public const string MiniMetaDataBuffMaxSize = nameof(MiniMetaDataBuffMaxSize);
-<<<<<<< HEAD
         public const string DacNotificationFlags = nameof(DacNotificationFlags);
-=======
         public const string OffsetOfCurrentThreadInfo = nameof(OffsetOfCurrentThreadInfo);
         public const string TlsIndexBase = nameof(TlsIndexBase);
->>>>>>> ac75c8d5
 
         public const string StressLogEnabled = nameof(StressLogEnabled);
         public const string StressLogHasModuleTable = nameof(StressLogHasModuleTable);
