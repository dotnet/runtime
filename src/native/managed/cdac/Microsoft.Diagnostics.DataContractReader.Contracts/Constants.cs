--- conflicted
+++ resolved
@@ -49,11 +49,8 @@
         public const string SyncTableEntries = nameof(SyncTableEntries);
 
         public const string ArrayBoundsZero = nameof(ArrayBoundsZero);
-<<<<<<< HEAD
         public const string CoreLib = nameof(CoreLib);
-=======
         public const string SizeOfGenericModeBlock = nameof(SizeOfGenericModeBlock);
->>>>>>> b876d3db
 
         public const string MethodDescTokenRemainderBitCount = nameof(MethodDescTokenRemainderBitCount);
         public const string DirectorySeparator = nameof(DirectorySeparator);
