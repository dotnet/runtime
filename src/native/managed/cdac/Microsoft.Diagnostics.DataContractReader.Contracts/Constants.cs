--- conflicted
+++ resolved
@@ -32,13 +32,10 @@
         public const string OffsetOfCurrentThreadInfo = nameof(OffsetOfCurrentThreadInfo);
         public const string TlsIndexBase = nameof(TlsIndexBase);
         public const string ThinlockThreadIdDispenser = nameof(ThinlockThreadIdDispenser);
-<<<<<<< HEAD
         public const string DispatchThisPtrMask = nameof(DispatchThisPtrMask);
         public const string NativeObjectWrapperClass = nameof(NativeObjectWrapperClass);
         public const string ComWrappersVtablePtrs = nameof(ComWrappersVtablePtrs);
-=======
         public const string GcNotificationFlags = nameof(GcNotificationFlags);
->>>>>>> 8d09f111
 
         public const string StressLogEnabled = nameof(StressLogEnabled);
         public const string StressLogHasModuleTable = nameof(StressLogHasModuleTable);
