--- conflicted
+++ resolved
@@ -61,25 +61,13 @@
         GetTargetThreadContextDelegate getThreadContext,
         [NotNullWhen(true)] out ContractDescriptorTarget? target)
     {
-<<<<<<< HEAD
-        Reader reader = new Reader(readFromTarget, getThreadContext);
+        DataTargetDelegates dataTargetDelegates = new DataTargetDelegates(readFromTarget, writeToTarget, getThreadContext);
         if (TryReadAllContractDescriptors(
             contractDescriptor,
-            reader,
+            dataTargetDelegates,
             out Descriptor[] descriptors))
         {
-            target = new ContractDescriptorTarget(descriptors, reader);
-=======
-        DataTargetDelegates dataTargetDelegates = new DataTargetDelegates(readFromTarget, writeToTarget, getThreadContext);
-        if (TryReadContractDescriptor(
-            contractDescriptor,
-            dataTargetDelegates,
-            out Configuration config,
-            out ContractDescriptorParser.ContractDescriptor? descriptor,
-            out TargetPointer[] pointerData))
-        {
-            target = new ContractDescriptorTarget(config, descriptor!, pointerData, dataTargetDelegates);
->>>>>>> 67541ba4
+            target = new ContractDescriptorTarget(descriptors, dataTargetDelegates);
             return true;
         }
 
@@ -107,7 +95,6 @@
         int pointerSize)
     {
         return new ContractDescriptorTarget(
-<<<<<<< HEAD
             [
                 new Descriptor
                 {
@@ -116,30 +103,16 @@
                     PointerData = globalPointerValues
                 }
             ],
-            new Reader(readFromTarget, getThreadContext));
-    }
-
-    private ContractDescriptorTarget(Descriptor[] descriptors, Reader reader)
+            new DataTargetDelegates(readFromTarget, writeToTarget, getThreadContext));
+    }
+
+    private ContractDescriptorTarget(Descriptor[] descriptors, DataTargetDelegates dataTargetDelegates)
     {
         Contracts = new CachingContractRegistry(this, this.TryGetContractVersion);
         ProcessedData = new DataCache(this);
-        _reader = reader;
-=======
-            new Configuration { IsLittleEndian = isLittleEndian, PointerSize = pointerSize },
-            contractDescriptor,
-            globalPointerValues,
-            new DataTargetDelegates(readFromTarget, writeToTarget, getThreadContext));
-    }
-
-    private ContractDescriptorTarget(Configuration config, ContractDescriptorParser.ContractDescriptor descriptor, TargetPointer[] pointerData, DataTargetDelegates dataTargetDelegates)
-    {
-        Contracts = new CachingContractRegistry(this, this.TryGetContractVersion);
-        ProcessedData = new DataCache(this);
-        _config = config;
+        _config = descriptors[0].Config;
         _dataTargetDelegates = dataTargetDelegates;
->>>>>>> 67541ba4
-
-        _config = descriptors[0].Config;
+
         _contracts = [];
 
         // Set pointer type size
@@ -311,15 +284,8 @@
     // See docs/design/datacontracts/contract-descriptor.md
     private static bool TryReadContractDescriptor(
         ulong address,
-<<<<<<< HEAD
-        Reader reader,
+        DataTargetDelegates dataTargetDelegates,
         out Descriptor descriptor)
-=======
-        DataTargetDelegates dataTargetDelegates,
-        out Configuration config,
-        out ContractDescriptorParser.ContractDescriptor? descriptor,
-        out TargetPointer[] pointerData)
->>>>>>> 67541ba4
     {
         descriptor = default;
 
