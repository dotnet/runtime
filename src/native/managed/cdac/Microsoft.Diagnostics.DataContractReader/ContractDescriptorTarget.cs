--- conflicted
+++ resolved
@@ -183,16 +183,10 @@
             {
                 foreach ((string name, ContractDescriptorParser.GlobalDescriptor global) in descriptor.ContractDescriptor.Globals)
                 {
-<<<<<<< HEAD
                     if (seenGlobalNames.Contains(name))
-                    {
                         throw new InvalidOperationException($"Duplicate global name '{name}' found in contract descriptor.");
-                    }
+
                     seenGlobalNames.Add(name);
-=======
-                    if (global.NumericValue.Value >= (ulong)pointerData.Length)
-                        throw new VirtualReadException($"Invalid pointer data index {global.NumericValue.Value}.");
->>>>>>> e6d984a1
 
                     if (global.Indirect)
                     {
