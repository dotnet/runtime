--- conflicted
+++ resolved
@@ -44,11 +44,8 @@
             [typeof(IDebugInfo)] = new DebugInfoFactory(),
             [typeof(ISHash)] = new SHashFactory(),
             [typeof(IGC)] = new GCFactory(),
-<<<<<<< HEAD
-            [typeof(INotifications)] = new NotificationsFactory()
-=======
+            [typeof(INotifications)] = new NotificationsFactory(),
             [typeof(ISignatureDecoder)] = new SignatureDecoderFactory(),
->>>>>>> f375b41d
         };
         configureFactories?.Invoke(_factories);
     }
@@ -71,11 +68,8 @@
     public override IDebugInfo DebugInfo => GetContract<IDebugInfo>();
     public override ISHash SHash => GetContract<ISHash>();
     public override IGC GC => GetContract<IGC>();
-<<<<<<< HEAD
     public override INotifications Notifications => GetContract<INotifications>();
-=======
     public override ISignatureDecoder SignatureDecoder => GetContract<ISignatureDecoder>();
->>>>>>> f375b41d
 
     private TContract GetContract<TContract>() where TContract : IContract
     {
