--- conflicted
+++ resolved
@@ -44,12 +44,9 @@
             [typeof(IDebugInfo)] = new DebugInfoFactory(),
             [typeof(ISHash)] = new SHashFactory(),
             [typeof(IGC)] = new GCFactory(),
-<<<<<<< HEAD
             [typeof(IGCInfo)] = new GCInfoFactory(),
-=======
             [typeof(INotifications)] = new NotificationsFactory(),
             [typeof(ISignatureDecoder)] = new SignatureDecoderFactory(),
->>>>>>> ce6fab18
         };
         configureFactories?.Invoke(_factories);
     }
@@ -72,12 +69,9 @@
     public override IDebugInfo DebugInfo => GetContract<IDebugInfo>();
     public override ISHash SHash => GetContract<ISHash>();
     public override IGC GC => GetContract<IGC>();
-<<<<<<< HEAD
     public override IGCInfo GCInfo => GetContract<IGCInfo>();
-=======
     public override INotifications Notifications => GetContract<INotifications>();
     public override ISignatureDecoder SignatureDecoder => GetContract<ISignatureDecoder>();
->>>>>>> ce6fab18
 
     private TContract GetContract<TContract>() where TContract : IContract
     {
