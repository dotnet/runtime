// Licensed to the .NET Foundation under one or more agreements.
// The .NET Foundation licenses this file to you under the MIT license.

using System;
using System.Collections.Generic;
using Microsoft.Diagnostics.DataContractReader.Contracts;

namespace Microsoft.Diagnostics.DataContractReader;

/// <summary>
/// Contract registry that caches contracts for a target
/// </summary>
internal sealed class CachingContractRegistry : ContractRegistry
{
    public delegate bool TryGetContractVersionDelegate(string contractName, out int version);
    // Contracts that have already been created for a target.
    // Items should not be removed from this, only added.
    private readonly Dictionary<Type, IContract> _contracts = [];
    private readonly Dictionary<Type, IContractFactory<IContract>> _factories;
    private readonly Target _target;
    private readonly TryGetContractVersionDelegate _tryGetContractVersion;

    public CachingContractRegistry(Target target, TryGetContractVersionDelegate tryGetContractVersion, Action<Dictionary<Type, IContractFactory<IContract>>>? configureFactories = null)
    {
        _target = target;
        _tryGetContractVersion = tryGetContractVersion;
        _factories = new()
        {
            [typeof(IException)] = new ExceptionFactory(),
            [typeof(ILoader)] = new LoaderFactory(),
            [typeof(IEcmaMetadata)] = new EcmaMetadataFactory(),
            [typeof(IObject)] = new ObjectFactory(),
            [typeof(IThread)] = new ThreadFactory(),
            [typeof(IRuntimeTypeSystem)] = new RuntimeTypeSystemFactory(),
            [typeof(IDacStreams)] = new DacStreamsFactory(),
            [typeof(IExecutionManager)] = new ExecutionManagerFactory(),
            [typeof(ICodeVersions)] = new CodeVersionsFactory(),
            [typeof(IPlatformMetadata)] = new PlatformMetadataFactory(),
            [typeof(IPrecodeStubs)] = new PrecodeStubsFactory(),
            [typeof(IReJIT)] = new ReJITFactory(),
            [typeof(IStackWalk)] = new StackWalkFactory(),
            [typeof(IRuntimeInfo)] = new RuntimeInfoFactory(),
            [typeof(IDebugInfo)] = new DebugInfoFactory(),
<<<<<<< HEAD
            [typeof(ISHash)] = new SHashFactory(),
=======
            [typeof(IGC)] = new GCFactory(),
>>>>>>> b3de022c
        };
        configureFactories?.Invoke(_factories);
    }

    public override IException Exception => GetContract<IException>();
    public override ILoader Loader => GetContract<ILoader>();
    public override IEcmaMetadata EcmaMetadata => GetContract<IEcmaMetadata>();
    public override IObject Object => GetContract<IObject>();
    public override IThread Thread => GetContract<IThread>();
    public override IRuntimeTypeSystem RuntimeTypeSystem => GetContract<IRuntimeTypeSystem>();
    public override IDacStreams DacStreams => GetContract<IDacStreams>();
    public override IExecutionManager ExecutionManager => GetContract<IExecutionManager>();
    public override ICodeVersions CodeVersions => GetContract<ICodeVersions>();
    public override IPlatformMetadata PlatformMetadata => GetContract<IPlatformMetadata>();
    public override IPrecodeStubs PrecodeStubs => GetContract<IPrecodeStubs>();
    public override IReJIT ReJIT => GetContract<IReJIT>();
    public override IStackWalk StackWalk => GetContract<IStackWalk>();
    public override IRuntimeInfo RuntimeInfo => GetContract<IRuntimeInfo>();
    public override IDebugInfo DebugInfo => GetContract<IDebugInfo>();
<<<<<<< HEAD
    public override ISHash SHash => GetContract<ISHash>();
=======
    public override IGC GC => GetContract<IGC>();
>>>>>>> b3de022c

    private TContract GetContract<TContract>() where TContract : IContract
    {
        if (_contracts.TryGetValue(typeof(TContract), out IContract? contractMaybe))
            return (TContract)contractMaybe;

        if (!_tryGetContractVersion(TContract.Name, out int version))
            throw new NotImplementedException();

        if (!_factories.TryGetValue(typeof(TContract), out IContractFactory<IContract>? factory))
            throw new NotImplementedException();
        // Create and register the contract
        TContract contract = (TContract)factory.CreateContract(_target, version);
        if (_contracts.TryAdd(typeof(TContract), contract))
            return contract;

        // Contract was already registered by someone else
        return (TContract)_contracts[typeof(TContract)];
    }
}<|MERGE_RESOLUTION|>--- conflicted
+++ resolved
@@ -41,11 +41,8 @@
             [typeof(IStackWalk)] = new StackWalkFactory(),
             [typeof(IRuntimeInfo)] = new RuntimeInfoFactory(),
             [typeof(IDebugInfo)] = new DebugInfoFactory(),
-<<<<<<< HEAD
             [typeof(ISHash)] = new SHashFactory(),
-=======
             [typeof(IGC)] = new GCFactory(),
->>>>>>> b3de022c
         };
         configureFactories?.Invoke(_factories);
     }
@@ -65,11 +62,8 @@
     public override IStackWalk StackWalk => GetContract<IStackWalk>();
     public override IRuntimeInfo RuntimeInfo => GetContract<IRuntimeInfo>();
     public override IDebugInfo DebugInfo => GetContract<IDebugInfo>();
-<<<<<<< HEAD
     public override ISHash SHash => GetContract<ISHash>();
-=======
     public override IGC GC => GetContract<IGC>();
->>>>>>> b3de022c
 
     private TContract GetContract<TContract>() where TContract : IContract
     {
