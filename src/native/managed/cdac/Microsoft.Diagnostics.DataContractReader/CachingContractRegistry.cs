--- conflicted
+++ resolved
@@ -40,11 +40,8 @@
             [typeof(IReJIT)] = new ReJITFactory(),
             [typeof(IStackWalk)] = new StackWalkFactory(),
             [typeof(IRuntimeInfo)] = new RuntimeInfoFactory(),
-<<<<<<< HEAD
+            [typeof(IDebugInfo)] = new DebugInfoFactory(),
             [typeof(IGC)] = new GCFactory(),
-=======
-            [typeof(IDebugInfo)] = new DebugInfoFactory(),
->>>>>>> 80912f65
         };
         configureFactories?.Invoke(_factories);
     }
@@ -63,11 +60,8 @@
     public override IReJIT ReJIT => GetContract<IReJIT>();
     public override IStackWalk StackWalk => GetContract<IStackWalk>();
     public override IRuntimeInfo RuntimeInfo => GetContract<IRuntimeInfo>();
-<<<<<<< HEAD
+    public override IDebugInfo DebugInfo => GetContract<IDebugInfo>();
     public override IGC GC => GetContract<IGC>();
-=======
-    public override IDebugInfo DebugInfo => GetContract<IDebugInfo>();
->>>>>>> 80912f65
 
     private TContract GetContract<TContract>() where TContract : IContract
     {
