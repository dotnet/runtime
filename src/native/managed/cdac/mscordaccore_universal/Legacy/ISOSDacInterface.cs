// Licensed to the .NET Foundation under one or more agreements.
// The .NET Foundation licenses this file to you under the MIT license.

using System;
using System.Runtime.InteropServices;
using System.Runtime.InteropServices.Marshalling;

namespace Microsoft.Diagnostics.DataContractReader.Legacy;

// This file contains managed declarations for the SOS-DAC interfaces.
// See src/coreclr/inc/sospriv.idl

#pragma warning disable CS0649 // Field is never assigned to, and will always have its default value
internal struct DacpThreadStoreData
{
    public int threadCount;
    public int unstartedThreadCount;
    public int backgroundThreadCount;
    public int pendingThreadCount;
    public int deadThreadCount;
    public ClrDataAddress firstThread;
    public ClrDataAddress finalizerThread;
    public ClrDataAddress gcThread;
    public int fHostConfig; // Uses hosting flags defined above
};

<<<<<<< HEAD
internal struct DacpAppDomainData
{
    // The pointer to the AppDomain or SystemDomain.
    // It's useful to keep this around in the structure
    public ClrDataAddress AppDomainPtr;
    public ClrDataAddress AppSecDesc;
    public ClrDataAddress pLowFrequencyHeap;
    public ClrDataAddress pHighFrequencyHeap;
    public ClrDataAddress pStubHeap;
    public ClrDataAddress DomainLocalBlock;
    public ClrDataAddress pDomainLocalModules;
    // The creation sequence number of this app domain (starting from 1)
    public int dwId;
    public int AssemblyCount;
    public int FailedAssemblyCount;
    public uint appDomainStage;
};

=======
internal struct DacpAppDomainStoreData
{
    public ClrDataAddress sharedDomain;
    public ClrDataAddress systemDomain;
    public int DomainCount;
};
>>>>>>> 6ade6d3e
internal struct DacpThreadData
{
    public int corThreadId;
    public int osThreadId;
    public int state;
    public uint preemptiveGCDisabled;
    public ClrDataAddress allocContextPtr;
    public ClrDataAddress allocContextLimit;
    public ClrDataAddress context;
    public ClrDataAddress domain;
    public ClrDataAddress pFrame;
    public int lockCount;
    public ClrDataAddress firstNestedException;  // Pass this pointer to DacpNestedExceptionInfo
    public ClrDataAddress teb;
    public ClrDataAddress fiberData;
    public ClrDataAddress lastThrownObjectHandle;
    public ClrDataAddress nextThread;
}

internal struct DacpModuleData
{
    public ClrDataAddress Address;
    public ClrDataAddress PEAssembly; // Actually the module address in .NET 9+
    public ClrDataAddress ilBase;
    public ClrDataAddress metadataStart;
    public ulong metadataSize;
    public ClrDataAddress Assembly; // Assembly pointer
    public uint isReflection;
    public uint isPEFile;

    public ulong dwBaseClassIndex; // Always 0 - .NET no longer has this
    public ulong dwModuleID; // Always 0 - .NET no longer has this

    public uint dwTransientFlags;

    public ClrDataAddress TypeDefToMethodTableMap;
    public ClrDataAddress TypeRefToMethodTableMap;
    public ClrDataAddress MethodDefToDescMap;
    public ClrDataAddress FieldDefToDescMap;
    public ClrDataAddress MemberRefToDescMap;
    public ClrDataAddress FileReferencesMap;
    public ClrDataAddress ManifestModuleReferencesMap;

    public ClrDataAddress LoaderAllocator;
    public ClrDataAddress ThunkHeap;

    public ulong dwModuleIndex; // Always 0 - .NET no longer has this
}

internal struct DacpMethodTableData
{
    public int bIsFree; // everything else is NULL if this is true.
    public ClrDataAddress module;
    public ClrDataAddress klass;
    public ClrDataAddress parentMethodTable;
    public ushort wNumInterfaces;
    public ushort wNumMethods;
    public ushort wNumVtableSlots;
    public ushort wNumVirtuals;
    public uint baseSize;
    public uint componentSize;
    public uint /*mdTypeDef*/ cl; // Metadata token
    public uint dwAttrClass; // cached metadata
    public int bIsShared;  // Always false, preserved for backward compatibility
    public int bIsDynamic;
    public int bContainsGCPointers;
}

internal enum DacpObjectType
{
    OBJ_STRING = 0,
    OBJ_FREE,
    OBJ_OBJECT,
    OBJ_ARRAY,
    OBJ_OTHER
};

internal struct DacpObjectData
{
    public ClrDataAddress MethodTable;
    public DacpObjectType ObjectType;
    public ulong Size;
    public ClrDataAddress ElementTypeHandle;
    public uint ElementType;
    public uint dwRank;
    public ulong dwNumComponents;
    public ulong dwComponentSize;
    public ClrDataAddress ArrayDataPtr;
    public ClrDataAddress ArrayBoundsPtr;
    public ClrDataAddress ArrayLowerBoundsPtr;
    public ulong RCW;
    public ulong CCW;
}

internal struct DacpUsefulGlobalsData
{
    public ClrDataAddress ArrayMethodTable;
    public ClrDataAddress StringMethodTable;
    public ClrDataAddress ObjectMethodTable;
    public ClrDataAddress ExceptionMethodTable;
    public ClrDataAddress FreeMethodTable;
}
#pragma warning restore CS0649 // Field is never assigned to, and will always have its default value

internal struct DacpReJitData
{
    // FIXME[cdac]: the C++ definition enum doesn't have an explicit underlying type or constant values for the flags
    public enum Flags : uint
    {
        kUnknown = 0,
        kRequested = 1,
        kActive = 2,
        kReverted = 3,
    };

    public ClrDataAddress rejitID;
    public Flags flags; /* = Flags::kUnknown*/
    public ClrDataAddress NativeCodeAddr;
};

internal struct DacpMethodDescData
{
    public int bHasNativeCode;
    public int bIsDynamic;
    public ushort wSlotNumber;
    public ClrDataAddress NativeCodeAddr;
    // Useful for breaking when a method is jitted.
    public ClrDataAddress AddressOfNativeCodeSlot;

    public ClrDataAddress MethodDescPtr;
    public ClrDataAddress MethodTablePtr;
    public ClrDataAddress ModulePtr;

    public uint /*mdToken*/ MDToken;
    public ClrDataAddress GCInfo;
    public ClrDataAddress GCStressCodeCopy;

    // This is only valid if bIsDynamic is true
    public ClrDataAddress managedDynamicMethodObject;

    public ClrDataAddress requestedIP;

    // Gives info for the single currently active version of a method
    public DacpReJitData rejitDataCurrent;

    // Gives info corresponding to requestedIP (for !ip2md)
    public DacpReJitData rejitDataRequested;

    // Total number of rejit versions that have been jitted
    public uint /*ULONG*/ cJittedRejitVersions;

}

[GeneratedComInterface]
[Guid("436f00f2-b42a-4b9f-870c-e73db66ae930")]
internal unsafe partial interface ISOSDacInterface
{
    // All functions are explicitly PreserveSig so that we can just return E_NOTIMPL instead of throwing
    // as the cDAC slowly replaces parts of the DAC.

    // ThreadStore
    [PreserveSig]
    int GetThreadStoreData(DacpThreadStoreData* data);

    // AppDomains
    [PreserveSig]
    int GetAppDomainStoreData(/*struct DacpAppDomainStoreData*/ void* data);
    [PreserveSig]
    int GetAppDomainList(uint count, [In, Out, MarshalUsing(CountElementName = nameof(count))] ClrDataAddress[] values, uint* pNeeded);
    [PreserveSig]
    int GetAppDomainData(ClrDataAddress addr, /*struct DacpAppDomainData*/ void* data);
    [PreserveSig]
    int GetAppDomainName(ClrDataAddress addr, uint count, char* name, uint* pNeeded);
    [PreserveSig]
    int GetDomainFromContext(ClrDataAddress context, ClrDataAddress* domain);

    // Assemblies
    [PreserveSig]
    int GetAssemblyList(ClrDataAddress appDomain, int count, [In, Out, MarshalUsing(CountElementName = nameof(count))] ClrDataAddress[]? values, int* pNeeded);
    [PreserveSig]
    int GetAssemblyData(ClrDataAddress baseDomainPtr, ClrDataAddress assembly, /*struct DacpAssemblyData*/ void* data);
    [PreserveSig]
    int GetAssemblyName(ClrDataAddress assembly, uint count, char* name, uint* pNeeded);

    // Modules
    [PreserveSig]
    int GetModule(ClrDataAddress addr, out IXCLRDataModule? mod);
    [PreserveSig]
    int GetModuleData(ClrDataAddress moduleAddr, DacpModuleData* data);
    [PreserveSig]
    int TraverseModuleMap(/*ModuleMapType*/ int mmt, ClrDataAddress moduleAddr, /*MODULEMAPTRAVERSE*/ void* pCallback, void* token);
    [PreserveSig]
    int GetAssemblyModuleList(ClrDataAddress assembly, uint count, [In, Out, MarshalUsing(CountElementName = nameof(count))] ClrDataAddress[] modules, uint* pNeeded);
    [PreserveSig]
    int GetILForModule(ClrDataAddress moduleAddr, int rva, ClrDataAddress* il);

    // Threads
    [PreserveSig]
    int GetThreadData(ClrDataAddress thread, DacpThreadData *data);
    [PreserveSig]
    int GetThreadFromThinlockID(uint thinLockId, ClrDataAddress* pThread);
    [PreserveSig]
    int GetStackLimits(ClrDataAddress threadPtr, ClrDataAddress* lower, ClrDataAddress* upper, ClrDataAddress* fp);

    // MethodDescs
    [PreserveSig]
    int GetMethodDescData(ClrDataAddress methodDesc, ClrDataAddress ip, DacpMethodDescData* data, uint cRevertedRejitVersions, DacpReJitData* rgRevertedRejitData, uint* pcNeededRevertedRejitData);
    [PreserveSig]
    int GetMethodDescPtrFromIP(ClrDataAddress ip, ClrDataAddress* ppMD);
    [PreserveSig]
    int GetMethodDescName(ClrDataAddress methodDesc, uint count, char* name, uint* pNeeded);
    [PreserveSig]
    int GetMethodDescPtrFromFrame(ClrDataAddress frameAddr, ClrDataAddress* ppMD);
    [PreserveSig]
    int GetMethodDescFromToken(ClrDataAddress moduleAddr, /*mdToken*/ uint token, ClrDataAddress* methodDesc);
    [PreserveSig]
    int GetMethodDescTransparencyData(ClrDataAddress methodDesc, /*struct DacpMethodDescTransparencyData*/ void* data);

    // JIT Data
    [PreserveSig]
    int GetCodeHeaderData(ClrDataAddress ip, /*struct DacpCodeHeaderData*/ void* data);
    [PreserveSig]
    int GetJitManagerList(uint count, /*struct DacpJitManagerInfo*/ void* managers, uint* pNeeded);
    [PreserveSig]
    int GetJitHelperFunctionName(ClrDataAddress ip, uint count, byte* name, uint* pNeeded);
    [PreserveSig]
    int GetJumpThunkTarget(/*T_CONTEXT*/void* ctx, ClrDataAddress* targetIP, ClrDataAddress* targetMD);

    // ThreadPool
    [PreserveSig]
    int GetThreadpoolData(/*struct DacpThreadpoolData*/ void* data);
    [PreserveSig]
    int GetWorkRequestData(ClrDataAddress addrWorkRequest, /*struct DacpWorkRequestData*/ void* data);
    [PreserveSig]
    int GetHillClimbingLogEntry(ClrDataAddress addr, /*struct DacpHillClimbingLogEntry*/ void* data);

    // Objects
    [PreserveSig]
    int GetObjectData(ClrDataAddress objAddr, DacpObjectData* data);
    [PreserveSig]
    int GetObjectStringData(ClrDataAddress obj, uint count, char* stringData, uint* pNeeded);
    [PreserveSig]
    int GetObjectClassName(ClrDataAddress obj, uint count, char* className, uint* pNeeded);

    // MethodTable
    [PreserveSig]
    int GetMethodTableName(ClrDataAddress mt, uint count, char* mtName, uint* pNeeded);
    [PreserveSig]
    int GetMethodTableData(ClrDataAddress mt, DacpMethodTableData* data);
    [PreserveSig]
    int GetMethodTableSlot(ClrDataAddress mt, uint slot, ClrDataAddress* value);
    [PreserveSig]
    int GetMethodTableFieldData(ClrDataAddress mt, /*struct DacpMethodTableFieldData*/ void* data);
    [PreserveSig]
    int GetMethodTableTransparencyData(ClrDataAddress mt, /*struct DacpMethodTableTransparencyData*/ void* data);

    // EEClass
    [PreserveSig]
    int GetMethodTableForEEClass(ClrDataAddress eeClass, ClrDataAddress* value);

    // FieldDesc
    [PreserveSig]
    int GetFieldDescData(ClrDataAddress fieldDesc, /*struct DacpFieldDescData*/ void* data);

    // Frames
    [PreserveSig]
    int GetFrameName(ClrDataAddress vtable, uint count, char* frameName, uint* pNeeded);

    // PEFiles
    [PreserveSig]
    int GetPEFileBase(ClrDataAddress addr, ClrDataAddress* peBase);
    [PreserveSig]
    int GetPEFileName(ClrDataAddress addr, uint count, char* fileName, uint* pNeeded);

    // GC
    [PreserveSig]
    int GetGCHeapData(/*struct DacpGcHeapData*/ void* data);
    [PreserveSig]
    int GetGCHeapList(uint count, [In, Out, MarshalUsing(CountElementName = nameof(count))] ClrDataAddress[] heaps, uint* pNeeded); // svr only
    [PreserveSig]
    int GetGCHeapDetails(ClrDataAddress heap, /*struct DacpGcHeapDetails */ void* details); // wks only
    [PreserveSig]
    int GetGCHeapStaticData(/*struct DacpGcHeapDetails */ void* data);
    [PreserveSig]
    int GetHeapSegmentData(ClrDataAddress seg, /*struct DacpHeapSegmentData */ void* data);
    [PreserveSig]
    int GetOOMData(ClrDataAddress oomAddr, /*struct DacpOomData */ void* data);
    [PreserveSig]
    int GetOOMStaticData(/*struct DacpOomData */ void* data);
    [PreserveSig]
    int GetHeapAnalyzeData(ClrDataAddress addr, /*struct DacpGcHeapAnalyzeData */ void* data);
    [PreserveSig]
    int GetHeapAnalyzeStaticData(/*struct DacpGcHeapAnalyzeData */ void* data);

    // DomainLocal
    [PreserveSig]
    int GetDomainLocalModuleData(ClrDataAddress addr, /*struct DacpDomainLocalModuleData */ void* data);
    [PreserveSig]
    int GetDomainLocalModuleDataFromAppDomain(ClrDataAddress appDomainAddr, int moduleID, /*struct DacpDomainLocalModuleData */ void* data);
    [PreserveSig]
    int GetDomainLocalModuleDataFromModule(ClrDataAddress moduleAddr, /*struct DacpDomainLocalModuleData */ void* data);

    // ThreadLocal
    [PreserveSig]
    int GetThreadLocalModuleData(ClrDataAddress thread, uint index, /*struct DacpThreadLocalModuleData */ void* data);

    // SyncBlock
    [PreserveSig]
    int GetSyncBlockData(uint number, /*struct DacpSyncBlockData */ void* data);
    [PreserveSig]
    int GetSyncBlockCleanupData(ClrDataAddress addr, /*struct DacpSyncBlockCleanupData */ void* data);

    // Handles
    [PreserveSig]
    int GetHandleEnum(/*ISOSHandleEnum*/ void** ppHandleEnum);
    [PreserveSig]
    int GetHandleEnumForTypes([In, MarshalUsing(CountElementName = nameof(count))] uint[] types, uint count, /*ISOSHandleEnum*/ void** ppHandleEnum);
    [PreserveSig]
    int GetHandleEnumForGC(uint gen, /*ISOSHandleEnum*/ void** ppHandleEnum);

    // EH
    [PreserveSig]
    int TraverseEHInfo(ClrDataAddress ip, /*DUMPEHINFO*/ void* pCallback, void* token);
    [PreserveSig]
    int GetNestedExceptionData(ClrDataAddress exception, ClrDataAddress* exceptionObject, ClrDataAddress* nextNestedException);

    // StressLog
    [PreserveSig]
    int GetStressLogAddress(ClrDataAddress* stressLog);

    // Heaps
    [PreserveSig]
    int TraverseLoaderHeap(ClrDataAddress loaderHeapAddr, /*VISITHEAP*/ void* pCallback);
    [PreserveSig]
    int GetCodeHeapList(ClrDataAddress jitManager, uint count, /*struct DacpJitCodeHeapInfo*/ void* codeHeaps, uint* pNeeded);
    [PreserveSig]
    int TraverseVirtCallStubHeap(ClrDataAddress pAppDomain, /*VCSHeapType*/ int heaptype, /*VISITHEAP*/ void* pCallback);

    // Other
    [PreserveSig]
    int GetUsefulGlobals(DacpUsefulGlobalsData* data);
    [PreserveSig]
    int GetClrWatsonBuckets(ClrDataAddress thread, void* pGenericModeBlock);
    [PreserveSig]
    int GetTLSIndex(uint* pIndex);
    [PreserveSig]
    int GetDacModuleHandle(/*HMODULE*/ void* phModule);

    // COM
    [PreserveSig]
    int GetRCWData(ClrDataAddress addr, /*struct DacpRCWData */ void* data);
    [PreserveSig]
    int GetRCWInterfaces(ClrDataAddress rcw, uint count, /*struct DacpCOMInterfacePointerData*/ void* interfaces, uint* pNeeded);
    [PreserveSig]
    int GetCCWData(ClrDataAddress ccw, /*struct DacpCCWData */ void* data);
    [PreserveSig]
    int GetCCWInterfaces(ClrDataAddress ccw, uint count, /*struct DacpCOMInterfacePointerData*/ void* interfaces, uint* pNeeded);
    [PreserveSig]
    int TraverseRCWCleanupList(ClrDataAddress cleanupListPtr, /*VISITRCWFORCLEANUP*/ void* pCallback, void* token);

    // GC Reference Functions

    /*      GetStackReferences
     * Enumerates all references on a given callstack.
     */
    [PreserveSig]
    int GetStackReferences(int osThreadID, /*ISOSStackRefEnum*/ void** ppEnum);
    [PreserveSig]
    int GetRegisterName(int regName, uint count, char* buffer, uint* pNeeded);

    [PreserveSig]
    int GetThreadAllocData(ClrDataAddress thread, /*struct DacpAllocData */ void* data);
    [PreserveSig]
    int GetHeapAllocData(uint count, /*struct DacpGenerationAllocData */ void* data, uint* pNeeded);

    // For BindingDisplay plugin
    [PreserveSig]
    int GetFailedAssemblyList(ClrDataAddress appDomain, int count, [In, Out, MarshalUsing(CountElementName = nameof(count))] ClrDataAddress[] values, uint* pNeeded);
    [PreserveSig]
    int GetPrivateBinPaths(ClrDataAddress appDomain, int count, char* paths, uint* pNeeded);
    [PreserveSig]
    int GetAssemblyLocation(ClrDataAddress assembly, int count, char* location, uint* pNeeded);
    [PreserveSig]
    int GetAppDomainConfigFile(ClrDataAddress appDomain, int count, char* configFile, uint* pNeeded);
    [PreserveSig]
    int GetApplicationBase(ClrDataAddress appDomain, int count, char* appBase, uint* pNeeded);
    [PreserveSig]
    int GetFailedAssemblyData(ClrDataAddress assembly, uint* pContext, int* pResult);
    [PreserveSig]
    int GetFailedAssemblyLocation(ClrDataAddress assesmbly, uint count, char* location, uint* pNeeded);
    [PreserveSig]
    int GetFailedAssemblyDisplayName(ClrDataAddress assembly, uint count, char* name, uint* pNeeded);
};

#pragma warning disable CS0649 // Field is never assigned to, and will always have its default value
internal struct DacpExceptionObjectData
{
    public ClrDataAddress Message;
    public ClrDataAddress InnerException;
    public ClrDataAddress StackTrace;
    public ClrDataAddress WatsonBuckets;
    public ClrDataAddress StackTraceString;
    public ClrDataAddress RemoteStackTraceString;
    public int HResult;
    public int XCode;
}
#pragma warning restore CS0649 // Field is never assigned to, and will always have its default value

[GeneratedComInterface]
[Guid("A16026EC-96F4-40BA-87FB-5575986FB7AF")]
internal unsafe partial interface ISOSDacInterface2
{
    [PreserveSig]
    int GetObjectExceptionData(ClrDataAddress objectAddress, DacpExceptionObjectData* data);
    [PreserveSig]
    int IsRCWDCOMProxy(ClrDataAddress rcwAddress, int* inDCOMProxy);
}

[GeneratedComInterface]
[Guid("B08C5CDC-FD8A-49C5-AB38-5FEEF35235B4")]
internal unsafe partial interface ISOSDacInterface3
{
    [PreserveSig]
    int GetGCInterestingInfoData(ClrDataAddress interestingInfoAddr, /*struct DacpGCInterestingInfoData*/ void* data);
    [PreserveSig]
    int GetGCInterestingInfoStaticData(/*struct DacpGCInterestingInfoData*/ void* data);
    [PreserveSig]
    int GetGCGlobalMechanisms(nuint* globalMechanisms);
};

[GeneratedComInterface]
[Guid("74B9D34C-A612-4B07-93DD-5462178FCE11")]
internal unsafe partial interface ISOSDacInterface4
{
    [PreserveSig]
    int GetClrNotification([In, Out, MarshalUsing(CountElementName = nameof(count))] ClrDataAddress[] arguments, int count, int* pNeeded);
};

[GeneratedComInterface]
[Guid("127d6abe-6c86-4e48-8e7b-220781c58101")]
internal unsafe partial interface ISOSDacInterface5
{
    [PreserveSig]
    int GetTieredVersions(ClrDataAddress methodDesc, int rejitId, /*struct DacpTieredVersionData*/void* nativeCodeAddrs, int cNativeCodeAddrs, int* pcNativeCodeAddrs);
};

[GeneratedComInterface]
[Guid("11206399-4B66-4EDB-98EA-85654E59AD45")]
internal unsafe partial interface ISOSDacInterface6
{
    [PreserveSig]
    int GetMethodTableCollectibleData(ClrDataAddress mt, /*struct DacpMethodTableCollectibleData*/ void* data);
};

[GeneratedComInterface]
[Guid("c1020dde-fe98-4536-a53b-f35a74c327eb")]
internal unsafe partial interface ISOSDacInterface7
{
    [PreserveSig]
    int GetPendingReJITID(ClrDataAddress methodDesc, int* pRejitId);
    [PreserveSig]
    int GetReJITInformation(ClrDataAddress methodDesc, int rejitId, /*struct DacpReJitData2*/ void* pRejitData);
    [PreserveSig]
    int GetProfilerModifiedILInformation(ClrDataAddress methodDesc, /*struct DacpProfilerILData*/ void* pILData);
    [PreserveSig]
    int GetMethodsWithProfilerModifiedIL(ClrDataAddress mod, ClrDataAddress* methodDescs, int cMethodDescs, int* pcMethodDescs);
};

[GeneratedComInterface]
[Guid("c12f35a9-e55c-4520-a894-b3dc5165dfce")]
internal unsafe partial interface ISOSDacInterface8
{
    [PreserveSig]
    int GetNumberGenerations(uint* pGenerations);

    // WKS
    [PreserveSig]
    int GetGenerationTable(uint cGenerations, /*struct DacpGenerationData*/ void* pGenerationData, uint* pNeeded);
    [PreserveSig]
    int GetFinalizationFillPointers(uint cFillPointers, ClrDataAddress* pFinalizationFillPointers, uint* pNeeded);

    // SVR
    [PreserveSig]
    int GetGenerationTableSvr(ClrDataAddress heapAddr, uint cGenerations, /*struct DacpGenerationData*/ void* pGenerationData, uint* pNeeded);
    [PreserveSig]
    int GetFinalizationFillPointersSvr(ClrDataAddress heapAddr, uint cFillPointers, ClrDataAddress* pFinalizationFillPointers, uint* pNeeded);

    [PreserveSig]
    int GetAssemblyLoadContext(ClrDataAddress methodTable, ClrDataAddress* assemblyLoadContext);
}

[GeneratedComInterface]
[Guid("4eca42d8-7e7b-4c8a-a116-7bfbf6929267")]
internal partial interface ISOSDacInterface9
{
    int GetBreakingChangeVersion();
}

[GeneratedComInterface]
[Guid("90B8FCC3-7251-4B0A-AE3D-5C13A67EC9AA")]
internal unsafe partial interface ISOSDacInterface10
{
    [PreserveSig]
    int GetObjectComWrappersData(ClrDataAddress objAddr, ClrDataAddress* rcw, uint count, ClrDataAddress* mowList, uint* pNeeded);
    [PreserveSig]
    int IsComWrappersCCW(ClrDataAddress ccw, Interop.BOOL* isComWrappersCCW);
    [PreserveSig]
    int GetComWrappersCCWData(ClrDataAddress ccw, ClrDataAddress* managedObject, int* refCount);
    [PreserveSig]
    int IsComWrappersRCW(ClrDataAddress rcw, Interop.BOOL* isComWrappersRCW);
    [PreserveSig]
    int GetComWrappersRCWData(ClrDataAddress rcw, ClrDataAddress* identity);
}

[GeneratedComInterface]
[Guid("96BA1DB9-14CD-4492-8065-1CAAECF6E5CF")]
internal unsafe partial interface ISOSDacInterface11
{
    [PreserveSig]
    int IsTrackedType(ClrDataAddress objAddr, Interop.BOOL* isTrackedType, Interop.BOOL* hasTaggedMemory);
    [PreserveSig]
    int GetTaggedMemory(ClrDataAddress objAddr, ClrDataAddress* taggedMemory, nuint* taggedMemorySizeInBytes);
}

[GeneratedComInterface]
[Guid("1b93bacc-8ca4-432d-943a-3e6e7ec0b0a3")]
internal unsafe partial interface ISOSDacInterface12
{
    [PreserveSig]
    int GetGlobalAllocationContext(ClrDataAddress* allocPtr, ClrDataAddress* allocLimit);
}

[GeneratedComInterface]
[Guid("3176a8ed-597b-4f54-a71f-83695c6a8c5e")]
internal unsafe partial interface ISOSDacInterface13
{
    [PreserveSig]
    int TraverseLoaderHeap(ClrDataAddress loaderHeapAddr, /*LoaderHeapKind*/ int kind, /*VISITHEAP*/ delegate* unmanaged<ulong, nuint, Interop.BOOL> pCallback);
    [PreserveSig]
    int GetDomainLoaderAllocator(ClrDataAddress domainAddress, ClrDataAddress* pLoaderAllocator);
    [PreserveSig]
    int GetLoaderAllocatorHeapNames(int count, char** ppNames, int* pNeeded);
    [PreserveSig]
    int GetLoaderAllocatorHeaps(ClrDataAddress loaderAllocator, int count, ClrDataAddress* pLoaderHeaps, /*LoaderHeapKind*/ int* pKinds, int* pNeeded);
    [PreserveSig]
    int GetHandleTableMemoryRegions(/*ISOSMemoryEnum*/ void** ppEnum);
    [PreserveSig]
    int GetGCBookkeepingMemoryRegions(/*ISOSMemoryEnum*/ void** ppEnum);
    [PreserveSig]
    int GetGCFreeRegions(/*ISOSMemoryEnum*/ void** ppEnum);
    [PreserveSig]
    int LockedFlush();
}

[GeneratedComInterface]
[Guid("9aa22aca-6dc6-4a0c-b4e0-70d2416b9837")]
internal unsafe partial interface ISOSDacInterface14
{
    [PreserveSig]
    int GetStaticBaseAddress(ClrDataAddress methodTable, ClrDataAddress* nonGCStaticsAddress, ClrDataAddress* GCStaticsAddress);
    [PreserveSig]
    int GetThreadStaticBaseAddress(ClrDataAddress methodTable, ClrDataAddress thread, ClrDataAddress* nonGCStaticsAddress, ClrDataAddress* GCStaticsAddress);
    [PreserveSig]
    int GetMethodTableInitializationFlags(ClrDataAddress methodTable, /*MethodTableInitializationFlags*/ int* initializationStatus);
}

[GeneratedComInterface]
[Guid("7ed81261-52a9-4a23-a358-c3313dea30a8")]
internal unsafe partial interface ISOSDacInterface15
{
    [PreserveSig]
    int GetMethodTableSlotEnumerator(ClrDataAddress mt, /*ISOSMethodEnum*/void** enumerator);
}

[GeneratedComInterface]
[Guid("4ba12ff8-daac-4e43-ac56-98cf8d5c595d")]
internal unsafe partial interface ISOSDacInterface16
{
    [PreserveSig]
    int GetGCDynamicAdaptationMode(int* pDynamicAdaptationMode);
}<|MERGE_RESOLUTION|>--- conflicted
+++ resolved
@@ -24,7 +24,6 @@
     public int fHostConfig; // Uses hosting flags defined above
 };
 
-<<<<<<< HEAD
 internal struct DacpAppDomainData
 {
     // The pointer to the AppDomain or SystemDomain.
@@ -43,14 +42,12 @@
     public uint appDomainStage;
 };
 
-=======
 internal struct DacpAppDomainStoreData
 {
     public ClrDataAddress sharedDomain;
     public ClrDataAddress systemDomain;
     public int DomainCount;
 };
->>>>>>> 6ade6d3e
 internal struct DacpThreadData
 {
     public int corThreadId;
