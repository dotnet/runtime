// Licensed to the .NET Foundation under one or more agreements.
// The .NET Foundation licenses this file to you under the MIT license.

using System;
using System.Runtime.InteropServices;
using System.Runtime.InteropServices.Marshalling;
using CorElementType = Microsoft.Diagnostics.DataContractReader.Contracts.CorElementType;

namespace Microsoft.Diagnostics.DataContractReader.Legacy;

// This file contains managed declarations for the SOS-DAC interfaces.
// See src/coreclr/inc/sospriv.idl

#pragma warning disable CS0649 // Field is never assigned to, and will always have its default value
internal enum CLRDataOtherNotifyFlag
{
    CLRDATA_NOTIFY_ON_MODULE_LOAD = 0x1,
    CLRDATA_NOTIFY_ON_MODULE_UNLOAD = 0x2,
    CLRDATA_NOTIFY_ON_EXCEPTION = 0x4,
    CLRDATA_NOTIFY_ON_EXCEPTION_CATCH_ENTER = 0x8
}

internal struct DacpThreadStoreData
{
    public int threadCount;
    public int unstartedThreadCount;
    public int backgroundThreadCount;
    public int pendingThreadCount;
    public int deadThreadCount;
    public ClrDataAddress firstThread;
    public ClrDataAddress finalizerThread;
    public ClrDataAddress gcThread;
    public int fHostConfig; // Uses hosting flags defined above
};

internal enum DacpAppDomainDataStage : uint
{
    STAGE_CREATING,
    STAGE_READYFORMANAGEDCODE,
    STAGE_ACTIVE,
    STAGE_OPEN,
    STAGE_UNLOAD_REQUESTED,
    STAGE_EXITING,
    STAGE_EXITED,
    STAGE_FINALIZING,
    STAGE_FINALIZED,
    STAGE_HANDLETABLE_NOACCESS,
    STAGE_CLEARED,
    STAGE_COLLECTED,
    STAGE_CLOSED
};

internal struct DacpAppDomainData
{
    // The pointer to the AppDomain or SystemDomain.
    // It's useful to keep this around in the structure
    public ClrDataAddress AppDomainPtr;
    public ClrDataAddress AppSecDesc;
    public ClrDataAddress pLowFrequencyHeap;
    public ClrDataAddress pHighFrequencyHeap;
    public ClrDataAddress pStubHeap;
    public ClrDataAddress DomainLocalBlock;
    public ClrDataAddress pDomainLocalModules;
    // The creation sequence number of this app domain (starting from 1)
    public uint dwId;
    public int AssemblyCount;
    public int FailedAssemblyCount;
    public DacpAppDomainDataStage appDomainStage;
};

internal struct DacpAppDomainStoreData
{
    public ClrDataAddress sharedDomain;
    public ClrDataAddress systemDomain;
    public int DomainCount;
};

internal struct DacpAssemblyData
{
    public ClrDataAddress AssemblyPtr;
    public ClrDataAddress ClassLoader;
    public ClrDataAddress ParentDomain;
    public ClrDataAddress DomainPtr;
    public ClrDataAddress AssemblySecDesc;
    public int isDynamic;
    public uint ModuleCount;
    public uint LoadContext;
    public int isDomainNeutral; // Always false, preserved for backward compatibility
    public uint dwLocationFlags;
}

internal struct DacpThreadData
{
    public int corThreadId;
    public int osThreadId;
    public int state;
    public uint preemptiveGCDisabled;
    public ClrDataAddress allocContextPtr;
    public ClrDataAddress allocContextLimit;
    public ClrDataAddress context;
    public ClrDataAddress domain;
    public ClrDataAddress pFrame;
    public int lockCount;
    public ClrDataAddress firstNestedException;  // Pass this pointer to DacpNestedExceptionInfo
    public ClrDataAddress teb;
    public ClrDataAddress fiberData;
    public ClrDataAddress lastThrownObjectHandle;
    public ClrDataAddress nextThread;
}

internal struct DacpModuleData
{
    public ClrDataAddress Address;
    public ClrDataAddress PEAssembly; // Actually the module address in .NET 9+
    public ClrDataAddress ilBase;
    public ClrDataAddress metadataStart;
    public ulong metadataSize;
    public ClrDataAddress Assembly; // Assembly pointer
    public uint isReflection;
    public uint isPEFile;

    public ulong dwBaseClassIndex; // Always 0 - .NET no longer has this
    public ulong dwModuleID; // Always 0 - .NET no longer has this

    public uint dwTransientFlags;

    public ClrDataAddress TypeDefToMethodTableMap;
    public ClrDataAddress TypeRefToMethodTableMap;
    public ClrDataAddress MethodDefToDescMap;
    public ClrDataAddress FieldDefToDescMap;
    public ClrDataAddress MemberRefToDescMap;
    public ClrDataAddress FileReferencesMap;
    public ClrDataAddress ManifestModuleReferencesMap;

    public ClrDataAddress LoaderAllocator;
    public ClrDataAddress ThunkHeap;

    public ulong dwModuleIndex; // Always 0 - .NET no longer has this
}

internal enum ModuleMapType
{
    TYPEDEFTOMETHODTABLE = 0x0,
    TYPEREFTOMETHODTABLE = 0x1
}

internal struct DacpMethodTableData
{
    public int bIsFree; // everything else is NULL if this is true.
    public ClrDataAddress module;
    public ClrDataAddress klass;
    public ClrDataAddress parentMethodTable;
    public ushort wNumInterfaces;
    public ushort wNumMethods;
    public ushort wNumVtableSlots;
    public ushort wNumVirtuals;
    public uint baseSize;
    public uint componentSize;
    public uint /*mdTypeDef*/ cl; // Metadata token
    public uint dwAttrClass; // cached metadata
    public int bIsShared;  // Always false, preserved for backward compatibility
    public int bIsDynamic;
    public int bContainsGCPointers;
}

internal enum DacpObjectType
{
    OBJ_STRING = 0,
    OBJ_FREE,
    OBJ_OBJECT,
    OBJ_ARRAY,
    OBJ_OTHER
};

internal struct DacpObjectData
{
    public ClrDataAddress MethodTable;
    public DacpObjectType ObjectType;
    public ulong Size;
    public ClrDataAddress ElementTypeHandle;
    public uint ElementType;
    public uint dwRank;
    public ulong dwNumComponents;
    public ulong dwComponentSize;
    public ClrDataAddress ArrayDataPtr;
    public ClrDataAddress ArrayBoundsPtr;
    public ClrDataAddress ArrayLowerBoundsPtr;
    public ulong RCW;
    public ulong CCW;
}

internal struct DacpUsefulGlobalsData
{
    public ClrDataAddress ArrayMethodTable;
    public ClrDataAddress StringMethodTable;
    public ClrDataAddress ObjectMethodTable;
    public ClrDataAddress ExceptionMethodTable;
    public ClrDataAddress FreeMethodTable;
}
#pragma warning restore CS0649 // Field is never assigned to, and will always have its default value

internal struct DacpMethodTableFieldData
{
    public ushort wNumInstanceFields;
    public ushort wNumStaticFields;
    public ushort wNumThreadStaticFields;
    public ClrDataAddress FirstField;
    public ushort wContextStaticOffset;
    public ushort wContextStaticsSize;
};

internal enum MethodTableInitializationFlags
{
    MethodTableInitialized = 1,
    MethodTableInitializationFailed = 2
};

internal struct DacpReJitData
{
    // FIXME[cdac]: the C++ definition enum doesn't have an explicit underlying type or constant values for the flags
    public enum Flags : uint
    {
        kUnknown = 0,
        kRequested = 1,
        kActive = 2,
        kReverted = 3,
    };

    public ClrDataAddress rejitID;
    public Flags flags; /* = Flags::kUnknown*/
    public ClrDataAddress NativeCodeAddr;
};

internal struct DacpMethodDescData
{
    public int bHasNativeCode;
    public int bIsDynamic;
    public ushort wSlotNumber;
    public ClrDataAddress NativeCodeAddr;
    // Useful for breaking when a method is jitted.
    public ClrDataAddress AddressOfNativeCodeSlot;

    public ClrDataAddress MethodDescPtr;
    public ClrDataAddress MethodTablePtr;
    public ClrDataAddress ModulePtr;

    public uint /*mdToken*/ MDToken;
    public ClrDataAddress GCInfo;
    public ClrDataAddress GCStressCodeCopy;

    // This is only valid if bIsDynamic is true
    public ClrDataAddress managedDynamicMethodObject;

    public ClrDataAddress requestedIP;

    // Gives info for the single currently active version of a method
    public DacpReJitData rejitDataCurrent;

    // Gives info corresponding to requestedIP (for !ip2md)
    public DacpReJitData rejitDataRequested;

    // Total number of rejit versions that have been jitted
    public uint /*ULONG*/ cJittedRejitVersions;

}

internal struct DacpMethodDescTransparencyData
{
    public int bHasCriticalTransparentInfo;
    public int bIsCritical;
    public int bIsTreatAsSafe;
}

internal struct DacpMethodTableTransparencyData
{
    public int bHasCriticalTransparentInfo;
    public int bIsCritical;
    public int bIsTreatAsSafe;
}

internal static class GCConstants
{
    public const int DAC_NUMBERGENERATIONS = 4;

    public const int DAC_NUM_GC_DATA_POINTS = 9;
    public const int DAC_MAX_COMPACT_REASONS_COUNT = 11;
    public const int DAC_MAX_EXPAND_MECHANISMS_COUNT = 6;
    public const int DAC_MAX_GC_MECHANISM_BITS_COUNT = 2;
    public const int DAC_MAX_GLOBAL_GC_MECHANISMS_COUNT = 6;
}

internal struct DacpGcHeapData
{
    public int bServerMode;
    public int bGcStructuresValid;
    public uint HeapCount;
    public uint g_max_generation;
}

internal struct DacpGenerationData
{
    public ClrDataAddress start_segment;
    public ClrDataAddress allocation_start;

    // These are examined only for generation 0, otherwise NULL
    public ClrDataAddress allocContextPtr;
    public ClrDataAddress allocContextLimit;
}

internal struct DacpGcHeapDetails
{
    public ClrDataAddress heapAddr; // Only filled in server mode, otherwise NULL
    public ClrDataAddress alloc_allocated;

    public ClrDataAddress mark_array;
    public ClrDataAddress current_c_gc_state;
    public ClrDataAddress next_sweep_obj;
    public ClrDataAddress saved_sweep_ephemeral_seg;
    public ClrDataAddress saved_sweep_ephemeral_start;
    public ClrDataAddress background_saved_lowest_address;
    public ClrDataAddress background_saved_highest_address;

    [System.Runtime.CompilerServices.InlineArray(GCConstants.DAC_NUMBERGENERATIONS)]
    public struct GenerationDataArray
    {
        private DacpGenerationData _;
    }
    public GenerationDataArray generation_table;

    public ClrDataAddress ephemeral_heap_segment;

    [System.Runtime.CompilerServices.InlineArray(GCConstants.DAC_NUMBERGENERATIONS + 3)]
    public struct FinalizationDataArray
    {
        private ClrDataAddress _;
    }
    public FinalizationDataArray finalization_fill_pointers;

    public ClrDataAddress lowest_address;
    public ClrDataAddress highest_address;
    public ClrDataAddress card_table;
}

internal struct DacpHeapSegmentData
{
    public ClrDataAddress segmentAddr;
    public ClrDataAddress allocated;
    public ClrDataAddress committed;
    public ClrDataAddress reserved;
    public ClrDataAddress used;
    public ClrDataAddress mem;
    public ClrDataAddress next; /* pass this to request if non-null to get the next segments */
    public ClrDataAddress gc_heap; /* only filled in server mode, otherwise NULL */
    public ClrDataAddress highAllocMark; /* if this is the ephemeral segment highMark includes the ephemeral generation */

    public nuint flags;
    public ClrDataAddress background_allocated;
}

internal struct DacpOomData
{
    public int reason;
    public ulong alloc_size;
    public ulong available_pagefile_mb;
    public ulong gc_index;
    public int fgm;
    public ulong size;
    public int loh_p; // BOOL
}

internal struct DacpGcHeapAnalyzeData
{
    public ClrDataAddress heapAddr;
    public ClrDataAddress internal_root_array;
    public ulong internal_root_array_index;
    public int heap_analyze_success; // BOOL
}

[GeneratedComInterface]
[Guid("286CA186-E763-4F61-9760-487D43AE4341")]
internal unsafe partial interface ISOSEnum
{
    [PreserveSig]
    int Skip(uint count);

    [PreserveSig]
    int Reset();

    [PreserveSig]
    int GetCount(uint* pCount);
}

<<<<<<< HEAD
internal enum JitTypes
{
    TYPE_UNKNOWN = 0,
    TYPE_JIT,
    TYPE_PJIT,
    TYPE_INTERPRETER
}

internal struct DacpCodeHeaderData
{
    public ClrDataAddress GCInfo;
    public JitTypes JITType;
    public ClrDataAddress MethodDescPtr;
    public ClrDataAddress MethodStart;
    public uint MethodSize;
    public ClrDataAddress ColdRegionStart;
    public uint ColdRegionSize;
    public uint HotRegionSize;
}
=======
internal struct DacpFieldDescData
{
    public CorElementType Type;
    public CorElementType sigType;     // ELEMENT_TYPE_XXX from signature. We need this to display pretty name for String in minidump's case
    public ClrDataAddress MTOfType; // NULL if Type is not loaded
    public ClrDataAddress ModuleOfType;
    public uint TokenOfType;
    public uint mb;
    public ClrDataAddress MTOfEnclosingClass;
    public uint dwOffset;
    public int bIsThreadLocal;
    public int bIsContextLocal;
    public int bIsStatic;
    public ClrDataAddress NextField;
};
>>>>>>> ce6fab18

[GeneratedComInterface]
[Guid("436f00f2-b42a-4b9f-870c-e73db66ae930")]
internal unsafe partial interface ISOSDacInterface
{
    // All functions are explicitly PreserveSig so that we can just return E_NOTIMPL instead of throwing
    // as the cDAC slowly replaces parts of the DAC.

    // ThreadStore
    [PreserveSig]
    int GetThreadStoreData(DacpThreadStoreData* data);

    // AppDomains
    [PreserveSig]
    int GetAppDomainStoreData(/*struct DacpAppDomainStoreData*/ void* data);
    [PreserveSig]
    int GetAppDomainList(uint count, [In, Out, MarshalUsing(CountElementName = nameof(count))] ClrDataAddress[] values, uint* pNeeded);
    [PreserveSig]
    int GetAppDomainData(ClrDataAddress addr, DacpAppDomainData* data);
    [PreserveSig]
    int GetAppDomainName(ClrDataAddress addr, uint count, char* name, uint* pNeeded);
    [PreserveSig]
    int GetDomainFromContext(ClrDataAddress context, ClrDataAddress* domain);

    // Assemblies
    [PreserveSig]
    int GetAssemblyList(ClrDataAddress appDomain, int count, [In, Out, MarshalUsing(CountElementName = nameof(count))] ClrDataAddress[]? values, int* pNeeded);
    [PreserveSig]
    int GetAssemblyData(ClrDataAddress domain, ClrDataAddress assembly, DacpAssemblyData* data);
    [PreserveSig]
    int GetAssemblyName(ClrDataAddress assembly, uint count, char* name, uint* pNeeded);

    // Modules
    [PreserveSig]
    int GetModule(ClrDataAddress addr, out IXCLRDataModule? mod);
    [PreserveSig]
    int GetModuleData(ClrDataAddress moduleAddr, DacpModuleData* data);
    [PreserveSig]
    int TraverseModuleMap(ModuleMapType mmt, ClrDataAddress moduleAddr, delegate* unmanaged[Stdcall]<uint, /*ClrDataAddress*/ ulong, void*, void> pCallback, void* token);
    [PreserveSig]
    int GetAssemblyModuleList(ClrDataAddress assembly, uint count, [In, Out, MarshalUsing(CountElementName = nameof(count))] ClrDataAddress[] modules, uint* pNeeded);
    [PreserveSig]
    int GetILForModule(ClrDataAddress moduleAddr, int rva, ClrDataAddress* il);

    // Threads
    [PreserveSig]
    int GetThreadData(ClrDataAddress thread, DacpThreadData* data);
    [PreserveSig]
    int GetThreadFromThinlockID(uint thinLockId, ClrDataAddress* pThread);
    [PreserveSig]
    int GetStackLimits(ClrDataAddress threadPtr, ClrDataAddress* lower, ClrDataAddress* upper, ClrDataAddress* fp);

    // MethodDescs
    [PreserveSig]
    int GetMethodDescData(ClrDataAddress methodDesc, ClrDataAddress ip, DacpMethodDescData* data, uint cRevertedRejitVersions, DacpReJitData* rgRevertedRejitData, uint* pcNeededRevertedRejitData);
    [PreserveSig]
    int GetMethodDescPtrFromIP(ClrDataAddress ip, ClrDataAddress* ppMD);
    [PreserveSig]
    int GetMethodDescName(ClrDataAddress methodDesc, uint count, char* name, uint* pNeeded);
    [PreserveSig]
    int GetMethodDescPtrFromFrame(ClrDataAddress frameAddr, ClrDataAddress* ppMD);
    [PreserveSig]
    int GetMethodDescFromToken(ClrDataAddress moduleAddr, /*mdToken*/ uint token, ClrDataAddress* methodDesc);
    [PreserveSig]
    int GetMethodDescTransparencyData(ClrDataAddress methodDesc, DacpMethodDescTransparencyData* data);

    // JIT Data
    [PreserveSig]
    int GetCodeHeaderData(ClrDataAddress ip, DacpCodeHeaderData* data);
    [PreserveSig]
    int GetJitManagerList(uint count, /*struct DacpJitManagerInfo*/ void* managers, uint* pNeeded);
    [PreserveSig]
    int GetJitHelperFunctionName(ClrDataAddress ip, uint count, byte* name, uint* pNeeded);
    [PreserveSig]
    int GetJumpThunkTarget(/*T_CONTEXT*/void* ctx, ClrDataAddress* targetIP, ClrDataAddress* targetMD);

    // ThreadPool
    [PreserveSig]
    int GetThreadpoolData(/*struct DacpThreadpoolData*/ void* data);
    [PreserveSig]
    int GetWorkRequestData(ClrDataAddress addrWorkRequest, /*struct DacpWorkRequestData*/ void* data);
    [PreserveSig]
    int GetHillClimbingLogEntry(ClrDataAddress addr, /*struct DacpHillClimbingLogEntry*/ void* data);

    // Objects
    [PreserveSig]
    int GetObjectData(ClrDataAddress objAddr, DacpObjectData* data);
    [PreserveSig]
    int GetObjectStringData(ClrDataAddress obj, uint count, char* stringData, uint* pNeeded);
    [PreserveSig]
    int GetObjectClassName(ClrDataAddress obj, uint count, char* className, uint* pNeeded);

    // MethodTable
    [PreserveSig]
    int GetMethodTableName(ClrDataAddress mt, uint count, char* mtName, uint* pNeeded);
    [PreserveSig]
    int GetMethodTableData(ClrDataAddress mt, DacpMethodTableData* data);
    [PreserveSig]
    int GetMethodTableSlot(ClrDataAddress mt, uint slot, ClrDataAddress* value);
    [PreserveSig]
    int GetMethodTableFieldData(ClrDataAddress mt, DacpMethodTableFieldData* data);
    [PreserveSig]
    int GetMethodTableTransparencyData(ClrDataAddress mt, DacpMethodTableTransparencyData* data);

    // EEClass
    [PreserveSig]
    int GetMethodTableForEEClass(ClrDataAddress eeClass, ClrDataAddress* value);

    // FieldDesc
    [PreserveSig]
    int GetFieldDescData(ClrDataAddress fieldDesc, DacpFieldDescData* data);

    // Frames
    [PreserveSig]
    int GetFrameName(ClrDataAddress vtable, uint count, char* frameName, uint* pNeeded);

    // PEFiles
    [PreserveSig]
    int GetPEFileBase(ClrDataAddress addr, ClrDataAddress* peBase);
    [PreserveSig]
    int GetPEFileName(ClrDataAddress addr, uint count, char* fileName, uint* pNeeded);

    // GC
    [PreserveSig]
    int GetGCHeapData(DacpGcHeapData* data);
    [PreserveSig]
    int GetGCHeapList(uint count, [In, Out, MarshalUsing(CountElementName = nameof(count))] ClrDataAddress[] heaps, uint* pNeeded); // svr only
    [PreserveSig]
    int GetGCHeapDetails(ClrDataAddress heap, DacpGcHeapDetails* details);
    [PreserveSig]
    int GetGCHeapStaticData(DacpGcHeapDetails* details);
    [PreserveSig]
    int GetHeapSegmentData(ClrDataAddress seg, DacpHeapSegmentData* data);
    [PreserveSig]
    int GetOOMData(ClrDataAddress oomAddr, DacpOomData* data);
    [PreserveSig]
    int GetOOMStaticData(DacpOomData* data);
    [PreserveSig]
    int GetHeapAnalyzeData(ClrDataAddress addr, DacpGcHeapAnalyzeData* data);
    [PreserveSig]
    int GetHeapAnalyzeStaticData(DacpGcHeapAnalyzeData* data);

    // DomainLocal
    [PreserveSig]
    int GetDomainLocalModuleData(ClrDataAddress addr, /*struct DacpDomainLocalModuleData */ void* data);
    [PreserveSig]
    int GetDomainLocalModuleDataFromAppDomain(ClrDataAddress appDomainAddr, int moduleID, /*struct DacpDomainLocalModuleData */ void* data);
    [PreserveSig]
    int GetDomainLocalModuleDataFromModule(ClrDataAddress moduleAddr, /*struct DacpDomainLocalModuleData */ void* data);

    // ThreadLocal
    [PreserveSig]
    int GetThreadLocalModuleData(ClrDataAddress thread, uint index, /*struct DacpThreadLocalModuleData */ void* data);

    // SyncBlock
    [PreserveSig]
    int GetSyncBlockData(uint number, /*struct DacpSyncBlockData */ void* data);
    [PreserveSig]
    int GetSyncBlockCleanupData(ClrDataAddress addr, /*struct DacpSyncBlockCleanupData */ void* data);

    // Handles
    [PreserveSig]
    int GetHandleEnum(/*ISOSHandleEnum*/ void** ppHandleEnum);
    [PreserveSig]
    int GetHandleEnumForTypes([In, MarshalUsing(CountElementName = nameof(count))] uint[] types, uint count, /*ISOSHandleEnum*/ void** ppHandleEnum);
    [PreserveSig]
    int GetHandleEnumForGC(uint gen, /*ISOSHandleEnum*/ void** ppHandleEnum);

    // EH
    [PreserveSig]
    int TraverseEHInfo(ClrDataAddress ip, /*DUMPEHINFO*/ void* pCallback, void* token);
    [PreserveSig]
    int GetNestedExceptionData(ClrDataAddress exception, ClrDataAddress* exceptionObject, ClrDataAddress* nextNestedException);

    // StressLog
    [PreserveSig]
    int GetStressLogAddress(ClrDataAddress* stressLog);

    // Heaps
    [PreserveSig]
    int TraverseLoaderHeap(ClrDataAddress loaderHeapAddr, /*VISITHEAP*/ void* pCallback);
    [PreserveSig]
    int GetCodeHeapList(ClrDataAddress jitManager, uint count, /*struct DacpJitCodeHeapInfo*/ void* codeHeaps, uint* pNeeded);
    [PreserveSig]
    int TraverseVirtCallStubHeap(ClrDataAddress pAppDomain, /*VCSHeapType*/ int heaptype, /*VISITHEAP*/ void* pCallback);

    // Other
    [PreserveSig]
    int GetUsefulGlobals(DacpUsefulGlobalsData* data);
    [PreserveSig]
    int GetClrWatsonBuckets(ClrDataAddress thread, void* pGenericModeBlock);
    [PreserveSig]
    int GetTLSIndex(uint* pIndex);
    [PreserveSig]
    int GetDacModuleHandle(/*HMODULE*/ void* phModule);

    // COM
    [PreserveSig]
    int GetRCWData(ClrDataAddress addr, /*struct DacpRCWData */ void* data);
    [PreserveSig]
    int GetRCWInterfaces(ClrDataAddress rcw, uint count, /*struct DacpCOMInterfacePointerData*/ void* interfaces, uint* pNeeded);
    [PreserveSig]
    int GetCCWData(ClrDataAddress ccw, /*struct DacpCCWData */ void* data);
    [PreserveSig]
    int GetCCWInterfaces(ClrDataAddress ccw, uint count, /*struct DacpCOMInterfacePointerData*/ void* interfaces, uint* pNeeded);
    [PreserveSig]
    int TraverseRCWCleanupList(ClrDataAddress cleanupListPtr, /*VISITRCWFORCLEANUP*/ void* pCallback, void* token);

    // GC Reference Functions

    /*      GetStackReferences
     * Enumerates all references on a given callstack.
     */
    [PreserveSig]
    int GetStackReferences(int osThreadID, /*ISOSStackRefEnum*/ void** ppEnum);
    [PreserveSig]
    int GetRegisterName(int regName, uint count, char* buffer, uint* pNeeded);

    [PreserveSig]
    int GetThreadAllocData(ClrDataAddress thread, /*struct DacpAllocData */ void* data);
    [PreserveSig]
    int GetHeapAllocData(uint count, /*struct DacpGenerationAllocData */ void* data, uint* pNeeded);

    // For BindingDisplay plugin
    [PreserveSig]
    int GetFailedAssemblyList(ClrDataAddress appDomain, int count, [In, Out, MarshalUsing(CountElementName = nameof(count))] ClrDataAddress[] values, uint* pNeeded);
    [PreserveSig]
    int GetPrivateBinPaths(ClrDataAddress appDomain, int count, char* paths, uint* pNeeded);
    [PreserveSig]
    int GetAssemblyLocation(ClrDataAddress assembly, int count, char* location, uint* pNeeded);
    [PreserveSig]
    int GetAppDomainConfigFile(ClrDataAddress appDomain, int count, char* configFile, uint* pNeeded);
    [PreserveSig]
    int GetApplicationBase(ClrDataAddress appDomain, int count, char* appBase, uint* pNeeded);
    [PreserveSig]
    int GetFailedAssemblyData(ClrDataAddress assembly, uint* pContext, int* pResult);
    [PreserveSig]
    int GetFailedAssemblyLocation(ClrDataAddress assesmbly, uint count, char* location, uint* pNeeded);
    [PreserveSig]
    int GetFailedAssemblyDisplayName(ClrDataAddress assembly, uint count, char* name, uint* pNeeded);
};

#pragma warning disable CS0649 // Field is never assigned to, and will always have its default value
internal struct DacpExceptionObjectData
{
    public ClrDataAddress Message;
    public ClrDataAddress InnerException;
    public ClrDataAddress StackTrace;
    public ClrDataAddress WatsonBuckets;
    public ClrDataAddress StackTraceString;
    public ClrDataAddress RemoteStackTraceString;
    public int HResult;
    public int XCode;
}
#pragma warning restore CS0649 // Field is never assigned to, and will always have its default value

[GeneratedComInterface]
[Guid("A16026EC-96F4-40BA-87FB-5575986FB7AF")]
internal unsafe partial interface ISOSDacInterface2
{
    [PreserveSig]
    int GetObjectExceptionData(ClrDataAddress objectAddress, DacpExceptionObjectData* data);
    [PreserveSig]
    int IsRCWDCOMProxy(ClrDataAddress rcwAddress, int* inDCOMProxy);
}

internal struct DacpGCInterestingInfoData
{
    [System.Runtime.CompilerServices.InlineArray(GCConstants.DAC_NUM_GC_DATA_POINTS)]
    public struct InterestingDataPointsArray
    {
        private nuint _;
    }
    public InterestingDataPointsArray interestingDataPoints;


    [System.Runtime.CompilerServices.InlineArray(GCConstants.DAC_MAX_COMPACT_REASONS_COUNT)]
    public struct CompactReasonsArray
    {
        private nuint _;
    }
    public CompactReasonsArray compactReasons;

    [System.Runtime.CompilerServices.InlineArray(GCConstants.DAC_MAX_EXPAND_MECHANISMS_COUNT)]
    public struct ExpandMechanismsArray
    {
        private nuint _;
    }
    public ExpandMechanismsArray expandMechanisms;

    [System.Runtime.CompilerServices.InlineArray(GCConstants.DAC_MAX_GC_MECHANISM_BITS_COUNT)]
    public struct BitMechanismsArray
    {
        private nuint _;
    }
    public BitMechanismsArray bitMechanisms;

    [System.Runtime.CompilerServices.InlineArray(GCConstants.DAC_MAX_GLOBAL_GC_MECHANISMS_COUNT)]
    public struct GlobalMechanismsArray
    {
        private nuint _;
    }
    public GlobalMechanismsArray globalMechanisms;
}

[GeneratedComInterface]
[Guid("B08C5CDC-FD8A-49C5-AB38-5FEEF35235B4")]
internal unsafe partial interface ISOSDacInterface3
{
    [PreserveSig]
    int GetGCInterestingInfoData(ClrDataAddress interestingInfoAddr, DacpGCInterestingInfoData* data);
    [PreserveSig]
    int GetGCInterestingInfoStaticData(DacpGCInterestingInfoData* data);
    [PreserveSig]
    int GetGCGlobalMechanisms(nuint* globalMechanisms);
};

[GeneratedComInterface]
[Guid("74B9D34C-A612-4B07-93DD-5462178FCE11")]
internal unsafe partial interface ISOSDacInterface4
{
    [PreserveSig]
    int GetClrNotification([In, Out, MarshalUsing(CountElementName = nameof(count))] ClrDataAddress[] arguments, int count, int* pNeeded);
};

[GeneratedComInterface]
[Guid("127d6abe-6c86-4e48-8e7b-220781c58101")]
internal unsafe partial interface ISOSDacInterface5
{
    [PreserveSig]
    int GetTieredVersions(ClrDataAddress methodDesc, int rejitId, /*struct DacpTieredVersionData*/void* nativeCodeAddrs, int cNativeCodeAddrs, int* pcNativeCodeAddrs);
};

internal struct DacpMethodTableCollectibleData
{
    public ClrDataAddress LoaderAllocatorObjectHandle;
    public int bCollectible;
}

[GeneratedComInterface]
[Guid("11206399-4B66-4EDB-98EA-85654E59AD45")]
internal unsafe partial interface ISOSDacInterface6
{
    [PreserveSig]
    int GetMethodTableCollectibleData(ClrDataAddress mt, DacpMethodTableCollectibleData* data);
};

internal struct DacpReJitData2
{
    public enum Flags : uint
    {
        kUnknown = 0,
        kRequested = 1,
        kActive = 2,
        kReverted = 3,
    };

    public uint rejitID;
    public Flags flags; /* = Flags::kUnknown*/
    public ClrDataAddress il;
    public ClrDataAddress ilCodeVersionNodePtr;
}

internal struct DacpProfilerILData
{
    public enum ModificationType
    {
        Unmodified,
        ILModified,
        ReJITModified,
    };

    public ModificationType type;
    public ClrDataAddress il;
    public uint rejitID;
};

[GeneratedComInterface]
[Guid("c1020dde-fe98-4536-a53b-f35a74c327eb")]
internal unsafe partial interface ISOSDacInterface7
{
    [PreserveSig]
    int GetPendingReJITID(ClrDataAddress methodDesc, int* pRejitId);
    [PreserveSig]
    int GetReJITInformation(ClrDataAddress methodDesc, int rejitId, DacpReJitData2* pRejitData);
    [PreserveSig]
    int GetProfilerModifiedILInformation(ClrDataAddress methodDesc, DacpProfilerILData* pILData);
    [PreserveSig]
    int GetMethodsWithProfilerModifiedIL(ClrDataAddress mod, ClrDataAddress* methodDescs, int cMethodDescs, int* pcMethodDescs);
};

[GeneratedComInterface]
[Guid("c12f35a9-e55c-4520-a894-b3dc5165dfce")]
internal unsafe partial interface ISOSDacInterface8
{
    [PreserveSig]
    int GetNumberGenerations(uint* pGenerations);

    // WKS
    [PreserveSig]
    int GetGenerationTable(uint cGenerations, /*struct DacpGenerationData*/ void* pGenerationData, uint* pNeeded);
    [PreserveSig]
    int GetFinalizationFillPointers(uint cFillPointers, ClrDataAddress* pFinalizationFillPointers, uint* pNeeded);

    // SVR
    [PreserveSig]
    int GetGenerationTableSvr(ClrDataAddress heapAddr, uint cGenerations, /*struct DacpGenerationData*/ void* pGenerationData, uint* pNeeded);
    [PreserveSig]
    int GetFinalizationFillPointersSvr(ClrDataAddress heapAddr, uint cFillPointers, ClrDataAddress* pFinalizationFillPointers, uint* pNeeded);

    [PreserveSig]
    int GetAssemblyLoadContext(ClrDataAddress methodTable, ClrDataAddress* assemblyLoadContext);
}

[GeneratedComInterface]
[Guid("4eca42d8-7e7b-4c8a-a116-7bfbf6929267")]
internal partial interface ISOSDacInterface9
{
    int GetBreakingChangeVersion();
}

[GeneratedComInterface]
[Guid("90B8FCC3-7251-4B0A-AE3D-5C13A67EC9AA")]
internal unsafe partial interface ISOSDacInterface10
{
    [PreserveSig]
    int GetObjectComWrappersData(ClrDataAddress objAddr, ClrDataAddress* rcw, uint count, ClrDataAddress* mowList, uint* pNeeded);
    [PreserveSig]
    int IsComWrappersCCW(ClrDataAddress ccw, Interop.BOOL* isComWrappersCCW);
    [PreserveSig]
    int GetComWrappersCCWData(ClrDataAddress ccw, ClrDataAddress* managedObject, int* refCount);
    [PreserveSig]
    int IsComWrappersRCW(ClrDataAddress rcw, Interop.BOOL* isComWrappersRCW);
    [PreserveSig]
    int GetComWrappersRCWData(ClrDataAddress rcw, ClrDataAddress* identity);
}

[GeneratedComInterface]
[Guid("96BA1DB9-14CD-4492-8065-1CAAECF6E5CF")]
internal unsafe partial interface ISOSDacInterface11
{
    [PreserveSig]
    int IsTrackedType(ClrDataAddress objAddr, Interop.BOOL* isTrackedType, Interop.BOOL* hasTaggedMemory);
    [PreserveSig]
    int GetTaggedMemory(ClrDataAddress objAddr, ClrDataAddress* taggedMemory, nuint* taggedMemorySizeInBytes);
}

[GeneratedComInterface]
[Guid("1b93bacc-8ca4-432d-943a-3e6e7ec0b0a3")]
internal unsafe partial interface ISOSDacInterface12
{
    [PreserveSig]
    int GetGlobalAllocationContext(ClrDataAddress* allocPtr, ClrDataAddress* allocLimit);
}

[GeneratedComInterface]
[Guid("3176a8ed-597b-4f54-a71f-83695c6a8c5e")]
internal unsafe partial interface ISOSDacInterface13
{
    [PreserveSig]
    int TraverseLoaderHeap(ClrDataAddress loaderHeapAddr, /*LoaderHeapKind*/ int kind, /*VISITHEAP*/ delegate* unmanaged<ulong, nuint, Interop.BOOL> pCallback);
    [PreserveSig]
    int GetDomainLoaderAllocator(ClrDataAddress domainAddress, ClrDataAddress* pLoaderAllocator);
    [PreserveSig]
    int GetLoaderAllocatorHeapNames(int count, char** ppNames, int* pNeeded);
    [PreserveSig]
    int GetLoaderAllocatorHeaps(ClrDataAddress loaderAllocator, int count, ClrDataAddress* pLoaderHeaps, /*LoaderHeapKind*/ int* pKinds, int* pNeeded);
    [PreserveSig]
    int GetHandleTableMemoryRegions(/*ISOSMemoryEnum*/ void** ppEnum);
    [PreserveSig]
    int GetGCBookkeepingMemoryRegions(/*ISOSMemoryEnum*/ void** ppEnum);
    [PreserveSig]
    int GetGCFreeRegions(/*ISOSMemoryEnum*/ void** ppEnum);
    [PreserveSig]
    int LockedFlush();
}

[GeneratedComInterface]
[Guid("9aa22aca-6dc6-4a0c-b4e0-70d2416b9837")]
internal unsafe partial interface ISOSDacInterface14
{
    [PreserveSig]
    int GetStaticBaseAddress(ClrDataAddress methodTable, ClrDataAddress* nonGCStaticsAddress, ClrDataAddress* GCStaticsAddress);
    [PreserveSig]
    int GetThreadStaticBaseAddress(ClrDataAddress methodTable, ClrDataAddress thread, ClrDataAddress* nonGCStaticsAddress, ClrDataAddress* GCStaticsAddress);
    [PreserveSig]
    int GetMethodTableInitializationFlags(ClrDataAddress methodTable, MethodTableInitializationFlags* initializationStatus);
}

internal struct SOSMethodData
{
    public ClrDataAddress MethodDesc;
    public ClrDataAddress Entrypoint;
    public ClrDataAddress DefiningMethodTable;
    public ClrDataAddress DefiningModule;
    public uint Token;
    public uint Slot;
}

[GeneratedComInterface]
[Guid("3c0fe725-c324-4a4f-8100-d399588a662e")]
internal unsafe partial interface ISOSMethodEnum : ISOSEnum
{
    [PreserveSig]
    int Next(uint count, [In, Out, MarshalUsing(CountElementName = nameof(count))] SOSMethodData[] values, uint* pNeeded);
}

[GeneratedComInterface]
[Guid("7ed81261-52a9-4a23-a358-c3313dea30a8")]
internal unsafe partial interface ISOSDacInterface15
{
    [PreserveSig]
    int GetMethodTableSlotEnumerator(ClrDataAddress mt, out ISOSMethodEnum? enumerator);
}

[GeneratedComInterface]
[Guid("4ba12ff8-daac-4e43-ac56-98cf8d5c595d")]
internal unsafe partial interface ISOSDacInterface16
{
    [PreserveSig]
    int GetGCDynamicAdaptationMode(int* pDynamicAdaptationMode);
}<|MERGE_RESOLUTION|>--- conflicted
+++ resolved
@@ -390,7 +390,6 @@
     int GetCount(uint* pCount);
 }
 
-<<<<<<< HEAD
 internal enum JitTypes
 {
     TYPE_UNKNOWN = 0,
@@ -410,7 +409,7 @@
     public uint ColdRegionSize;
     public uint HotRegionSize;
 }
-=======
+
 internal struct DacpFieldDescData
 {
     public CorElementType Type;
@@ -426,7 +425,6 @@
     public int bIsStatic;
     public ClrDataAddress NextField;
 };
->>>>>>> ce6fab18
 
 [GeneratedComInterface]
 [Guid("436f00f2-b42a-4b9f-870c-e73db66ae930")]
