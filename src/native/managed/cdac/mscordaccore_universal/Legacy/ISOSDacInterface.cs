// Licensed to the .NET Foundation under one or more agreements.
// The .NET Foundation licenses this file to you under the MIT license.

using System;
using System.Runtime.InteropServices;
using System.Runtime.InteropServices.Marshalling;

namespace Microsoft.Diagnostics.DataContractReader.Legacy;

// This file contains managed declarations for the SOS-DAC interfaces.
// See src/coreclr/inc/sospriv.idl

#pragma warning disable CS0649 // Field is never assigned to, and will always have its default value

internal enum CLRDataOtherNotifyFlag
{
    CLRDATA_NOTIFY_ON_MODULE_LOAD = 0x1,
    CLRDATA_NOTIFY_ON_MODULE_UNLOAD = 0x2,
    CLRDATA_NOTIFY_ON_EXCEPTION = 0x4,
    CLRDATA_NOTIFY_ON_EXCEPTION_CATCH_ENTER = 0x8
}

internal struct DacpThreadStoreData
{
    public int threadCount;
    public int unstartedThreadCount;
    public int backgroundThreadCount;
    public int pendingThreadCount;
    public int deadThreadCount;
    public ClrDataAddress firstThread;
    public ClrDataAddress finalizerThread;
    public ClrDataAddress gcThread;
    public int fHostConfig; // Uses hosting flags defined above
};

internal enum DacpAppDomainDataStage : uint
{
    STAGE_CREATING,
    STAGE_READYFORMANAGEDCODE,
    STAGE_ACTIVE,
    STAGE_OPEN,
    STAGE_UNLOAD_REQUESTED,
    STAGE_EXITING,
    STAGE_EXITED,
    STAGE_FINALIZING,
    STAGE_FINALIZED,
    STAGE_HANDLETABLE_NOACCESS,
    STAGE_CLEARED,
    STAGE_COLLECTED,
    STAGE_CLOSED
};

internal struct DacpAppDomainData
{
    // The pointer to the AppDomain or SystemDomain.
    // It's useful to keep this around in the structure
    public ClrDataAddress AppDomainPtr;
    public ClrDataAddress AppSecDesc;
    public ClrDataAddress pLowFrequencyHeap;
    public ClrDataAddress pHighFrequencyHeap;
    public ClrDataAddress pStubHeap;
    public ClrDataAddress DomainLocalBlock;
    public ClrDataAddress pDomainLocalModules;
    // The creation sequence number of this app domain (starting from 1)
    public uint dwId;
    public int AssemblyCount;
    public int FailedAssemblyCount;
    public DacpAppDomainDataStage appDomainStage;
};

internal struct DacpAppDomainStoreData
{
    public ClrDataAddress sharedDomain;
    public ClrDataAddress systemDomain;
    public int DomainCount;
};
internal struct DacpThreadData
{
    public int corThreadId;
    public int osThreadId;
    public int state;
    public uint preemptiveGCDisabled;
    public ClrDataAddress allocContextPtr;
    public ClrDataAddress allocContextLimit;
    public ClrDataAddress context;
    public ClrDataAddress domain;
    public ClrDataAddress pFrame;
    public int lockCount;
    public ClrDataAddress firstNestedException;  // Pass this pointer to DacpNestedExceptionInfo
    public ClrDataAddress teb;
    public ClrDataAddress fiberData;
    public ClrDataAddress lastThrownObjectHandle;
    public ClrDataAddress nextThread;
}

internal struct DacpModuleData
{
    public ClrDataAddress Address;
    public ClrDataAddress PEAssembly; // Actually the module address in .NET 9+
    public ClrDataAddress ilBase;
    public ClrDataAddress metadataStart;
    public ulong metadataSize;
    public ClrDataAddress Assembly; // Assembly pointer
    public uint isReflection;
    public uint isPEFile;

    public ulong dwBaseClassIndex; // Always 0 - .NET no longer has this
    public ulong dwModuleID; // Always 0 - .NET no longer has this

    public uint dwTransientFlags;

    public ClrDataAddress TypeDefToMethodTableMap;
    public ClrDataAddress TypeRefToMethodTableMap;
    public ClrDataAddress MethodDefToDescMap;
    public ClrDataAddress FieldDefToDescMap;
    public ClrDataAddress MemberRefToDescMap;
    public ClrDataAddress FileReferencesMap;
    public ClrDataAddress ManifestModuleReferencesMap;

    public ClrDataAddress LoaderAllocator;
    public ClrDataAddress ThunkHeap;

    public ulong dwModuleIndex; // Always 0 - .NET no longer has this
}

internal struct DacpMethodTableData
{
    public int bIsFree; // everything else is NULL if this is true.
    public ClrDataAddress module;
    public ClrDataAddress klass;
    public ClrDataAddress parentMethodTable;
    public ushort wNumInterfaces;
    public ushort wNumMethods;
    public ushort wNumVtableSlots;
    public ushort wNumVirtuals;
    public uint baseSize;
    public uint componentSize;
    public uint /*mdTypeDef*/ cl; // Metadata token
    public uint dwAttrClass; // cached metadata
    public int bIsShared;  // Always false, preserved for backward compatibility
    public int bIsDynamic;
    public int bContainsGCPointers;
}

internal enum DacpObjectType
{
    OBJ_STRING = 0,
    OBJ_FREE,
    OBJ_OBJECT,
    OBJ_ARRAY,
    OBJ_OTHER
};

internal struct DacpObjectData
{
    public ClrDataAddress MethodTable;
    public DacpObjectType ObjectType;
    public ulong Size;
    public ClrDataAddress ElementTypeHandle;
    public uint ElementType;
    public uint dwRank;
    public ulong dwNumComponents;
    public ulong dwComponentSize;
    public ClrDataAddress ArrayDataPtr;
    public ClrDataAddress ArrayBoundsPtr;
    public ClrDataAddress ArrayLowerBoundsPtr;
    public ulong RCW;
    public ulong CCW;
}

internal struct DacpUsefulGlobalsData
{
    public ClrDataAddress ArrayMethodTable;
    public ClrDataAddress StringMethodTable;
    public ClrDataAddress ObjectMethodTable;
    public ClrDataAddress ExceptionMethodTable;
    public ClrDataAddress FreeMethodTable;
}
#pragma warning restore CS0649 // Field is never assigned to, and will always have its default value

internal struct DacpMethodTableFieldData
{
    public ushort wNumInstanceFields;
    public ushort wNumStaticFields;
    public ushort wNumThreadStaticFields;
    public ClrDataAddress FirstField;
    public ushort wContextStaticOffset;
    public ushort wContextStaticsSize;
};

internal enum MethodTableInitializationFlags
{
    MethodTableInitialized = 1,
    MethodTableInitializationFailed = 2
};

internal struct DacpReJitData
{
    // FIXME[cdac]: the C++ definition enum doesn't have an explicit underlying type or constant values for the flags
    public enum Flags : uint
    {
        kUnknown = 0,
        kRequested = 1,
        kActive = 2,
        kReverted = 3,
    };

    public ClrDataAddress rejitID;
    public Flags flags; /* = Flags::kUnknown*/
    public ClrDataAddress NativeCodeAddr;
};

internal struct DacpMethodDescData
{
    public int bHasNativeCode;
    public int bIsDynamic;
    public ushort wSlotNumber;
    public ClrDataAddress NativeCodeAddr;
    // Useful for breaking when a method is jitted.
    public ClrDataAddress AddressOfNativeCodeSlot;

    public ClrDataAddress MethodDescPtr;
    public ClrDataAddress MethodTablePtr;
    public ClrDataAddress ModulePtr;

    public uint /*mdToken*/ MDToken;
    public ClrDataAddress GCInfo;
    public ClrDataAddress GCStressCodeCopy;

    // This is only valid if bIsDynamic is true
    public ClrDataAddress managedDynamicMethodObject;

    public ClrDataAddress requestedIP;

    // Gives info for the single currently active version of a method
    public DacpReJitData rejitDataCurrent;

    // Gives info corresponding to requestedIP (for !ip2md)
    public DacpReJitData rejitDataRequested;

    // Total number of rejit versions that have been jitted
    public uint /*ULONG*/ cJittedRejitVersions;

}

<<<<<<< HEAD
internal struct DacpGcHeapData
{
    public int bServerMode;
    public int bGcStructuresValid;
    public uint HeapCount;
    public uint g_max_generation;
}

=======
internal struct DacpMethodDescTransparencyData
{
    public int bHasCriticalTransparentInfo;
    public int bIsCritical;
    public int bIsTreatAsSafe;
}

internal struct DacpMethodTableTransparencyData
{
    public int bHasCriticalTransparentInfo;
    public int bIsCritical;
    public int bIsTreatAsSafe;
}
>>>>>>> 2fd55e64

[GeneratedComInterface]
[Guid("436f00f2-b42a-4b9f-870c-e73db66ae930")]
internal unsafe partial interface ISOSDacInterface
{
    // All functions are explicitly PreserveSig so that we can just return E_NOTIMPL instead of throwing
    // as the cDAC slowly replaces parts of the DAC.

    // ThreadStore
    [PreserveSig]
    int GetThreadStoreData(DacpThreadStoreData* data);

    // AppDomains
    [PreserveSig]
    int GetAppDomainStoreData(/*struct DacpAppDomainStoreData*/ void* data);
    [PreserveSig]
    int GetAppDomainList(uint count, [In, Out, MarshalUsing(CountElementName = nameof(count))] ClrDataAddress[] values, uint* pNeeded);
    [PreserveSig]
    int GetAppDomainData(ClrDataAddress addr, DacpAppDomainData* data);
    [PreserveSig]
    int GetAppDomainName(ClrDataAddress addr, uint count, char* name, uint* pNeeded);
    [PreserveSig]
    int GetDomainFromContext(ClrDataAddress context, ClrDataAddress* domain);

    // Assemblies
    [PreserveSig]
    int GetAssemblyList(ClrDataAddress appDomain, int count, [In, Out, MarshalUsing(CountElementName = nameof(count))] ClrDataAddress[]? values, int* pNeeded);
    [PreserveSig]
    int GetAssemblyData(ClrDataAddress baseDomainPtr, ClrDataAddress assembly, /*struct DacpAssemblyData*/ void* data);
    [PreserveSig]
    int GetAssemblyName(ClrDataAddress assembly, uint count, char* name, uint* pNeeded);

    // Modules
    [PreserveSig]
    int GetModule(ClrDataAddress addr, out IXCLRDataModule? mod);
    [PreserveSig]
    int GetModuleData(ClrDataAddress moduleAddr, DacpModuleData* data);
    [PreserveSig]
    int TraverseModuleMap(/*ModuleMapType*/ int mmt, ClrDataAddress moduleAddr, /*MODULEMAPTRAVERSE*/ void* pCallback, void* token);
    [PreserveSig]
    int GetAssemblyModuleList(ClrDataAddress assembly, uint count, [In, Out, MarshalUsing(CountElementName = nameof(count))] ClrDataAddress[] modules, uint* pNeeded);
    [PreserveSig]
    int GetILForModule(ClrDataAddress moduleAddr, int rva, ClrDataAddress* il);

    // Threads
    [PreserveSig]
    int GetThreadData(ClrDataAddress thread, DacpThreadData *data);
    [PreserveSig]
    int GetThreadFromThinlockID(uint thinLockId, ClrDataAddress* pThread);
    [PreserveSig]
    int GetStackLimits(ClrDataAddress threadPtr, ClrDataAddress* lower, ClrDataAddress* upper, ClrDataAddress* fp);

    // MethodDescs
    [PreserveSig]
    int GetMethodDescData(ClrDataAddress methodDesc, ClrDataAddress ip, DacpMethodDescData* data, uint cRevertedRejitVersions, DacpReJitData* rgRevertedRejitData, uint* pcNeededRevertedRejitData);
    [PreserveSig]
    int GetMethodDescPtrFromIP(ClrDataAddress ip, ClrDataAddress* ppMD);
    [PreserveSig]
    int GetMethodDescName(ClrDataAddress methodDesc, uint count, char* name, uint* pNeeded);
    [PreserveSig]
    int GetMethodDescPtrFromFrame(ClrDataAddress frameAddr, ClrDataAddress* ppMD);
    [PreserveSig]
    int GetMethodDescFromToken(ClrDataAddress moduleAddr, /*mdToken*/ uint token, ClrDataAddress* methodDesc);
    [PreserveSig]
    int GetMethodDescTransparencyData(ClrDataAddress methodDesc, DacpMethodDescTransparencyData* data);

    // JIT Data
    [PreserveSig]
    int GetCodeHeaderData(ClrDataAddress ip, /*struct DacpCodeHeaderData*/ void* data);
    [PreserveSig]
    int GetJitManagerList(uint count, /*struct DacpJitManagerInfo*/ void* managers, uint* pNeeded);
    [PreserveSig]
    int GetJitHelperFunctionName(ClrDataAddress ip, uint count, byte* name, uint* pNeeded);
    [PreserveSig]
    int GetJumpThunkTarget(/*T_CONTEXT*/void* ctx, ClrDataAddress* targetIP, ClrDataAddress* targetMD);

    // ThreadPool
    [PreserveSig]
    int GetThreadpoolData(/*struct DacpThreadpoolData*/ void* data);
    [PreserveSig]
    int GetWorkRequestData(ClrDataAddress addrWorkRequest, /*struct DacpWorkRequestData*/ void* data);
    [PreserveSig]
    int GetHillClimbingLogEntry(ClrDataAddress addr, /*struct DacpHillClimbingLogEntry*/ void* data);

    // Objects
    [PreserveSig]
    int GetObjectData(ClrDataAddress objAddr, DacpObjectData* data);
    [PreserveSig]
    int GetObjectStringData(ClrDataAddress obj, uint count, char* stringData, uint* pNeeded);
    [PreserveSig]
    int GetObjectClassName(ClrDataAddress obj, uint count, char* className, uint* pNeeded);

    // MethodTable
    [PreserveSig]
    int GetMethodTableName(ClrDataAddress mt, uint count, char* mtName, uint* pNeeded);
    [PreserveSig]
    int GetMethodTableData(ClrDataAddress mt, DacpMethodTableData* data);
    [PreserveSig]
    int GetMethodTableSlot(ClrDataAddress mt, uint slot, ClrDataAddress* value);
    [PreserveSig]
    int GetMethodTableFieldData(ClrDataAddress mt, DacpMethodTableFieldData* data);
    [PreserveSig]
    int GetMethodTableTransparencyData(ClrDataAddress mt, DacpMethodTableTransparencyData* data);

    // EEClass
    [PreserveSig]
    int GetMethodTableForEEClass(ClrDataAddress eeClass, ClrDataAddress* value);

    // FieldDesc
    [PreserveSig]
    int GetFieldDescData(ClrDataAddress fieldDesc, /*struct DacpFieldDescData*/ void* data);

    // Frames
    [PreserveSig]
    int GetFrameName(ClrDataAddress vtable, uint count, char* frameName, uint* pNeeded);

    // PEFiles
    [PreserveSig]
    int GetPEFileBase(ClrDataAddress addr, ClrDataAddress* peBase);
    [PreserveSig]
    int GetPEFileName(ClrDataAddress addr, uint count, char* fileName, uint* pNeeded);

    // GC
    [PreserveSig]
    int GetGCHeapData(DacpGcHeapData* data);
    [PreserveSig]
    int GetGCHeapList(uint count, [In, Out, MarshalUsing(CountElementName = nameof(count))] ClrDataAddress[] heaps, uint* pNeeded); // svr only
    [PreserveSig]
    int GetGCHeapDetails(ClrDataAddress heap, /*struct DacpGcHeapDetails */ void* details); // wks only
    [PreserveSig]
    int GetGCHeapStaticData(/*struct DacpGcHeapDetails */ void* data);
    [PreserveSig]
    int GetHeapSegmentData(ClrDataAddress seg, /*struct DacpHeapSegmentData */ void* data);
    [PreserveSig]
    int GetOOMData(ClrDataAddress oomAddr, /*struct DacpOomData */ void* data);
    [PreserveSig]
    int GetOOMStaticData(/*struct DacpOomData */ void* data);
    [PreserveSig]
    int GetHeapAnalyzeData(ClrDataAddress addr, /*struct DacpGcHeapAnalyzeData */ void* data);
    [PreserveSig]
    int GetHeapAnalyzeStaticData(/*struct DacpGcHeapAnalyzeData */ void* data);

    // DomainLocal
    [PreserveSig]
    int GetDomainLocalModuleData(ClrDataAddress addr, /*struct DacpDomainLocalModuleData */ void* data);
    [PreserveSig]
    int GetDomainLocalModuleDataFromAppDomain(ClrDataAddress appDomainAddr, int moduleID, /*struct DacpDomainLocalModuleData */ void* data);
    [PreserveSig]
    int GetDomainLocalModuleDataFromModule(ClrDataAddress moduleAddr, /*struct DacpDomainLocalModuleData */ void* data);

    // ThreadLocal
    [PreserveSig]
    int GetThreadLocalModuleData(ClrDataAddress thread, uint index, /*struct DacpThreadLocalModuleData */ void* data);

    // SyncBlock
    [PreserveSig]
    int GetSyncBlockData(uint number, /*struct DacpSyncBlockData */ void* data);
    [PreserveSig]
    int GetSyncBlockCleanupData(ClrDataAddress addr, /*struct DacpSyncBlockCleanupData */ void* data);

    // Handles
    [PreserveSig]
    int GetHandleEnum(/*ISOSHandleEnum*/ void** ppHandleEnum);
    [PreserveSig]
    int GetHandleEnumForTypes([In, MarshalUsing(CountElementName = nameof(count))] uint[] types, uint count, /*ISOSHandleEnum*/ void** ppHandleEnum);
    [PreserveSig]
    int GetHandleEnumForGC(uint gen, /*ISOSHandleEnum*/ void** ppHandleEnum);

    // EH
    [PreserveSig]
    int TraverseEHInfo(ClrDataAddress ip, /*DUMPEHINFO*/ void* pCallback, void* token);
    [PreserveSig]
    int GetNestedExceptionData(ClrDataAddress exception, ClrDataAddress* exceptionObject, ClrDataAddress* nextNestedException);

    // StressLog
    [PreserveSig]
    int GetStressLogAddress(ClrDataAddress* stressLog);

    // Heaps
    [PreserveSig]
    int TraverseLoaderHeap(ClrDataAddress loaderHeapAddr, /*VISITHEAP*/ void* pCallback);
    [PreserveSig]
    int GetCodeHeapList(ClrDataAddress jitManager, uint count, /*struct DacpJitCodeHeapInfo*/ void* codeHeaps, uint* pNeeded);
    [PreserveSig]
    int TraverseVirtCallStubHeap(ClrDataAddress pAppDomain, /*VCSHeapType*/ int heaptype, /*VISITHEAP*/ void* pCallback);

    // Other
    [PreserveSig]
    int GetUsefulGlobals(DacpUsefulGlobalsData* data);
    [PreserveSig]
    int GetClrWatsonBuckets(ClrDataAddress thread, void* pGenericModeBlock);
    [PreserveSig]
    int GetTLSIndex(uint* pIndex);
    [PreserveSig]
    int GetDacModuleHandle(/*HMODULE*/ void* phModule);

    // COM
    [PreserveSig]
    int GetRCWData(ClrDataAddress addr, /*struct DacpRCWData */ void* data);
    [PreserveSig]
    int GetRCWInterfaces(ClrDataAddress rcw, uint count, /*struct DacpCOMInterfacePointerData*/ void* interfaces, uint* pNeeded);
    [PreserveSig]
    int GetCCWData(ClrDataAddress ccw, /*struct DacpCCWData */ void* data);
    [PreserveSig]
    int GetCCWInterfaces(ClrDataAddress ccw, uint count, /*struct DacpCOMInterfacePointerData*/ void* interfaces, uint* pNeeded);
    [PreserveSig]
    int TraverseRCWCleanupList(ClrDataAddress cleanupListPtr, /*VISITRCWFORCLEANUP*/ void* pCallback, void* token);

    // GC Reference Functions

    /*      GetStackReferences
     * Enumerates all references on a given callstack.
     */
    [PreserveSig]
    int GetStackReferences(int osThreadID, /*ISOSStackRefEnum*/ void** ppEnum);
    [PreserveSig]
    int GetRegisterName(int regName, uint count, char* buffer, uint* pNeeded);

    [PreserveSig]
    int GetThreadAllocData(ClrDataAddress thread, /*struct DacpAllocData */ void* data);
    [PreserveSig]
    int GetHeapAllocData(uint count, /*struct DacpGenerationAllocData */ void* data, uint* pNeeded);

    // For BindingDisplay plugin
    [PreserveSig]
    int GetFailedAssemblyList(ClrDataAddress appDomain, int count, [In, Out, MarshalUsing(CountElementName = nameof(count))] ClrDataAddress[] values, uint* pNeeded);
    [PreserveSig]
    int GetPrivateBinPaths(ClrDataAddress appDomain, int count, char* paths, uint* pNeeded);
    [PreserveSig]
    int GetAssemblyLocation(ClrDataAddress assembly, int count, char* location, uint* pNeeded);
    [PreserveSig]
    int GetAppDomainConfigFile(ClrDataAddress appDomain, int count, char* configFile, uint* pNeeded);
    [PreserveSig]
    int GetApplicationBase(ClrDataAddress appDomain, int count, char* appBase, uint* pNeeded);
    [PreserveSig]
    int GetFailedAssemblyData(ClrDataAddress assembly, uint* pContext, int* pResult);
    [PreserveSig]
    int GetFailedAssemblyLocation(ClrDataAddress assesmbly, uint count, char* location, uint* pNeeded);
    [PreserveSig]
    int GetFailedAssemblyDisplayName(ClrDataAddress assembly, uint count, char* name, uint* pNeeded);
};

#pragma warning disable CS0649 // Field is never assigned to, and will always have its default value
internal struct DacpExceptionObjectData
{
    public ClrDataAddress Message;
    public ClrDataAddress InnerException;
    public ClrDataAddress StackTrace;
    public ClrDataAddress WatsonBuckets;
    public ClrDataAddress StackTraceString;
    public ClrDataAddress RemoteStackTraceString;
    public int HResult;
    public int XCode;
}
#pragma warning restore CS0649 // Field is never assigned to, and will always have its default value

[GeneratedComInterface]
[Guid("A16026EC-96F4-40BA-87FB-5575986FB7AF")]
internal unsafe partial interface ISOSDacInterface2
{
    [PreserveSig]
    int GetObjectExceptionData(ClrDataAddress objectAddress, DacpExceptionObjectData* data);
    [PreserveSig]
    int IsRCWDCOMProxy(ClrDataAddress rcwAddress, int* inDCOMProxy);
}

[GeneratedComInterface]
[Guid("B08C5CDC-FD8A-49C5-AB38-5FEEF35235B4")]
internal unsafe partial interface ISOSDacInterface3
{
    [PreserveSig]
    int GetGCInterestingInfoData(ClrDataAddress interestingInfoAddr, /*struct DacpGCInterestingInfoData*/ void* data);
    [PreserveSig]
    int GetGCInterestingInfoStaticData(/*struct DacpGCInterestingInfoData*/ void* data);
    [PreserveSig]
    int GetGCGlobalMechanisms(nuint* globalMechanisms);
};

[GeneratedComInterface]
[Guid("74B9D34C-A612-4B07-93DD-5462178FCE11")]
internal unsafe partial interface ISOSDacInterface4
{
    [PreserveSig]
    int GetClrNotification([In, Out, MarshalUsing(CountElementName = nameof(count))] ClrDataAddress[] arguments, int count, int* pNeeded);
};

[GeneratedComInterface]
[Guid("127d6abe-6c86-4e48-8e7b-220781c58101")]
internal unsafe partial interface ISOSDacInterface5
{
    [PreserveSig]
    int GetTieredVersions(ClrDataAddress methodDesc, int rejitId, /*struct DacpTieredVersionData*/void* nativeCodeAddrs, int cNativeCodeAddrs, int* pcNativeCodeAddrs);
};

[GeneratedComInterface]
[Guid("11206399-4B66-4EDB-98EA-85654E59AD45")]
internal unsafe partial interface ISOSDacInterface6
{
    [PreserveSig]
    int GetMethodTableCollectibleData(ClrDataAddress mt, /*struct DacpMethodTableCollectibleData*/ void* data);
};

[GeneratedComInterface]
[Guid("c1020dde-fe98-4536-a53b-f35a74c327eb")]
internal unsafe partial interface ISOSDacInterface7
{
    [PreserveSig]
    int GetPendingReJITID(ClrDataAddress methodDesc, int* pRejitId);
    [PreserveSig]
    int GetReJITInformation(ClrDataAddress methodDesc, int rejitId, /*struct DacpReJitData2*/ void* pRejitData);
    [PreserveSig]
    int GetProfilerModifiedILInformation(ClrDataAddress methodDesc, /*struct DacpProfilerILData*/ void* pILData);
    [PreserveSig]
    int GetMethodsWithProfilerModifiedIL(ClrDataAddress mod, ClrDataAddress* methodDescs, int cMethodDescs, int* pcMethodDescs);
};

[GeneratedComInterface]
[Guid("c12f35a9-e55c-4520-a894-b3dc5165dfce")]
internal unsafe partial interface ISOSDacInterface8
{
    [PreserveSig]
    int GetNumberGenerations(uint* pGenerations);

    // WKS
    [PreserveSig]
    int GetGenerationTable(uint cGenerations, /*struct DacpGenerationData*/ void* pGenerationData, uint* pNeeded);
    [PreserveSig]
    int GetFinalizationFillPointers(uint cFillPointers, ClrDataAddress* pFinalizationFillPointers, uint* pNeeded);

    // SVR
    [PreserveSig]
    int GetGenerationTableSvr(ClrDataAddress heapAddr, uint cGenerations, /*struct DacpGenerationData*/ void* pGenerationData, uint* pNeeded);
    [PreserveSig]
    int GetFinalizationFillPointersSvr(ClrDataAddress heapAddr, uint cFillPointers, ClrDataAddress* pFinalizationFillPointers, uint* pNeeded);

    [PreserveSig]
    int GetAssemblyLoadContext(ClrDataAddress methodTable, ClrDataAddress* assemblyLoadContext);
}

[GeneratedComInterface]
[Guid("4eca42d8-7e7b-4c8a-a116-7bfbf6929267")]
internal partial interface ISOSDacInterface9
{
    int GetBreakingChangeVersion();
}

[GeneratedComInterface]
[Guid("90B8FCC3-7251-4B0A-AE3D-5C13A67EC9AA")]
internal unsafe partial interface ISOSDacInterface10
{
    [PreserveSig]
    int GetObjectComWrappersData(ClrDataAddress objAddr, ClrDataAddress* rcw, uint count, ClrDataAddress* mowList, uint* pNeeded);
    [PreserveSig]
    int IsComWrappersCCW(ClrDataAddress ccw, Interop.BOOL* isComWrappersCCW);
    [PreserveSig]
    int GetComWrappersCCWData(ClrDataAddress ccw, ClrDataAddress* managedObject, int* refCount);
    [PreserveSig]
    int IsComWrappersRCW(ClrDataAddress rcw, Interop.BOOL* isComWrappersRCW);
    [PreserveSig]
    int GetComWrappersRCWData(ClrDataAddress rcw, ClrDataAddress* identity);
}

[GeneratedComInterface]
[Guid("96BA1DB9-14CD-4492-8065-1CAAECF6E5CF")]
internal unsafe partial interface ISOSDacInterface11
{
    [PreserveSig]
    int IsTrackedType(ClrDataAddress objAddr, Interop.BOOL* isTrackedType, Interop.BOOL* hasTaggedMemory);
    [PreserveSig]
    int GetTaggedMemory(ClrDataAddress objAddr, ClrDataAddress* taggedMemory, nuint* taggedMemorySizeInBytes);
}

[GeneratedComInterface]
[Guid("1b93bacc-8ca4-432d-943a-3e6e7ec0b0a3")]
internal unsafe partial interface ISOSDacInterface12
{
    [PreserveSig]
    int GetGlobalAllocationContext(ClrDataAddress* allocPtr, ClrDataAddress* allocLimit);
}

[GeneratedComInterface]
[Guid("3176a8ed-597b-4f54-a71f-83695c6a8c5e")]
internal unsafe partial interface ISOSDacInterface13
{
    [PreserveSig]
    int TraverseLoaderHeap(ClrDataAddress loaderHeapAddr, /*LoaderHeapKind*/ int kind, /*VISITHEAP*/ delegate* unmanaged<ulong, nuint, Interop.BOOL> pCallback);
    [PreserveSig]
    int GetDomainLoaderAllocator(ClrDataAddress domainAddress, ClrDataAddress* pLoaderAllocator);
    [PreserveSig]
    int GetLoaderAllocatorHeapNames(int count, char** ppNames, int* pNeeded);
    [PreserveSig]
    int GetLoaderAllocatorHeaps(ClrDataAddress loaderAllocator, int count, ClrDataAddress* pLoaderHeaps, /*LoaderHeapKind*/ int* pKinds, int* pNeeded);
    [PreserveSig]
    int GetHandleTableMemoryRegions(/*ISOSMemoryEnum*/ void** ppEnum);
    [PreserveSig]
    int GetGCBookkeepingMemoryRegions(/*ISOSMemoryEnum*/ void** ppEnum);
    [PreserveSig]
    int GetGCFreeRegions(/*ISOSMemoryEnum*/ void** ppEnum);
    [PreserveSig]
    int LockedFlush();
}

[GeneratedComInterface]
[Guid("9aa22aca-6dc6-4a0c-b4e0-70d2416b9837")]
internal unsafe partial interface ISOSDacInterface14
{
    [PreserveSig]
    int GetStaticBaseAddress(ClrDataAddress methodTable, ClrDataAddress* nonGCStaticsAddress, ClrDataAddress* GCStaticsAddress);
    [PreserveSig]
    int GetThreadStaticBaseAddress(ClrDataAddress methodTable, ClrDataAddress thread, ClrDataAddress* nonGCStaticsAddress, ClrDataAddress* GCStaticsAddress);
    [PreserveSig]
    int GetMethodTableInitializationFlags(ClrDataAddress methodTable, MethodTableInitializationFlags* initializationStatus);
}

[GeneratedComInterface]
[Guid("7ed81261-52a9-4a23-a358-c3313dea30a8")]
internal unsafe partial interface ISOSDacInterface15
{
    [PreserveSig]
    int GetMethodTableSlotEnumerator(ClrDataAddress mt, /*ISOSMethodEnum*/void** enumerator);
}

[GeneratedComInterface]
[Guid("4ba12ff8-daac-4e43-ac56-98cf8d5c595d")]
internal unsafe partial interface ISOSDacInterface16
{
    [PreserveSig]
    int GetGCDynamicAdaptationMode(int* pDynamicAdaptationMode);
}<|MERGE_RESOLUTION|>--- conflicted
+++ resolved
@@ -243,7 +243,20 @@
 
 }
 
-<<<<<<< HEAD
+internal struct DacpMethodDescTransparencyData
+{
+    public int bHasCriticalTransparentInfo;
+    public int bIsCritical;
+    public int bIsTreatAsSafe;
+}
+
+internal struct DacpMethodTableTransparencyData
+{
+    public int bHasCriticalTransparentInfo;
+    public int bIsCritical;
+    public int bIsTreatAsSafe;
+}
+
 internal struct DacpGcHeapData
 {
     public int bServerMode;
@@ -251,22 +264,6 @@
     public uint HeapCount;
     public uint g_max_generation;
 }
-
-=======
-internal struct DacpMethodDescTransparencyData
-{
-    public int bHasCriticalTransparentInfo;
-    public int bIsCritical;
-    public int bIsTreatAsSafe;
-}
-
-internal struct DacpMethodTableTransparencyData
-{
-    public int bHasCriticalTransparentInfo;
-    public int bIsCritical;
-    public int bIsTreatAsSafe;
-}
->>>>>>> 2fd55e64
 
 [GeneratedComInterface]
 [Guid("436f00f2-b42a-4b9f-870c-e73db66ae930")]
