--- conflicted
+++ resolved
@@ -291,7 +291,50 @@
     public uint g_max_generation;
 }
 
-<<<<<<< HEAD
+internal struct DacpGenerationData
+{
+    public ClrDataAddress start_segment;
+    public ClrDataAddress allocation_start;
+
+    // These are examined only for generation 0, otherwise NULL
+    public ClrDataAddress allocContextPtr;
+    public ClrDataAddress allocContextLimit;
+}
+
+internal struct DacpGcHeapDetails
+{
+    public ClrDataAddress heapAddr; // Only filled in server mode, otherwise NULL
+    public ClrDataAddress alloc_allocated;
+
+    public ClrDataAddress mark_array;
+    public ClrDataAddress current_c_gc_state;
+    public ClrDataAddress next_sweep_obj;
+    public ClrDataAddress saved_sweep_ephemeral_seg;
+    public ClrDataAddress saved_sweep_ephemeral_start;
+    public ClrDataAddress background_saved_lowest_address;
+    public ClrDataAddress background_saved_highest_address;
+
+    [System.Runtime.CompilerServices.InlineArray(GCConstants.DAC_NUMBERGENERATIONS)]
+    public struct GenerationDataArray
+    {
+        private DacpGenerationData _;
+    }
+    public GenerationDataArray generation_table;
+
+    public ClrDataAddress ephemeral_heap_segment;
+
+    [System.Runtime.CompilerServices.InlineArray(GCConstants.DAC_NUMBERGENERATIONS + 3)]
+    public struct FinalizationDataArray
+    {
+        private ClrDataAddress _;
+    }
+    public FinalizationDataArray finalization_fill_pointers;
+
+    public ClrDataAddress lowest_address;
+    public ClrDataAddress highest_address;
+    public ClrDataAddress card_table;
+}
+
 internal struct DacpSyncBlockData
 {
     [Flags]
@@ -328,51 +371,8 @@
     public ClrDataAddress blockRCW;
     public ClrDataAddress blockClassFactory;
     public ClrDataAddress blockCCW;
-=======
-internal struct DacpGenerationData
-{
-    public ClrDataAddress start_segment;
-    public ClrDataAddress allocation_start;
-
-    // These are examined only for generation 0, otherwise NULL
-    public ClrDataAddress allocContextPtr;
-    public ClrDataAddress allocContextLimit;
-}
-
-internal struct DacpGcHeapDetails
-{
-    public ClrDataAddress heapAddr; // Only filled in server mode, otherwise NULL
-    public ClrDataAddress alloc_allocated;
-
-    public ClrDataAddress mark_array;
-    public ClrDataAddress current_c_gc_state;
-    public ClrDataAddress next_sweep_obj;
-    public ClrDataAddress saved_sweep_ephemeral_seg;
-    public ClrDataAddress saved_sweep_ephemeral_start;
-    public ClrDataAddress background_saved_lowest_address;
-    public ClrDataAddress background_saved_highest_address;
-
-    [System.Runtime.CompilerServices.InlineArray(GCConstants.DAC_NUMBERGENERATIONS)]
-    public struct GenerationDataArray
-    {
-        private DacpGenerationData _;
-    }
-    public GenerationDataArray generation_table;
-
-    public ClrDataAddress ephemeral_heap_segment;
-
-    [System.Runtime.CompilerServices.InlineArray(GCConstants.DAC_NUMBERGENERATIONS + 3)]
-    public struct FinalizationDataArray
-    {
-        private ClrDataAddress _;
-    }
-    public FinalizationDataArray finalization_fill_pointers;
-
-    public ClrDataAddress lowest_address;
-    public ClrDataAddress highest_address;
-    public ClrDataAddress card_table;
->>>>>>> 44a6dd24
-}
+}
+
 
 [GeneratedComInterface]
 [Guid("436f00f2-b42a-4b9f-870c-e73db66ae930")]
