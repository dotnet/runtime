// Licensed to the .NET Foundation under one or more agreements.
// The .NET Foundation licenses this file to you under the MIT license.

using System;
<<<<<<< HEAD
using System.Collections;
=======
>>>>>>> 60b5538c
using System.Collections.Generic;
using System.Diagnostics;
using System.Linq;
using System.Runtime.InteropServices;
using System.Runtime.InteropServices.Marshalling;
using Microsoft.Diagnostics.DataContractReader.Contracts;
using Microsoft.Diagnostics.DataContractReader.Contracts.Extensions;
<<<<<<< HEAD
using Microsoft.Diagnostics.DataContractReader.RuntimeTypeSystemHelpers;

=======
>>>>>>> 60b5538c

namespace Microsoft.Diagnostics.DataContractReader.Legacy;

/// <summary>
/// Implementation of IXCLRDataProcess* interfaces intended to be passed out to consumers
/// interacting with the DAC via those COM interfaces.
/// </summary>
internal sealed unsafe partial class SOSDacImpl : IXCLRDataProcess, IXCLRDataProcess2
{
    int IXCLRDataProcess.Flush()
    {
        _target.ProcessedData.Clear();

        // As long as any part of cDAC falls back to the legacy DAC, we need to propagate the Flush call
        if (_legacyProcess is not null)
            return _legacyProcess.Flush();

        return HResults.S_OK;
    }

    int IXCLRDataProcess.StartEnumTasks(ulong* handle)
        => _legacyProcess is not null ? _legacyProcess.StartEnumTasks(handle) : HResults.E_NOTIMPL;

    int IXCLRDataProcess.EnumTask(ulong* handle, /*IXCLRDataTask*/ void** task)
        => _legacyProcess is not null ? _legacyProcess.EnumTask(handle, task) : HResults.E_NOTIMPL;

    int IXCLRDataProcess.EndEnumTasks(ulong handle)
        => _legacyProcess is not null ? _legacyProcess.EndEnumTasks(handle) : HResults.E_NOTIMPL;

    int IXCLRDataProcess.GetTaskByOSThreadID(uint osThreadID, out IXCLRDataTask? task)
    {
        task = default;

        // Find the thread correspending to the OS thread ID
        Contracts.IThread contract = _target.Contracts.Thread;
        TargetPointer thread = contract.GetThreadStoreData().FirstThread;
        TargetPointer matchingThread = TargetPointer.Null;
        while (thread != TargetPointer.Null)
        {
            Contracts.ThreadData threadData = contract.GetThreadData(thread);
            if (threadData.OSId.Value == osThreadID)
            {
                matchingThread = thread;
                break;
            }

            thread = threadData.NextThread;
        }

        if (matchingThread == TargetPointer.Null)
            return HResults.E_INVALIDARG;

        IXCLRDataTask? legacyTask = null;
        if (_legacyProcess is not null)
        {
            int hr = _legacyProcess.GetTaskByOSThreadID(osThreadID, out legacyTask);
            if (hr < 0)
                return hr;
        }

        task = new ClrDataTask(matchingThread, _target, legacyTask);
        return HResults.S_OK;
    }

    int IXCLRDataProcess.GetTaskByUniqueID(ulong taskID, /*IXCLRDataTask*/ void** task)
        => _legacyProcess is not null ? _legacyProcess.GetTaskByUniqueID(taskID, task) : HResults.E_NOTIMPL;

    int IXCLRDataProcess.GetFlags(uint* flags)
        => _legacyProcess is not null ? _legacyProcess.GetFlags(flags) : HResults.E_NOTIMPL;

    int IXCLRDataProcess.IsSameObject(IXCLRDataProcess* process)
        => _legacyProcess is not null ? _legacyProcess.IsSameObject(process) : HResults.E_NOTIMPL;

    int IXCLRDataProcess.GetManagedObject(/*IXCLRDataValue*/ void** value)
        => _legacyProcess is not null ? _legacyProcess.GetManagedObject(value) : HResults.E_NOTIMPL;

    int IXCLRDataProcess.GetDesiredExecutionState(uint* state)
        => _legacyProcess is not null ? _legacyProcess.GetDesiredExecutionState(state) : HResults.E_NOTIMPL;

    int IXCLRDataProcess.SetDesiredExecutionState(uint state)
        => _legacyProcess is not null ? _legacyProcess.SetDesiredExecutionState(state) : HResults.E_NOTIMPL;

    int IXCLRDataProcess.GetAddressType(ClrDataAddress address, /*CLRDataAddressType*/ uint* type)
        => _legacyProcess is not null ? _legacyProcess.GetAddressType(address, type) : HResults.E_NOTIMPL;

    int IXCLRDataProcess.GetRuntimeNameByAddress(
        ClrDataAddress address,
        uint flags,
        uint bufLen,
        uint* nameLen,
        char* nameBuf,
        ClrDataAddress* displacement)
        => _legacyProcess is not null ? _legacyProcess.GetRuntimeNameByAddress(address, flags, bufLen, nameLen, nameBuf, displacement) : HResults.E_NOTIMPL;

    int IXCLRDataProcess.StartEnumAppDomains(ulong* handle)
        => _legacyProcess is not null ? _legacyProcess.StartEnumAppDomains(handle) : HResults.E_NOTIMPL;

    int IXCLRDataProcess.EnumAppDomain(ulong* handle, /*IXCLRDataAppDomain*/ void** appDomain)
        => _legacyProcess is not null ? _legacyProcess.EnumAppDomain(handle, appDomain) : HResults.E_NOTIMPL;

    int IXCLRDataProcess.EndEnumAppDomains(ulong handle)
        => _legacyProcess is not null ? _legacyProcess.EndEnumAppDomains(handle) : HResults.E_NOTIMPL;

    int IXCLRDataProcess.GetAppDomainByUniqueID(ulong id, /*IXCLRDataAppDomain*/ void** appDomain)
        => _legacyProcess is not null ? _legacyProcess.GetAppDomainByUniqueID(id, appDomain) : HResults.E_NOTIMPL;

    int IXCLRDataProcess.StartEnumAssemblies(ulong* handle)
        => _legacyProcess is not null ? _legacyProcess.StartEnumAssemblies(handle) : HResults.E_NOTIMPL;

    int IXCLRDataProcess.EnumAssembly(ulong* handle, /*IXCLRDataAssembly*/ void** assembly)
        => _legacyProcess is not null ? _legacyProcess.EnumAssembly(handle, assembly) : HResults.E_NOTIMPL;

    int IXCLRDataProcess.EndEnumAssemblies(ulong handle)
        => _legacyProcess is not null ? _legacyProcess.EndEnumAssemblies(handle) : HResults.E_NOTIMPL;

    int IXCLRDataProcess.StartEnumModules(ulong* handle)
        => _legacyProcess is not null ? _legacyProcess.StartEnumModules(handle) : HResults.E_NOTIMPL;

    int IXCLRDataProcess.EnumModule(ulong* handle, /*IXCLRDataModule*/ void** mod)
        => _legacyProcess is not null ? _legacyProcess.EnumModule(handle, mod) : HResults.E_NOTIMPL;

    int IXCLRDataProcess.EndEnumModules(ulong handle)
        => _legacyProcess is not null ? _legacyProcess.EndEnumModules(handle) : HResults.E_NOTIMPL;

    int IXCLRDataProcess.GetModuleByAddress(ClrDataAddress address, /*IXCLRDataModule*/ void** mod)
        => _legacyProcess is not null ? _legacyProcess.GetModuleByAddress(address, mod) : HResults.E_NOTIMPL;

    internal class EnumMethodInstances
    {
        private readonly Target _target;
        private readonly TargetPointer _mainMethodDesc;
        public readonly TargetPointer _appDomain;
        private readonly ILoader _loader;
        private readonly IRuntimeTypeSystem _rts;
<<<<<<< HEAD
=======
        private readonly ICodeVersions _cv;
>>>>>>> 60b5538c
        public IEnumerator<MethodDescHandle> methodEnumerator = Enumerable.Empty<MethodDescHandle>().GetEnumerator();
        public TargetPointer LegacyHandle { get; set; } = TargetPointer.Null;

        public EnumMethodInstances(Target target, TargetPointer methodDesc, TargetPointer appDomain)
        {
            _target = target;
            _mainMethodDesc = methodDesc;
            if (appDomain == TargetPointer.Null)
            {
                TargetPointer appDomainPointer = _target.ReadGlobalPointer(Constants.Globals.AppDomain);
                _appDomain = _target.ReadPointer(appDomainPointer);
            }
            else
            {
                _appDomain = appDomain;
            }

            _loader = _target.Contracts.Loader;
            _rts = _target.Contracts.RuntimeTypeSystem;
<<<<<<< HEAD
=======
            _cv = _target.Contracts.CodeVersions;
>>>>>>> 60b5538c
        }

        public int Start()
        {
            MethodDescHandle mainMD = _rts.GetMethodDescHandle(_mainMethodDesc);
<<<<<<< HEAD
            if (!HasClassOrMethodInstantiation(mainMD) && !HasNativeCodeAnyVersion(mainMD))
=======
            if (!HasClassOrMethodInstantiation(mainMD) && !_cv.HasNativeCodeAnyVersion(_mainMethodDesc))
>>>>>>> 60b5538c
            {
                return HResults.S_FALSE;
            }

            methodEnumerator = IterateMethodInstances().GetEnumerator();

            return HResults.S_OK;
        }

        private IEnumerable<MethodDescHandle> IterateMethodInstantiations(Contracts.ModuleHandle moduleHandle)
        {
            IEnumerable<TargetPointer> methodInstantiations = _loader.GetInstantiatedMethods(moduleHandle);

            foreach (TargetPointer methodPtr in methodInstantiations)
            {
                yield return _rts.GetMethodDescHandle(methodPtr);
            }
        }

        private IEnumerable<Contracts.TypeHandle> IterateTypeParams(Contracts.ModuleHandle moduleHandle)
        {
            IEnumerable<TargetPointer> typeParams = _loader.GetAvailableTypeParams(moduleHandle);

            foreach (TargetPointer type in typeParams)
            {
                yield return _rts.GetTypeHandle(type);
            }
        }

        private IEnumerable<Contracts.ModuleHandle> IterateModules()
        {
            ILoader loader = _target.Contracts.Loader;
<<<<<<< HEAD
            IEnumerable<Contracts.ModuleHandle> modules = loader.GetModules(
=======
            IEnumerable<Contracts.ModuleHandle> modules = loader.GetModuleHandles(
>>>>>>> 60b5538c
                _appDomain,
                AssemblyIterationFlags.IncludeLoaded | AssemblyIterationFlags.IncludeExecution);

            foreach (Contracts.ModuleHandle moduleHandle in modules)
            {
                yield return moduleHandle;
            }
        }

        private IEnumerable<MethodDescHandle> IterateMethodInstances()
        {
            /*
            There are 4 cases for method instances:
            1. Non-generic method on non-generic type  (There is 1 MethodDesc for the method (excluding unboxing stubs, and such)
            2. Generic method on non-generic type (There is a generic defining method + a instantiated method for each particular instantiation)
            3. Non-generic method on generic type (There is 1 method for each generic instance created + 1 for the method on the uninstantiated generic type)
            4. Generic method on Generic type (There are N generic defining methods where N is the number of generic instantiations of the generic type + 1 on the uninstantiated generic types + M different generic instances of the method)
            */

            MethodDescHandle mainMD = _rts.GetMethodDescHandle(_mainMethodDesc);

            if (!HasClassOrMethodInstantiation(mainMD))
            {
                // case 1
                // no method or class instantiation, then it's not generic.
<<<<<<< HEAD
                if (HasNativeCodeAnyVersion(mainMD))
=======
                if (_cv.HasNativeCodeAnyVersion(_mainMethodDesc))
>>>>>>> 60b5538c
                {
                    yield return mainMD;
                }
                yield break;
            }

            TargetPointer mtAddr = _rts.GetMethodTable(mainMD);
            TypeHandle mainMT = _rts.GetTypeHandle(mtAddr);
            TargetPointer mainModule = _rts.GetModule(mainMT);
            uint mainMTToken = _rts.GetTypeDefToken(mainMT);
            uint mainMDToken = _rts.GetMethodToken(mainMD);
            ushort slotNum = _rts.GetSlotNumber(mainMD);

            if (HasMethodInstantiation(mainMD))
            {
                // case 2/4
                // 2 is trivial, 4 is covered because the defining method on a generic type is not instantiated
                foreach (Contracts.ModuleHandle moduleHandle in IterateModules())
                {
                    foreach (MethodDescHandle methodDesc in IterateMethodInstantiations(moduleHandle))
                    {
                        TypeHandle methodTypeHandle = _rts.GetTypeHandle(_rts.GetMethodTable(methodDesc));

                        if (mainModule != _rts.GetModule(methodTypeHandle)) continue;
                        if (mainMDToken != _rts.GetMethodToken(methodDesc)) continue;

<<<<<<< HEAD
                        if (HasNativeCodeAnyVersion(methodDesc))
=======
                        if (_cv.HasNativeCodeAnyVersion(methodDesc.Address))
>>>>>>> 60b5538c
                        {
                            yield return methodDesc;
                        }
                    }
                }

                yield break;
            }

            if (HasClassInstantiation(mainMD))
            {
                // case 3
                // class instantiations are only interesting if the method is not generic
                foreach (Contracts.ModuleHandle moduleHandle in IterateModules())
                {
                    if (HasClassInstantiation(mainMD))
                    {
                        foreach (Contracts.TypeHandle typeParam in IterateTypeParams(moduleHandle))
                        {
                            uint typeParamToken = _rts.GetTypeDefToken(typeParam);

                            // not a MethodTable
                            if (typeParamToken == 0) continue;

                            // Check the class token
                            if (mainMTToken != typeParamToken) continue;

                            // Check the module is correct
                            if (mainModule != _rts.GetModule(typeParam)) continue;

                            TargetPointer cmt = _rts.GetCanonicalMethodTable(typeParam);
                            TypeHandle cmtHandle = _rts.GetTypeHandle(cmt);

                            TargetPointer methodDescAddr = _rts.GetMethodDescForSlot(cmtHandle, slotNum);
                            if (methodDescAddr == TargetPointer.Null) continue;
                            MethodDescHandle methodDesc = _rts.GetMethodDescHandle(methodDescAddr);

<<<<<<< HEAD
                            if (HasNativeCodeAnyVersion(methodDesc))
=======
                            if (_cv.HasNativeCodeAnyVersion(methodDescAddr))
>>>>>>> 60b5538c
                            {
                                yield return methodDesc;
                            }
                        }
                    }
                }

                yield break;
            }

        }

<<<<<<< HEAD
        private bool HasNativeCodeAnyVersion(MethodDescHandle mdHandle)
        {
            IRuntimeTypeSystem rts = _target.Contracts.RuntimeTypeSystem;
            ICodeVersions cv = _target.Contracts.CodeVersions;

            TargetCodePointer pcode = rts.GetNativeCode(mdHandle);

            if (pcode == TargetCodePointer.Null)
            {
                // TODO(cdac): Fix this to check for any native code version
                NativeCodeVersionHandle nativeCodeVersion = cv.GetActiveNativeCodeVersion(mdHandle.Address);
                if (nativeCodeVersion.Valid)
                {
                    pcode = cv.GetNativeCode(nativeCodeVersion);
                }
            }

            return pcode != TargetCodePointer.Null;
        }

=======
>>>>>>> 60b5538c
        private bool HasClassOrMethodInstantiation(MethodDescHandle md)
        {
            return HasClassInstantiation(md) || HasMethodInstantiation(md);
        }

        private bool HasClassInstantiation(MethodDescHandle md)
        {
            IRuntimeTypeSystem rts = _target.Contracts.RuntimeTypeSystem;

            TargetPointer mtAddr = rts.GetMethodTable(md);
            TypeHandle mt = rts.GetTypeHandle(mtAddr);
            return !rts.GetInstantiation(mt).IsEmpty;
        }

        private bool HasMethodInstantiation(MethodDescHandle md)
        {
            IRuntimeTypeSystem rts = _target.Contracts.RuntimeTypeSystem;

            if (rts.IsGenericMethodDefinition(md)) return true;
            return !rts.GetGenericMethodInstantiation(md).IsEmpty;
        }
    }

    int IXCLRDataProcess.StartEnumMethodInstancesByAddress(ulong address, /*IXCLRDataAppDomain*/ void* appDomain, ulong* handle)
    {
        int hr = HResults.S_OK;
<<<<<<< HEAD

        *handle = 0;
        hr = HResults.S_FALSE;

        int hrLocal = default;
        ulong handleLocal = default;
        if (_legacyProcess is not null)
        {
            hrLocal = _legacyProcess.StartEnumMethodInstancesByAddress(address, appDomain, &handleLocal);
            if (hrLocal < 0)
                return hrLocal;
        }

        IExecutionManager eman = _target.Contracts.ExecutionManager;
        if (eman.GetCodeBlockHandle(address) is CodeBlockHandle cbh && eman.GetMethodDesc(cbh) is TargetPointer methodDesc)
        {
            EnumMethodInstances emi = new(_target, methodDesc, TargetPointer.Null);

            emi.LegacyHandle = handleLocal;

            GCHandle gcHandle = GCHandle.Alloc(emi);
            *handle = (ulong)GCHandle.ToIntPtr(gcHandle).ToInt64();
            hr = emi.Start();
        }

#if DEBUG
        if (_legacyProcess is not null)
        {
            Debug.Assert(hrLocal == hr, $"cDAC: {hr:x}, DAC: {hrLocal:x}");
        }
#endif
        return hr;
    }

    int IXCLRDataProcess.EnumMethodInstanceByAddress(ulong* handle, out IXCLRDataMethodInstance? method)
    {
        method = default;
        int hr = HResults.S_OK;

        GCHandle gcHandle = GCHandle.FromIntPtr((IntPtr)(*handle));
        if (gcHandle.Target is not EnumMethodInstances emi) return HResults.E_INVALIDARG;

        IXCLRDataMethodInstance? legacyMethod = null;
=======

        *handle = 0;
        hr = HResults.S_FALSE;

        ulong handleLocal = default;
#if DEBUG
        int hrLocal = default;
        if (_legacyProcess is not null)
        {
            hrLocal = _legacyProcess.StartEnumMethodInstancesByAddress(address, appDomain, &handleLocal);
        }
#endif

        try
        {
            // ClrDataAccess::IsPossibleCodeAddress
            // Does a trivial check on the readability of the address
            bool isTriviallyReadable = _target.TryRead(address, out byte _);
            if (!isTriviallyReadable)
                throw new ArgumentException();

            IExecutionManager eman = _target.Contracts.ExecutionManager;
            if (eman.GetCodeBlockHandle(address) is CodeBlockHandle cbh &&
                eman.GetMethodDesc(cbh) is TargetPointer methodDesc)
            {
                EnumMethodInstances emi = new(_target, methodDesc, TargetPointer.Null);
                emi.LegacyHandle = handleLocal;

                GCHandle gcHandle = GCHandle.Alloc(emi);
                *handle = (ulong)GCHandle.ToIntPtr(gcHandle).ToInt64();
                hr = emi.Start();
            }
        }
        catch (System.Exception ex)
        {
            hr = ex.HResult;
        }

#if DEBUG
        if (_legacyProcess is not null)
        {
            Debug.Assert(hrLocal == hr, $"cDAC: {hr:x}, DAC: {hrLocal:x}");
        }
#endif
        return hr;
    }

    int IXCLRDataProcess.EnumMethodInstanceByAddress(ulong* handle, out IXCLRDataMethodInstance? method)
    {
        method = default;
        int hr = HResults.S_OK;

        GCHandle gcHandle = GCHandle.FromIntPtr((IntPtr)(*handle));
        if (gcHandle.Target is not EnumMethodInstances emi) return HResults.E_INVALIDARG;

        IXCLRDataMethodInstance? legacyMethod = null;

#if DEBUG
>>>>>>> 60b5538c
        int hrLocal = default;
        if (_legacyProcess is not null)
        {
            ulong legacyHandle = emi.LegacyHandle;
            hrLocal = _legacyProcess.EnumMethodInstanceByAddress(&legacyHandle, out legacyMethod);
            emi.LegacyHandle = legacyHandle;
<<<<<<< HEAD
            if (hrLocal < 0)
                return hrLocal;
        }
=======
        }
#endif
>>>>>>> 60b5538c

        try
        {
            if (emi.methodEnumerator.MoveNext())
            {
                MethodDescHandle methodDesc = emi.methodEnumerator.Current;
                method = new ClrDataMethodInstance(_target, methodDesc, emi._appDomain, legacyMethod);
            }
            else
            {
                hr = HResults.S_FALSE;
            }
        }
        catch (System.Exception ex)
        {
            hr = ex.HResult;
        }

<<<<<<< HEAD

        if (legacyMethod is not null)
        {
            Debug.Assert(hrLocal == hr, $"cDAC: {hr:x}, DAC: {hrLocal:x}");
        }
=======
#if DEBUG
        if (_legacyProcess is not null)
        {
            Debug.Assert(hrLocal == hr, $"cDAC: {hr:x}, DAC: {hrLocal:x}");
        }
#endif
>>>>>>> 60b5538c

        return hr;
    }

    int IXCLRDataProcess.EndEnumMethodInstancesByAddress(ulong handle)
    {
        int hr = HResults.S_OK;

        GCHandle gcHandle = GCHandle.FromIntPtr((IntPtr)handle);
        if (gcHandle.Target is not EnumMethodInstances emi) return HResults.E_INVALIDARG;
        gcHandle.Free();

<<<<<<< HEAD
=======
#if DEBUG
>>>>>>> 60b5538c
        if (_legacyProcess != null && emi.LegacyHandle != TargetPointer.Null)
        {
            int hrLocal = _legacyProcess.EndEnumMethodInstancesByAddress(emi.LegacyHandle);
            if (hrLocal < 0)
                return hrLocal;
        }
<<<<<<< HEAD
=======
#endif
>>>>>>> 60b5538c

        return hr;
    }

    int IXCLRDataProcess.GetDataByAddress(
        ClrDataAddress address,
        uint flags,
        /*IXCLRDataAppDomain*/ void* appDomain,
        /*IXCLRDataTask*/ void* tlsTask,
        uint bufLen,
        uint* nameLen,
        char* nameBuf,
        /*IXCLRDataValue*/ void** value,
        ClrDataAddress* displacement)
        => _legacyProcess is not null ? _legacyProcess.GetDataByAddress(address, flags, appDomain, tlsTask, bufLen, nameLen, nameBuf, value, displacement) : HResults.E_NOTIMPL;

    int IXCLRDataProcess.GetExceptionStateByExceptionRecord(/*struct EXCEPTION_RECORD64*/ void* record, /*IXCLRDataExceptionState*/ void** exState)
        => _legacyProcess is not null ? _legacyProcess.GetExceptionStateByExceptionRecord(record, exState) : HResults.E_NOTIMPL;

    int IXCLRDataProcess.TranslateExceptionRecordToNotification(/*struct EXCEPTION_RECORD64*/ void* record, /*IXCLRDataExceptionNotification*/ void* notify)
        => _legacyProcess is not null ? _legacyProcess.TranslateExceptionRecordToNotification(record, notify) : HResults.E_NOTIMPL;

    int IXCLRDataProcess.Request(uint reqCode, uint inBufferSize, byte* inBuffer, uint outBufferSize, byte* outBuffer)
        => _legacyProcess is not null ? _legacyProcess.Request(reqCode, inBufferSize, inBuffer, outBufferSize, outBuffer) : HResults.E_NOTIMPL;

    int IXCLRDataProcess.CreateMemoryValue(
        /*IXCLRDataAppDomain*/ void* appDomain,
        /*IXCLRDataTask*/ void* tlsTask,
        /*IXCLRDataTypeInstance*/ void* type,
        ClrDataAddress addr,
        /*IXCLRDataValue*/ void** value)
        => _legacyProcess is not null ? _legacyProcess.CreateMemoryValue(appDomain, tlsTask, type, addr, value) : HResults.E_NOTIMPL;

    int IXCLRDataProcess.SetAllTypeNotifications(/*IXCLRDataModule*/ void* mod, uint flags)
        => _legacyProcess is not null ? _legacyProcess.SetAllTypeNotifications(mod, flags) : HResults.E_NOTIMPL;

    int IXCLRDataProcess.SetAllCodeNotifications(/*IXCLRDataModule*/ void* mod, uint flags)
        => _legacyProcess is not null ? _legacyProcess.SetAllCodeNotifications(mod, flags) : HResults.E_NOTIMPL;

    int IXCLRDataProcess.GetTypeNotifications(
        uint numTokens,
        /*IXCLRDataModule*/ void** mods,
        /*IXCLRDataModule*/ void* singleMod,
        [In, MarshalUsing(CountElementName = nameof(numTokens))] /*mdTypeDef*/ uint[] tokens,
        [In, Out, MarshalUsing(CountElementName = nameof(numTokens))] uint[] flags)
        => _legacyProcess is not null ? _legacyProcess.GetTypeNotifications(numTokens, mods, singleMod, tokens, flags) : HResults.E_NOTIMPL;

    int IXCLRDataProcess.SetTypeNotifications(
        uint numTokens,
        /*IXCLRDataModule*/ void** mods,
        /*IXCLRDataModule*/ void* singleMod,
        [In, MarshalUsing(CountElementName = nameof(numTokens))] /*mdTypeDef*/ uint[] tokens,
        [In, MarshalUsing(CountElementName = nameof(numTokens))] uint[] flags,
        uint singleFlags)
        => _legacyProcess is not null ? _legacyProcess.SetTypeNotifications(numTokens, mods, singleMod, tokens, flags, singleFlags) : HResults.E_NOTIMPL;

    int IXCLRDataProcess.GetCodeNotifications(
        uint numTokens,
        /*IXCLRDataModule*/ void** mods,
        /*IXCLRDataModule*/ void* singleMod,
        [In, MarshalUsing(CountElementName = nameof(numTokens))] /*mdMethodDef*/ uint[] tokens,
        [In, Out, MarshalUsing(CountElementName = nameof(numTokens))] uint[] flags)
        => _legacyProcess is not null ? _legacyProcess.GetCodeNotifications(numTokens, mods, singleMod, tokens, flags) : HResults.E_NOTIMPL;

    int IXCLRDataProcess.SetCodeNotifications(
        uint numTokens,
        /*IXCLRDataModule*/ void** mods,
        /*IXCLRDataModule*/ void* singleMod,
        [In, MarshalUsing(CountElementName = nameof(numTokens))] /*mdMethodDef */ uint[] tokens,
        [In, MarshalUsing(CountElementName = nameof(numTokens))] uint[] flags,
        uint singleFlags)
        => _legacyProcess is not null ? _legacyProcess.SetCodeNotifications(numTokens, mods, singleMod, tokens, flags, singleFlags) : HResults.E_NOTIMPL;

    int IXCLRDataProcess.GetOtherNotificationFlags(uint* flags)
    {
        int hr = HResults.S_OK;
        try
        {
            *flags = _target.Read<uint>(_target.ReadGlobalPointer(Constants.Globals.DacNotificationFlags));
        }
        catch (System.Exception ex)
        {
            hr = ex.HResult;
        }
#if DEBUG
        if (_legacyProcess is not null)
        {
            uint flagsLocal;
            int hrLocal = _legacyProcess.GetOtherNotificationFlags(&flagsLocal);
            Debug.Assert(hrLocal == hr, $"cDAC: {hr:x}, DAC: {hrLocal:x}");
            Debug.Assert(*flags == flagsLocal);
        }
#endif
        return hr;
    }
    int IXCLRDataProcess.SetOtherNotificationFlags(uint flags)
    {
        int hr = HResults.S_OK;
        try
        {
            if ((flags & ~((uint)CLRDataOtherNotifyFlag.CLRDATA_NOTIFY_ON_MODULE_LOAD |
                           (uint)CLRDataOtherNotifyFlag.CLRDATA_NOTIFY_ON_MODULE_UNLOAD |
                           (uint)CLRDataOtherNotifyFlag.CLRDATA_NOTIFY_ON_EXCEPTION |
                           (uint)CLRDataOtherNotifyFlag.CLRDATA_NOTIFY_ON_EXCEPTION_CATCH_ENTER)) != 0)
            {
                hr = HResults.E_INVALIDARG;
            }
            else
            {
                TargetPointer dacNotificationFlags = _target.ReadGlobalPointer(Constants.Globals.DacNotificationFlags);
                _target.Write<uint>(dacNotificationFlags, flags);
            }
        }
        catch (System.Exception ex)
        {
            hr = ex.HResult;
        }
#if DEBUG
        if (_legacyProcess is not null)
        {
            int hrLocal = default;
            uint flagsLocal = default;
            // have to read the flags like this and not with GetOtherNotificationFlags
            // because the legacy DAC cache will not be updated when we set the flags in cDAC
            // so we need to verify without using the legacy DAC
            hrLocal = HResults.S_OK;
            try
            {
                flagsLocal = _target.Read<uint>(_target.ReadGlobalPointer(Constants.Globals.DacNotificationFlags));
            }
            catch (System.Exception ex)
            {
                hrLocal = ex.HResult;
            }
            Debug.Assert(hrLocal == hr, $"cDAC: {hr:x}, DAC: {hrLocal:x}");
            if (hr == HResults.S_OK)
            {
                Debug.Assert(flags == flagsLocal);
            }
            // update the DAC cache
            _legacyProcess.SetOtherNotificationFlags(flags);
        }
#endif
        return hr;
    }

    int IXCLRDataProcess.StartEnumMethodDefinitionsByAddress(ClrDataAddress address, ulong* handle)
        => _legacyProcess is not null ? _legacyProcess.StartEnumMethodDefinitionsByAddress(address, handle) : HResults.E_NOTIMPL;

    int IXCLRDataProcess.EnumMethodDefinitionByAddress(ulong* handle, /*IXCLRDataMethodDefinition*/ void** method)
        => _legacyProcess is not null ? _legacyProcess.EnumMethodDefinitionByAddress(handle, method) : HResults.E_NOTIMPL;

    int IXCLRDataProcess.EndEnumMethodDefinitionsByAddress(ulong handle)
        => _legacyProcess is not null ? _legacyProcess.EndEnumMethodDefinitionsByAddress(handle) : HResults.E_NOTIMPL;

    int IXCLRDataProcess.FollowStub(
        uint inFlags,
        ClrDataAddress inAddr,
        /*struct CLRDATA_FOLLOW_STUB_BUFFER*/ void* inBuffer,
        ClrDataAddress* outAddr,
        /*struct CLRDATA_FOLLOW_STUB_BUFFER*/ void* outBuffer,
        uint* outFlags)
        => _legacyProcess is not null ? _legacyProcess.FollowStub(inFlags, inAddr, inBuffer, outAddr, outBuffer, outFlags) : HResults.E_NOTIMPL;

    int IXCLRDataProcess.FollowStub2(
        /*IXCLRDataTask*/ void* task,
        uint inFlags,
        ClrDataAddress inAddr,
        /*struct CLRDATA_FOLLOW_STUB_BUFFER*/ void* inBuffer,
        ClrDataAddress* outAddr,
        /*struct CLRDATA_FOLLOW_STUB_BUFFER*/ void* outBuffer,
        uint* outFlags)
        => _legacyProcess is not null ? _legacyProcess.FollowStub2(task, inFlags, inAddr, inBuffer, outAddr, outBuffer, outFlags) : HResults.E_NOTIMPL;

    int IXCLRDataProcess.DumpNativeImage(
        ClrDataAddress loadedBase,
        char* name,
        /*IXCLRDataDisplay*/ void* display,
        /*IXCLRLibrarySupport*/ void* libSupport,
        /*IXCLRDisassemblySupport*/ void* dis)
        => _legacyProcess is not null ? _legacyProcess.DumpNativeImage(loadedBase, name, display, libSupport, dis) : HResults.E_NOTIMPL;

    int IXCLRDataProcess2.GetGcNotification(GcEvtArgs* gcEvtArgs)
        => _legacyProcess2 is not null ? _legacyProcess2.GetGcNotification(gcEvtArgs) : HResults.E_NOTIMPL;

    int IXCLRDataProcess2.SetGcNotification(GcEvtArgs gcEvtArgs)
        => _legacyProcess2 is not null ? _legacyProcess2.SetGcNotification(gcEvtArgs) : HResults.E_NOTIMPL;
}<|MERGE_RESOLUTION|>--- conflicted
+++ resolved
@@ -2,10 +2,6 @@
 // The .NET Foundation licenses this file to you under the MIT license.
 
 using System;
-<<<<<<< HEAD
-using System.Collections;
-=======
->>>>>>> 60b5538c
 using System.Collections.Generic;
 using System.Diagnostics;
 using System.Linq;
@@ -13,11 +9,6 @@
 using System.Runtime.InteropServices.Marshalling;
 using Microsoft.Diagnostics.DataContractReader.Contracts;
 using Microsoft.Diagnostics.DataContractReader.Contracts.Extensions;
-<<<<<<< HEAD
-using Microsoft.Diagnostics.DataContractReader.RuntimeTypeSystemHelpers;
-
-=======
->>>>>>> 60b5538c
 
 namespace Microsoft.Diagnostics.DataContractReader.Legacy;
 
@@ -152,10 +143,7 @@
         public readonly TargetPointer _appDomain;
         private readonly ILoader _loader;
         private readonly IRuntimeTypeSystem _rts;
-<<<<<<< HEAD
-=======
         private readonly ICodeVersions _cv;
->>>>>>> 60b5538c
         public IEnumerator<MethodDescHandle> methodEnumerator = Enumerable.Empty<MethodDescHandle>().GetEnumerator();
         public TargetPointer LegacyHandle { get; set; } = TargetPointer.Null;
 
@@ -175,20 +163,13 @@
 
             _loader = _target.Contracts.Loader;
             _rts = _target.Contracts.RuntimeTypeSystem;
-<<<<<<< HEAD
-=======
             _cv = _target.Contracts.CodeVersions;
->>>>>>> 60b5538c
         }
 
         public int Start()
         {
             MethodDescHandle mainMD = _rts.GetMethodDescHandle(_mainMethodDesc);
-<<<<<<< HEAD
-            if (!HasClassOrMethodInstantiation(mainMD) && !HasNativeCodeAnyVersion(mainMD))
-=======
             if (!HasClassOrMethodInstantiation(mainMD) && !_cv.HasNativeCodeAnyVersion(_mainMethodDesc))
->>>>>>> 60b5538c
             {
                 return HResults.S_FALSE;
             }
@@ -221,11 +202,7 @@
         private IEnumerable<Contracts.ModuleHandle> IterateModules()
         {
             ILoader loader = _target.Contracts.Loader;
-<<<<<<< HEAD
-            IEnumerable<Contracts.ModuleHandle> modules = loader.GetModules(
-=======
             IEnumerable<Contracts.ModuleHandle> modules = loader.GetModuleHandles(
->>>>>>> 60b5538c
                 _appDomain,
                 AssemblyIterationFlags.IncludeLoaded | AssemblyIterationFlags.IncludeExecution);
 
@@ -251,11 +228,7 @@
             {
                 // case 1
                 // no method or class instantiation, then it's not generic.
-<<<<<<< HEAD
-                if (HasNativeCodeAnyVersion(mainMD))
-=======
                 if (_cv.HasNativeCodeAnyVersion(_mainMethodDesc))
->>>>>>> 60b5538c
                 {
                     yield return mainMD;
                 }
@@ -282,11 +255,7 @@
                         if (mainModule != _rts.GetModule(methodTypeHandle)) continue;
                         if (mainMDToken != _rts.GetMethodToken(methodDesc)) continue;
 
-<<<<<<< HEAD
-                        if (HasNativeCodeAnyVersion(methodDesc))
-=======
                         if (_cv.HasNativeCodeAnyVersion(methodDesc.Address))
->>>>>>> 60b5538c
                         {
                             yield return methodDesc;
                         }
@@ -324,11 +293,7 @@
                             if (methodDescAddr == TargetPointer.Null) continue;
                             MethodDescHandle methodDesc = _rts.GetMethodDescHandle(methodDescAddr);
 
-<<<<<<< HEAD
-                            if (HasNativeCodeAnyVersion(methodDesc))
-=======
                             if (_cv.HasNativeCodeAnyVersion(methodDescAddr))
->>>>>>> 60b5538c
                             {
                                 yield return methodDesc;
                             }
@@ -341,29 +306,6 @@
 
         }
 
-<<<<<<< HEAD
-        private bool HasNativeCodeAnyVersion(MethodDescHandle mdHandle)
-        {
-            IRuntimeTypeSystem rts = _target.Contracts.RuntimeTypeSystem;
-            ICodeVersions cv = _target.Contracts.CodeVersions;
-
-            TargetCodePointer pcode = rts.GetNativeCode(mdHandle);
-
-            if (pcode == TargetCodePointer.Null)
-            {
-                // TODO(cdac): Fix this to check for any native code version
-                NativeCodeVersionHandle nativeCodeVersion = cv.GetActiveNativeCodeVersion(mdHandle.Address);
-                if (nativeCodeVersion.Valid)
-                {
-                    pcode = cv.GetNativeCode(nativeCodeVersion);
-                }
-            }
-
-            return pcode != TargetCodePointer.Null;
-        }
-
-=======
->>>>>>> 60b5538c
         private bool HasClassOrMethodInstantiation(MethodDescHandle md)
         {
             return HasClassInstantiation(md) || HasMethodInstantiation(md);
@@ -390,51 +332,6 @@
     int IXCLRDataProcess.StartEnumMethodInstancesByAddress(ulong address, /*IXCLRDataAppDomain*/ void* appDomain, ulong* handle)
     {
         int hr = HResults.S_OK;
-<<<<<<< HEAD
-
-        *handle = 0;
-        hr = HResults.S_FALSE;
-
-        int hrLocal = default;
-        ulong handleLocal = default;
-        if (_legacyProcess is not null)
-        {
-            hrLocal = _legacyProcess.StartEnumMethodInstancesByAddress(address, appDomain, &handleLocal);
-            if (hrLocal < 0)
-                return hrLocal;
-        }
-
-        IExecutionManager eman = _target.Contracts.ExecutionManager;
-        if (eman.GetCodeBlockHandle(address) is CodeBlockHandle cbh && eman.GetMethodDesc(cbh) is TargetPointer methodDesc)
-        {
-            EnumMethodInstances emi = new(_target, methodDesc, TargetPointer.Null);
-
-            emi.LegacyHandle = handleLocal;
-
-            GCHandle gcHandle = GCHandle.Alloc(emi);
-            *handle = (ulong)GCHandle.ToIntPtr(gcHandle).ToInt64();
-            hr = emi.Start();
-        }
-
-#if DEBUG
-        if (_legacyProcess is not null)
-        {
-            Debug.Assert(hrLocal == hr, $"cDAC: {hr:x}, DAC: {hrLocal:x}");
-        }
-#endif
-        return hr;
-    }
-
-    int IXCLRDataProcess.EnumMethodInstanceByAddress(ulong* handle, out IXCLRDataMethodInstance? method)
-    {
-        method = default;
-        int hr = HResults.S_OK;
-
-        GCHandle gcHandle = GCHandle.FromIntPtr((IntPtr)(*handle));
-        if (gcHandle.Target is not EnumMethodInstances emi) return HResults.E_INVALIDARG;
-
-        IXCLRDataMethodInstance? legacyMethod = null;
-=======
 
         *handle = 0;
         hr = HResults.S_FALSE;
@@ -493,21 +390,14 @@
         IXCLRDataMethodInstance? legacyMethod = null;
 
 #if DEBUG
->>>>>>> 60b5538c
         int hrLocal = default;
         if (_legacyProcess is not null)
         {
             ulong legacyHandle = emi.LegacyHandle;
             hrLocal = _legacyProcess.EnumMethodInstanceByAddress(&legacyHandle, out legacyMethod);
             emi.LegacyHandle = legacyHandle;
-<<<<<<< HEAD
-            if (hrLocal < 0)
-                return hrLocal;
-        }
-=======
         }
 #endif
->>>>>>> 60b5538c
 
         try
         {
@@ -526,20 +416,12 @@
             hr = ex.HResult;
         }
 
-<<<<<<< HEAD
-
-        if (legacyMethod is not null)
+#if DEBUG
+        if (_legacyProcess is not null)
         {
             Debug.Assert(hrLocal == hr, $"cDAC: {hr:x}, DAC: {hrLocal:x}");
         }
-=======
-#if DEBUG
-        if (_legacyProcess is not null)
-        {
-            Debug.Assert(hrLocal == hr, $"cDAC: {hr:x}, DAC: {hrLocal:x}");
-        }
 #endif
->>>>>>> 60b5538c
 
         return hr;
     }
@@ -552,20 +434,14 @@
         if (gcHandle.Target is not EnumMethodInstances emi) return HResults.E_INVALIDARG;
         gcHandle.Free();
 
-<<<<<<< HEAD
-=======
 #if DEBUG
->>>>>>> 60b5538c
         if (_legacyProcess != null && emi.LegacyHandle != TargetPointer.Null)
         {
             int hrLocal = _legacyProcess.EndEnumMethodInstancesByAddress(emi.LegacyHandle);
             if (hrLocal < 0)
                 return hrLocal;
         }
-<<<<<<< HEAD
-=======
 #endif
->>>>>>> 60b5538c
 
         return hr;
     }
