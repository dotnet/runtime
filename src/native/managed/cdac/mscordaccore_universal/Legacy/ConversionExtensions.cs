--- conflicted
+++ resolved
@@ -42,11 +42,7 @@
             long signedAddr = (long)address.Value;
             if (!overrideCheck && (signedAddr > int.MaxValue || signedAddr < int.MinValue))
             {
-<<<<<<< HEAD
-                throw new ArgumentException(nameof(address), "ClrDataAddress out of range for the target platform.");
-=======
                 throw new ArgumentException($"ClrDataAddress 0x{address.Value:x} out of range for the target platform.", nameof(address));
->>>>>>> 81cff29b
             }
             return new TargetPointer((uint)address);
         }
