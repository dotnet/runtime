--- conflicted
+++ resolved
@@ -58,8 +58,6 @@
     private readonly IXCLRDataProcess? _legacyProcess;
     private readonly IXCLRDataProcess2? _legacyProcess2;
     private readonly ICLRDataEnumMemoryRegions? _legacyEnumMemory;
-<<<<<<< HEAD
-=======
     private enum CorTokenType: uint
     {
         mdtTypeRef = 0x01000000,
@@ -68,7 +66,6 @@
         mdtMethodDef = 0x06000000,
         typeMask = 0xff000000,
     }
->>>>>>> ac833cb6
 
     public SOSDacImpl(Target target, object? legacyObj)
     {
