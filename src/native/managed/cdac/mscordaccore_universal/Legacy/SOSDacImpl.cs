--- conflicted
+++ resolved
@@ -581,8 +581,52 @@
     int ISOSDacInterface.GetCCWInterfaces(ClrDataAddress ccw, uint count, void* interfaces, uint* pNeeded)
         => _legacyImpl is not null ? _legacyImpl.GetCCWInterfaces(ccw, count, interfaces, pNeeded) : HResults.E_NOTIMPL;
     int ISOSDacInterface.GetClrWatsonBuckets(ClrDataAddress thread, void* pGenericModeBlock)
-<<<<<<< HEAD
-        => _legacyImpl is not null ? _legacyImpl.GetClrWatsonBuckets(thread, pGenericModeBlock) : HResults.E_NOTIMPL;
+    {
+        int hr = HResults.S_OK;
+        Contracts.IThread threadContract = _target.Contracts.Thread;
+        byte[] buckets = Array.Empty<byte>();
+        try
+        {
+            if (_target.Contracts.RuntimeInfo.GetTargetOperatingSystem() == RuntimeInfoOperatingSystem.Unix)
+                throw Marshal.GetExceptionForHR(HResults.E_FAIL)!;
+            else if (thread == 0 || pGenericModeBlock == null)
+                throw new ArgumentException();
+
+            buckets = threadContract.GetWatsonBuckets(thread.ToTargetPointer(_target));
+            if (buckets.Length != 0)
+            {
+                var dest = new Span<byte>(pGenericModeBlock, buckets.Length);
+                buckets.AsSpan().CopyTo(dest);
+            }
+            else
+            {
+                hr = HResults.S_FALSE; // No Watson buckets found
+            }
+        }
+        catch (System.Exception ex)
+        {
+            hr = ex.HResult;
+        }
+#if DEBUG
+        if (_legacyImpl is not null)
+        {
+            int hrLocal;
+            int sizeOfGenericModeBlock = (int)_target.ReadGlobal<uint>(Constants.Globals.SizeOfGenericModeBlock);
+            byte[] genericModeBlockLocal = new byte[sizeOfGenericModeBlock];
+            fixed (byte* ptr = genericModeBlockLocal)
+            {
+                hrLocal = _legacyImpl.GetClrWatsonBuckets(thread, ptr);
+            }
+
+            Debug.Assert(hrLocal == hr, $"cDAC: {hr:x}, DAC: {hrLocal:x}");
+            if (hr == HResults.S_OK)
+            {
+                Debug.Assert(new ReadOnlySpan<byte>(genericModeBlockLocal, 0, sizeOfGenericModeBlock).SequenceEqual(new Span<byte>(pGenericModeBlock, sizeOfGenericModeBlock)));
+            }
+        }
+#endif
+        return hr;
+    }
     int ISOSDacInterface.GetCodeHeaderData(ClrDataAddress ip, DacpCodeHeaderData* data)
     {
         int hr = HResults.S_OK;
@@ -616,35 +660,12 @@
                 executionManager.GetMethodRegionInfo(codeBlockHandle.Value, out data->HotRegionSize, out TargetPointer coldRegionStart, out data->ColdRegionSize);
                 data->ColdRegionStart = coldRegionStart.ToClrDataAddress(_target);
                 data->MethodSize = data->HotRegionSize + data->ColdRegionSize;
-=======
-    {
-        int hr = HResults.S_OK;
-        Contracts.IThread threadContract = _target.Contracts.Thread;
-        byte[] buckets = Array.Empty<byte>();
-        try
-        {
-            if (_target.Contracts.RuntimeInfo.GetTargetOperatingSystem() == RuntimeInfoOperatingSystem.Unix)
-                throw Marshal.GetExceptionForHR(HResults.E_FAIL)!;
-            else if (thread == 0 || pGenericModeBlock == null)
-                throw new ArgumentException();
-
-            buckets = threadContract.GetWatsonBuckets(thread.ToTargetPointer(_target));
-            if (buckets.Length != 0)
-            {
-                var dest = new Span<byte>(pGenericModeBlock, buckets.Length);
-                buckets.AsSpan().CopyTo(dest);
-            }
-            else
-            {
-                hr = HResults.S_FALSE; // No Watson buckets found
->>>>>>> 633460b6
-            }
-        }
-        catch (System.Exception ex)
-        {
-            hr = ex.HResult;
-        }
-<<<<<<< HEAD
+            }
+        }
+        catch (System.Exception ex)
+        {
+            hr = ex.HResult;
+        }
 #if DEBUG
         if (_legacyImpl is not null)
         {
@@ -661,34 +682,11 @@
                 Debug.Assert(data->HotRegionSize == dataLocal.HotRegionSize, $"cDAC: {data->HotRegionSize}, DAC: {dataLocal.HotRegionSize}");
                 Debug.Assert(data->ColdRegionStart == dataLocal.ColdRegionStart, $"cDAC: {data->ColdRegionStart:x}, DAC: {dataLocal.ColdRegionStart:x}");
                 Debug.Assert(data->ColdRegionSize == dataLocal.ColdRegionSize, $"cDAC: {data->ColdRegionSize}, DAC: {dataLocal.ColdRegionSize}");
-=======
-
-#if DEBUG
-        if (_legacyImpl is not null)
-        {
-            int hrLocal;
-            int sizeOfGenericModeBlock = (int)_target.ReadGlobal<uint>(Constants.Globals.SizeOfGenericModeBlock);
-            byte[] genericModeBlockLocal = new byte[sizeOfGenericModeBlock];
-            fixed (byte* ptr = genericModeBlockLocal)
-            {
-                hrLocal = _legacyImpl.GetClrWatsonBuckets(thread, ptr);
-            }
-
-            Debug.Assert(hrLocal == hr, $"cDAC: {hr:x}, DAC: {hrLocal:x}");
-            if (hr == HResults.S_OK)
-            {
-                Debug.Assert(new ReadOnlySpan<byte>(genericModeBlockLocal, 0, sizeOfGenericModeBlock).SequenceEqual(new Span<byte>(pGenericModeBlock, sizeOfGenericModeBlock)));
->>>>>>> 633460b6
-            }
-        }
-#endif
-        return hr;
-    }
-<<<<<<< HEAD
-=======
-    int ISOSDacInterface.GetCodeHeaderData(ClrDataAddress ip, void* data)
-        => _legacyImpl is not null ? _legacyImpl.GetCodeHeaderData(ip, data) : HResults.E_NOTIMPL;
->>>>>>> 633460b6
+            }
+        }
+#endif
+        return hr;
+    }
     int ISOSDacInterface.GetCodeHeapList(ClrDataAddress jitManager, uint count, void* codeHeaps, uint* pNeeded)
         => _legacyImpl is not null ? _legacyImpl.GetCodeHeapList(jitManager, count, codeHeaps, pNeeded) : HResults.E_NOTIMPL;
     int ISOSDacInterface.GetDacModuleHandle(void* phModule)
