<<<<<<< HEAD
include(CheckSymbolExists)
include(CheckIncludeFile)

check_include_file(
    sys/socket.h
    HAVE_SYS_SOCKET_H
)

check_symbol_exists(
    accept4
    sys/socket.h
    HAVE_ACCEPT4)

# Use TCP for EventPipe on mobile platforms
if (CLR_CMAKE_HOST_IOS OR CLR_CMAKE_HOST_TVOS OR CLR_CMAKE_HOST_ANDROID)
  set(FEATURE_PERFTRACING_PAL_TCP 1)
  set(FEATURE_PERFTRACING_DISABLE_DEFAULT_LISTEN_PORT 1)
endif()

# Use WebSocket for EventPipe on mobile browser
if (CLR_CMAKE_HOST_BROWSER)
  set(FEATURE_PERFTRACING_PAL_WS 1)
  set(FEATURE_PERFTRACING_DISABLE_DEFAULT_LISTEN_PORT 1)
  if (DISABLE_THREADS)
    set(FEATURE_PERFTRACING_DISABLE_THREADS 1)
  endif()
endif()

configure_file(${CLR_SRC_NATIVE_DIR}/eventpipe/ep-shared-config.h.in ${CMAKE_CURRENT_BINARY_DIR}/ep-shared-config.h)

=======
>>>>>>> 02f99e56
# Define the DiagnosticsServer and EventPipe as interface libraries.
# We must define them as interface libraries as each runtime builds the same set of files slightly differently.
# Defining it as an interface library allows us to specify common sources, include directories, dependencies, etc.
# in one place, but also allow each runtime to add any settings that are specific to that runtime.
# This includes, but is not limited to each runtime's implementation of the ds-rt.h and ep-rt.h contracts.

if (NOT DEFINED SHARED_EVENTPIPE_CONFIG_HEADER_PATH)
    message(FATAL_ERROR "Required configuration SHARED_EVENTPIPE_CONFIG_HEADER_PATH not set.")
endif (NOT DEFINED SHARED_EVENTPIPE_CONFIG_HEADER_PATH)

add_library(dn-diagnosticserver INTERFACE)

target_sources(dn-diagnosticserver INTERFACE
    ds-dump-protocol.c
    ds-eventpipe-protocol.c
    ds-ipc.c
    ds-portable-rid.c
    ds-process-protocol.c
    ds-profiler-protocol.c
    ds-protocol.c
    ds-server.c)

target_include_directories(dn-diagnosticserver INTERFACE ${CMAKE_CURRENT_BINARY_DIR})
target_include_directories(dn-diagnosticserver INTERFACE ${SHARED_EVENTPIPE_CONFIG_HEADER_PATH})
target_link_libraries(dn-diagnosticserver INTERFACE dn-containers)

add_library(dn-diagnosticserver-pal INTERFACE)
target_include_directories(dn-diagnosticserver-pal INTERFACE ${CMAKE_CURRENT_BINARY_DIR})
target_include_directories(dn-diagnosticserver-pal INTERFACE ${SHARED_EVENTPIPE_CONFIG_HEADER_PATH})
target_link_libraries(dn-diagnosticserver-pal INTERFACE dn-containers)

if (FEATURE_PERFTRACING_PAL_WS)
    target_sources(dn-diagnosticserver-pal INTERFACE
        ds-ipc-pal-websocket.c
    )
elseif (FEATURE_PERFTRACING_PAL_TCP)
    target_sources(dn-diagnosticserver-pal INTERFACE
        ds-ipc-pal-socket.c
    )
elseif(HOST_WIN32 OR CLR_CMAKE_TARGET_WIN32)
    target_sources(dn-diagnosticserver-pal INTERFACE
        ds-ipc-pal-namedpipe.c
    )
else()
    target_sources(dn-diagnosticserver-pal INTERFACE
        ds-ipc-pal-socket.c
    )
endif (FEATURE_PERFTRACING_PAL_WS)


add_library(dn-eventpipe INTERFACE)
target_sources(dn-eventpipe INTERFACE
    ep.c
    ep-block.c
    ep-buffer.c
    ep-buffer-manager.c
    ep-config.c
    ep-event.c
    ep-event-instance.c
    ep-event-payload.c
    ep-event-source.c
    ep-file.c
    ep-json-file.c
    ep-metadata-generator.c
    ep-provider.c
    ep-sample-profiler.c
    ep-session.c
    ep-session-provider.c
    ep-stack-contents.c
    ep-stream.c
    ep-string.c
    ep-thread.c)

target_include_directories(dn-eventpipe INTERFACE ${CMAKE_CURRENT_BINARY_DIR})
target_include_directories(dn-eventpipe INTERFACE ${SHARED_EVENTPIPE_CONFIG_HEADER_PATH})
target_link_libraries(dn-eventpipe INTERFACE dn-containers)<|MERGE_RESOLUTION|>--- conflicted
+++ resolved
@@ -1,36 +1,3 @@
-<<<<<<< HEAD
-include(CheckSymbolExists)
-include(CheckIncludeFile)
-
-check_include_file(
-    sys/socket.h
-    HAVE_SYS_SOCKET_H
-)
-
-check_symbol_exists(
-    accept4
-    sys/socket.h
-    HAVE_ACCEPT4)
-
-# Use TCP for EventPipe on mobile platforms
-if (CLR_CMAKE_HOST_IOS OR CLR_CMAKE_HOST_TVOS OR CLR_CMAKE_HOST_ANDROID)
-  set(FEATURE_PERFTRACING_PAL_TCP 1)
-  set(FEATURE_PERFTRACING_DISABLE_DEFAULT_LISTEN_PORT 1)
-endif()
-
-# Use WebSocket for EventPipe on mobile browser
-if (CLR_CMAKE_HOST_BROWSER)
-  set(FEATURE_PERFTRACING_PAL_WS 1)
-  set(FEATURE_PERFTRACING_DISABLE_DEFAULT_LISTEN_PORT 1)
-  if (DISABLE_THREADS)
-    set(FEATURE_PERFTRACING_DISABLE_THREADS 1)
-  endif()
-endif()
-
-configure_file(${CLR_SRC_NATIVE_DIR}/eventpipe/ep-shared-config.h.in ${CMAKE_CURRENT_BINARY_DIR}/ep-shared-config.h)
-
-=======
->>>>>>> 02f99e56
 # Define the DiagnosticsServer and EventPipe as interface libraries.
 # We must define them as interface libraries as each runtime builds the same set of files slightly differently.
 # Defining it as an interface library allows us to specify common sources, include directories, dependencies, etc.
