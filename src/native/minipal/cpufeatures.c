--- conflicted
+++ resolved
@@ -329,89 +329,7 @@
 
                                 if ((cpuidInfo[CPUID_EDX] & (1 << 23)) != 0)                                    // AVX512-FP16
                                 {
-<<<<<<< HEAD
-                                    result |= XArchIntrinsicConstants_Vpclmulqdq;
-                                }
-
-                                if ((cpuidInfo[CPUID_EBX] & (1 << 5)) != 0)                                     // AVX2
-                                {
-                                    result |= XArchIntrinsicConstants_Avx2;
-
-                                    if (IsAvx512Enabled() && (avx512StateSupport() == 1))                       // XGETBV XRC0[7:5] == 111
-                                    {
-                                        if (((cpuidInfo[CPUID_EBX] & (1 << 16)) != 0) &&                        // AVX512F
-                                            ((cpuidInfo[CPUID_EBX] & (1 << 30)) != 0) &&                        // AVX512BW
-                                            ((cpuidInfo[CPUID_EBX] & (1 << 28)) != 0) &&                        // AVX512CD
-                                            ((cpuidInfo[CPUID_EBX] & (1 << 17)) != 0) &&                        // AVX512DQ
-                                            ((cpuidInfo[CPUID_EBX] & (1 << 31)) != 0))                          // AVX512VL
-                                        {
-                                            // While the AVX-512 ISAs can be individually lit-up, they really
-                                            // need F, BW, CD, DQ, and VL to be fully functional without adding
-                                            // significant complexity into the JIT. Additionally, unlike AVX/AVX2
-                                            // there was never really any hardware that didn't provide all 5 at
-                                            // once, with the notable exception being Knight's Landing which
-                                            // provided a similar but not quite the same feature.
-
-                                            result |= XArchIntrinsicConstants_Evex;
-                                            result |= XArchIntrinsicConstants_Avx512;
-
-                                            if ((cpuidInfo[CPUID_ECX] & (1 << 1)) != 0)                         // AVX512VBMI
-                                            {
-                                                result |= XArchIntrinsicConstants_Avx512Vbmi;
-                                            }
-                                        }
-                                    }
-
-                                    __cpuidex(cpuidInfo, 0x00000007, 0x00000001);
-
-                                    if ((cpuidInfo[CPUID_EAX] & (1 << 4)) != 0)                                 // AVX-VNNI
-                                    {
-                                        result |= XArchIntrinsicConstants_AvxVnni;
-                                    }
-
-                                    if ((cpuidInfo[CPUID_EDX] & (1 << 4)) != 0)                                 // AVX-VNNI-INT8
-                                    {
-                                        result |= XArchIntrinsicConstants_AvxVnniInt8;
-                                    }
-
-                                    if ((cpuidInfo[CPUID_EDX] & (1 << 10)) != 0)                                // AVX-VNNI-INT16
-                                    {
-                                        result |= XArchIntrinsicConstants_AvxVnniInt16;
-                                    }
-
-                                    if (IsApxEnabled() && apxStateSupport())
-                                    {
-                                        if ((cpuidInfo[CPUID_EDX] & (1 << 21)) != 0)                            // Apx
-                                        {
-                                            result |= XArchIntrinsicConstants_Apx;
-                                        }
-                                    }
-
-                                    if ((cpuidInfo[CPUID_EDX] & (1 << 19)) != 0)                                // Avx10
-                                    {
-                                        __cpuidex(cpuidInfo, 0x00000024, 0x00000000);
-                                        uint8_t avx10Version = (uint8_t)(cpuidInfo[CPUID_EBX] & 0xFF);
-
-                                        if((avx10Version >= 1) &&
-                                           ((cpuidInfo[CPUID_EBX] & (1 << 17)) != 0))                           // Avx10/V256
-                                        {
-                                            result |= XArchIntrinsicConstants_Evex;
-                                            result |= XArchIntrinsicConstants_Avx10v1;                          // Avx10.1
-
-                                            if (avx10Version >= 2)                                              // Avx10.2
-                                            {
-                                                result |= XArchIntrinsicConstants_Avx10v2;
-                                            }
-
-                                            // We assume that the Avx10/V512 support can be inferred from
-                                            // both Avx10v1 and Avx512 being present.
-                                            assert(((cpuidInfo[CPUID_EBX] & (1 << 18)) != 0) ==                 // Avx10/V512
-                                                ((result & XArchIntrinsicConstants_Avx512) != 0));
-                                        }
-                                    }
-=======
                                     hasAvx10v1Dependencies = true;
->>>>>>> 4cfcfa75
                                 }
                             }
                         }
@@ -465,6 +383,16 @@
             if ((cpuidInfo[CPUID_EAX] & (1 << 4)) != 0)                                                         // AVX-VNNI
             {
                 result |= XArchIntrinsicConstants_AvxVnni;
+            }
+
+            if ((cpuidInfo[CPUID_EDX] & (1 << 4)) != 0)                                                       // AVX-VNNI-INT8
+            {
+                result |= XArchIntrinsicConstants_AvxVnniInt8;
+            }
+
+            if ((cpuidInfo[CPUID_EDX] & (1 << 10)) != 0)                                                      // AVX-VNNI-INT16
+            {
+                result |= XArchIntrinsicConstants_AvxVnniInt16;
             }
 
             if ((cpuidInfo[CPUID_EAX] & (1 << 23)) != 0)                                                        // AVX-IFMA
