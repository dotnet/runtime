--- conflicted
+++ resolved
@@ -502,14 +502,8 @@
     int64_t valueFromSysctl = 0;
     size_t sz = sizeof(valueFromSysctl);
 
-<<<<<<< HEAD
-    if ((((sysctlbyname("hw.optional.AdvSIMD", &valueFromSysctl, &sz, NULL, 0) != 0) || (valueFromSysctl == 0)) &&
-         ((sysctlbyname("hw.optional.arm.AdvSIMD", &valueFromSysctl, &sz, NULL, 0) != 0) || (valueFromSysctl == 0))) ||
-        (sysctlbyname("hw.optional.arm.FEAT_LSE", &valueFromSysctl, &sz, NULL, 0) != 0) || (valueFromSysctl == 0))
-=======
     if (((sysctlbyname("hw.optional.AdvSIMD", &valueFromSysctl, &sz, NULL, 0) != 0) || (valueFromSysctl == 0)) &&
         ((sysctlbyname("hw.optional.arm.AdvSIMD", &valueFromSysctl, &sz, NULL, 0) != 0) || (valueFromSysctl == 0)))
->>>>>>> d258af50
     {
         // We need to check both for AdvSIMD support as different OS versions may use a different name. However,
         // if both checks fail then the baseline ISA is not supported.
