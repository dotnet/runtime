include(configure.cmake)

set(SOURCES
    cpufeatures.c
    guid.c
    memory.c
    random.c
    debugger.c
    strings.c
    time.c
    unicodedata.c
    utf8.c
)

# Provide an object library for scenarios where we ship static libraries
include_directories(${CLR_SRC_NATIVE_DIR} ${CMAKE_CURRENT_BINARY_DIR})

add_library(minipal_objects OBJECT ${SOURCES})

<<<<<<< HEAD
if (WIN32)
    target_link_libraries(minipal_objects PUBLIC bcrypt)
endif()

# Add a copy of the minipal object library with interprocedural optimization disabled
=======
# Add a copy of the minipal static library with interprocedural optimization disabled
>>>>>>> 88861073
# for NativeAOT scenarios, where we ship static libraries that need to be able to be run with
# a variety of toolchain versions, not only the exact one we built with.
add_library(aotminipal STATIC ${SOURCES})
set_target_properties(aotminipal PROPERTIES INTERPROCEDURAL_OPTIMIZATION OFF)

if (WIN32)
    target_link_libraries(minipal_objects_no_lto PUBLIC bcrypt)
endif()

# Provide a static library for our shared library and executable scenarios
# for easier usability.
add_library(minipal STATIC)
target_link_libraries(minipal PRIVATE minipal_objects)

add_library(minipal_sanitizer_support OBJECT
    sansupport.c)
# Exclude this target from the default build as we may not have sanitzer headers available
# in a non-sanitized build.
set_target_properties(minipal_sanitizer_support PROPERTIES EXCLUDE_FROM_ALL ON)<|MERGE_RESOLUTION|>--- conflicted
+++ resolved
@@ -17,15 +17,11 @@
 
 add_library(minipal_objects OBJECT ${SOURCES})
 
-<<<<<<< HEAD
 if (WIN32)
     target_link_libraries(minipal_objects PUBLIC bcrypt)
 endif()
 
 # Add a copy of the minipal object library with interprocedural optimization disabled
-=======
-# Add a copy of the minipal static library with interprocedural optimization disabled
->>>>>>> 88861073
 # for NativeAOT scenarios, where we ship static libraries that need to be able to be run with
 # a variety of toolchain versions, not only the exact one we built with.
 add_library(aotminipal STATIC ${SOURCES})
