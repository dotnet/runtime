--- conflicted
+++ resolved
@@ -33,11 +33,8 @@
     XArchIntrinsicConstants_Evex = 0x80000,
     XArchIntrinsicConstants_Apx = 0x100000,
     XArchIntrinsicConstants_Vpclmulqdq = 0x200000,
-<<<<<<< HEAD
-    XArchIntrinsicConstants_Gfni = 0x400000,
-=======
     XArchIntrinsicConstants_Avx10v2 = 0x400000,
->>>>>>> 5345dc51
+    XArchIntrinsicConstants_Gfni = 0x800000,
 };
 #endif // HOST_X86 || HOST_AMD64
 
