--- conflicted
+++ resolved
@@ -9,37 +9,6 @@
 //
 
 #if defined(HOST_X86) || defined(HOST_AMD64)
-<<<<<<< HEAD
-enum XArchIntrinsicConstants
-{
-    XArchIntrinsicConstants_Aes = 0x0001,
-    XArchIntrinsicConstants_Pclmulqdq = 0x0002,
-    XArchIntrinsicConstants_Sse3 = 0x0004,
-    XArchIntrinsicConstants_Ssse3 = 0x0008,
-    XArchIntrinsicConstants_Sse41 = 0x0010,
-    XArchIntrinsicConstants_Sse42 = 0x0020,
-    XArchIntrinsicConstants_Popcnt = 0x0040,
-    XArchIntrinsicConstants_Avx = 0x0080,
-    XArchIntrinsicConstants_Fma = 0x0100,
-    XArchIntrinsicConstants_Avx2 = 0x0200,
-    XArchIntrinsicConstants_Bmi1 = 0x0400,
-    XArchIntrinsicConstants_Bmi2 = 0x0800,
-    XArchIntrinsicConstants_Lzcnt = 0x1000,
-    XArchIntrinsicConstants_AvxVnni = 0x2000,
-    XArchIntrinsicConstants_Movbe = 0x4000,
-    XArchIntrinsicConstants_Avx512 = 0x8000,
-    XArchIntrinsicConstants_Avx512Vbmi = 0x10000,
-    XArchIntrinsicConstants_Serialize = 0x20000,
-    XArchIntrinsicConstants_Avx10v1 = 0x40000,
-    XArchIntrinsicConstants_Evex = 0x80000,
-    XArchIntrinsicConstants_Apx = 0x100000,
-    XArchIntrinsicConstants_Vpclmulqdq = 0x200000,
-    XArchIntrinsicConstants_Avx10v2 = 0x400000,
-    XArchIntrinsicConstants_Gfni = 0x800000,
-    XArchIntrinsicConstants_AvxVnniInt8 = 0x01000000,
-    XArchIntrinsicConstants_AvxVnniInt16 = 0x02000000,
-};
-=======
 #define XArchIntrinsicConstants_Sse42 (1 << 0)
 #define XArchIntrinsicConstants_Avx (1 << 1)
 #define XArchIntrinsicConstants_Avx2 (1 << 2)
@@ -60,7 +29,8 @@
 #define XArchIntrinsicConstants_Vaes (1 << 15)
 #define XArchIntrinsicConstants_WaitPkg (1 << 16)
 #define XArchIntrinsicConstants_X86Serialize (1 << 17)
->>>>>>> 4cfcfa75
+#define XArchIntrinsicConstants_AvxVnniInt8 (1 << 18)
+#define XArchIntrinsicConstants_AvxVnniInt16 (1 << 19)
 #endif // HOST_X86 || HOST_AMD64
 
 #if defined(HOST_ARM64)
