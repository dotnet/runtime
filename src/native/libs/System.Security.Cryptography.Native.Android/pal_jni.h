--- conflicted
+++ resolved
@@ -506,15 +506,13 @@
 extern jclass    g_DotnetProxyTrustManager;
 extern jmethodID g_DotnetProxyTrustManagerCtor;
 
-<<<<<<< HEAD
 // net/dot/android/crypto/DotnetX509KeyManager
 extern jclass    g_DotnetX509KeyManager;
 extern jmethodID g_DotnetX509KeyManagerCtor;
-=======
+
 // net/dot/android/crypto/PalPbkdf2
 extern jclass    g_PalPbkdf2;
 extern jmethodID g_PalPbkdf2Pbkdf2OneShot;
->>>>>>> f6dc71b6
 
 // Compatibility macros
 #if !defined (__mallocfunc)
