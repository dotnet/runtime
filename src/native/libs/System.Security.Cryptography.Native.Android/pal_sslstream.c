--- conflicted
+++ resolved
@@ -53,7 +53,10 @@
 
 ARGS_NON_NULL(1, 2) static jobject GetSslSession(JNIEnv* env, SSLStream* sslStream, int handshakeStatus)
 {
-    // SSLEngine.getHandshakeSession() is available since API 24
+    // During the initial handshake our sslStream->sslSession doesn't have access to the peer certificates
+    // which we need for hostname verification. Luckily, the SSLEngine has a getter for the handshake SSLSession.
+    // SSLEngine.getHandshakeSession() is available since API 24.
+
     jobject sslSession = IsHandshaking(handshakeStatus) && g_SSLEngineGetHandshakeSession != NULL
         ? (*env)->CallObjectMethod(env, sslStream->sslEngine, g_SSLEngineGetHandshakeSession)
         : (*env)->CallObjectMethod(env, sslStream->sslEngine, g_SSLEngineGetSession);
@@ -1051,21 +1054,7 @@
     JNIEnv* env = GetJNIEnv();
 
     bool ret = false;
-<<<<<<< HEAD
     INIT_LOCALS(loc, name, verifier, sslSession);
-=======
-    INIT_LOCALS(loc, name, verifier);
-
-    // During the initial handshake our sslStream->sslSession doesn't have access to the peer certificates
-    // which we need for hostname verification. Luckily, the SSLEngine has a getter for the handshake SSLSession.
-
-    int handshakeStatus = GetEnumAsInt(env, (*env)->CallObjectMethod(env, sslStream->sslEngine, g_SSLEngineGetHandshakeStatus));
-    bool isHandshaking = IsHandshaking(handshakeStatus);
-
-    jobject sslSession = isHandshaking
-        ? (*env)->CallObjectMethod(env, sslStream->sslEngine, g_SSLEngineGetHandshakeSession)
-        : sslStream->sslSession;
->>>>>>> 010516c7
 
     loc[sslSession] = GetCurrentSslSession(env, sslStream);
     if (loc[sslSession] == NULL)
