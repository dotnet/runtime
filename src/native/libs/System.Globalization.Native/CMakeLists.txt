--- conflicted
+++ resolved
@@ -58,14 +58,8 @@
 include(configure.cmake)
 
 set(NATIVEGLOBALIZATION_SOURCES
-<<<<<<< HEAD
-=======
-    pal_calendarData.c
-    pal_casing.c
-    pal_collation.c
+    pal_idna.c
     pal_common.c
->>>>>>> c5cb1478
-    pal_idna.c
 )
 if (NOT CLR_CMAKE_TARGET_BROWSER AND NOT CLR_CMAKE_TARGET_WASI AND NOT CLR_CMAKE_TARGET_MACCATALYST AND NOT CLR_CMAKE_TARGET_IOS AND NOT CLR_CMAKE_TARGET_TVOS)
     set(NATIVEGLOBALIZATION_SOURCES
