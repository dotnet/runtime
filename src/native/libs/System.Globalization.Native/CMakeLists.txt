--- conflicted
+++ resolved
@@ -93,18 +93,14 @@
 endif()
 
 if (CLR_CMAKE_TARGET_APPLE)
-<<<<<<< HEAD
-    set(NATIVEGLOBALIZATION_SOURCES ${NATIVEGLOBALIZATION_SOURCES} pal_locale.m pal_collation.m pal_casing.m pal_calendarData.m pal_normalization.m)
-    set_source_files_properties(pal_locale.m pal_collation.m pal_casing.m pal_calendarData.m pal_normalization.m PROPERTIES COMPILE_FLAGS "${CLR_CMAKE_COMMON_OBJC_FLAGS}")
-=======
     set(NATIVEGLOBALIZATION_SOURCES_OBJC
         pal_locale.m
         pal_collation.m
         pal_casing.m
-        pal_calendarData.m)
+        pal_calendarData.m
+        pal_normalization.m)
     set_source_files_properties(${NATIVEGLOBALIZATION_SOURCES_OBJC} PROPERTIES COMPILE_FLAGS "-fobjc-arc ${CLR_CMAKE_COMMON_OBJC_FLAGS}")
     set(NATIVEGLOBALIZATION_SOURCES ${NATIVEGLOBALIZATION_SOURCES} ${NATIVEGLOBALIZATION_SOURCES_OBJC})
->>>>>>> 1eb702ce
 endif()
 
 # time zone names are filtered out of icu data for the browser and associated functionality is disabled
