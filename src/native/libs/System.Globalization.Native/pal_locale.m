--- conflicted
+++ resolved
@@ -810,17 +810,10 @@
     @autoreleasepool
     {
         NSString *localeIdentifier = [NSString stringWithFormat:@"%s", localeName];
-<<<<<<< HEAD
-        NSString *desiredLocaleIdentifier = [localeIdentifier stringByReplacingOccurrencesOfString:@"-" withString:@"_"];
-        NSArray<NSString *> *availableLocales = [NSLocale availableLocaleIdentifiers];
-
-        if ([availableLocales containsObject:desiredLocaleIdentifier])
-=======
         NSString *localeIdentifierByRegionDesignator = [localeIdentifier stringByReplacingOccurrencesOfString:@"-" withString:@"_"];
         NSArray<NSString *> *availableLocales = [NSLocale availableLocaleIdentifiers];
 
         if ([availableLocales containsObject:localeIdentifier] || [availableLocales containsObject:localeIdentifierByRegionDesignator])
->>>>>>> c5cb1478
         {
             return true;
         }
@@ -828,8 +821,4 @@
         return false;
     }
 }
-<<<<<<< HEAD
-
-=======
->>>>>>> c5cb1478
 #endif