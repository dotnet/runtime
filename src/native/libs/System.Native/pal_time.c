--- conflicted
+++ resolved
@@ -96,7 +96,6 @@
 #endif
 }
 
-<<<<<<< HEAD
 int64_t SystemNative_GetBootTimeTicks()
 {
 #ifdef TARGET_LINUX
@@ -120,10 +119,7 @@
 #endif
 }
 
-int32_t SystemNative_GetCpuUtilization(ProcessCpuInformation* previousCpuInfo)
-=======
 double SystemNative_GetCpuUtilization(ProcessCpuInformation* previousCpuInfo)
->>>>>>> 2dcd5bf6
 {
     uint64_t kernelTime = 0;
     uint64_t userTime = 0;
