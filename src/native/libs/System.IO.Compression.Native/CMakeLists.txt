--- conflicted
+++ resolved
@@ -6,7 +6,11 @@
     include(${CLR_SRC_NATIVE_DIR}/external/zlib-ng.cmake)
 endif()
 
-if (NOT CLR_CMAKE_USE_SYSTEM_BROTLI)
+if (CLR_CMAKE_USE_SYSTEM_BROTLI)
+    if (CLR_CMAKE_HOST_FREEBSD)
+        set(CMAKE_REQUIRED_INCLUDES ${CROSS_ROOTFS}/usr/local/include)
+    endif()
+else()
     include(${CLR_SRC_NATIVE_DIR}/external/brotli.cmake)
 endif()
 
@@ -19,24 +23,6 @@
 )
 
 if (NOT CLR_CMAKE_TARGET_BROWSER AND NOT CLR_CMAKE_TARGET_WASI)
-<<<<<<< HEAD
-=======
-
-    if (CLR_CMAKE_USE_SYSTEM_BROTLI)
-        add_definitions(-DFEATURE_USE_SYSTEM_BROTLI)
-        if (CLR_CMAKE_HOST_FREEBSD)
-            set(CMAKE_REQUIRED_INCLUDES ${CROSS_ROOTFS}/usr/local/include)
-        endif()
-    else ()
-        include(${CLR_SRC_NATIVE_DIR}/external/brotli.cmake)
-
-        set (NATIVECOMPRESSION_SOURCES
-            ${NATIVECOMPRESSION_SOURCES}
-            ${BROTLI_SOURCES}
-        )
-    endif ()
-
->>>>>>> 052ad42c
     set (NATIVECOMPRESSION_SOURCES
         ${NATIVECOMPRESSION_SOURCES}
         entrypoints.c
