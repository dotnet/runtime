// Licensed to the .NET Foundation under one or more agreements.
// The .NET Foundation licenses this file to you under the MIT license.

#include "pal_types.h"
#include "pal_compiler.h"
#include "opensslshim.h"
#include "pal_atomic.h"

struct EvpPKeyExtraHandle_st
{
    atomic_int refCount;
    OSSL_LIB_CTX* libCtx;
    OSSL_PROVIDER* prov;
};

typedef struct EvpPKeyExtraHandle_st EvpPKeyExtraHandle;

/*
Shims the EVP_PKEY_new method.

Returns the new EVP_PKEY instance.
*/
PALEXPORT EVP_PKEY* CryptoNative_EvpPkeyCreate(void);

/*
Cleans up and deletes a EVP_PKEY instance.

Implemented by calling EVP_PKEY_free.

No-op if pkey is null.
The given EVP_PKEY pointer is invalid after this call.
Always succeeds.
*/
PALEXPORT void CryptoNative_EvpPkeyDestroy(EVP_PKEY* pkey, void* extraHandle);

/*
Returns the cryptographic length of the cryptosystem to which the key belongs, in bits.
*/
PALEXPORT int32_t CryptoNative_EvpPKeyBits(EVP_PKEY* pkey);

/*
Used by System.Security.Cryptography.X509Certificates' OpenSslX509CertificateReader when
duplicating a private key context as part of duplicating the Pal object.

Returns the number (as of this call) of references to the EVP_PKEY. Anything less than
2 is an error, because the key is already in the process of being freed.
*/
PALEXPORT int32_t CryptoNative_UpRefEvpPkey(EVP_PKEY* pkey, void* extraHandle);

/*
Returns one of the following 4 values for the given EVP_PKEY:
    0 - unknown
    EVP_PKEY_RSA - RSA
    EVP_PKEY_EC - EC
    EVP_PKEY_DSA - DSA
*/
PALEXPORT int32_t CryptoNative_EvpPKeyType(EVP_PKEY* key);

/*
Decodes an X.509 SubjectPublicKeyInfo into an EVP_PKEY*, verifying the interpreted algorithm type.

Requires a non-null buf, and len > 0.
*/
PALEXPORT EVP_PKEY* CryptoNative_DecodeSubjectPublicKeyInfo(const uint8_t* buf, int32_t len, int32_t algId);

/*
Decodes an Pkcs8PrivateKeyInfo into an EVP_PKEY*, verifying the interpreted algorithm type.

Requires a non-null buf, and len > 0.
*/
PALEXPORT EVP_PKEY* CryptoNative_DecodePkcs8PrivateKey(const uint8_t* buf, int32_t len, int32_t algId);

/*
Gets the number of bytes rqeuired to encode an EVP_PKEY* as a Pkcs8PrivateKeyInfo.

On success, 1 is returned and p8size contains the size of the Pkcs8PrivateKeyInfo.
On failure, -1 is used to indicate the openssl error queue contains the error.
On failure, -2 is used to indcate that the supplied EVP_PKEY* is possibly missing a private key.
*/
PALEXPORT int32_t CryptoNative_GetPkcs8PrivateKeySize(EVP_PKEY* pkey, int32_t* p8size);

/*
Encodes the EVP_PKEY* as a Pkcs8PrivateKeyInfo, writing the encoded value to buf.

buf must be big enough, or an out of bounds write may occur.

Returns the number of bytes written.
*/
PALEXPORT int32_t CryptoNative_EncodePkcs8PrivateKey(EVP_PKEY* pkey, uint8_t* buf);

/*
Reports the number of bytes rqeuired to encode an EVP_PKEY* as an X.509 SubjectPublicKeyInfo, or a negative value on error.
*/
PALEXPORT int32_t CryptoNative_GetSubjectPublicKeyInfoSize(EVP_PKEY* pkey);

/*
Encodes the EVP_PKEY* as an X.509 SubjectPublicKeyInfo, writing the encoded value to buf.

buf must be big enough, or an out of bounds write may occur.

Returns the number of bytes written.
*/
PALEXPORT int32_t CryptoNative_EncodeSubjectPublicKeyInfo(EVP_PKEY* pkey, uint8_t* buf);

/*
Load a named key, via ENGINE_load_private_key, from the named engine.

Returns a valid EVP_PKEY* on success, NULL on failure.
haveEngine is 1 if OpenSSL ENGINE's are supported, otherwise 0.
*/
PALEXPORT EVP_PKEY* CryptoNative_LoadPrivateKeyFromEngine(const char* engineName, const char* keyName, int32_t* haveEngine);

/*
Load a named key, via ENGINE_load_public_key, from the named engine.

Returns a valid EVP_PKEY* on success, NULL on failure.
*haveEngine is 1 if OpenSSL ENGINE's are supported, otherwise 0.
*/
PALEXPORT EVP_PKEY* CryptoNative_LoadPublicKeyFromEngine(const char* engineName, const char* keyName, int32_t* haveEngine);

/*
Load a key by URI from a specified OSSL_PROVIDER.

Returns a valid EVP_PKEY* on success, NULL on failure.
On success extraHandle may be non-null value which we need to keep alive
until the EVP_PKEY is destroyed.

*haveProvider is 1 if OpenSSL providers are supported, otherwise 0.
*/
PALEXPORT EVP_PKEY* CryptoNative_LoadKeyFromProvider(const char* providerName, const char* keyUri, void** extraHandle, int32_t* haveProvider);

/*
Loads a key using EVP_PKEY_fromdata_init and EVP_PKEY_fromdata.
*/
PALEXPORT EVP_PKEY* CryptoNative_EvpPKeyFromData(const char* algorithmName, uint8_t* key, int32_t keyLength, int32_t privateKey);

/*
It's a wrapper for EVP_PKEY_CTX_new_from_pkey and EVP_PKEY_CTX_new
which handles extraHandle.
*/
EVP_PKEY_CTX* EvpPKeyCtxCreateFromPKey(EVP_PKEY* pkey, void* extraHandle);

/*
Internal function to get the octet string parameter from the given EVP_PKEY.
*/
int32_t EvpPKeyGetKeyOctetStringParam(const EVP_PKEY* pKey,
<<<<<<< HEAD
                                      const char* name,
                                      uint8_t* destination,
                                      int32_t destinationLength);
=======
    const char* name,
    uint8_t* destination,
    int32_t destinationLength);

/*
Internal function to determine if an EVP_PKEY has a given octet string property.
*/
int32_t EvpPKeyHasKeyOctetStringParam(const EVP_PKEY* pKey, const char* name);
>>>>>>> a9374b49
<|MERGE_RESOLUTION|>--- conflicted
+++ resolved
@@ -144,17 +144,11 @@
 Internal function to get the octet string parameter from the given EVP_PKEY.
 */
 int32_t EvpPKeyGetKeyOctetStringParam(const EVP_PKEY* pKey,
-<<<<<<< HEAD
                                       const char* name,
                                       uint8_t* destination,
                                       int32_t destinationLength);
-=======
-    const char* name,
-    uint8_t* destination,
-    int32_t destinationLength);
 
 /*
 Internal function to determine if an EVP_PKEY has a given octet string property.
 */
-int32_t EvpPKeyHasKeyOctetStringParam(const EVP_PKEY* pKey, const char* name);
->>>>>>> a9374b49
+int32_t EvpPKeyHasKeyOctetStringParam(const EVP_PKEY* pKey, const char* name);