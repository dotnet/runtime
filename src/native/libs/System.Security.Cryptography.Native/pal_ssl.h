--- conflicted
+++ resolved
@@ -155,14 +155,11 @@
 PALEXPORT void CryptoNative_SslSetClientCertCallback(SSL* ssl, int set);
 
 /*
-<<<<<<< HEAD
-=======
 Requests that client sends Post-Handshake Authentication extension in ClientHello.
 */
 PALEXPORT void CryptoNative_SslSetPostHandshakeAuth(SSL* ssl, int32_t val);
 
-/*=======
->>>>>>> ff78e042
+/*
 Sets session caching. 0 is disabled.
 */
 PALEXPORT int CryptoNative_SslCtxSetCaching(SSL_CTX* ctx, int mode,  SslCtxNewSessionCallback newCb, SslCtxRemoveSessionCallback removeCb);
