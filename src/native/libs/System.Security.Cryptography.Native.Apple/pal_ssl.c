// Licensed to the .NET Foundation under one or more agreements.
// The .NET Foundation licenses this file to you under the MIT license.

#include "pal_ssl.h"
#include <dlfcn.h>

#include "coretls_structs.h"

SSLContextRef AppleCryptoNative_SslCreateContext(int32_t isServer)
{
    if (isServer != 0 && isServer != 1)
        return NULL;

#pragma clang diagnostic push
#pragma clang diagnostic ignored "-Wdeprecated-declarations"
    return SSLCreateContext(NULL, isServer ? kSSLServerSide : kSSLClientSide, kSSLStreamType);
#pragma clang diagnostic pop
}

int32_t AppleCryptoNative_SslSetConnection(SSLContextRef sslContext, SSLConnectionRef sslConnection)
{
#pragma clang diagnostic push
#pragma clang diagnostic ignored "-Wdeprecated-declarations"
    return SSLSetConnection(sslContext, sslConnection);
#pragma clang diagnostic pop
}

int32_t AppleCryptoNative_SslSetAcceptClientCert(SSLContextRef sslContext)
{
#pragma clang diagnostic push
#pragma clang diagnostic ignored "-Wdeprecated-declarations"
    // NULL and other illegal values are handled by the underlying API
    return SSLSetClientSideAuthenticate(sslContext, kTryAuthenticate);
#pragma clang diagnostic pop
}

static SSLProtocol PalSslProtocolToSslProtocol(PAL_SslProtocol palProtocolId)
{
    switch (palProtocolId)
    {
#pragma clang diagnostic push
#pragma clang diagnostic ignored "-Wdeprecated-declarations"
        case PAL_SslProtocol_Tls13:
            return kTLSProtocol13;
        case PAL_SslProtocol_Tls12:
            return kTLSProtocol12;
        case PAL_SslProtocol_Tls11:
            return kTLSProtocol11;
        case PAL_SslProtocol_Tls10:
            return kTLSProtocol1;
        case PAL_SslProtocol_Ssl3:
            return kSSLProtocol3;
        case PAL_SslProtocol_Ssl2:
            return kSSLProtocol2;
        case PAL_SslProtocol_None:
        default:
            return kSSLProtocolUnknown;
#pragma clang diagnostic pop
    }
}

int32_t AppleCryptoNative_SslSetMinProtocolVersion(SSLContextRef sslContext, PAL_SslProtocol sslProtocol)
{
    SSLProtocol protocol = PalSslProtocolToSslProtocol(sslProtocol);

#pragma clang diagnostic push
#pragma clang diagnostic ignored "-Wdeprecated-declarations"
    if (protocol == kSSLProtocolUnknown)
        return errSecParam;

    // NULL and other illegal values are handled by the underlying API
    return SSLSetProtocolVersionMin(sslContext, protocol);
#pragma clang diagnostic pop
}

int32_t AppleCryptoNative_SslSetMaxProtocolVersion(SSLContextRef sslContext, PAL_SslProtocol sslProtocol)
{
    SSLProtocol protocol = PalSslProtocolToSslProtocol(sslProtocol);

#pragma clang diagnostic push
#pragma clang diagnostic ignored "-Wdeprecated-declarations"
    if (protocol == kSSLProtocolUnknown)
        return errSecParam;

    // NULL and other illegal values are handled by the underlying API
    return SSLSetProtocolVersionMax(sslContext, protocol);
#pragma clang diagnostic pop
}

int32_t AppleCryptoNative_SslCopyCertChain(SSLContextRef sslContext, SecTrustRef* pChainOut, int32_t* pOSStatus)
{
    if (pChainOut != NULL)
        *pChainOut = NULL;
    if (pOSStatus != NULL)
        *pOSStatus = noErr;

    if (sslContext == NULL || pChainOut == NULL || pOSStatus == NULL)
        return -1;

#pragma clang diagnostic push
#pragma clang diagnostic ignored "-Wdeprecated-declarations"
    *pOSStatus = SSLCopyPeerTrust(sslContext, pChainOut);
#pragma clang diagnostic pop
    return *pOSStatus == noErr;
}

int32_t
AppleCryptoNative_SslCopyCADistinguishedNames(SSLContextRef sslContext, CFArrayRef* pArrayOut, int32_t* pOSStatus)
{
    if (pArrayOut != NULL)
        *pArrayOut = NULL;
    if (pOSStatus != NULL)
        *pOSStatus = noErr;

    if (sslContext == NULL || pArrayOut == NULL || pOSStatus == NULL)
        return -1;

#pragma clang diagnostic push
#pragma clang diagnostic ignored "-Wdeprecated-declarations"
    *pOSStatus = SSLCopyDistinguishedNames(sslContext, pArrayOut);
#pragma clang diagnostic pop

    return *pOSStatus == noErr;
}

static int32_t SslSetSessionOption(SSLContextRef sslContext,
                                   SSLSessionOption option,
                                   int32_t value,
                                   int32_t* pOSStatus)
{
    if (sslContext == NULL)
        return -1;

    if (value != 0 && value != 1)
        return -2;

#pragma clang diagnostic push
#pragma clang diagnostic ignored "-Wdeprecated-declarations"
    *pOSStatus = SSLSetSessionOption(sslContext, option, !!value);
#pragma clang diagnostic pop

    return *pOSStatus == noErr;
}

int32_t AppleCryptoNative_SslSetBreakOnServerAuth(SSLContextRef sslContext, int32_t setBreak, int32_t* pOSStatus)
{
#pragma clang diagnostic push
#pragma clang diagnostic ignored "-Wdeprecated-declarations"
    return SslSetSessionOption(sslContext, kSSLSessionOptionBreakOnServerAuth, setBreak, pOSStatus);
#pragma clang diagnostic pop
}

int32_t AppleCryptoNative_SslSetBreakOnCertRequested(SSLContextRef sslContext, int32_t setBreak, int32_t* pOSStatus)
{
#pragma clang diagnostic push
#pragma clang diagnostic ignored "-Wdeprecated-declarations"
    return SslSetSessionOption(sslContext, kSSLSessionOptionBreakOnCertRequested, setBreak, pOSStatus);
#pragma clang diagnostic pop
}

int32_t AppleCryptoNative_SslSetBreakOnClientAuth(SSLContextRef sslContext, int32_t setBreak, int32_t* pOSStatus)
{
#pragma clang diagnostic push
#pragma clang diagnostic ignored "-Wdeprecated-declarations"
    return SslSetSessionOption(sslContext, kSSLSessionOptionBreakOnClientAuth, setBreak, pOSStatus);
#pragma clang diagnostic pop
}

int32_t AppleCryptoNative_SslSetBreakOnClientHello(SSLContextRef sslContext, int32_t setBreak, int32_t* pOSStatus)
{
#pragma clang diagnostic push
#pragma clang diagnostic ignored "-Wdeprecated-declarations"
    return SslSetSessionOption(sslContext, kSSLSessionOptionBreakOnClientHello, setBreak, pOSStatus);
#pragma clang diagnostic pop
}

int32_t AppleCryptoNative_SslSetCertificate(SSLContextRef sslContext, CFArrayRef certRefs)
{
#pragma clang diagnostic push
#pragma clang diagnostic ignored "-Wdeprecated-declarations"
    // The underlying call handles NULL inputs, so just pass it through
    return SSLSetCertificate(sslContext, certRefs);
#pragma clang diagnostic pop
}

int32_t AppleCryptoNative_SslSetTargetName(SSLContextRef sslContext,
                                           const char* pszTargetName,
                                           int32_t cbTargetName,
                                           int32_t* pOSStatus)
{
    if (pOSStatus != NULL)
        *pOSStatus = noErr;

    if (sslContext == NULL || pszTargetName == NULL || pOSStatus == NULL)
        return -1;

    if (cbTargetName < 0)
        return -2;

    size_t currentLength;
#pragma clang diagnostic push
#pragma clang diagnostic ignored "-Wdeprecated-declarations"
    *pOSStatus = SSLGetPeerDomainNameLength(sslContext, &currentLength);

    // We'll end up walking down the path that sets the hostname more than once during
    // the handshake dance. But once the handshake starts Secure Transport isn't willing to
    // listen to this.  So, if we've already set it, don't set it again.
    if (*pOSStatus == noErr && currentLength == 0)
    {
        *pOSStatus = SSLSetPeerDomainName(sslContext, pszTargetName, (size_t)cbTargetName);
    }
#pragma clang diagnostic pop

    return *pOSStatus == noErr;
}

int32_t AppleCryptoNative_SSLSetALPNProtocols(SSLContextRef sslContext,
                                                        CFArrayRef protocols,
                                                        int32_t* pOSStatus)
{
    if (sslContext == NULL || protocols == NULL || pOSStatus == NULL)
        return -1;

#pragma clang diagnostic push
#pragma clang diagnostic ignored "-Wdeprecated-declarations"
    // The underlying call handles NULL inputs, so just pass it through
    *pOSStatus = SSLSetALPNProtocols(sslContext, protocols);
#pragma clang diagnostic pop

    return *pOSStatus == noErr;
}

int32_t AppleCryptoNative_SSLSetALPNProtocol(SSLContextRef sslContext, void* protocol, int length, int32_t* pOSStatus)
{
    if (sslContext == NULL || protocol == NULL || length <= 0 || pOSStatus == NULL)
        return -1;

    CFStringRef value = CFStringCreateWithBytes(NULL, protocol, length, kCFStringEncodingASCII, 0);
    if (!value)
    {
        *pOSStatus = errSecMemoryError;
        return -2;
    }

    CFArrayRef protocolList = CFArrayCreate(kCFAllocatorDefault, (const void **)&value, 1, &kCFTypeArrayCallBacks);
    if (!protocolList)
    {
        CFRelease(value);
        *pOSStatus = errSecMemoryError;
        return -2;
    }

#pragma clang diagnostic push
#pragma clang diagnostic ignored "-Wdeprecated-declarations"
    *pOSStatus = SSLSetALPNProtocols(sslContext, protocolList);
#pragma clang diagnostic pop

    if  (*pOSStatus == 0)
    {
        struct SSLContext* ctx = (struct SSLContext*)sslContext;
        tls_handshake_t tls = ctx->hdsk;

        // This is extra consistency check to verify that the ALPN data appeared where we expect them
        // before dereferencing sslContext
        if (tls != NULL && tls->alpnOwnData.length == (size_t)length + 1)
        {
            tls->alpn_announced = 1;
            tls->alpn_received = 1 ;
        }
        else
        {
            *pOSStatus = errSecNotAvailable;
        }
    }

    CFRelease(value);
    CFRelease(protocolList);
    return 1;
}

int32_t AppleCryptoNative_SslGetAlpnSelected(SSLContextRef sslContext, CFDataRef* protocol)
{
    if (sslContext == NULL || protocol == NULL)
        return -1;

    *protocol = NULL;
    CFArrayRef protocols = NULL;

#pragma clang diagnostic push
#pragma clang diagnostic ignored "-Wdeprecated-declarations"
    OSStatus osStatus = SSLCopyALPNProtocols(sslContext, &protocols);
#pragma clang diagnostic pop

    if (osStatus == noErr && protocols != NULL && CFArrayGetCount(protocols) > 0)
    {
        *protocol =
            CFStringCreateExternalRepresentation(NULL, CFArrayGetValueAtIndex(protocols, 0), kCFStringEncodingASCII, 0);
    }

    if (protocols)
        CFRelease(protocols);

    return *protocol != NULL;
}

int32_t AppleCryptoNative_SslSetIoCallbacks(SSLContextRef sslContext, SSLReadFunc readFunc, SSLWriteFunc writeFunc)
{
#pragma clang diagnostic push
#pragma clang diagnostic ignored "-Wdeprecated-declarations"
    return SSLSetIOFuncs(sslContext, readFunc, writeFunc);
#pragma clang diagnostic pop
}

PAL_TlsHandshakeState AppleCryptoNative_SslHandshake(SSLContextRef sslContext)
{
    if (sslContext == NULL)
        return PAL_TlsHandshakeState_Unknown;

#pragma clang diagnostic push
#pragma clang diagnostic ignored "-Wdeprecated-declarations"
    OSStatus osStatus = SSLHandshake(sslContext);
#pragma clang diagnostic pop

    switch (osStatus)
    {
        case noErr:
            return PAL_TlsHandshakeState_Complete;
        case errSSLWouldBlock:
            return PAL_TlsHandshakeState_WouldBlock;
        case errSSLServerAuthCompleted:
            return PAL_TlsHandshakeState_ServerAuthCompleted;
        case errSSLClientCertRequested:
            return PAL_TlsHandshakeState_ClientCertRequested;
        case errSSLClientHelloReceived:
           return PAL_TlsHandshakeState_ClientHelloReceived;
        default:
            return osStatus;
    }
}

static PAL_TlsIo OSStatusToPAL_TlsIo(OSStatus status)
{
    switch (status)
    {
        case noErr:
            return PAL_TlsIo_Success;
        case errSSLWouldBlock:
            return PAL_TlsIo_WouldBlock;
        case errSSLClosedGraceful:
            return PAL_TlsIo_ClosedGracefully;
        default:
            return status;
    }
}

PAL_TlsIo
AppleCryptoNative_SslWrite(SSLContextRef sslContext, const uint8_t* buf, uint32_t bufLen, uint32_t* bytesWritten)
{
    if (bytesWritten == NULL)
        return PAL_TlsIo_Unknown;

    size_t expected = (size_t)bufLen;
    size_t totalWritten;

#pragma clang diagnostic push
#pragma clang diagnostic ignored "-Wdeprecated-declarations"
    OSStatus status = SSLWrite(sslContext, buf, expected, &totalWritten);
#pragma clang diagnostic pop

    if (status != noErr)
    {
        *bytesWritten = (uint32_t)totalWritten;
        return OSStatusToPAL_TlsIo(status);
    }

    return PAL_TlsIo_Success;
}

PAL_TlsIo AppleCryptoNative_SslRead(SSLContextRef sslContext, uint8_t* buf, uint32_t bufLen, uint32_t* written)
{
    if (written == NULL)
        return PAL_TlsIo_Unknown;

    size_t writtenSize = 0;
    size_t bufSize = (size_t)bufLen;

#pragma clang diagnostic push
#pragma clang diagnostic ignored "-Wdeprecated-declarations"
    OSStatus status = SSLRead(sslContext, buf, bufSize, &writtenSize);
#pragma clang diagnostic pop

    if (writtenSize > UINT_MAX)
    {
        // This shouldn't happen, because we passed a uint32_t as the initial buffer size.
        // But, just in case it does, report back that we're no longer in a known state.
        return PAL_TlsIo_Unknown;
    }

    *written = (uint32_t)writtenSize;

    if (writtenSize == 0 && status == errSSLWouldBlock)
    {
        SSLSessionState state;
        memset(&state, 0, sizeof(SSLSessionState));
#pragma clang diagnostic push
#pragma clang diagnostic ignored "-Wdeprecated-declarations"
        OSStatus localStatus = SSLGetSessionState(sslContext, &state);

        if (localStatus == noErr && state == kSSLHandshake)
        {
            return PAL_TlsIo_Renegotiate;
        }
#pragma clang diagnostic pop
    }

    return OSStatusToPAL_TlsIo(status);
}

<<<<<<< HEAD
int32_t AppleCryptoNative_SslIsHostnameMatch(SecTrustRef existingTrust, CFStringRef cfHostname, CFDateRef notBefore, int32_t* pOSStatus)
{
    if (pOSStatus != NULL)
        *pOSStatus = noErr;

    if (existingTrust == NULL || notBefore == NULL || pOSStatus == NULL)
        return -1;

    if (cfHostname == NULL)
        return -2;

    SecPolicyRef sslPolicy = SecPolicyCreateSSL(true, cfHostname);

    if (sslPolicy == NULL)
        return -3;

    CFMutableArrayRef certs = CFArrayCreateMutable(kCFAllocatorDefault, 0, &kCFTypeArrayCallBacks);

    if (certs == NULL)
        return -4;

#pragma clang diagnostic push
#pragma clang diagnostic ignored "-Wdeprecated-declarations"
#pragma clang diagnostic pop

    CFMutableArrayRef anchors = CFArrayCreateMutable(kCFAllocatorDefault, 0, &kCFTypeArrayCallBacks);

    if (anchors == NULL)
    {
        CFRelease(certs);
        return -6;
    }

    CFIndex certificateCount = SecTrustGetCertificateCount(existingTrust);

    for (CFIndex i = 0; i < certificateCount; i++)
    {
#pragma clang diagnostic push
#pragma clang diagnostic ignored "-Wdeprecated-declarations"
        SecCertificateRef item = SecTrustGetCertificateAtIndex(existingTrust, i);
#pragma clang diagnostic pop

        CFArrayAppendValue(certs, item);

        // Copy the EE cert into the anchors set, this will make the chain part
        // always return true.
        if (i == 0)
        {
            CFArrayAppendValue(anchors, item);
        }
    }

    SecTrustRef trust = NULL;
    OSStatus osStatus = SecTrustCreateWithCertificates(certs, sslPolicy, &trust);
    int32_t ret = INT_MIN;

    if (osStatus == noErr)
    {
        osStatus = SecTrustSetAnchorCertificates(trust, anchors);
    }

    if (osStatus == noErr)
    {
        osStatus = SecTrustSetVerifyDate(trust, notBefore);
    }

    if (osStatus == noErr)
    {
        SecTrustResultType trustResult;
        memset(&trustResult, 0, sizeof(SecTrustResultType));

#pragma clang diagnostic push
#pragma clang diagnostic ignored "-Wdeprecated-declarations"
        osStatus = SecTrustEvaluate(trust, &trustResult);

        if (trustResult == kSecTrustResultRecoverableTrustFailure && osStatus == noErr && certificateCount > 1)
        {
            // If we get recoverable failure, let's try it again with full anchor list.
            // We already stored just the first certificate into anchors; now we store the rest.
            for (CFIndex i = 1; i < certificateCount; i++)
            {
                CFArrayAppendValue(anchors, SecTrustGetCertificateAtIndex(existingTrust, i));
            }

            osStatus = SecTrustSetAnchorCertificates(trust, anchors);
            if (osStatus == noErr)
            {
                memset(&trustResult, 0, sizeof(SecTrustResultType));
                osStatus = SecTrustEvaluate(trust, &trustResult);
            }
        }
#pragma clang diagnostic pop

        if (osStatus == noErr && trustResult != kSecTrustResultUnspecified && trustResult != kSecTrustResultProceed)
        {
            // If evaluation succeeded but result is not trusted try to get details.
            CFDictionaryRef detailsAndStuff = SecTrustCopyResult(trust);

            if (detailsAndStuff != NULL)
            {
                CFArrayRef details = CFDictionaryGetValue(detailsAndStuff, CFSTR("TrustResultDetails"));

                if (details != NULL && CFArrayGetCount(details) > 0)
                {
                    CFArrayRef statusCodes = CFDictionaryGetValue(CFArrayGetValueAtIndex(details,0), CFSTR("StatusCodes"));

                    if (statusCodes != NULL)
                    {
                        OSStatus status = 0;
                        // look for first failure to keep it simple. Normally, there will be exactly one.
                        for (int i = 0; i < CFArrayGetCount(statusCodes); i++)
                        {
                            CFNumberGetValue(CFArrayGetValueAtIndex(statusCodes, i), kCFNumberSInt32Type, &status);
                            if (status != noErr)
                            {
                                *pOSStatus = status;
                                break;
                            }
                        }
                    }
                }

                CFRelease(detailsAndStuff);
            }
        }

        if (osStatus != noErr)
        {
            ret = -7;
            *pOSStatus = osStatus;
        }
        else if (trustResult == kSecTrustResultUnspecified || trustResult == kSecTrustResultProceed)
        {
            ret = 1;
        }
        else if (trustResult == kSecTrustResultDeny || trustResult == kSecTrustResultRecoverableTrustFailure)
        {
            ret = 0;
        }
        else
        {
            ret = -8;
        }
    }
    else
    {
        *pOSStatus = osStatus;
    }

    if (trust != NULL)
        CFRelease(trust);

    if (certs != NULL)
        CFRelease(certs);

    if (anchors != NULL)
        CFRelease(anchors);

    CFRelease(sslPolicy);
    return ret;
}

=======
>>>>>>> 91f8b1a8
int32_t AppleCryptoNative_SslShutdown(SSLContextRef sslContext)
{
#pragma clang diagnostic push
#pragma clang diagnostic ignored "-Wdeprecated-declarations"
    return SSLClose(sslContext);
#pragma clang diagnostic pop
}

int32_t AppleCryptoNative_SslGetProtocolVersion(SSLContextRef sslContext, PAL_SslProtocol* pProtocol)
{
    if (pProtocol != NULL)
        *pProtocol = 0;

    if (sslContext == NULL || pProtocol == NULL)
        return errSecParam;

#pragma clang diagnostic push
#pragma clang diagnostic ignored "-Wdeprecated-declarations"
    SSLProtocol protocol = kSSLProtocolUnknown;
    OSStatus osStatus = SSLGetNegotiatedProtocolVersion(sslContext, &protocol);

    if (osStatus == noErr)
    {
        PAL_SslProtocol matchedProtocol = PAL_SslProtocol_None;

        if (protocol == kTLSProtocol13)
            matchedProtocol = PAL_SslProtocol_Tls13;
        else if (protocol == kTLSProtocol12)
            matchedProtocol = PAL_SslProtocol_Tls12;
        else if (protocol == kTLSProtocol11)
            matchedProtocol = PAL_SslProtocol_Tls11;
        else if (protocol == kTLSProtocol1)
            matchedProtocol = PAL_SslProtocol_Tls10;
        else if (protocol == kSSLProtocol3)
            matchedProtocol = PAL_SslProtocol_Ssl3;
        else if (protocol == kSSLProtocol2)
            matchedProtocol = PAL_SslProtocol_Ssl2;

        *pProtocol = matchedProtocol;
    }
#pragma clang diagnostic pop

    return osStatus;
}

int32_t AppleCryptoNative_SslGetCipherSuite(SSLContextRef sslContext, uint16_t* pCipherSuiteOut)
{
    if (pCipherSuiteOut == NULL)
    {
        return errSecParam;
    }

    SSLCipherSuite cipherSuite;
#pragma clang diagnostic push
#pragma clang diagnostic ignored "-Wdeprecated-declarations"
    OSStatus status = SSLGetNegotiatedCipher(sslContext, &cipherSuite);
#pragma clang diagnostic pop
    *pCipherSuiteOut = (uint16_t)cipherSuite;

    return status;
}

int32_t AppleCryptoNative_SslSetEnabledCipherSuites(SSLContextRef sslContext, const uint32_t* cipherSuites, int32_t numCipherSuites)
{
    // Max numCipherSuites is 2^16 (all possible cipher suites)
    assert(numCipherSuites < (1 << 16));

#if !defined(TARGET_ARM64) && !defined(TARGET_IOS) && !defined(TARGET_TVOS)
    if (sizeof(SSLCipherSuite) == sizeof(uint32_t))
    {
#pragma clang diagnostic push
#pragma clang diagnostic ignored "-Wdeprecated-declarations"
        // macOS & MacCatalyst x64
        return SSLSetEnabledCiphers(sslContext, (const SSLCipherSuite *)cipherSuites, (size_t)numCipherSuites);
#pragma clang diagnostic pop
    }
    else
#endif
    {
        // MacCatalyst arm64, iOS, tvOS, watchOS
        SSLCipherSuite* cipherSuites16 = (SSLCipherSuite*)calloc((size_t)numCipherSuites, sizeof(SSLCipherSuite));

        if (cipherSuites16 == NULL)
        {
            return errSSLInternal;
        }

        for (int i = 0; i < numCipherSuites; i++)
        {
            cipherSuites16[i] = (SSLCipherSuite)cipherSuites[i];
        }

#pragma clang diagnostic push
#pragma clang diagnostic ignored "-Wdeprecated-declarations"
        OSStatus status = SSLSetEnabledCiphers(sslContext, cipherSuites16, (size_t)numCipherSuites);
#pragma clang diagnostic pop

        free(cipherSuites16);
        return status;
    }
}

PALEXPORT int32_t AppleCryptoNative_SslSetCertificateAuthorities(SSLContextRef sslContext, CFArrayRef certificates, int32_t replaceExisting)
{
#if defined(TARGET_OSX)

#pragma clang diagnostic push
#pragma clang diagnostic ignored "-Wdeprecated-declarations"
    // The underlying call handles NULL inputs, so just pass it through
    return SSLSetCertificateAuthorities(sslContext, certificates, replaceExisting > 0 ? 1 : 0);
#pragma clang diagnostic pop

#else
    // ignore unused parameters
    (void)sslContext;
    (void)certificates;
    (void)replaceExisting;
    return 0;
#endif
}<|MERGE_RESOLUTION|>--- conflicted
+++ resolved
@@ -416,171 +416,6 @@
     return OSStatusToPAL_TlsIo(status);
 }
 
-<<<<<<< HEAD
-int32_t AppleCryptoNative_SslIsHostnameMatch(SecTrustRef existingTrust, CFStringRef cfHostname, CFDateRef notBefore, int32_t* pOSStatus)
-{
-    if (pOSStatus != NULL)
-        *pOSStatus = noErr;
-
-    if (existingTrust == NULL || notBefore == NULL || pOSStatus == NULL)
-        return -1;
-
-    if (cfHostname == NULL)
-        return -2;
-
-    SecPolicyRef sslPolicy = SecPolicyCreateSSL(true, cfHostname);
-
-    if (sslPolicy == NULL)
-        return -3;
-
-    CFMutableArrayRef certs = CFArrayCreateMutable(kCFAllocatorDefault, 0, &kCFTypeArrayCallBacks);
-
-    if (certs == NULL)
-        return -4;
-
-#pragma clang diagnostic push
-#pragma clang diagnostic ignored "-Wdeprecated-declarations"
-#pragma clang diagnostic pop
-
-    CFMutableArrayRef anchors = CFArrayCreateMutable(kCFAllocatorDefault, 0, &kCFTypeArrayCallBacks);
-
-    if (anchors == NULL)
-    {
-        CFRelease(certs);
-        return -6;
-    }
-
-    CFIndex certificateCount = SecTrustGetCertificateCount(existingTrust);
-
-    for (CFIndex i = 0; i < certificateCount; i++)
-    {
-#pragma clang diagnostic push
-#pragma clang diagnostic ignored "-Wdeprecated-declarations"
-        SecCertificateRef item = SecTrustGetCertificateAtIndex(existingTrust, i);
-#pragma clang diagnostic pop
-
-        CFArrayAppendValue(certs, item);
-
-        // Copy the EE cert into the anchors set, this will make the chain part
-        // always return true.
-        if (i == 0)
-        {
-            CFArrayAppendValue(anchors, item);
-        }
-    }
-
-    SecTrustRef trust = NULL;
-    OSStatus osStatus = SecTrustCreateWithCertificates(certs, sslPolicy, &trust);
-    int32_t ret = INT_MIN;
-
-    if (osStatus == noErr)
-    {
-        osStatus = SecTrustSetAnchorCertificates(trust, anchors);
-    }
-
-    if (osStatus == noErr)
-    {
-        osStatus = SecTrustSetVerifyDate(trust, notBefore);
-    }
-
-    if (osStatus == noErr)
-    {
-        SecTrustResultType trustResult;
-        memset(&trustResult, 0, sizeof(SecTrustResultType));
-
-#pragma clang diagnostic push
-#pragma clang diagnostic ignored "-Wdeprecated-declarations"
-        osStatus = SecTrustEvaluate(trust, &trustResult);
-
-        if (trustResult == kSecTrustResultRecoverableTrustFailure && osStatus == noErr && certificateCount > 1)
-        {
-            // If we get recoverable failure, let's try it again with full anchor list.
-            // We already stored just the first certificate into anchors; now we store the rest.
-            for (CFIndex i = 1; i < certificateCount; i++)
-            {
-                CFArrayAppendValue(anchors, SecTrustGetCertificateAtIndex(existingTrust, i));
-            }
-
-            osStatus = SecTrustSetAnchorCertificates(trust, anchors);
-            if (osStatus == noErr)
-            {
-                memset(&trustResult, 0, sizeof(SecTrustResultType));
-                osStatus = SecTrustEvaluate(trust, &trustResult);
-            }
-        }
-#pragma clang diagnostic pop
-
-        if (osStatus == noErr && trustResult != kSecTrustResultUnspecified && trustResult != kSecTrustResultProceed)
-        {
-            // If evaluation succeeded but result is not trusted try to get details.
-            CFDictionaryRef detailsAndStuff = SecTrustCopyResult(trust);
-
-            if (detailsAndStuff != NULL)
-            {
-                CFArrayRef details = CFDictionaryGetValue(detailsAndStuff, CFSTR("TrustResultDetails"));
-
-                if (details != NULL && CFArrayGetCount(details) > 0)
-                {
-                    CFArrayRef statusCodes = CFDictionaryGetValue(CFArrayGetValueAtIndex(details,0), CFSTR("StatusCodes"));
-
-                    if (statusCodes != NULL)
-                    {
-                        OSStatus status = 0;
-                        // look for first failure to keep it simple. Normally, there will be exactly one.
-                        for (int i = 0; i < CFArrayGetCount(statusCodes); i++)
-                        {
-                            CFNumberGetValue(CFArrayGetValueAtIndex(statusCodes, i), kCFNumberSInt32Type, &status);
-                            if (status != noErr)
-                            {
-                                *pOSStatus = status;
-                                break;
-                            }
-                        }
-                    }
-                }
-
-                CFRelease(detailsAndStuff);
-            }
-        }
-
-        if (osStatus != noErr)
-        {
-            ret = -7;
-            *pOSStatus = osStatus;
-        }
-        else if (trustResult == kSecTrustResultUnspecified || trustResult == kSecTrustResultProceed)
-        {
-            ret = 1;
-        }
-        else if (trustResult == kSecTrustResultDeny || trustResult == kSecTrustResultRecoverableTrustFailure)
-        {
-            ret = 0;
-        }
-        else
-        {
-            ret = -8;
-        }
-    }
-    else
-    {
-        *pOSStatus = osStatus;
-    }
-
-    if (trust != NULL)
-        CFRelease(trust);
-
-    if (certs != NULL)
-        CFRelease(certs);
-
-    if (anchors != NULL)
-        CFRelease(anchors);
-
-    CFRelease(sslPolicy);
-    return ret;
-}
-
-=======
->>>>>>> 91f8b1a8
 int32_t AppleCryptoNative_SslShutdown(SSLContextRef sslContext)
 {
 #pragma clang diagnostic push
