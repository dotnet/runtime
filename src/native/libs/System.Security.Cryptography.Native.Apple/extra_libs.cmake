--- conflicted
+++ resolved
@@ -2,19 +2,7 @@
 macro(append_extra_cryptography_apple_libs NativeLibsExtra)
     find_library(COREFOUNDATION_LIBRARY CoreFoundation)
     find_library(SECURITY_LIBRARY Security)
-<<<<<<< HEAD
     find_library(NETWORK_LIBRARY Network)
-
-    list(APPEND ${NativeLibsExtra} ${COREFOUNDATION_LIBRARY} ${NETWORK_LIBRARY} ${SECURITY_LIBRARY} -L/usr/lib/swift  -lswiftFoundation)
-
-    if (CLR_CMAKE_TARGET_OSX)
-        find_library(CRYPTOKIT_LIBRARY CryptoKit)
-
-        list(APPEND ${NativeLibsExtra} ${CRYPTOKIT_LIBRARY} -lobjc -lswiftCore)
-    endif()
-=======
     find_library(CRYPTOKIT_LIBRARY CryptoKit)
-
-    list(APPEND ${NativeLibsExtra} ${COREFOUNDATION_LIBRARY} ${SECURITY_LIBRARY} ${CRYPTOKIT_LIBRARY} -L/usr/lib/swift -lobjc -lswiftCore -lswiftFoundation)
->>>>>>> 3ab61c27
+    list(APPEND ${NativeLibsExtra} ${COREFOUNDATION_LIBRARY} ${SECURITY_LIBRARY} ${NETWORK_LIBRARY} ${CRYPTOKIT_LIBRARY} -L/usr/lib/swift -lobjc -lswiftCore -lswiftFoundation)
 endmacro()