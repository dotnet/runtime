#!/usr/bin/env bash

usage_list=("-outconfig: Configuration, typically a quadruplet such as 'net7.0-Linux-Release-x64', used to name output directory.")
usage_list+=("-staticLibLink: Optional argument to statically link any native library.")

__scriptpath="$(cd "$(dirname "$0")"; pwd -P)"
__nativeroot="$__scriptpath"
__RepoRootDir="$(cd "$__scriptpath"/../../..; pwd -P)"
__artifactsDir="$__RepoRootDir/artifacts"

handle_arguments() {

    case "$1" in
        outconfig|-outconfig)
            __outConfig="$2"
            __ShiftArgs=1
            ;;

        staticliblink|-staticliblink)
            __StaticLibLink=1
            ;;

        *)
            __UnprocessedBuildArgs="$__UnprocessedBuildArgs $1"
    esac
}

# Set the various build properties here so that CMake and MSBuild can pick them up
__TargetArch=x64
__TargetOS=Linux
__BuildType=Debug
__CMakeArgs=""
__Compiler=clang
__CrossBuild=0
__PortableBuild=1
__RootBinDir="$__RepoRootDir/artifacts"
__SkipConfigure=0
__StaticLibLink=0
__UnprocessedBuildArgs=
__VerboseBuild=false

source "$__RepoRootDir"/eng/native/build-commons.sh

# Set cross build
if [[ "$__TargetOS" == Browser ]]; then
    if [[ -z "$EMSDK_PATH" ]]; then
        if [[ -d "$__RepoRootDir"/src/mono/wasm/emsdk/ ]]; then
            export EMSDK_PATH="$__RepoRootDir"/src/mono/wasm/emsdk/
        else
            echo "Error: You need to set the EMSDK_PATH environment variable pointing to the emscripten SDK root."
            exit 1
        fi
    fi
    source "$EMSDK_PATH"/emsdk_env.sh

    echo !!!!!!!!!!!!!!!!! browser-wasm !!!!!!!!!!!!!!!!!
    export CLR_CC=$(which emcc)
elif [[ "$__TargetOS" == Wasi ]]; then
    if [[ -z "$WASI_SDK_PATH" ]]; then
        if [[ -d "$__RepoRootDir"/src/mono/wasi/wasi-sdk/ ]]; then
            export WASI_SDK_PATH="$__RepoRootDir"/src/mono/wasm/emsdk/
        else
            echo "Error: You need to set the WASI_SDK_PATH environment variable pointing to the WASI SDK root."
            exit 1
        fi
    fi

    export CLR_CC="$WASI_SDK_PATH"bin/clang
    export TARGET_BUILD_ARCH=wasm
    __CMakeArgs="-DCLR_CMAKE_TARGET_OS=Wasi -DCLR_CMAKE_TARGET_ARCH=wasm -DWASI_SDK_PREFIX=$WASI_SDK_PATH -DCMAKE_TOOLCHAIN_FILE=$WASI_SDK_PATH/share/cmake/wasi-sdk.cmake"
    echo !!!!!!!!!!!!!!!!! TODOWASI !!!!!!!!!!!!!!!!!
    exit 0
<<<<<<< HEAD
elif [[ "$__TargetArch" == wasm ]]; then
    echo !!!!!!!!!!!!!!!!! TODOWASI !!!!!!!!!!!!!!!!! unexpected4
    exit 1
=======
>>>>>>> f22c6911
elif [[ "$__TargetOS" == iOS || "$__TargetOS" == iOSSimulator ]]; then
    # nothing to do here
    true
elif [[ "$__TargetOS" == tvOS || "$__TargetOS" == tvOSSimulator ]]; then
    # nothing to do here
    true
elif [[ "$__TargetOS" == Android && -z "$ROOTFS_DIR" ]]; then
    # nothing to do here
    true
else
    __CMakeArgs="-DFEATURE_DISTRO_AGNOSTIC_SSL=$__PortableBuild $__CMakeArgs"
    __CMakeArgs="-DCMAKE_STATIC_LIB_LINK=$__StaticLibLink $__CMakeArgs"

    if [[ "$__TargetOS" != linux-bionic && "$__TargetArch" != x86 && "$__TargetArch" != x64 && "$__TargetArch" != "$__HostArch" ]]; then
        __CrossBuild=1
        echo "Set CrossBuild for $__TargetArch build"
    fi
fi

if [[ "$__TargetOS" == Android && -z "$ROOTFS_DIR" ]]; then
    # Android SDK defaults to c++_static; we only need C support
    __CMakeArgs="-DANDROID_STL=none $__CMakeArgs"
elif [[ "$__TargetOS" == linux-bionic && -z "$ROOTFS_DIR" ]]; then
    # Android SDK defaults to c++_static; we only need C support
    __CMakeArgs="-DFORCE_ANDROID_OPENSSL=1 -DANDROID_STL=none $__CMakeArgs"
elif [[ "$__TargetOS" == iOSSimulator ]]; then
    # set default iOS simulator deployment target
    # keep in sync with src/mono/Directory.Build.props
    __CMakeArgs="-DCMAKE_SYSTEM_NAME=iOS -DCMAKE_OSX_SYSROOT=iphonesimulator -DCMAKE_OSX_DEPLOYMENT_TARGET=10.0 $__CMakeArgs"
    if [[ "$__TargetArch" == x64 ]]; then
        __CMakeArgs="-DCMAKE_OSX_ARCHITECTURES=\"x86_64\" $__CMakeArgs"
    elif [[ "$__TargetArch" == x86 ]]; then
        __CMakeArgs="-DCMAKE_OSX_ARCHITECTURES=\"i386\" $__CMakeArgs"
    elif [[ "$__TargetArch" == arm64 ]]; then
        __CMakeArgs="-DCMAKE_OSX_ARCHITECTURES=\"arm64\" $__CMakeArgs"
    else
        echo "Error: Unknown iOSSimulator architecture $__TargetArch."
        exit 1
    fi
elif [[ "$__TargetOS" == iOS ]]; then
    # set default iOS device deployment target
    # keep in sync with src/mono/Directory.Build.props
    __CMakeArgs="-DCMAKE_SYSTEM_NAME=iOS -DCMAKE_OSX_SYSROOT=iphoneos -DCMAKE_OSX_DEPLOYMENT_TARGET=10.0 $__CMakeArgs"
    if [[ "$__TargetArch" == arm64 ]]; then
        __CMakeArgs="-DCMAKE_OSX_ARCHITECTURES=\"arm64\" $__CMakeArgs"
    elif [[ "$__TargetArch" == arm ]]; then
        __CMakeArgs="-DCMAKE_OSX_ARCHITECTURES=\"armv7;armv7s\" $__CMakeArgs"
    else
        echo "Error: Unknown iOS architecture $__TargetArch."
        exit 1
    fi
elif [[ "$__TargetOS" == tvOSSimulator ]]; then
    # set default tvOS simulator deployment target
    # keep in sync with src/mono/Directory.Build.props
    __CMakeArgs="-DCMAKE_SYSTEM_NAME=tvOS -DCMAKE_OSX_SYSROOT=appletvsimulator -DCMAKE_OSX_DEPLOYMENT_TARGET=10.0 $__CMakeArgs"
    if [[ "$__TargetArch" == x64 ]]; then
        __CMakeArgs="-DCMAKE_OSX_ARCHITECTURES=\"x86_64\" $__CMakeArgs"
    elif [[ "$__TargetArch" == arm64 ]]; then
        __CMakeArgs="-DCMAKE_OSX_ARCHITECTURES=\"arm64\" $__CMakeArgs"
    else
        echo "Error: Unknown tvOSSimulator architecture $__TargetArch."
        exit 1
    fi
elif [[ "$__TargetOS" == tvOS ]]; then
    # set default tvOS device deployment target
    # keep in sync with src/mono/Directory.Build.props
    __CMakeArgs="-DCMAKE_SYSTEM_NAME=tvOS -DCMAKE_OSX_SYSROOT=appletvos -DCMAKE_OSX_DEPLOYMENT_TARGET=10.0 $__CMakeArgs"
    if [[ "$__TargetArch" == arm64 ]]; then
        __CMakeArgs="-DCMAKE_OSX_ARCHITECTURES=\"arm64\" $__CMakeArgs"
    else
        echo "Error: Unknown tvOS architecture $__TargetArch."
        exit 1
    fi
fi

# Set the remaining variables based upon the determined build configuration
__outConfig="${__outConfig:-"$__TargetOS-$__TargetArch-$__BuildType"}"
__IntermediatesDir="$__RootBinDir/obj/native/$__outConfig"
__BinDir="$__RootBinDir/bin/native/$__outConfig"

# Specify path to be set for CMAKE_INSTALL_PREFIX.
# This is where all built CoreClr libraries will copied to.
__CMakeBinDir="$__BinDir"
export __CMakeBinDir

# Make the directories necessary for build if they don't exist
setup_dirs

# Check prereqs.
check_prereqs

# Build the corefx native components.
build_native "$__TargetOS" "$__TargetArch" "$__nativeroot" "$__IntermediatesDir" "install" "$__CMakeArgs" "native libraries component"<|MERGE_RESOLUTION|>--- conflicted
+++ resolved
@@ -70,12 +70,6 @@
     __CMakeArgs="-DCLR_CMAKE_TARGET_OS=Wasi -DCLR_CMAKE_TARGET_ARCH=wasm -DWASI_SDK_PREFIX=$WASI_SDK_PATH -DCMAKE_TOOLCHAIN_FILE=$WASI_SDK_PATH/share/cmake/wasi-sdk.cmake"
     echo !!!!!!!!!!!!!!!!! TODOWASI !!!!!!!!!!!!!!!!!
     exit 0
-<<<<<<< HEAD
-elif [[ "$__TargetArch" == wasm ]]; then
-    echo !!!!!!!!!!!!!!!!! TODOWASI !!!!!!!!!!!!!!!!! unexpected4
-    exit 1
-=======
->>>>>>> f22c6911
 elif [[ "$__TargetOS" == iOS || "$__TargetOS" == iOSSimulator ]]; then
     # nothing to do here
     true
