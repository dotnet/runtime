--- conflicted
+++ resolved
@@ -93,13 +93,8 @@
     __CMakeArgs="-DFORCE_ANDROID_OPENSSL=1 -DANDROID_STL=none $__CMakeArgs"
 elif [[ "$__TargetOS" == iossimulator ]]; then
     # set default iOS simulator deployment target
-<<<<<<< HEAD
-    # keep in sync with src/mono/Directory.Build.props, eng/native/build-commons.sh
-    __CMakeArgs="-DCMAKE_SYSTEM_NAME=iOS -DCMAKE_OSX_SYSROOT=iphonesimulator -DCMAKE_OSX_DEPLOYMENT_TARGET=10.0 $__CMakeArgs"
-=======
     # keep in sync with SetOSTargetMinVersions in the root Directory.Build.props
     __CMakeArgs="-DCMAKE_SYSTEM_NAME=iOS -DCMAKE_OSX_SYSROOT=iphonesimulator -DCMAKE_OSX_DEPLOYMENT_TARGET=11.0 $__CMakeArgs"
->>>>>>> 8cb3cfc3
     if [[ "$__TargetArch" == x64 ]]; then
         __CMakeArgs="-DCMAKE_OSX_ARCHITECTURES=\"x86_64\" $__CMakeArgs"
     elif [[ "$__TargetArch" == x86 ]]; then
@@ -112,13 +107,8 @@
     fi
 elif [[ "$__TargetOS" == ios ]]; then
     # set default iOS device deployment target
-<<<<<<< HEAD
-    # keep in sync with src/mono/Directory.Build.props, eng/native/build-commons.sh
-    __CMakeArgs="-DCMAKE_SYSTEM_NAME=iOS -DCMAKE_OSX_SYSROOT=iphoneos -DCMAKE_OSX_DEPLOYMENT_TARGET=10.0 $__CMakeArgs"
-=======
     # keep in sync with SetOSTargetMinVersions in the root Directory.Build.props
     __CMakeArgs="-DCMAKE_SYSTEM_NAME=iOS -DCMAKE_OSX_SYSROOT=iphoneos -DCMAKE_OSX_DEPLOYMENT_TARGET=11.0 $__CMakeArgs"
->>>>>>> 8cb3cfc3
     if [[ "$__TargetArch" == arm64 ]]; then
         __CMakeArgs="-DCMAKE_OSX_ARCHITECTURES=\"arm64\" $__CMakeArgs"
     elif [[ "$__TargetArch" == arm ]]; then
@@ -129,13 +119,8 @@
     fi
 elif [[ "$__TargetOS" == tvossimulator ]]; then
     # set default tvOS simulator deployment target
-<<<<<<< HEAD
-    # keep in sync with src/mono/Directory.Build.props, eng/native/build-commons.sh
-    __CMakeArgs="-DCMAKE_SYSTEM_NAME=tvOS -DCMAKE_OSX_SYSROOT=appletvsimulator -DCMAKE_OSX_DEPLOYMENT_TARGET=10.0 $__CMakeArgs"
-=======
     # keep in sync with SetOSTargetMinVersions in the root Directory.Build.props
     __CMakeArgs="-DCMAKE_SYSTEM_NAME=tvOS -DCMAKE_OSX_SYSROOT=appletvsimulator -DCMAKE_OSX_DEPLOYMENT_TARGET=11.0 $__CMakeArgs"
->>>>>>> 8cb3cfc3
     if [[ "$__TargetArch" == x64 ]]; then
         __CMakeArgs="-DCMAKE_OSX_ARCHITECTURES=\"x86_64\" $__CMakeArgs"
     elif [[ "$__TargetArch" == arm64 ]]; then
@@ -146,13 +131,8 @@
     fi
 elif [[ "$__TargetOS" == tvos ]]; then
     # set default tvOS device deployment target
-<<<<<<< HEAD
-    # keep in sync with src/mono/Directory.Build.props, eng/native/build-commons.sh
-    __CMakeArgs="-DCMAKE_SYSTEM_NAME=tvOS -DCMAKE_OSX_SYSROOT=appletvos -DCMAKE_OSX_DEPLOYMENT_TARGET=10.0 $__CMakeArgs"
-=======
     # keep in sync with the root Directory.Build.props
     __CMakeArgs="-DCMAKE_SYSTEM_NAME=tvOS -DCMAKE_OSX_SYSROOT=appletvos -DCMAKE_OSX_DEPLOYMENT_TARGET=11.0 $__CMakeArgs"
->>>>>>> 8cb3cfc3
     if [[ "$__TargetArch" == arm64 ]]; then
         __CMakeArgs="-DCMAKE_OSX_ARCHITECTURES=\"arm64\" $__CMakeArgs"
     else
