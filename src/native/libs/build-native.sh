#!/usr/bin/env bash

usage_list=("-outconfig: Configuration, typically a quadruplet such as 'net7.0-Linux-Release-x64', used to name output directory.")
usage_list+=("-staticLibLink: Optional argument to statically link any native library.")

__scriptpath="$(cd "$(dirname "$0")"; pwd -P)"
__nativeroot="$__scriptpath"
__RepoRootDir="$(cd "$__scriptpath"/../../..; pwd -P)"
__artifactsDir="$__RepoRootDir/artifacts"

handle_arguments() {

    case "$1" in
        outconfig|-outconfig)
            __outConfig="$2"
            __ShiftArgs=1
            ;;

        staticliblink|-staticliblink)
            __StaticLibLink=1
            ;;

        *)
            __UnprocessedBuildArgs="$__UnprocessedBuildArgs $1"
    esac
}

# Set the various build properties here so that CMake and MSBuild can pick them up
__TargetArch=x64
__TargetOS=Linux
__BuildType=Debug
__CMakeArgs=""
__Compiler=clang
__CrossBuild=0
__PortableBuild=1
__RootBinDir="$__RepoRootDir/artifacts"
__SkipConfigure=0
__StaticLibLink=0
__UnprocessedBuildArgs=
__VerboseBuild=false

source "$__RepoRootDir"/eng/native/build-commons.sh

# Set cross build
if [[ "$__TargetOS" == Browser ]]; then
    if [[ -z "$EMSDK_PATH" ]]; then
        if [[ -d "$__RepoRootDir"/src/mono/wasm/emsdk/ ]]; then
            export EMSDK_PATH="$__RepoRootDir"/src/mono/wasm/emsdk/
        else
            echo "Error: You need to set the EMSDK_PATH environment variable pointing to the emscripten SDK root."
            exit 1
        fi
    fi
    source "$EMSDK_PATH"/emsdk_env.sh
    export CLR_CC=$(which emcc)
<<<<<<< HEAD
elif [[ "$__TargetOS" == WASI ]]; then
    if [[ -z "$WASI_SDK_PATH" ]]; then
        if [[ -d "$__RepoRootDir"/src/mono/wasi/wasi-sdk/ ]]; then
            export WASI_SDK_PATH="$__RepoRootDir"/src/mono/wasi/wasi-sdk/
        else
            echo "Error: You need to set the WASI_SDK_PATH environment variable pointing to the WASI SDK root."
            exit 1
        fi
    fi

    export CLR_CC="$WASI_SDK_PATH"bin/clang
    export TARGET_BUILD_ARCH=wasm
    __CMakeArgs="-DCLR_CMAKE_TARGET_OS=WASI -DCLR_CMAKE_TARGET_ARCH=wasm -DWASI_SDK_PREFIX=$WASI_SDK_PATH -DCMAKE_TOOLCHAIN_FILE=$WASI_SDK_PATH/share/cmake/wasi-sdk.cmake"
=======
elif [[ "$__TargetOS" == wasi ]]; then
    # nothing to do here
    true
>>>>>>> e5c416d0
elif [[ "$__TargetOS" == iOS || "$__TargetOS" == iOSSimulator ]]; then
    # nothing to do here
    true
elif [[ "$__TargetOS" == tvOS || "$__TargetOS" == tvOSSimulator ]]; then
    # nothing to do here
    true
elif [[ "$__TargetOS" == Android && -z "$ROOTFS_DIR" ]]; then
    # nothing to do here
    true
else
    __CMakeArgs="-DFEATURE_DISTRO_AGNOSTIC_SSL=$__PortableBuild $__CMakeArgs"
    __CMakeArgs="-DCMAKE_STATIC_LIB_LINK=$__StaticLibLink $__CMakeArgs"

    if [[ "$__TargetOS" != linux-bionic && "$__TargetArch" != x86 && "$__TargetArch" != x64 && "$__TargetArch" != "$__HostArch" ]]; then
        __CrossBuild=1
        echo "Set CrossBuild for $__TargetArch build"
    fi
fi

if [[ "$__TargetOS" == Android && -z "$ROOTFS_DIR" ]]; then
    # Android SDK defaults to c++_static; we only need C support
    __CMakeArgs="-DANDROID_STL=none $__CMakeArgs"
elif [[ "$__TargetOS" == linux-bionic && -z "$ROOTFS_DIR" ]]; then
    # Android SDK defaults to c++_static; we only need C support
    __CMakeArgs="-DFORCE_ANDROID_OPENSSL=1 -DANDROID_STL=none $__CMakeArgs"
elif [[ "$__TargetOS" == iOSSimulator ]]; then
    # set default iOS simulator deployment target
    # keep in sync with src/mono/Directory.Build.props
    __CMakeArgs="-DCMAKE_SYSTEM_NAME=iOS -DCMAKE_OSX_SYSROOT=iphonesimulator -DCMAKE_OSX_DEPLOYMENT_TARGET=10.0 $__CMakeArgs"
    if [[ "$__TargetArch" == x64 ]]; then
        __CMakeArgs="-DCMAKE_OSX_ARCHITECTURES=\"x86_64\" $__CMakeArgs"
    elif [[ "$__TargetArch" == x86 ]]; then
        __CMakeArgs="-DCMAKE_OSX_ARCHITECTURES=\"i386\" $__CMakeArgs"
    elif [[ "$__TargetArch" == arm64 ]]; then
        __CMakeArgs="-DCMAKE_OSX_ARCHITECTURES=\"arm64\" $__CMakeArgs"
    else
        echo "Error: Unknown iOSSimulator architecture $__TargetArch."
        exit 1
    fi
elif [[ "$__TargetOS" == iOS ]]; then
    # set default iOS device deployment target
    # keep in sync with src/mono/Directory.Build.props
    __CMakeArgs="-DCMAKE_SYSTEM_NAME=iOS -DCMAKE_OSX_SYSROOT=iphoneos -DCMAKE_OSX_DEPLOYMENT_TARGET=10.0 $__CMakeArgs"
    if [[ "$__TargetArch" == arm64 ]]; then
        __CMakeArgs="-DCMAKE_OSX_ARCHITECTURES=\"arm64\" $__CMakeArgs"
    elif [[ "$__TargetArch" == arm ]]; then
        __CMakeArgs="-DCMAKE_OSX_ARCHITECTURES=\"armv7;armv7s\" $__CMakeArgs"
    else
        echo "Error: Unknown iOS architecture $__TargetArch."
        exit 1
    fi
elif [[ "$__TargetOS" == tvOSSimulator ]]; then
    # set default tvOS simulator deployment target
    # keep in sync with src/mono/Directory.Build.props
    __CMakeArgs="-DCMAKE_SYSTEM_NAME=tvOS -DCMAKE_OSX_SYSROOT=appletvsimulator -DCMAKE_OSX_DEPLOYMENT_TARGET=10.0 $__CMakeArgs"
    if [[ "$__TargetArch" == x64 ]]; then
        __CMakeArgs="-DCMAKE_OSX_ARCHITECTURES=\"x86_64\" $__CMakeArgs"
    elif [[ "$__TargetArch" == arm64 ]]; then
        __CMakeArgs="-DCMAKE_OSX_ARCHITECTURES=\"arm64\" $__CMakeArgs"
    else
        echo "Error: Unknown tvOSSimulator architecture $__TargetArch."
        exit 1
    fi
elif [[ "$__TargetOS" == tvOS ]]; then
    # set default tvOS device deployment target
    # keep in sync with src/mono/Directory.Build.props
    __CMakeArgs="-DCMAKE_SYSTEM_NAME=tvOS -DCMAKE_OSX_SYSROOT=appletvos -DCMAKE_OSX_DEPLOYMENT_TARGET=10.0 $__CMakeArgs"
    if [[ "$__TargetArch" == arm64 ]]; then
        __CMakeArgs="-DCMAKE_OSX_ARCHITECTURES=\"arm64\" $__CMakeArgs"
    else
        echo "Error: Unknown tvOS architecture $__TargetArch."
        exit 1
    fi
fi

# Set the remaining variables based upon the determined build configuration
__outConfig="${__outConfig:-"$__TargetOS-$__TargetArch-$__BuildType"}"
__IntermediatesDir="$__RootBinDir/obj/native/$__outConfig"
__BinDir="$__RootBinDir/bin/native/$__outConfig"

# Specify path to be set for CMAKE_INSTALL_PREFIX.
# This is where all built CoreClr libraries will copied to.
__CMakeBinDir="$__BinDir"
export __CMakeBinDir

# Make the directories necessary for build if they don't exist
setup_dirs

# Check prereqs.
check_prereqs

# Build the corefx native components.
build_native "$__TargetOS" "$__TargetArch" "$__nativeroot" "$__IntermediatesDir" "install" "$__CMakeArgs" "native libraries component"<|MERGE_RESOLUTION|>--- conflicted
+++ resolved
@@ -53,8 +53,7 @@
     fi
     source "$EMSDK_PATH"/emsdk_env.sh
     export CLR_CC=$(which emcc)
-<<<<<<< HEAD
-elif [[ "$__TargetOS" == WASI ]]; then
+elif [[ "$__TargetOS" == wasi ]]; then
     if [[ -z "$WASI_SDK_PATH" ]]; then
         if [[ -d "$__RepoRootDir"/src/mono/wasi/wasi-sdk/ ]]; then
             export WASI_SDK_PATH="$__RepoRootDir"/src/mono/wasi/wasi-sdk/
@@ -67,11 +66,6 @@
     export CLR_CC="$WASI_SDK_PATH"bin/clang
     export TARGET_BUILD_ARCH=wasm
     __CMakeArgs="-DCLR_CMAKE_TARGET_OS=WASI -DCLR_CMAKE_TARGET_ARCH=wasm -DWASI_SDK_PREFIX=$WASI_SDK_PATH -DCMAKE_TOOLCHAIN_FILE=$WASI_SDK_PATH/share/cmake/wasi-sdk.cmake"
-=======
-elif [[ "$__TargetOS" == wasi ]]; then
-    # nothing to do here
-    true
->>>>>>> e5c416d0
 elif [[ "$__TargetOS" == iOS || "$__TargetOS" == iOSSimulator ]]; then
     # nothing to do here
     true
