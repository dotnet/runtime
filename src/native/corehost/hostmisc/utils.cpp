// Licensed to the .NET Foundation under one or more agreements.
// The .NET Foundation licenses this file to you under the MIT license.

#include "utils.h"
#include "trace.h"
#include "bundle/info.h"

bool library_exists_in_dir(const pal::string_t& lib_dir, const pal::string_t& lib_name, pal::string_t* p_lib_path)
{
    pal::string_t lib_path = lib_dir;
    append_path(&lib_path, lib_name.c_str());

    if (!pal::file_exists(lib_path))
    {
        return false;
    }
    if (p_lib_path)
    {
        *p_lib_path = lib_path;
    }
    return true;
}

bool coreclr_exists_in_dir(const pal::string_t& candidate)
{
    pal::string_t test(candidate);
    append_path(&test, LIBCORECLR_NAME);
    trace::verbose(_X("Checking if CoreCLR path exists=[%s]"), test.c_str());
    return pal::file_exists(test);
}

bool utils::starts_with(const pal::string_t& value, const pal::char_t* prefix, size_t prefix_len, bool match_case)
{
    // Cannot start with an empty string.
    if (prefix_len == 0)
        return false;

    auto cmp = match_case ? pal::strncmp : pal::strncasecmp;
    return (value.size() >= prefix_len) &&
        cmp(value.c_str(), prefix, prefix_len) == 0;
}

bool utils::ends_with(const pal::string_t& value, const pal::char_t* suffix, size_t suffix_len, bool match_case)
{
    auto cmp = match_case ? pal::strcmp : pal::strcasecmp;
    return (value.size() >= suffix_len) &&
        cmp(value.c_str() + value.size() - suffix_len, suffix) == 0;
}

bool ends_with(const pal::string_t& value, const pal::string_t& suffix, bool match_case)
{
    return utils::ends_with(value, suffix.c_str(), suffix.size(), match_case);
}

bool starts_with(const pal::string_t& value, const pal::string_t& prefix, bool match_case)
{
    return utils::starts_with(value, prefix.c_str(), prefix.size(), match_case);
}

void append_path(pal::string_t* path1, const pal::char_t* path2)
{
    if (pal::is_path_rooted(path2))
    {
        path1->assign(path2);
    }
    else
    {
        if (!path1->empty() && path1->back() != DIR_SEPARATOR)
        {
            path1->push_back(DIR_SEPARATOR);
        }
        path1->append(path2);
    }
}

pal::string_t strip_executable_ext(const pal::string_t& filename)
{
    pal::string_t exe_suffix = pal::exe_suffix();
    if (exe_suffix.empty())
    {
        return filename;
    }

    if (ends_with(filename, exe_suffix, false))
    {
        // We need to strip off the old extension
        pal::string_t result(filename);
        result.erase(result.size() - exe_suffix.size());
        return result;
    }

    return filename;
}

pal::string_t strip_file_ext(const pal::string_t& path)
{
    if (path.empty())
    {
        return path;
    }
    size_t sep_pos = path.rfind(_X("/\\"));
    size_t dot_pos = path.rfind(_X('.'));
    if (sep_pos != pal::string_t::npos && sep_pos > dot_pos)
    {
        return path;
    }
    return path.substr(0, dot_pos);
}

pal::string_t get_filename_without_ext(const pal::string_t& path)
{
    if (path.empty())
    {
        return path;
    }

    size_t name_pos = path.find_last_of(_X("/\\"));
    size_t dot_pos = path.rfind(_X('.'));
    size_t start_pos = (name_pos == pal::string_t::npos) ? 0 : (name_pos + 1);
    size_t count = (dot_pos == pal::string_t::npos || dot_pos < start_pos) ? pal::string_t::npos : (dot_pos - start_pos);
    return path.substr(start_pos, count);
}

pal::string_t get_filename(const pal::string_t& path)
{
    if (path.empty())
    {
        return path;
    }

    auto name_pos = path.find_last_of(DIR_SEPARATOR);
    if (name_pos == pal::string_t::npos)
    {
        return path;
    }

    return path.substr(name_pos + 1);
}

pal::string_t get_directory(const pal::string_t& path)
{
    pal::string_t ret = path;
    while (!ret.empty() && ret.back() == DIR_SEPARATOR)
    {
        ret.pop_back();
    }

    // Find the last dir separator
    auto path_sep = ret.find_last_of(DIR_SEPARATOR);
    if (path_sep == pal::string_t::npos)
    {
        return ret + DIR_SEPARATOR;
    }

    int pos = static_cast<int>(path_sep);
    while (pos >= 0 && ret[pos] == DIR_SEPARATOR)
    {
        pos--;
    }
    return ret.substr(0, static_cast<size_t>(pos) + 1) + DIR_SEPARATOR;
}

void remove_trailing_dir_separator(pal::string_t* dir)
{
    if (dir->back() == DIR_SEPARATOR)
    {
        dir->pop_back();
    }
}

void replace_char(pal::string_t* path, pal::char_t match, pal::char_t repl)
{
    size_t pos = 0;
    while ((pos = path->find(match, pos)) != pal::string_t::npos)
    {
        (*path)[pos] = repl;
    }
}

pal::string_t get_replaced_char(const pal::string_t& path, pal::char_t match, pal::char_t repl)
{
    size_t pos = path.find(match);
    if (pos == pal::string_t::npos)
    {
        return path;
    }

    pal::string_t out = path;
    do
    {
        out[pos] = repl;
    } while ((pos = out.find(match, pos)) != pal::string_t::npos);

    return out;
}

namespace
{

    const pal::char_t* s_all_architectures[] =
    {
        _X("arm"),
        _X("arm64"),
        _X("armv6"),
        _X("loongarch64"),
        _X("s390x"),
        _X("x64"),
        _X("x86")
    };
    static_assert((sizeof(s_all_architectures) / sizeof(*s_all_architectures)) == static_cast<size_t>(pal::architecture::__last), "Invalid known architectures count");
}

pal::architecture get_current_arch()
{
#if defined(TARGET_AMD64)
    return pal::architecture::x64;
#elif defined(TARGET_X86)
    return pal::architecture::x86;
#elif defined(TARGET_ARMV6)
    return pal::architecture::armv6;
#elif defined(TARGET_ARM)
    return pal::architecture::arm;
#elif defined(TARGET_ARM64)
    return pal::architecture::arm64;
#elif defined(TARGET_LOONGARCH64)
    return pal::architecture::loongarch64;
#elif defined(TARGET_S390X)
<<<<<<< HEAD
    return pal::architecture::s390X;
=======
    return _X("s390x");
#elif defined(TARGET_POWERPC64)
    return _X("ppc64le");
>>>>>>> 495d08fb
#else
#error "Unknown target"
#endif
}

const pal::char_t* get_arch_name(pal::architecture arch)
{
    int idx = static_cast<int>(arch);
    assert(0 <= idx && idx < static_cast<int>(pal::architecture::__last));
    return s_all_architectures[idx];
}

const pal::char_t* get_current_arch_name()
{
    return get_arch_name(get_current_arch());
}

pal::string_t get_current_runtime_id(bool use_fallback)
{
    pal::string_t rid;
    if (pal::getenv(_X("DOTNET_RUNTIME_ID"), &rid))
        return rid;

    rid = pal::get_current_os_rid_platform();
    if (rid.empty() && use_fallback)
        rid = pal::get_current_os_fallback_rid();

    if (!rid.empty())
    {
        rid.append(_X("-"));
        rid.append(get_current_arch_name());
    }

    return rid;
}

bool get_env_shared_store_dirs(std::vector<pal::string_t>* dirs, const pal::string_t& arch, const pal::string_t& tfm)
{
    pal::string_t path;
    if (!pal::getenv(_X("DOTNET_SHARED_STORE"), &path))
    {
        return false;
    }

    pal::string_t tok;
    pal::stringstream_t ss(path);
    while (std::getline(ss, tok, PATH_SEPARATOR))
    {
        if (pal::realpath(&tok))
        {
            append_path(&tok, arch.c_str());
            append_path(&tok, tfm.c_str());
            dirs->push_back(tok);
        }
    }
    return true;
}

bool get_global_shared_store_dirs(std::vector<pal::string_t>* dirs, const pal::string_t& arch, const pal::string_t& tfm)
{
    std::vector<pal::string_t> global_dirs;
    if (!pal::get_global_dotnet_dirs(&global_dirs))
    {
        return false;
    }

    for (pal::string_t dir : global_dirs)
    {
        append_path(&dir, RUNTIME_STORE_DIRECTORY_NAME);
        append_path(&dir, arch.c_str());
        append_path(&dir, tfm.c_str());
        dirs->push_back(dir);
    }
    return true;
}

/**
* Multilevel Lookup is enabled by default
*  It can be disabled by setting DOTNET_MULTILEVEL_LOOKUP env var to a value that is not 1
*/
bool multilevel_lookup_enabled()
{
    pal::string_t env_lookup;
    bool multilevel_lookup = true;

    if (pal::getenv(_X("DOTNET_MULTILEVEL_LOOKUP"), &env_lookup))
    {
        auto env_val = pal::xtoi(env_lookup.c_str());
        multilevel_lookup = (env_val == 1);
        trace::verbose(_X("DOTNET_MULTILEVEL_LOOKUP is set to %s"), env_lookup.c_str());
    }
    trace::info(_X("Multilevel lookup is %s"), multilevel_lookup ? _X("true") : _X("false"));
    return multilevel_lookup;
}

void get_framework_and_sdk_locations(const pal::string_t& dotnet_dir, const bool disable_multilevel_lookup, std::vector<pal::string_t>* locations)
{
    bool multilevel_lookup = disable_multilevel_lookup ? false : multilevel_lookup_enabled();

    // Multi-level lookup will look for the most appropriate version in several locations
    // by following the priority rank below:
    //  .exe directory
    //  Global .NET directories
    // If it is not activated, then only .exe directory will be considered

    pal::string_t dotnet_dir_temp;
    if (!dotnet_dir.empty())
    {
        // own_dir contains DIR_SEPARATOR appended that we need to remove.
        dotnet_dir_temp = dotnet_dir;
        remove_trailing_dir_separator(&dotnet_dir_temp);

        locations->push_back(dotnet_dir_temp);
    }

    if (!multilevel_lookup)
        return;

    std::vector<pal::string_t> global_dirs;
    if (pal::get_global_dotnet_dirs(&global_dirs))
    {
        for (pal::string_t dir : global_dirs)
        {
            // avoid duplicate paths
            if (!pal::are_paths_equal_with_normalized_casing(dir, dotnet_dir_temp))
            {
                locations->push_back(dir);
            }
        }
    }
}

bool get_file_path_from_env(const pal::char_t* env_key, pal::string_t* recv)
{
    recv->clear();
    pal::string_t file_path;
    if (pal::getenv(env_key, &file_path))
    {
        if (pal::realpath(&file_path))
        {
            recv->assign(file_path);
            return true;
        }
        trace::verbose(_X("Did not find [%s] directory [%s]"), env_key, file_path.c_str());
    }

    return false;
}

size_t index_of_non_numeric(const pal::string_t& str, size_t i)
{
    return str.find_first_not_of(_X("0123456789"), i);
}

bool try_stou(const pal::string_t& str, unsigned* num)
{
    if (str.empty())
    {
        return false;
    }
    if (index_of_non_numeric(str, 0u) != pal::string_t::npos)
    {
        return false;
    }
    *num = std::stoul(str);
    return true;
}

pal::string_t get_dotnet_root_env_var_for_arch(pal::architecture arch)
{
    return DOTNET_ROOT_ENV_VAR _X("_") + to_upper(get_arch_name(arch));
}

bool get_dotnet_root_from_env(pal::string_t* dotnet_root_env_var_name, pal::string_t* recv)
{
    *dotnet_root_env_var_name = get_dotnet_root_env_var_for_arch(get_current_arch());
    if (get_file_path_from_env(dotnet_root_env_var_name->c_str(), recv))
        return true;

#if defined(WIN32)
    if (pal::is_running_in_wow64())
    {
        *dotnet_root_env_var_name = _X("DOTNET_ROOT(x86)");
        if (get_file_path_from_env(dotnet_root_env_var_name->c_str(), recv))
            return true;
    }
#endif

    // If no architecture-specific environment variable was set
    // fallback to the default DOTNET_ROOT.
    *dotnet_root_env_var_name = DOTNET_ROOT_ENV_VAR;
    return get_file_path_from_env(dotnet_root_env_var_name->c_str(), recv);
}

/**
* Given path to app binary, say app.dll or app.exe, retrieve the app.deps.json.
*/
pal::string_t get_deps_from_app_binary(const pal::string_t& app_base, const pal::string_t& app)
{
    pal::string_t deps_file;
    auto app_name = get_filename(app);

    deps_file.reserve(app_base.length() + 1 + app_name.length() + 5);
    deps_file.append(app_base);

    if (!app_base.empty() && app_base.back() != DIR_SEPARATOR)
    {
        deps_file.push_back(DIR_SEPARATOR);
    }
    deps_file.append(app_name, 0, app_name.find_last_of(_X(".")));
    deps_file.append(_X(".deps.json"));
    return deps_file;
}

pal::string_t get_runtime_config_path(const pal::string_t& path, const pal::string_t& name)
{
    auto json_path = path;
    auto json_name = name + _X(".runtimeconfig.json");
    append_path(&json_path, json_name.c_str());
    return json_path;
}

pal::string_t get_runtime_config_dev_path(const pal::string_t& path, const pal::string_t& name)
{
    auto dev_json_path = path;
    auto dev_json_name = name + _X(".runtimeconfig.dev.json");
    append_path(&dev_json_path, dev_json_name.c_str());
    return dev_json_path;
}

void get_runtime_config_paths(const pal::string_t& path, const pal::string_t& name, pal::string_t* cfg, pal::string_t* dev_cfg)
{
    cfg->assign(get_runtime_config_path(path, name));
    dev_cfg->assign(get_runtime_config_dev_path(path, name));

    trace::verbose(_X("Runtime config is cfg=%s dev=%s"), cfg->c_str(), dev_cfg->c_str());
}

pal::string_t get_dotnet_root_from_fxr_path(const pal::string_t& fxr_path)
{
    // If coreclr exists next to hostfxr, assume everything is local (e.g. self-contained)
    pal::string_t fxr_dir = get_directory(fxr_path);
    if (coreclr_exists_in_dir(fxr_dir))
        return fxr_dir;

    // Path to hostfxr is: <dotnet_root>/host/fxr/<version>/<hostfxr_file>
    pal::string_t fxr_root = get_directory(fxr_dir);
    return get_directory(get_directory(fxr_root));
}

pal::string_t get_download_url(const pal::char_t* framework_name, const pal::char_t* framework_version)
{
    pal::string_t url = DOTNET_CORE_APPLAUNCH_URL _X("?");
    if (framework_name != nullptr && pal::strlen(framework_name) > 0)
    {
        url.append(_X("framework="));
        url.append(framework_name);
        if (framework_version != nullptr && pal::strlen(framework_version) > 0)
        {
            url.append(_X("&framework_version="));
            url.append(framework_version);
        }
    }
    else
    {
        url.append(_X("missing_runtime=true"));
    }

    url.append(_X("&arch="));
    url.append(get_current_arch_name());
    pal::string_t rid = get_current_runtime_id(true /*use_fallback*/);
    url.append(_X("&rid="));
    url.append(rid);

    return url;
}

pal::string_t to_lower(const pal::char_t* in) {
    pal::string_t ret = in;
    std::transform(ret.begin(), ret.end(), ret.begin(),
        [](pal::char_t c) { return static_cast<pal::char_t>(::tolower(c)); });
    return ret;
}

pal::string_t to_upper(const pal::char_t* in) {
    pal::string_t ret = in;
    std::transform(ret.begin(), ret.end(), ret.begin(),
        [](pal::char_t c) { return static_cast<pal::char_t>(::toupper(c)); });
    return ret;
}

#define TEST_ONLY_MARKER "d38cc827-e34f-4453-9df4-1e796e9f1d07"

// Retrieves environment variable which is only used for testing.
// This will return the value of the variable only if the product binary is stamped
// with test-only marker.
bool test_only_getenv(const pal::char_t* name, pal::string_t* recv)
{
    // This is a static variable which is embeded in the product binary (somewhere).
    // The marker values is a GUID so that it's unique and can be found by doing a simple search on the file
    // The first character is used as the decider:
    //  - Default value is 'd' (stands for disabled) - test only behavior is disabled
    //  - To enable test-only behaviors set it to 'e' (stands for enabled)
    constexpr size_t EMBED_SIZE = sizeof(TEST_ONLY_MARKER) / sizeof(TEST_ONLY_MARKER[0]);
    volatile static char embed[EMBED_SIZE] = TEST_ONLY_MARKER;

    if (embed[0] != 'e')
    {
        return false;
    }

    return pal::getenv(name, recv);
}<|MERGE_RESOLUTION|>--- conflicted
+++ resolved
@@ -196,13 +196,13 @@
 
 namespace
 {
-
     const pal::char_t* s_all_architectures[] =
     {
         _X("arm"),
         _X("arm64"),
         _X("armv6"),
         _X("loongarch64"),
+        _X("ppc64le"),
         _X("s390x"),
         _X("x64"),
         _X("x86")
@@ -225,13 +225,9 @@
 #elif defined(TARGET_LOONGARCH64)
     return pal::architecture::loongarch64;
 #elif defined(TARGET_S390X)
-<<<<<<< HEAD
     return pal::architecture::s390X;
-=======
-    return _X("s390x");
 #elif defined(TARGET_POWERPC64)
-    return _X("ppc64le");
->>>>>>> 495d08fb
+    return pal::architecture::ppc64le;
 #else
 #error "Unknown target"
 #endif
