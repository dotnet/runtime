# Licensed to the .NET Foundation under one or more agreements.
# The .NET Foundation licenses this file to you under the MIT license.

# Add RPATH to the apphost binary that allows using local copies of shared libraries
# dotnet core depends on for special scenarios when system wide installation of such
# dependencies is not possible for some reason.
# This cannot be enabled for MacOS (Darwin) since its RPATH works in a different way,
# doesn't apply to libraries loaded via dlopen and most importantly, it is not transitive.
if (NOT CLR_CMAKE_TARGET_OSX)
    set(CMAKE_BUILD_WITH_INSTALL_RPATH TRUE)
    set(CMAKE_INSTALL_RPATH "\$ORIGIN/netcoredeps")
endif()

include_directories(..)

set(SOURCES
    ../bundle_marker.cpp
    ./hostfxr_resolver.cpp
    ../../corehost.cpp
)

set(HEADERS
    ../bundle_marker.h
    ../../hostfxr_resolver.h
)

if(CLR_CMAKE_TARGET_WIN32)
    add_compile_definitions(UNICODE)
    list(APPEND SOURCES
        ../apphost.windows.cpp)

    list(APPEND HEADERS
        ../apphost.windows.h)
endif()

if(CLR_CMAKE_TARGET_WIN32)
    list(APPEND SOURCES ${HEADERS})
endif()

add_compile_definitions(FEATURE_APPHOST)

add_executable(apphost ${SOURCES} ${RESOURCES})

target_link_libraries(apphost PRIVATE hostmisc fxr_resolver)

add_sanitizer_runtime_support(apphost)

if(NOT CLR_CMAKE_TARGET_WIN32)
    disable_pax_mprotect(apphost)
endif()

install_with_stripped_symbols(apphost TARGETS corehost)

if(CLR_CMAKE_TARGET_WIN32)
<<<<<<< HEAD
    # Disable manifest generation into the file .exe on Windows
    add_linker_flag("/MANIFEST:NO")

    # Enable CET-compatibility
    if (CLR_CMAKE_HOST_ARCH_AMD64)
        add_linker_flag("/CETCOMPAT")
    endif()
=======
    target_link_options(apphost PRIVATE "/MANIFEST:NO")
>>>>>>> e2f04761
endif()

if (CLR_CMAKE_TARGET_WIN32)
    target_link_libraries(apphost PRIVATE shell32)
endif()

if (CLR_CMAKE_HOST_APPLE)
    adhoc_sign_with_entitlements(apphost "${CLR_ENG_NATIVE_DIR}/entitlements.plist")
endif()<|MERGE_RESOLUTION|>--- conflicted
+++ resolved
@@ -52,17 +52,13 @@
 install_with_stripped_symbols(apphost TARGETS corehost)
 
 if(CLR_CMAKE_TARGET_WIN32)
-<<<<<<< HEAD
     # Disable manifest generation into the file .exe on Windows
-    add_linker_flag("/MANIFEST:NO")
+    target_link_options(apphost PRIVATE "/MANIFEST:NO")
 
     # Enable CET-compatibility
     if (CLR_CMAKE_HOST_ARCH_AMD64)
-        add_linker_flag("/CETCOMPAT")
+        target_link_options(apphost PRIVATE "/CETCOMPAT")
     endif()
-=======
-    target_link_options(apphost PRIVATE "/MANIFEST:NO")
->>>>>>> e2f04761
 endif()
 
 if (CLR_CMAKE_TARGET_WIN32)
