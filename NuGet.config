<?xml version="1.0" encoding="utf-8"?>
<configuration>
  <!-- Don't use any higher level config files.
       Our builds need to be isolated from user/machine state -->
  <fallbackPackageFolders>
    <clear />
  </fallbackPackageFolders>
  <packageSources>
    <clear />
    <!--Begin: Package sources managed by Dependency Flow automation. Do not edit the sources below.-->
    <!--  Begin: Package sources from dotnet-emsdk -->
<<<<<<< HEAD
    <add key="darc-pub-dotnet-emsdk-9b227c1" value="https://pkgs.dev.azure.com/dnceng/public/_packaging/darc-pub-dotnet-emsdk-9b227c16/nuget/v3/index.json" />
    <add key="darc-pub-dotnet-emsdk-9b227c1-2" value="https://pkgs.dev.azure.com/dnceng/public/_packaging/darc-pub-dotnet-emsdk-9b227c16-2/nuget/v3/index.json" />
    <add key="darc-pub-dotnet-emsdk-9b227c1-1" value="https://pkgs.dev.azure.com/dnceng/public/_packaging/darc-pub-dotnet-emsdk-9b227c16-1/nuget/v3/index.json" />
=======
    <add key="darc-pub-dotnet-emsdk-96ba1fe" value="https://pkgs.dev.azure.com/dnceng/public/_packaging/darc-pub-dotnet-emsdk-96ba1fed/nuget/v3/index.json" />
>>>>>>> 254f912b
    <!--  End: Package sources from dotnet-emsdk -->
    <!--End: Package sources managed by Dependency Flow automation. Do not edit the sources above.-->
    <!--
      'src/test/PrepareTestAssets/PrepareTestAssets.proj' generates a NuGet.config file using this
      one as a template. The following line is a marker to insert the test restore sources.
    -->
    <!-- TEST_RESTORE_SOURCES_INSERTION_LINE -->
    <add key="dotnet-public" value="https://pkgs.dev.azure.com/dnceng/public/_packaging/dotnet-public/nuget/v3/index.json" />
    <add key="dotnet-tools" value="https://pkgs.dev.azure.com/dnceng/public/_packaging/dotnet-tools/nuget/v3/index.json" />
    <add key="dotnet-eng" value="https://pkgs.dev.azure.com/dnceng/public/_packaging/dotnet-eng/nuget/v3/index.json" />
    <add key="dotnet-libraries" value="https://pkgs.dev.azure.com/dnceng/public/_packaging/dotnet-libraries/nuget/v3/index.json" />
    <!-- TODO: Remove dotnet7 feeds when dependencies publish into dotnet8 feeds: https://github.com/dotnet/runtime/issues/63375. -->
    <add key="dotnet7" value="https://pkgs.dev.azure.com/dnceng/public/_packaging/dotnet7/nuget/v3/index.json" />
    <add key="dotnet7-transport" value="https://pkgs.dev.azure.com/dnceng/public/_packaging/dotnet7-transport/nuget/v3/index.json" />
    <!-- Used for the Rich Navigation indexing task -->
    <add key="richnav" value="https://pkgs.dev.azure.com/azure-public/vside/_packaging/vs-buildservices/nuget/v3/index.json" />
  </packageSources>
  <disabledPackageSources>
    <clear />
  </disabledPackageSources>
</configuration><|MERGE_RESOLUTION|>--- conflicted
+++ resolved
@@ -9,13 +9,10 @@
     <clear />
     <!--Begin: Package sources managed by Dependency Flow automation. Do not edit the sources below.-->
     <!--  Begin: Package sources from dotnet-emsdk -->
-<<<<<<< HEAD
     <add key="darc-pub-dotnet-emsdk-9b227c1" value="https://pkgs.dev.azure.com/dnceng/public/_packaging/darc-pub-dotnet-emsdk-9b227c16/nuget/v3/index.json" />
     <add key="darc-pub-dotnet-emsdk-9b227c1-2" value="https://pkgs.dev.azure.com/dnceng/public/_packaging/darc-pub-dotnet-emsdk-9b227c16-2/nuget/v3/index.json" />
     <add key="darc-pub-dotnet-emsdk-9b227c1-1" value="https://pkgs.dev.azure.com/dnceng/public/_packaging/darc-pub-dotnet-emsdk-9b227c16-1/nuget/v3/index.json" />
-=======
     <add key="darc-pub-dotnet-emsdk-96ba1fe" value="https://pkgs.dev.azure.com/dnceng/public/_packaging/darc-pub-dotnet-emsdk-96ba1fed/nuget/v3/index.json" />
->>>>>>> 254f912b
     <!--  End: Package sources from dotnet-emsdk -->
     <!--End: Package sources managed by Dependency Flow automation. Do not edit the sources above.-->
     <!--
