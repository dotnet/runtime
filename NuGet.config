<?xml version="1.0" encoding="utf-8"?>
<configuration>
  <!-- Don't use any higher level config files.
       Our builds need to be isolated from user/machine state -->
  <fallbackPackageFolders>
    <clear />
  </fallbackPackageFolders>
  <packageSources>
    <clear />
    <!--Begin: Package sources managed by Dependency Flow automation. Do not edit the sources below.-->
    <!--  Begin: Package sources from dotnet-emsdk -->
<<<<<<< HEAD
=======
    <add key="darc-pub-dotnet-emsdk-0b73b53" value="https://pkgs.dev.azure.com/dnceng/public/_packaging/darc-pub-dotnet-emsdk-0b73b536/nuget/v3/index.json" />
>>>>>>> e505120d
    <!--  End: Package sources from dotnet-emsdk -->
    <!--  Begin: Package sources from dotnet-wcf -->
    <!--  End: Package sources from dotnet-wcf -->
    <!--End: Package sources managed by Dependency Flow automation. Do not edit the sources above.-->
    <!--
      'src/test/PrepareTestAssets/PrepareTestAssets.proj' generates a NuGet.config file using this
      one as a template. The following line is a marker to insert the test restore sources.
    -->
    <!-- TEST_RESTORE_SOURCES_INSERTION_LINE -->
    <add key="dotnet-public" value="https://pkgs.dev.azure.com/dnceng/public/_packaging/dotnet-public/nuget/v3/index.json" />
    <add key="dotnet-tools" value="https://pkgs.dev.azure.com/dnceng/public/_packaging/dotnet-tools/nuget/v3/index.json" />
    <add key="dotnet-eng" value="https://pkgs.dev.azure.com/dnceng/public/_packaging/dotnet-eng/nuget/v3/index.json" />
    <add key="dotnet6" value="https://pkgs.dev.azure.com/dnceng/public/_packaging/dotnet6/nuget/v3/index.json" />
    <add key="dotnet6-transport" value="https://pkgs.dev.azure.com/dnceng/public/_packaging/dotnet6-transport/nuget/v3/index.json" />
    <!-- Used for the Rich Navigation indexing task -->
    <add key="richnav" value="https://pkgs.dev.azure.com/azure-public/vside/_packaging/vs-buildservices/nuget/v3/index.json" />
  </packageSources>
  <disabledPackageSources>
    <clear />
  </disabledPackageSources>
</configuration><|MERGE_RESOLUTION|>--- conflicted
+++ resolved
@@ -9,10 +9,8 @@
     <clear />
     <!--Begin: Package sources managed by Dependency Flow automation. Do not edit the sources below.-->
     <!--  Begin: Package sources from dotnet-emsdk -->
-<<<<<<< HEAD
-=======
+    <add key="darc-pub-dotnet-emsdk-f472bde" value="https://pkgs.dev.azure.com/dnceng/public/_packaging/darc-pub-dotnet-emsdk-f472bde6/nuget/v3/index.json" />
     <add key="darc-pub-dotnet-emsdk-0b73b53" value="https://pkgs.dev.azure.com/dnceng/public/_packaging/darc-pub-dotnet-emsdk-0b73b536/nuget/v3/index.json" />
->>>>>>> e505120d
     <!--  End: Package sources from dotnet-emsdk -->
     <!--  Begin: Package sources from dotnet-wcf -->
     <!--  End: Package sources from dotnet-wcf -->
