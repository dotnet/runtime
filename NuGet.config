<?xml version="1.0" encoding="utf-8"?>
<configuration>
  <!-- Don't use any higher level config files.
       Our builds need to be isolated from user/machine state -->
  <fallbackPackageFolders>
    <clear />
  </fallbackPackageFolders>
  <packageSources>
    <clear />
    <!--Begin: Package sources managed by Dependency Flow automation. Do not edit the sources below.-->
    <!--  Begin: Package sources from dotnet-emsdk -->
<<<<<<< HEAD
    <add key="darc-pub-dotnet-emsdk-7d5ca07" value="https://pkgs.dev.azure.com/dnceng/public/_packaging/darc-pub-dotnet-emsdk-7d5ca075/nuget/v3/index.json" />
=======
    <add key="darc-pub-dotnet-emsdk-925c59b" value="https://pkgs.dev.azure.com/dnceng/public/_packaging/darc-pub-dotnet-emsdk-925c59b4/nuget/v3/index.json" />
>>>>>>> c9b42e23
    <!--  End: Package sources from dotnet-emsdk -->
    <!--  Begin: Package sources from dotnet-wcf -->
    <!--  End: Package sources from dotnet-wcf -->
    <!--End: Package sources managed by Dependency Flow automation. Do not edit the sources above.-->
    <!--
      'src/test/PrepareTestAssets/PrepareTestAssets.proj' generates a NuGet.config file using this
      one as a template. The following line is a marker to insert the test restore sources.
    -->
    <!-- TEST_RESTORE_SOURCES_INSERTION_LINE -->
    <add key="dotnet-public" value="https://pkgs.dev.azure.com/dnceng/public/_packaging/dotnet-public/nuget/v3/index.json" />
    <add key="dotnet-tools" value="https://pkgs.dev.azure.com/dnceng/public/_packaging/dotnet-tools/nuget/v3/index.json" />
    <add key="dotnet-eng" value="https://pkgs.dev.azure.com/dnceng/public/_packaging/dotnet-eng/nuget/v3/index.json" />
    <add key="dotnet6" value="https://pkgs.dev.azure.com/dnceng/public/_packaging/dotnet6/nuget/v3/index.json" />
    <add key="dotnet6-transport" value="https://pkgs.dev.azure.com/dnceng/public/_packaging/dotnet6-transport/nuget/v3/index.json" />
    <!-- Used for the Rich Navigation indexing task -->
    <add key="richnav" value="https://pkgs.dev.azure.com/azure-public/vside/_packaging/vs-buildservices/nuget/v3/index.json" />
  </packageSources>
  <disabledPackageSources>
    <clear />
  </disabledPackageSources>
</configuration><|MERGE_RESOLUTION|>--- conflicted
+++ resolved
@@ -9,11 +9,8 @@
     <clear />
     <!--Begin: Package sources managed by Dependency Flow automation. Do not edit the sources below.-->
     <!--  Begin: Package sources from dotnet-emsdk -->
-<<<<<<< HEAD
     <add key="darc-pub-dotnet-emsdk-7d5ca07" value="https://pkgs.dev.azure.com/dnceng/public/_packaging/darc-pub-dotnet-emsdk-7d5ca075/nuget/v3/index.json" />
-=======
     <add key="darc-pub-dotnet-emsdk-925c59b" value="https://pkgs.dev.azure.com/dnceng/public/_packaging/darc-pub-dotnet-emsdk-925c59b4/nuget/v3/index.json" />
->>>>>>> c9b42e23
     <!--  End: Package sources from dotnet-emsdk -->
     <!--  Begin: Package sources from dotnet-wcf -->
     <!--  End: Package sources from dotnet-wcf -->
