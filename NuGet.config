--- conflicted
+++ resolved
@@ -8,15 +8,12 @@
   <packageSources>
     <clear />
     <!--Begin: Package sources managed by Dependency Flow automation. Do not edit the sources below.-->
-<<<<<<< HEAD
     <!--  Begin: Package sources from dotnet-emsdk -->
     <add key="darc-pub-dotnet-emsdk-7b2c322" value="https://pkgs.dev.azure.com/dnceng/public/_packaging/darc-pub-dotnet-emsdk-7b2c3228/nuget/v3/index.json" />
     <!--  End: Package sources from dotnet-emsdk -->
-=======
     <!--  Begin: Package sources from dotnet-wcf -->
     <add key="darc-pub-dotnet-wcf-04c3656" value="https://pkgs.dev.azure.com/dnceng/public/_packaging/darc-pub-dotnet-wcf-04c3656e/nuget/v3/index.json" />
     <!--  End: Package sources from dotnet-wcf -->
->>>>>>> ba7a7bb0
     <!--End: Package sources managed by Dependency Flow automation. Do not edit the sources above.-->
     <!--
       'src/test/PrepareTestAssets/PrepareTestAssets.proj' generates a NuGet.config file using this
