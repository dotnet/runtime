<?xml version="1.0" encoding="utf-8"?>
<configuration>
  <!-- Don't use any higher level config files.
       Our builds need to be isolated from user/machine state -->
  <fallbackPackageFolders>
    <clear />
  </fallbackPackageFolders>
  <packageSources>
    <clear />
    <!--Begin: Package sources managed by Dependency Flow automation. Do not edit the sources below.-->
    <!--  Begin: Package sources from dotnet-emsdk -->
<<<<<<< HEAD
    <add key="darc-pub-dotnet-emsdk-8408169" value="https://pkgs.dev.azure.com/dnceng/public/_packaging/darc-pub-dotnet-emsdk-84081690/nuget/v3/index.json" />
=======
    <add key="darc-pub-dotnet-emsdk-9a29abd" value="https://pkgs.dev.azure.com/dnceng/public/_packaging/darc-pub-dotnet-emsdk-9a29abdd/nuget/v3/index.json" />
    <add key="darc-pub-dotnet-emsdk-9a29abd-1" value="https://pkgs.dev.azure.com/dnceng/public/_packaging/darc-pub-dotnet-emsdk-9a29abdd-1/nuget/v3/index.json" />
>>>>>>> 2ebbc777
    <!--  End: Package sources from dotnet-emsdk -->
    <!--  Begin: Package sources from dotnet-sdk -->
    <!--  End: Package sources from dotnet-sdk -->
    <!--End: Package sources managed by Dependency Flow automation. Do not edit the sources above.-->
    <!--
      'src/test/PrepareTestAssets/PrepareTestAssets.proj' generates a NuGet.config file using this
      one as a template. The following line is a marker to insert the test restore sources.
    -->
    <!-- TEST_RESTORE_SOURCES_INSERTION_LINE -->
    <add key="dotnet-public" value="https://pkgs.dev.azure.com/dnceng/public/_packaging/dotnet-public/nuget/v3/index.json" />
    <add key="dotnet-tools" value="https://pkgs.dev.azure.com/dnceng/public/_packaging/dotnet-tools/nuget/v3/index.json" />
    <add key="dotnet-eng" value="https://pkgs.dev.azure.com/dnceng/public/_packaging/dotnet-eng/nuget/v3/index.json" />
    <add key="dotnet-libraries" value="https://pkgs.dev.azure.com/dnceng/public/_packaging/dotnet-libraries/nuget/v3/index.json" />
    <!-- Required for System.CommandLine SB intermediate -->
    <add key="dotnet-libraries-transport" value="https://pkgs.dev.azure.com/dnceng/public/_packaging/dotnet-libraries-transport/nuget/v3/index.json" />
    <add key="dotnet8" value="https://pkgs.dev.azure.com/dnceng/public/_packaging/dotnet8/nuget/v3/index.json" />
    <add key="dotnet8-transport" value="https://pkgs.dev.azure.com/dnceng/public/_packaging/dotnet8-transport/nuget/v3/index.json" />
  </packageSources>
  <disabledPackageSources>
    <clear />
    <!--Begin: Package sources managed by Dependency Flow automation. Do not edit the sources below.-->
    <!--  Begin: Package sources from dotnet-sdk -->
    <!--  End: Package sources from dotnet-sdk -->
    <!--End: Package sources managed by Dependency Flow automation. Do not edit the sources above.-->
  </disabledPackageSources>
</configuration><|MERGE_RESOLUTION|>--- conflicted
+++ resolved
@@ -9,12 +9,9 @@
     <clear />
     <!--Begin: Package sources managed by Dependency Flow automation. Do not edit the sources below.-->
     <!--  Begin: Package sources from dotnet-emsdk -->
-<<<<<<< HEAD
     <add key="darc-pub-dotnet-emsdk-8408169" value="https://pkgs.dev.azure.com/dnceng/public/_packaging/darc-pub-dotnet-emsdk-84081690/nuget/v3/index.json" />
-=======
     <add key="darc-pub-dotnet-emsdk-9a29abd" value="https://pkgs.dev.azure.com/dnceng/public/_packaging/darc-pub-dotnet-emsdk-9a29abdd/nuget/v3/index.json" />
     <add key="darc-pub-dotnet-emsdk-9a29abd-1" value="https://pkgs.dev.azure.com/dnceng/public/_packaging/darc-pub-dotnet-emsdk-9a29abdd-1/nuget/v3/index.json" />
->>>>>>> 2ebbc777
     <!--  End: Package sources from dotnet-emsdk -->
     <!--  Begin: Package sources from dotnet-sdk -->
     <!--  End: Package sources from dotnet-sdk -->
