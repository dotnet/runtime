<?xml version="1.0" encoding="utf-8"?>
<configuration>
  <!-- Don't use any higher level config files.
       Our builds need to be isolated from user/machine state -->
  <fallbackPackageFolders>
    <clear />
  </fallbackPackageFolders>
  <packageSources>
    <clear />
    <!--Begin: Package sources managed by Dependency Flow automation. Do not edit the sources below.-->
    <!--  Begin: Package sources from dotnet-emsdk -->
    <add key="darc-pub-dotnet-emsdk-dad5528" value="https://pkgs.dev.azure.com/dnceng/public/_packaging/darc-pub-dotnet-emsdk-dad5528e/nuget/v3/index.json" />
<<<<<<< HEAD
    <add key="darc-pub-dotnet-emsdk-dad5528-1" value="https://pkgs.dev.azure.com/dnceng/public/_packaging/darc-pub-dotnet-emsdk-dad5528e-1/nuget/v3/index.json" />
=======
>>>>>>> 2a76f6f9
    <!--  End: Package sources from dotnet-emsdk -->
    <!--  Begin: Package sources from dotnet-sdk -->
    <add key="darc-pub-dotnet-sdk-049799c" value="https://pkgs.dev.azure.com/dnceng/public/_packaging/darc-pub-dotnet-sdk-049799c3/nuget/v3/index.json" />
    <!--  End: Package sources from dotnet-sdk -->
    <!--End: Package sources managed by Dependency Flow automation. Do not edit the sources above.-->
    <!--
      'src/test/PrepareTestAssets/PrepareTestAssets.proj' generates a NuGet.config file using this
      one as a template. The following line is a marker to insert the test restore sources.
    -->
    <!-- TEST_RESTORE_SOURCES_INSERTION_LINE -->
    <add key="dotnet-public" value="https://pkgs.dev.azure.com/dnceng/public/_packaging/dotnet-public/nuget/v3/index.json" />
    <add key="dotnet-tools" value="https://pkgs.dev.azure.com/dnceng/public/_packaging/dotnet-tools/nuget/v3/index.json" />
    <add key="dotnet-eng" value="https://pkgs.dev.azure.com/dnceng/public/_packaging/dotnet-eng/nuget/v3/index.json" />
    <add key="dotnet-libraries" value="https://pkgs.dev.azure.com/dnceng/public/_packaging/dotnet-libraries/nuget/v3/index.json" />
    <!-- Required for System.CommandLine SB intermediate -->
    <add key="dotnet-libraries-transport" value="https://pkgs.dev.azure.com/dnceng/public/_packaging/dotnet-libraries-transport/nuget/v3/index.json" />
    <add key="dotnet9" value="https://pkgs.dev.azure.com/dnceng/public/_packaging/dotnet9/nuget/v3/index.json" />
    <add key="dotnet9-transport" value="https://pkgs.dev.azure.com/dnceng/public/_packaging/dotnet9-transport/nuget/v3/index.json" />
  </packageSources>
  <auditSources>
    <clear />
    <add key="nuget.org" value="https://api.nuget.org/v3/index.json" />
  </auditSources>
  <disabledPackageSources>
    <clear />
  </disabledPackageSources>
</configuration><|MERGE_RESOLUTION|>--- conflicted
+++ resolved
@@ -10,10 +10,6 @@
     <!--Begin: Package sources managed by Dependency Flow automation. Do not edit the sources below.-->
     <!--  Begin: Package sources from dotnet-emsdk -->
     <add key="darc-pub-dotnet-emsdk-dad5528" value="https://pkgs.dev.azure.com/dnceng/public/_packaging/darc-pub-dotnet-emsdk-dad5528e/nuget/v3/index.json" />
-<<<<<<< HEAD
-    <add key="darc-pub-dotnet-emsdk-dad5528-1" value="https://pkgs.dev.azure.com/dnceng/public/_packaging/darc-pub-dotnet-emsdk-dad5528e-1/nuget/v3/index.json" />
-=======
->>>>>>> 2a76f6f9
     <!--  End: Package sources from dotnet-emsdk -->
     <!--  Begin: Package sources from dotnet-sdk -->
     <add key="darc-pub-dotnet-sdk-049799c" value="https://pkgs.dev.azure.com/dnceng/public/_packaging/darc-pub-dotnet-sdk-049799c3/nuget/v3/index.json" />
