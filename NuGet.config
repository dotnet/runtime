<?xml version="1.0" encoding="utf-8"?>
<configuration>
  <!-- Don't use any higher level config files.
       Our builds need to be isolated from user/machine state -->
  <fallbackPackageFolders>
    <clear />
  </fallbackPackageFolders>
  <packageSources>
    <clear />
    <!--Begin: Package sources managed by Dependency Flow automation. Do not edit the sources below.-->
    <!--  Begin: Package sources from dotnet-emsdk -->
    <add key="darc-pub-dotnet-emsdk-b567cdb" value="https://pkgs.dev.azure.com/dnceng/public/_packaging/darc-pub-dotnet-emsdk-b567cdb6/nuget/v3/index.json" />
    <add key="darc-pub-dotnet-emsdk-b567cdb-3" value="https://pkgs.dev.azure.com/dnceng/public/_packaging/darc-pub-dotnet-emsdk-b567cdb6-3/nuget/v3/index.json" />
    <add key="darc-pub-dotnet-emsdk-b567cdb-2" value="https://pkgs.dev.azure.com/dnceng/public/_packaging/darc-pub-dotnet-emsdk-b567cdb6-2/nuget/v3/index.json" />
    <add key="darc-pub-dotnet-emsdk-b567cdb-1" value="https://pkgs.dev.azure.com/dnceng/public/_packaging/darc-pub-dotnet-emsdk-b567cdb6-1/nuget/v3/index.json" />
    <!--  End: Package sources from dotnet-emsdk -->
    <!--  Begin: Package sources from dotnet-sdk -->
<<<<<<< HEAD
    <add key="darc-pub-dotnet-sdk-38e51fe" value="https://pkgs.dev.azure.com/dnceng/public/_packaging/darc-pub-dotnet-sdk-38e51fe4/nuget/v3/index.json" />
=======
>>>>>>> bab8497f
    <!--  End: Package sources from dotnet-sdk -->
    <!--End: Package sources managed by Dependency Flow automation. Do not edit the sources above.-->
    <!--
      'src/test/PrepareTestAssets/PrepareTestAssets.proj' generates a NuGet.config file using this
      one as a template. The following line is a marker to insert the test restore sources.
    -->
    <!-- TEST_RESTORE_SOURCES_INSERTION_LINE -->
    <add key="dotnet-public" value="https://pkgs.dev.azure.com/dnceng/public/_packaging/dotnet-public/nuget/v3/index.json" />
    <add key="dotnet-tools" value="https://pkgs.dev.azure.com/dnceng/public/_packaging/dotnet-tools/nuget/v3/index.json" />
    <add key="dotnet-eng" value="https://pkgs.dev.azure.com/dnceng/public/_packaging/dotnet-eng/nuget/v3/index.json" />
    <add key="dotnet-libraries" value="https://pkgs.dev.azure.com/dnceng/public/_packaging/dotnet-libraries/nuget/v3/index.json" />
    <!-- Required for System.CommandLine SB intermediate -->
    <add key="dotnet-libraries-transport" value="https://pkgs.dev.azure.com/dnceng/public/_packaging/dotnet-libraries-transport/nuget/v3/index.json" />
    <add key="dotnet9" value="https://pkgs.dev.azure.com/dnceng/public/_packaging/dotnet9/nuget/v3/index.json" />
    <add key="dotnet9-transport" value="https://pkgs.dev.azure.com/dnceng/public/_packaging/dotnet9-transport/nuget/v3/index.json" />
  </packageSources>
  <auditSources>
    <clear />
    <add key="nuget.org" value="https://api.nuget.org/v3/index.json" />
  </auditSources>
  <disabledPackageSources>
    <clear />
  </disabledPackageSources>
</configuration><|MERGE_RESOLUTION|>--- conflicted
+++ resolved
@@ -15,10 +15,6 @@
     <add key="darc-pub-dotnet-emsdk-b567cdb-1" value="https://pkgs.dev.azure.com/dnceng/public/_packaging/darc-pub-dotnet-emsdk-b567cdb6-1/nuget/v3/index.json" />
     <!--  End: Package sources from dotnet-emsdk -->
     <!--  Begin: Package sources from dotnet-sdk -->
-<<<<<<< HEAD
-    <add key="darc-pub-dotnet-sdk-38e51fe" value="https://pkgs.dev.azure.com/dnceng/public/_packaging/darc-pub-dotnet-sdk-38e51fe4/nuget/v3/index.json" />
-=======
->>>>>>> bab8497f
     <!--  End: Package sources from dotnet-sdk -->
     <!--End: Package sources managed by Dependency Flow automation. Do not edit the sources above.-->
     <!--
