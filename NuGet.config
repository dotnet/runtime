--- conflicted
+++ resolved
@@ -9,11 +9,8 @@
     <clear />
     <!--Begin: Package sources managed by Dependency Flow automation. Do not edit the sources below.-->
     <!--  Begin: Package sources from dotnet-emsdk -->
-<<<<<<< HEAD
     <add key="darc-pub-dotnet-emsdk-d96bf17" value="https://pkgs.dev.azure.com/dnceng/public/_packaging/darc-pub-dotnet-emsdk-d96bf17d/nuget/v3/index.json" />
-=======
     <add key="darc-pub-dotnet-emsdk-f623714" value="https://pkgs.dev.azure.com/dnceng/public/_packaging/darc-pub-dotnet-emsdk-f6237140/nuget/v3/index.json" />
->>>>>>> 82d4dbfc
     <!--  End: Package sources from dotnet-emsdk -->
     <!--  Begin: Package sources from dotnet-sdk -->
     <!--  End: Package sources from dotnet-sdk -->
