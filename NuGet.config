<?xml version="1.0" encoding="utf-8"?>
<configuration>
  <!-- Don't use any higher level config files.
       Our builds need to be isolated from user/machine state -->
  <fallbackPackageFolders>
    <clear />
  </fallbackPackageFolders>
  <packageSources>
    <clear />
    <!--Begin: Package sources managed by Dependency Flow automation. Do not edit the sources below.-->
    <!--  Begin: Package sources from dotnet-emsdk -->
    <add key="darc-pub-dotnet-emsdk-b567cdb" value="https://pkgs.dev.azure.com/dnceng/public/_packaging/darc-pub-dotnet-emsdk-b567cdb6/nuget/v3/index.json" />
<<<<<<< HEAD
=======
    <add key="darc-pub-dotnet-emsdk-b567cdb-3" value="https://pkgs.dev.azure.com/dnceng/public/_packaging/darc-pub-dotnet-emsdk-b567cdb6-3/nuget/v3/index.json" />
>>>>>>> fcd77a94
    <add key="darc-pub-dotnet-emsdk-b567cdb-2" value="https://pkgs.dev.azure.com/dnceng/public/_packaging/darc-pub-dotnet-emsdk-b567cdb6-2/nuget/v3/index.json" />
    <add key="darc-pub-dotnet-emsdk-b567cdb-1" value="https://pkgs.dev.azure.com/dnceng/public/_packaging/darc-pub-dotnet-emsdk-b567cdb6-1/nuget/v3/index.json" />
    <!--  End: Package sources from dotnet-emsdk -->
    <!--  Begin: Package sources from dotnet-sdk -->
<<<<<<< HEAD
    <add key="darc-pub-dotnet-sdk-3be95ba" value="https://pkgs.dev.azure.com/dnceng/public/_packaging/darc-pub-dotnet-sdk-3be95ba0/nuget/v3/index.json" />
=======
>>>>>>> fcd77a94
    <!--  End: Package sources from dotnet-sdk -->
    <!--End: Package sources managed by Dependency Flow automation. Do not edit the sources above.-->
    <!--
      'src/test/PrepareTestAssets/PrepareTestAssets.proj' generates a NuGet.config file using this
      one as a template. The following line is a marker to insert the test restore sources.
    -->
    <!-- TEST_RESTORE_SOURCES_INSERTION_LINE -->
    <add key="dotnet-public" value="https://pkgs.dev.azure.com/dnceng/public/_packaging/dotnet-public/nuget/v3/index.json" />
    <add key="dotnet-tools" value="https://pkgs.dev.azure.com/dnceng/public/_packaging/dotnet-tools/nuget/v3/index.json" />
    <add key="dotnet-eng" value="https://pkgs.dev.azure.com/dnceng/public/_packaging/dotnet-eng/nuget/v3/index.json" />
    <add key="dotnet-libraries" value="https://pkgs.dev.azure.com/dnceng/public/_packaging/dotnet-libraries/nuget/v3/index.json" />
    <!-- Required for System.CommandLine SB intermediate -->
    <add key="dotnet-libraries-transport" value="https://pkgs.dev.azure.com/dnceng/public/_packaging/dotnet-libraries-transport/nuget/v3/index.json" />
    <add key="dotnet9" value="https://pkgs.dev.azure.com/dnceng/public/_packaging/dotnet9/nuget/v3/index.json" />
    <add key="dotnet9-transport" value="https://pkgs.dev.azure.com/dnceng/public/_packaging/dotnet9-transport/nuget/v3/index.json" />
  </packageSources>
  <auditSources>
    <clear />
    <add key="nuget.org" value="https://api.nuget.org/v3/index.json" />
  </auditSources>
  <disabledPackageSources>
    <clear />
  </disabledPackageSources>
</configuration><|MERGE_RESOLUTION|>--- conflicted
+++ resolved
@@ -10,18 +10,11 @@
     <!--Begin: Package sources managed by Dependency Flow automation. Do not edit the sources below.-->
     <!--  Begin: Package sources from dotnet-emsdk -->
     <add key="darc-pub-dotnet-emsdk-b567cdb" value="https://pkgs.dev.azure.com/dnceng/public/_packaging/darc-pub-dotnet-emsdk-b567cdb6/nuget/v3/index.json" />
-<<<<<<< HEAD
-=======
     <add key="darc-pub-dotnet-emsdk-b567cdb-3" value="https://pkgs.dev.azure.com/dnceng/public/_packaging/darc-pub-dotnet-emsdk-b567cdb6-3/nuget/v3/index.json" />
->>>>>>> fcd77a94
     <add key="darc-pub-dotnet-emsdk-b567cdb-2" value="https://pkgs.dev.azure.com/dnceng/public/_packaging/darc-pub-dotnet-emsdk-b567cdb6-2/nuget/v3/index.json" />
     <add key="darc-pub-dotnet-emsdk-b567cdb-1" value="https://pkgs.dev.azure.com/dnceng/public/_packaging/darc-pub-dotnet-emsdk-b567cdb6-1/nuget/v3/index.json" />
     <!--  End: Package sources from dotnet-emsdk -->
     <!--  Begin: Package sources from dotnet-sdk -->
-<<<<<<< HEAD
-    <add key="darc-pub-dotnet-sdk-3be95ba" value="https://pkgs.dev.azure.com/dnceng/public/_packaging/darc-pub-dotnet-sdk-3be95ba0/nuget/v3/index.json" />
-=======
->>>>>>> fcd77a94
     <!--  End: Package sources from dotnet-sdk -->
     <!--End: Package sources managed by Dependency Flow automation. Do not edit the sources above.-->
     <!--
