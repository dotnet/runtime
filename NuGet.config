<?xml version="1.0" encoding="utf-8"?>
<configuration>
  <!-- Don't use any higher level config files.
       Our builds need to be isolated from user/machine state -->
  <fallbackPackageFolders>
    <clear />
  </fallbackPackageFolders>
  <packageSources>
    <clear />
    <!--Begin: Package sources managed by Dependency Flow automation. Do not edit the sources below.-->
    <!--  Begin: Package sources from dotnet-emsdk -->
<<<<<<< HEAD
    <add key="darc-pub-dotnet-emsdk-ab8bc4e" value="https://pkgs.dev.azure.com/dnceng/public/_packaging/darc-pub-dotnet-emsdk-ab8bc4e2/nuget/v3/index.json" />
=======
    <add key="darc-pub-dotnet-emsdk-8601068" value="https://pkgs.dev.azure.com/dnceng/public/_packaging/darc-pub-dotnet-emsdk-86010681/nuget/v3/index.json" />
>>>>>>> b9c7e8b2
    <!--  End: Package sources from dotnet-emsdk -->
    <!--  Begin: Package sources from dotnet-wcf -->
    <!--  End: Package sources from dotnet-wcf -->
    <!--End: Package sources managed by Dependency Flow automation. Do not edit the sources above.-->
    <!--
      'src/test/PrepareTestAssets/PrepareTestAssets.proj' generates a NuGet.config file using this
      one as a template. The following line is a marker to insert the test restore sources.
    -->
    <!-- TEST_RESTORE_SOURCES_INSERTION_LINE -->
    <add key="dotnet-public" value="https://pkgs.dev.azure.com/dnceng/public/_packaging/dotnet-public/nuget/v3/index.json" />
    <add key="dotnet-tools" value="https://pkgs.dev.azure.com/dnceng/public/_packaging/dotnet-tools/nuget/v3/index.json" />
    <add key="dotnet-eng" value="https://pkgs.dev.azure.com/dnceng/public/_packaging/dotnet-eng/nuget/v3/index.json" />
    <add key="dotnet6" value="https://pkgs.dev.azure.com/dnceng/public/_packaging/dotnet6/nuget/v3/index.json" />
    <add key="dotnet6-transport" value="https://pkgs.dev.azure.com/dnceng/public/_packaging/dotnet6-transport/nuget/v3/index.json" />
    <!-- Used for the Rich Navigation indexing task -->
    <add key="richnav" value="https://pkgs.dev.azure.com/azure-public/vside/_packaging/vs-buildservices/nuget/v3/index.json" />
  </packageSources>
  <disabledPackageSources>
    <clear />
  </disabledPackageSources>
</configuration><|MERGE_RESOLUTION|>--- conflicted
+++ resolved
@@ -9,11 +9,8 @@
     <clear />
     <!--Begin: Package sources managed by Dependency Flow automation. Do not edit the sources below.-->
     <!--  Begin: Package sources from dotnet-emsdk -->
-<<<<<<< HEAD
     <add key="darc-pub-dotnet-emsdk-ab8bc4e" value="https://pkgs.dev.azure.com/dnceng/public/_packaging/darc-pub-dotnet-emsdk-ab8bc4e2/nuget/v3/index.json" />
-=======
     <add key="darc-pub-dotnet-emsdk-8601068" value="https://pkgs.dev.azure.com/dnceng/public/_packaging/darc-pub-dotnet-emsdk-86010681/nuget/v3/index.json" />
->>>>>>> b9c7e8b2
     <!--  End: Package sources from dotnet-emsdk -->
     <!--  Begin: Package sources from dotnet-wcf -->
     <!--  End: Package sources from dotnet-wcf -->
