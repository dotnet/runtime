--- conflicted
+++ resolved
@@ -9,13 +9,7 @@
     <clear />
     <!--Begin: Package sources managed by Dependency Flow automation. Do not edit the sources below.-->
     <!--  Begin: Package sources from dotnet-emsdk -->
-<<<<<<< HEAD
-    <add key="darc-pub-dotnet-emsdk-5a6205a" value="https://pkgs.dev.azure.com/dnceng/public/_packaging/darc-pub-dotnet-emsdk-5a6205aa/nuget/v3/index.json" />
-    <add key="darc-pub-dotnet-emsdk-5a6205a-2" value="https://pkgs.dev.azure.com/dnceng/public/_packaging/darc-pub-dotnet-emsdk-5a6205aa-2/nuget/v3/index.json" />
-    <add key="darc-pub-dotnet-emsdk-5a6205a-1" value="https://pkgs.dev.azure.com/dnceng/public/_packaging/darc-pub-dotnet-emsdk-5a6205aa-1/nuget/v3/index.json" />
-=======
     <add key="darc-pub-dotnet-emsdk-3b28b2c" value="https://pkgs.dev.azure.com/dnceng/public/_packaging/darc-pub-dotnet-emsdk-3b28b2c8/nuget/v3/index.json" />
->>>>>>> ef9d57e1
     <!--  End: Package sources from dotnet-emsdk -->
     <!--  Begin: Package sources from dotnet-wcf -->
     <!--  End: Package sources from dotnet-wcf -->
