--- conflicted
+++ resolved
@@ -9,11 +9,8 @@
     <clear />
     <!--Begin: Package sources managed by Dependency Flow automation. Do not edit the sources below.-->
     <!--  Begin: Package sources from dotnet-emsdk -->
-<<<<<<< HEAD
     <add key="darc-pub-dotnet-emsdk-201f4da" value="https://pkgs.dev.azure.com/dnceng/public/_packaging/darc-pub-dotnet-emsdk-201f4dae/nuget/v3/index.json" />
-=======
     <add key="darc-pub-dotnet-emsdk-0af50f7" value="https://pkgs.dev.azure.com/dnceng/public/_packaging/darc-pub-dotnet-emsdk-0af50f73/nuget/v3/index.json" />
->>>>>>> ed566543
     <add key="darc-pub-dotnet-emsdk-d75f77c" value="https://pkgs.dev.azure.com/dnceng/public/_packaging/darc-pub-dotnet-emsdk-d75f77cb/nuget/v3/index.json" />
     <!--  End: Package sources from dotnet-emsdk -->
     <!--  Begin: Package sources from dotnet-sdk -->
