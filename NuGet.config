--- conflicted
+++ resolved
@@ -10,10 +10,6 @@
     <!--Begin: Package sources managed by Dependency Flow automation. Do not edit the sources below.-->
     <!--  Begin: Package sources from dotnet-emsdk -->
     <add key="darc-pub-dotnet-emsdk-ec84e77" value="https://pkgs.dev.azure.com/dnceng/public/_packaging/darc-pub-dotnet-emsdk-ec84e775/nuget/v3/index.json" />
-<<<<<<< HEAD
-    <add key="darc-pub-dotnet-emsdk-ec84e77-1" value="https://pkgs.dev.azure.com/dnceng/public/_packaging/darc-pub-dotnet-emsdk-ec84e775-1/nuget/v3/index.json" />
-=======
->>>>>>> 10e2d978
     <!--  End: Package sources from dotnet-emsdk -->
     <!--  Begin: Package sources from dotnet-sdk -->
     <!--  End: Package sources from dotnet-sdk -->
