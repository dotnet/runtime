<?xml version="1.0" encoding="utf-8"?>
<configuration>
  <!-- Don't use any higher level config files.
       Our builds need to be isolated from user/machine state -->
  <fallbackPackageFolders>
    <clear />
  </fallbackPackageFolders>
  <packageSources>
    <clear />
    <!--Begin: Package sources managed by Dependency Flow automation. Do not edit the sources below.-->
    <!--  Begin: Package sources from dotnet-emsdk -->
    <add key="darc-pub-dotnet-emsdk-78be8cd" value="https://pkgs.dev.azure.com/dnceng/public/_packaging/darc-pub-dotnet-emsdk-78be8cdf/nuget/v3/index.json" />
<<<<<<< HEAD
    <add key="darc-pub-dotnet-emsdk-78be8cd-1" value="https://pkgs.dev.azure.com/dnceng/public/_packaging/darc-pub-dotnet-emsdk-78be8cdf-1/nuget/v3/index.json" />
    <!--  End: Package sources from dotnet-emsdk -->
    <!--  Begin: Package sources from dotnet-sdk -->
    <add key="darc-pub-dotnet-sdk-8d515d2" value="https://pkgs.dev.azure.com/dnceng/public/_packaging/darc-pub-dotnet-sdk-8d515d2a/nuget/v3/index.json" />
=======
    <add key="darc-pub-dotnet-emsdk-78be8cd-2" value="https://pkgs.dev.azure.com/dnceng/public/_packaging/darc-pub-dotnet-emsdk-78be8cdf-2/nuget/v3/index.json" />
    <add key="darc-pub-dotnet-emsdk-78be8cd-1" value="https://pkgs.dev.azure.com/dnceng/public/_packaging/darc-pub-dotnet-emsdk-78be8cdf-1/nuget/v3/index.json" />
    <!--  End: Package sources from dotnet-emsdk -->
    <!--  Begin: Package sources from dotnet-sdk -->
>>>>>>> 2817c2ab
    <!--  End: Package sources from dotnet-sdk -->
    <!--End: Package sources managed by Dependency Flow automation. Do not edit the sources above.-->
    <!--
      'src/test/PrepareTestAssets/PrepareTestAssets.proj' generates a NuGet.config file using this
      one as a template. The following line is a marker to insert the test restore sources.
    -->
    <!-- TEST_RESTORE_SOURCES_INSERTION_LINE -->
    <add key="dotnet-public" value="https://pkgs.dev.azure.com/dnceng/public/_packaging/dotnet-public/nuget/v3/index.json" />
    <add key="dotnet-tools" value="https://pkgs.dev.azure.com/dnceng/public/_packaging/dotnet-tools/nuget/v3/index.json" />
    <add key="dotnet-eng" value="https://pkgs.dev.azure.com/dnceng/public/_packaging/dotnet-eng/nuget/v3/index.json" />
    <add key="dotnet-libraries" value="https://pkgs.dev.azure.com/dnceng/public/_packaging/dotnet-libraries/nuget/v3/index.json" />
    <!-- Required for System.CommandLine SB intermediate -->
    <add key="dotnet-libraries-transport" value="https://pkgs.dev.azure.com/dnceng/public/_packaging/dotnet-libraries-transport/nuget/v3/index.json" />
    <add key="dotnet9" value="https://pkgs.dev.azure.com/dnceng/public/_packaging/dotnet9/nuget/v3/index.json" />
    <add key="dotnet9-transport" value="https://pkgs.dev.azure.com/dnceng/public/_packaging/dotnet9-transport/nuget/v3/index.json" />
  </packageSources>
  <auditSources>
    <clear />
    <add key="nuget.org" value="https://api.nuget.org/v3/index.json" />
  </auditSources>
  <disabledPackageSources>
    <clear />
  </disabledPackageSources>
</configuration><|MERGE_RESOLUTION|>--- conflicted
+++ resolved
@@ -10,17 +10,11 @@
     <!--Begin: Package sources managed by Dependency Flow automation. Do not edit the sources below.-->
     <!--  Begin: Package sources from dotnet-emsdk -->
     <add key="darc-pub-dotnet-emsdk-78be8cd" value="https://pkgs.dev.azure.com/dnceng/public/_packaging/darc-pub-dotnet-emsdk-78be8cdf/nuget/v3/index.json" />
-<<<<<<< HEAD
+    <add key="darc-pub-dotnet-emsdk-78be8cd-2" value="https://pkgs.dev.azure.com/dnceng/public/_packaging/darc-pub-dotnet-emsdk-78be8cdf-2/nuget/v3/index.json" />
     <add key="darc-pub-dotnet-emsdk-78be8cd-1" value="https://pkgs.dev.azure.com/dnceng/public/_packaging/darc-pub-dotnet-emsdk-78be8cdf-1/nuget/v3/index.json" />
     <!--  End: Package sources from dotnet-emsdk -->
     <!--  Begin: Package sources from dotnet-sdk -->
     <add key="darc-pub-dotnet-sdk-8d515d2" value="https://pkgs.dev.azure.com/dnceng/public/_packaging/darc-pub-dotnet-sdk-8d515d2a/nuget/v3/index.json" />
-=======
-    <add key="darc-pub-dotnet-emsdk-78be8cd-2" value="https://pkgs.dev.azure.com/dnceng/public/_packaging/darc-pub-dotnet-emsdk-78be8cdf-2/nuget/v3/index.json" />
-    <add key="darc-pub-dotnet-emsdk-78be8cd-1" value="https://pkgs.dev.azure.com/dnceng/public/_packaging/darc-pub-dotnet-emsdk-78be8cdf-1/nuget/v3/index.json" />
-    <!--  End: Package sources from dotnet-emsdk -->
-    <!--  Begin: Package sources from dotnet-sdk -->
->>>>>>> 2817c2ab
     <!--  End: Package sources from dotnet-sdk -->
     <!--End: Package sources managed by Dependency Flow automation. Do not edit the sources above.-->
     <!--
