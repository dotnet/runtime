--- conflicted
+++ resolved
@@ -9,13 +9,10 @@
     <clear />
     <!--Begin: Package sources managed by Dependency Flow automation. Do not edit the sources below.-->
     <!--  Begin: Package sources from dotnet-emsdk -->
-<<<<<<< HEAD
     <add key="darc-pub-dotnet-emsdk-925c59b" value="https://pkgs.dev.azure.com/dnceng/public/_packaging/darc-pub-dotnet-emsdk-925c59b4/nuget/v3/index.json" />
     <add key="darc-pub-dotnet-emsdk-925c59b-2" value="https://pkgs.dev.azure.com/dnceng/public/_packaging/darc-pub-dotnet-emsdk-925c59b4-2/nuget/v3/index.json" />
     <add key="darc-pub-dotnet-emsdk-925c59b-1" value="https://pkgs.dev.azure.com/dnceng/public/_packaging/darc-pub-dotnet-emsdk-925c59b4-1/nuget/v3/index.json" />
-=======
     <add key="darc-pub-dotnet-emsdk-ee3546a" value="https://pkgs.dev.azure.com/dnceng/public/_packaging/darc-pub-dotnet-emsdk-ee3546a4/nuget/v3/index.json" />
->>>>>>> 208b21b1
     <!--  End: Package sources from dotnet-emsdk -->
     <!--  Begin: Package sources from dotnet-wcf -->
     <!--  End: Package sources from dotnet-wcf -->
