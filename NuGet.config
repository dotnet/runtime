<?xml version="1.0" encoding="utf-8"?>
<configuration>
  <!-- Don't use any higher level config files.
       Our builds need to be isolated from user/machine state -->
  <fallbackPackageFolders>
    <clear />
  </fallbackPackageFolders>
  <packageSources>
    <clear />
    <!--Begin: Package sources managed by Dependency Flow automation. Do not edit the sources below.-->
    <!--  Begin: Package sources from dotnet-emsdk -->
    <add key="darc-pub-dotnet-emsdk-3df5eac" value="https://pkgs.dev.azure.com/dnceng/public/_packaging/darc-pub-dotnet-emsdk-3df5eac9/nuget/v3/index.json" />
    <!--  End: Package sources from dotnet-emsdk -->
    <!--  Begin: Package sources from dotnet-sdk -->
<<<<<<< HEAD
=======
    <add key="darc-pub-dotnet-sdk-fe6d1ce" value="https://pkgs.dev.azure.com/dnceng/public/_packaging/darc-pub-dotnet-sdk-fe6d1ced/nuget/v3/index.json" />
>>>>>>> fdf2971b
    <!--  End: Package sources from dotnet-sdk -->
    <!--End: Package sources managed by Dependency Flow automation. Do not edit the sources above.-->
    <!--
      'src/test/PrepareTestAssets/PrepareTestAssets.proj' generates a NuGet.config file using this
      one as a template. The following line is a marker to insert the test restore sources.
    -->
    <!-- TEST_RESTORE_SOURCES_INSERTION_LINE -->
    <add key="dotnet-public" value="https://pkgs.dev.azure.com/dnceng/public/_packaging/dotnet-public/nuget/v3/index.json" />
    <add key="dotnet-tools" value="https://pkgs.dev.azure.com/dnceng/public/_packaging/dotnet-tools/nuget/v3/index.json" />
    <add key="dotnet-eng" value="https://pkgs.dev.azure.com/dnceng/public/_packaging/dotnet-eng/nuget/v3/index.json" />
    <add key="dotnet-libraries" value="https://pkgs.dev.azure.com/dnceng/public/_packaging/dotnet-libraries/nuget/v3/index.json" />
    <!-- Required for System.CommandLine SB intermediate -->
    <add key="dotnet-libraries-transport" value="https://pkgs.dev.azure.com/dnceng/public/_packaging/dotnet-libraries-transport/nuget/v3/index.json" />
    <add key="dotnet9" value="https://pkgs.dev.azure.com/dnceng/public/_packaging/dotnet9/nuget/v3/index.json" />
    <add key="dotnet9-transport" value="https://pkgs.dev.azure.com/dnceng/public/_packaging/dotnet9-transport/nuget/v3/index.json" />
  </packageSources>
  <auditSources>
    <clear />
    <add key="nuget.org" value="https://api.nuget.org/v3/index.json" />
  </auditSources>
  <disabledPackageSources>
    <clear />
  </disabledPackageSources>
</configuration><|MERGE_RESOLUTION|>--- conflicted
+++ resolved
@@ -12,10 +12,7 @@
     <add key="darc-pub-dotnet-emsdk-3df5eac" value="https://pkgs.dev.azure.com/dnceng/public/_packaging/darc-pub-dotnet-emsdk-3df5eac9/nuget/v3/index.json" />
     <!--  End: Package sources from dotnet-emsdk -->
     <!--  Begin: Package sources from dotnet-sdk -->
-<<<<<<< HEAD
-=======
     <add key="darc-pub-dotnet-sdk-fe6d1ce" value="https://pkgs.dev.azure.com/dnceng/public/_packaging/darc-pub-dotnet-sdk-fe6d1ced/nuget/v3/index.json" />
->>>>>>> fdf2971b
     <!--  End: Package sources from dotnet-sdk -->
     <!--End: Package sources managed by Dependency Flow automation. Do not edit the sources above.-->
     <!--
