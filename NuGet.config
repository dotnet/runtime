<?xml version="1.0" encoding="utf-8"?>
<configuration>
  <!-- Don't use any higher level config files.
       Our builds need to be isolated from user/machine state -->
  <fallbackPackageFolders>
    <clear />
  </fallbackPackageFolders>
  <packageSources>
    <clear />
    <!--Begin: Package sources managed by Dependency Flow automation. Do not edit the sources below.-->
    <!--  Begin: Package sources from dotnet-emsdk -->
<<<<<<< HEAD
    <add key="darc-pub-dotnet-emsdk-c7ba18b" value="https://pkgs.dev.azure.com/dnceng/public/_packaging/darc-pub-dotnet-emsdk-c7ba18be/nuget/v3/index.json" />
    <add key="darc-pub-dotnet-emsdk-c7ba18b-2" value="https://pkgs.dev.azure.com/dnceng/public/_packaging/darc-pub-dotnet-emsdk-c7ba18be-2/nuget/v3/index.json" />
    <add key="darc-pub-dotnet-emsdk-c7ba18b-1" value="https://pkgs.dev.azure.com/dnceng/public/_packaging/darc-pub-dotnet-emsdk-c7ba18be-1/nuget/v3/index.json" />
=======
    <add key="darc-pub-dotnet-emsdk-4f16685" value="https://pkgs.dev.azure.com/dnceng/public/_packaging/darc-pub-dotnet-emsdk-4f16685f/nuget/v3/index.json" />
>>>>>>> f881f076
    <!--  End: Package sources from dotnet-emsdk -->
    <!--End: Package sources managed by Dependency Flow automation. Do not edit the sources above.-->
    <!--
      'src/test/PrepareTestAssets/PrepareTestAssets.proj' generates a NuGet.config file using this
      one as a template. The following line is a marker to insert the test restore sources.
    -->
    <!-- TEST_RESTORE_SOURCES_INSERTION_LINE -->
    <add key="dotnet-public" value="https://pkgs.dev.azure.com/dnceng/public/_packaging/dotnet-public/nuget/v3/index.json" />
    <add key="dotnet-tools" value="https://pkgs.dev.azure.com/dnceng/public/_packaging/dotnet-tools/nuget/v3/index.json" />
    <add key="dotnet-eng" value="https://pkgs.dev.azure.com/dnceng/public/_packaging/dotnet-eng/nuget/v3/index.json" />
    <add key="dotnet-libraries" value="https://pkgs.dev.azure.com/dnceng/public/_packaging/dotnet-libraries/nuget/v3/index.json" />
    <!-- TODO: Remove dotnet7 feeds when dependencies publish into dotnet8 feeds: https://github.com/dotnet/runtime/issues/63375. -->
    <add key="dotnet7" value="https://pkgs.dev.azure.com/dnceng/public/_packaging/dotnet7/nuget/v3/index.json" />
    <add key="dotnet7-transport" value="https://pkgs.dev.azure.com/dnceng/public/_packaging/dotnet7-transport/nuget/v3/index.json" />
    <!-- Used for the Rich Navigation indexing task -->
    <add key="richnav" value="https://pkgs.dev.azure.com/azure-public/vside/_packaging/vs-buildservices/nuget/v3/index.json" />
  </packageSources>
  <disabledPackageSources>
    <clear />
  </disabledPackageSources>
</configuration><|MERGE_RESOLUTION|>--- conflicted
+++ resolved
@@ -9,13 +9,7 @@
     <clear />
     <!--Begin: Package sources managed by Dependency Flow automation. Do not edit the sources below.-->
     <!--  Begin: Package sources from dotnet-emsdk -->
-<<<<<<< HEAD
-    <add key="darc-pub-dotnet-emsdk-c7ba18b" value="https://pkgs.dev.azure.com/dnceng/public/_packaging/darc-pub-dotnet-emsdk-c7ba18be/nuget/v3/index.json" />
-    <add key="darc-pub-dotnet-emsdk-c7ba18b-2" value="https://pkgs.dev.azure.com/dnceng/public/_packaging/darc-pub-dotnet-emsdk-c7ba18be-2/nuget/v3/index.json" />
-    <add key="darc-pub-dotnet-emsdk-c7ba18b-1" value="https://pkgs.dev.azure.com/dnceng/public/_packaging/darc-pub-dotnet-emsdk-c7ba18be-1/nuget/v3/index.json" />
-=======
     <add key="darc-pub-dotnet-emsdk-4f16685" value="https://pkgs.dev.azure.com/dnceng/public/_packaging/darc-pub-dotnet-emsdk-4f16685f/nuget/v3/index.json" />
->>>>>>> f881f076
     <!--  End: Package sources from dotnet-emsdk -->
     <!--End: Package sources managed by Dependency Flow automation. Do not edit the sources above.-->
     <!--
