--- conflicted
+++ resolved
@@ -9,10 +9,7 @@
     <clear />
     <!--Begin: Package sources managed by Dependency Flow automation. Do not edit the sources below.-->
     <!--  Begin: Package sources from dotnet-emsdk -->
-<<<<<<< HEAD
     <add key="darc-pub-dotnet-emsdk-5a19723" value="https://pkgs.dev.azure.com/dnceng/public/_packaging/darc-pub-dotnet-emsdk-5a197234/nuget/v3/index.json" />
-=======
->>>>>>> 69a2a792
     <!--  End: Package sources from dotnet-emsdk -->
     <!--  Begin: Package sources from dotnet-sdk -->
     <add key="darc-pub-dotnet-sdk-cbec38b" value="https://pkgs.dev.azure.com/dnceng/public/_packaging/darc-pub-dotnet-sdk-cbec38b1/nuget/v3/index.json" />
