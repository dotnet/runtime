<?xml version="1.0" encoding="utf-8"?>
<configuration>
  <!-- Don't use any higher level config files.
       Our builds need to be isolated from user/machine state -->
  <fallbackPackageFolders>
    <clear />
  </fallbackPackageFolders>
  <packageSources>
    <clear />
    <!--Begin: Package sources managed by Dependency Flow automation. Do not edit the sources below.-->
    <!--  Begin: Package sources from dotnet-emsdk -->
<<<<<<< HEAD
    <add key="darc-pub-dotnet-emsdk-5ccc36f" value="https://pkgs.dev.azure.com/dnceng/public/_packaging/darc-pub-dotnet-emsdk-5ccc36f5/nuget/v3/index.json" />
    <add key="darc-pub-dotnet-emsdk-5ccc36f-2" value="https://pkgs.dev.azure.com/dnceng/public/_packaging/darc-pub-dotnet-emsdk-5ccc36f5-2/nuget/v3/index.json" />
    <add key="darc-pub-dotnet-emsdk-5ccc36f-1" value="https://pkgs.dev.azure.com/dnceng/public/_packaging/darc-pub-dotnet-emsdk-5ccc36f5-1/nuget/v3/index.json" />
=======
    <add key="darc-pub-dotnet-emsdk-5460e2c" value="https://pkgs.dev.azure.com/dnceng/public/_packaging/darc-pub-dotnet-emsdk-5460e2cb/nuget/v3/index.json" />
>>>>>>> 709c22e2
    <!--  End: Package sources from dotnet-emsdk -->
    <!--  Begin: Package sources from dotnet-wcf -->
    <!--  End: Package sources from dotnet-wcf -->
    <!--End: Package sources managed by Dependency Flow automation. Do not edit the sources above.-->
    <!--
      'src/test/PrepareTestAssets/PrepareTestAssets.proj' generates a NuGet.config file using this
      one as a template. The following line is a marker to insert the test restore sources.
    -->
    <!-- TEST_RESTORE_SOURCES_INSERTION_LINE -->
    <add key="dotnet-public" value="https://pkgs.dev.azure.com/dnceng/public/_packaging/dotnet-public/nuget/v3/index.json" />
    <add key="dotnet-tools" value="https://pkgs.dev.azure.com/dnceng/public/_packaging/dotnet-tools/nuget/v3/index.json" />
    <add key="dotnet-eng" value="https://pkgs.dev.azure.com/dnceng/public/_packaging/dotnet-eng/nuget/v3/index.json" />
    <add key="dotnet6" value="https://pkgs.dev.azure.com/dnceng/public/_packaging/dotnet6/nuget/v3/index.json" />
    <add key="dotnet6-transport" value="https://pkgs.dev.azure.com/dnceng/public/_packaging/dotnet6-transport/nuget/v3/index.json" />
    <!-- Used for the Rich Navigation indexing task -->
    <add key="richnav" value="https://pkgs.dev.azure.com/azure-public/vside/_packaging/vs-buildservices/nuget/v3/index.json" />
  </packageSources>
  <disabledPackageSources>
    <clear />
  </disabledPackageSources>
</configuration><|MERGE_RESOLUTION|>--- conflicted
+++ resolved
@@ -9,13 +9,10 @@
     <clear />
     <!--Begin: Package sources managed by Dependency Flow automation. Do not edit the sources below.-->
     <!--  Begin: Package sources from dotnet-emsdk -->
-<<<<<<< HEAD
     <add key="darc-pub-dotnet-emsdk-5ccc36f" value="https://pkgs.dev.azure.com/dnceng/public/_packaging/darc-pub-dotnet-emsdk-5ccc36f5/nuget/v3/index.json" />
     <add key="darc-pub-dotnet-emsdk-5ccc36f-2" value="https://pkgs.dev.azure.com/dnceng/public/_packaging/darc-pub-dotnet-emsdk-5ccc36f5-2/nuget/v3/index.json" />
     <add key="darc-pub-dotnet-emsdk-5ccc36f-1" value="https://pkgs.dev.azure.com/dnceng/public/_packaging/darc-pub-dotnet-emsdk-5ccc36f5-1/nuget/v3/index.json" />
-=======
     <add key="darc-pub-dotnet-emsdk-5460e2c" value="https://pkgs.dev.azure.com/dnceng/public/_packaging/darc-pub-dotnet-emsdk-5460e2cb/nuget/v3/index.json" />
->>>>>>> 709c22e2
     <!--  End: Package sources from dotnet-emsdk -->
     <!--  Begin: Package sources from dotnet-wcf -->
     <!--  End: Package sources from dotnet-wcf -->
