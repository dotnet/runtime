--- conflicted
+++ resolved
@@ -9,11 +9,7 @@
     <clear />
     <!--Begin: Package sources managed by Dependency Flow automation. Do not edit the sources below.-->
     <!--  Begin: Package sources from dotnet-dotnet -->
-<<<<<<< HEAD
-    <add key="darc-pub-dotnet-dotnet-79c85d9" value="https://pkgs.dev.azure.com/dnceng/public/_packaging/darc-pub-dotnet-dotnet-8ee0cc0b/nuget/v3/index.json" />
-=======
     <add key="darc-pub-dotnet-dotnet-32aba85" value="https://pkgs.dev.azure.com/dnceng/public/_packaging/darc-pub-dotnet-dotnet-32aba852/nuget/v3/index.json" />
->>>>>>> 9ffface2
     <!--  End: Package sources from dotnet-dotnet -->
     <!--End: Package sources managed by Dependency Flow automation. Do not edit the sources above.-->
     <!--
@@ -28,6 +24,10 @@
     <add key="dotnet-libraries-transport" value="https://pkgs.dev.azure.com/dnceng/public/_packaging/dotnet-libraries-transport/nuget/v3/index.json" />
     <add key="dotnet10" value="https://pkgs.dev.azure.com/dnceng/public/_packaging/dotnet10/nuget/v3/index.json" />
     <add key="dotnet10-transport" value="https://pkgs.dev.azure.com/dnceng/public/_packaging/dotnet10-transport/nuget/v3/index.json" />
+    <!-- Need for prototype Roslyn compiler for runtime-async -->
+    <add key="general-testing" value="https://pkgs.dev.azure.com/dnceng/public/_packaging/general-testing/nuget/v3/index.json" />
+    <!-- Temporary, remove after GA. Temporary apicompat baseline feed for 10.0.1 prior to release -->
+    <add key="api-baseline-feed" value="https://pkgs.dev.azure.com/dnceng/public/_packaging/darc-pub-dotnet-dotnet-7b29526f/nuget/v3/index.json" />
   </packageSources>
   <disabledPackageSources>
     <clear />
