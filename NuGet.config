<?xml version="1.0" encoding="utf-8"?>
<configuration>
  <!-- Don't use any higher level config files.
       Our builds need to be isolated from user/machine state -->
  <fallbackPackageFolders>
    <clear />
  </fallbackPackageFolders>
  <packageSources>
    <clear />
    <!--Begin: Package sources managed by Dependency Flow automation. Do not edit the sources below.-->
    <!--  Begin: Package sources from dotnet-emsdk -->
<<<<<<< HEAD
    <add key="darc-pub-dotnet-emsdk-942bfc8" value="https://pkgs.dev.azure.com/dnceng/public/_packaging/darc-pub-dotnet-emsdk-942bfc8c/nuget/v3/index.json" />
    <add key="darc-pub-dotnet-emsdk-942bfc8-2" value="https://pkgs.dev.azure.com/dnceng/public/_packaging/darc-pub-dotnet-emsdk-942bfc8c-2/nuget/v3/index.json" />
    <add key="darc-pub-dotnet-emsdk-942bfc8-1" value="https://pkgs.dev.azure.com/dnceng/public/_packaging/darc-pub-dotnet-emsdk-942bfc8c-1/nuget/v3/index.json" />
=======
    <add key="darc-pub-dotnet-emsdk-22a4068" value="https://pkgs.dev.azure.com/dnceng/public/_packaging/darc-pub-dotnet-emsdk-22a40683/nuget/v3/index.json" />
>>>>>>> 75fa061b
    <!--  End: Package sources from dotnet-emsdk -->
    <!--End: Package sources managed by Dependency Flow automation. Do not edit the sources above.-->
    <!--
      'src/test/PrepareTestAssets/PrepareTestAssets.proj' generates a NuGet.config file using this
      one as a template. The following line is a marker to insert the test restore sources.
    -->
    <!-- TEST_RESTORE_SOURCES_INSERTION_LINE -->
    <add key="dotnet-public" value="https://pkgs.dev.azure.com/dnceng/public/_packaging/dotnet-public/nuget/v3/index.json" />
    <add key="dotnet-tools" value="https://pkgs.dev.azure.com/dnceng/public/_packaging/dotnet-tools/nuget/v3/index.json" />
    <add key="dotnet-eng" value="https://pkgs.dev.azure.com/dnceng/public/_packaging/dotnet-eng/nuget/v3/index.json" />
    <add key="dotnet-libraries" value="https://pkgs.dev.azure.com/dnceng/public/_packaging/dotnet-libraries/nuget/v3/index.json" />
    <!-- TODO: Remove dotnet7 feeds when dependencies publish into dotnet8 feeds: https://github.com/dotnet/runtime/issues/63375. -->
    <add key="dotnet7" value="https://pkgs.dev.azure.com/dnceng/public/_packaging/dotnet7/nuget/v3/index.json" />
    <add key="dotnet7-transport" value="https://pkgs.dev.azure.com/dnceng/public/_packaging/dotnet7-transport/nuget/v3/index.json" />
    <!-- Used for the Rich Navigation indexing task -->
    <add key="richnav" value="https://pkgs.dev.azure.com/azure-public/vside/_packaging/vs-buildservices/nuget/v3/index.json" />
  </packageSources>
  <disabledPackageSources>
    <clear />
  </disabledPackageSources>
</configuration><|MERGE_RESOLUTION|>--- conflicted
+++ resolved
@@ -9,13 +9,10 @@
     <clear />
     <!--Begin: Package sources managed by Dependency Flow automation. Do not edit the sources below.-->
     <!--  Begin: Package sources from dotnet-emsdk -->
-<<<<<<< HEAD
     <add key="darc-pub-dotnet-emsdk-942bfc8" value="https://pkgs.dev.azure.com/dnceng/public/_packaging/darc-pub-dotnet-emsdk-942bfc8c/nuget/v3/index.json" />
     <add key="darc-pub-dotnet-emsdk-942bfc8-2" value="https://pkgs.dev.azure.com/dnceng/public/_packaging/darc-pub-dotnet-emsdk-942bfc8c-2/nuget/v3/index.json" />
     <add key="darc-pub-dotnet-emsdk-942bfc8-1" value="https://pkgs.dev.azure.com/dnceng/public/_packaging/darc-pub-dotnet-emsdk-942bfc8c-1/nuget/v3/index.json" />
-=======
     <add key="darc-pub-dotnet-emsdk-22a4068" value="https://pkgs.dev.azure.com/dnceng/public/_packaging/darc-pub-dotnet-emsdk-22a40683/nuget/v3/index.json" />
->>>>>>> 75fa061b
     <!--  End: Package sources from dotnet-emsdk -->
     <!--End: Package sources managed by Dependency Flow automation. Do not edit the sources above.-->
     <!--
