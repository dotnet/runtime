<?xml version="1.0" encoding="utf-8"?>
<configuration>
  <!-- Don't use any higher level config files.
       Our builds need to be isolated from user/machine state -->
  <fallbackPackageFolders>
    <clear />
  </fallbackPackageFolders>
  <packageSources>
    <clear />
    <!--Begin: Package sources managed by Dependency Flow automation. Do not edit the sources below.-->
    <!--  Begin: Package sources from dotnet-emsdk -->
<<<<<<< HEAD
    <add key="darc-pub-dotnet-emsdk-7fa7119" value="https://pkgs.dev.azure.com/dnceng/public/_packaging/darc-pub-dotnet-emsdk-7fa7119c/nuget/v3/index.json" />
    <add key="darc-pub-dotnet-emsdk-7fa7119-2" value="https://pkgs.dev.azure.com/dnceng/public/_packaging/darc-pub-dotnet-emsdk-7fa7119c-2/nuget/v3/index.json" />
    <add key="darc-pub-dotnet-emsdk-7fa7119-1" value="https://pkgs.dev.azure.com/dnceng/public/_packaging/darc-pub-dotnet-emsdk-7fa7119c-1/nuget/v3/index.json" />
=======
    <add key="darc-pub-dotnet-emsdk-edbcdac" value="https://pkgs.dev.azure.com/dnceng/public/_packaging/darc-pub-dotnet-emsdk-edbcdace/nuget/v3/index.json" />
>>>>>>> 30d3c9cc
    <!--  End: Package sources from dotnet-emsdk -->
    <!--End: Package sources managed by Dependency Flow automation. Do not edit the sources above.-->
    <!--
      'src/test/PrepareTestAssets/PrepareTestAssets.proj' generates a NuGet.config file using this
      one as a template. The following line is a marker to insert the test restore sources.
    -->
    <!-- TEST_RESTORE_SOURCES_INSERTION_LINE -->
    <add key="dotnet-public" value="https://pkgs.dev.azure.com/dnceng/public/_packaging/dotnet-public/nuget/v3/index.json" />
    <add key="dotnet-tools" value="https://pkgs.dev.azure.com/dnceng/public/_packaging/dotnet-tools/nuget/v3/index.json" />
    <add key="dotnet-eng" value="https://pkgs.dev.azure.com/dnceng/public/_packaging/dotnet-eng/nuget/v3/index.json" />
    <add key="dotnet-libraries" value="https://pkgs.dev.azure.com/dnceng/public/_packaging/dotnet-libraries/nuget/v3/index.json" />
    <!-- TODO: Remove dotnet7 feeds when dependencies publish into dotnet8 feeds: https://github.com/dotnet/runtime/issues/63375. -->
    <add key="dotnet7" value="https://pkgs.dev.azure.com/dnceng/public/_packaging/dotnet7/nuget/v3/index.json" />
    <add key="dotnet7-transport" value="https://pkgs.dev.azure.com/dnceng/public/_packaging/dotnet7-transport/nuget/v3/index.json" />
    <!-- Used for the Rich Navigation indexing task -->
    <add key="richnav" value="https://pkgs.dev.azure.com/azure-public/vside/_packaging/vs-buildservices/nuget/v3/index.json" />
  </packageSources>
  <disabledPackageSources>
    <clear />
  </disabledPackageSources>
</configuration><|MERGE_RESOLUTION|>--- conflicted
+++ resolved
@@ -9,13 +9,7 @@
     <clear />
     <!--Begin: Package sources managed by Dependency Flow automation. Do not edit the sources below.-->
     <!--  Begin: Package sources from dotnet-emsdk -->
-<<<<<<< HEAD
-    <add key="darc-pub-dotnet-emsdk-7fa7119" value="https://pkgs.dev.azure.com/dnceng/public/_packaging/darc-pub-dotnet-emsdk-7fa7119c/nuget/v3/index.json" />
-    <add key="darc-pub-dotnet-emsdk-7fa7119-2" value="https://pkgs.dev.azure.com/dnceng/public/_packaging/darc-pub-dotnet-emsdk-7fa7119c-2/nuget/v3/index.json" />
-    <add key="darc-pub-dotnet-emsdk-7fa7119-1" value="https://pkgs.dev.azure.com/dnceng/public/_packaging/darc-pub-dotnet-emsdk-7fa7119c-1/nuget/v3/index.json" />
-=======
     <add key="darc-pub-dotnet-emsdk-edbcdac" value="https://pkgs.dev.azure.com/dnceng/public/_packaging/darc-pub-dotnet-emsdk-edbcdace/nuget/v3/index.json" />
->>>>>>> 30d3c9cc
     <!--  End: Package sources from dotnet-emsdk -->
     <!--End: Package sources managed by Dependency Flow automation. Do not edit the sources above.-->
     <!--
