--- conflicted
+++ resolved
@@ -9,13 +9,10 @@
     <clear />
     <!--Begin: Package sources managed by Dependency Flow automation. Do not edit the sources below.-->
     <!--  Begin: Package sources from dotnet-emsdk -->
-<<<<<<< HEAD
     <add key="darc-pub-dotnet-emsdk-ca51060" value="https://pkgs.dev.azure.com/dnceng/public/_packaging/darc-pub-dotnet-emsdk-ca510604/nuget/v3/index.json" />
-=======
     <add key="darc-pub-dotnet-emsdk-33b038b" value="https://pkgs.dev.azure.com/dnceng/public/_packaging/darc-pub-dotnet-emsdk-33b038b5/nuget/v3/index.json" />
     <add key="darc-pub-dotnet-emsdk-33b038b-2" value="https://pkgs.dev.azure.com/dnceng/public/_packaging/darc-pub-dotnet-emsdk-33b038b5-2/nuget/v3/index.json" />
     <add key="darc-pub-dotnet-emsdk-33b038b-1" value="https://pkgs.dev.azure.com/dnceng/public/_packaging/darc-pub-dotnet-emsdk-33b038b5-1/nuget/v3/index.json" />
->>>>>>> 723ceefb
     <!--  End: Package sources from dotnet-emsdk -->
     <!--End: Package sources managed by Dependency Flow automation. Do not edit the sources above.-->
     <!--
