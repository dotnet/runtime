--- conflicted
+++ resolved
@@ -9,13 +9,10 @@
     <clear />
     <!--Begin: Package sources managed by Dependency Flow automation. Do not edit the sources below.-->
     <!--  Begin: Package sources from dotnet-emsdk -->
-<<<<<<< HEAD
     <add key="darc-pub-dotnet-emsdk-222749b" value="https://pkgs.dev.azure.com/dnceng/public/_packaging/darc-pub-dotnet-emsdk-222749b4/nuget/v3/index.json" />
-=======
     <add key="darc-pub-dotnet-emsdk-6fd14a4" value="https://pkgs.dev.azure.com/dnceng/public/_packaging/darc-pub-dotnet-emsdk-6fd14a46/nuget/v3/index.json" />
     <add key="darc-pub-dotnet-emsdk-6fd14a4-2" value="https://pkgs.dev.azure.com/dnceng/public/_packaging/darc-pub-dotnet-emsdk-6fd14a46-2/nuget/v3/index.json" />
     <add key="darc-pub-dotnet-emsdk-6fd14a4-1" value="https://pkgs.dev.azure.com/dnceng/public/_packaging/darc-pub-dotnet-emsdk-6fd14a46-1/nuget/v3/index.json" />
->>>>>>> e6c1b037
     <!--  End: Package sources from dotnet-emsdk -->
     <!--  Begin: Package sources from dotnet-sdk -->
     <!--  End: Package sources from dotnet-sdk -->
