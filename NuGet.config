<?xml version="1.0" encoding="utf-8"?>
<configuration>
  <!-- Don't use any higher level config files.
       Our builds need to be isolated from user/machine state -->
  <fallbackPackageFolders>
    <clear />
  </fallbackPackageFolders>
  <packageSources>
    <clear />
    <!--Begin: Package sources managed by Dependency Flow automation. Do not edit the sources below.-->
    <!--  Begin: Package sources from dotnet-emsdk -->
<<<<<<< HEAD
    <add key="darc-pub-dotnet-emsdk-ab8bc4e" value="https://pkgs.dev.azure.com/dnceng/public/_packaging/darc-pub-dotnet-emsdk-ab8bc4e2/nuget/v3/index.json" />
    <add key="darc-pub-dotnet-emsdk-8601068" value="https://pkgs.dev.azure.com/dnceng/public/_packaging/darc-pub-dotnet-emsdk-86010681/nuget/v3/index.json" />
=======
    <add key="darc-pub-dotnet-emsdk-849e1a6" value="https://pkgs.dev.azure.com/dnceng/public/_packaging/darc-pub-dotnet-emsdk-849e1a63/nuget/v3/index.json" />
>>>>>>> 70ca171a
    <!--  End: Package sources from dotnet-emsdk -->
    <!--  Begin: Package sources from dotnet-wcf -->
    <!--  End: Package sources from dotnet-wcf -->
    <!--End: Package sources managed by Dependency Flow automation. Do not edit the sources above.-->
    <!--
      'src/test/PrepareTestAssets/PrepareTestAssets.proj' generates a NuGet.config file using this
      one as a template. The following line is a marker to insert the test restore sources.
    -->
    <!-- TEST_RESTORE_SOURCES_INSERTION_LINE -->
    <add key="dotnet-public" value="https://pkgs.dev.azure.com/dnceng/public/_packaging/dotnet-public/nuget/v3/index.json" />
    <add key="dotnet-tools" value="https://pkgs.dev.azure.com/dnceng/public/_packaging/dotnet-tools/nuget/v3/index.json" />
    <add key="dotnet-eng" value="https://pkgs.dev.azure.com/dnceng/public/_packaging/dotnet-eng/nuget/v3/index.json" />
    <add key="dotnet6" value="https://pkgs.dev.azure.com/dnceng/public/_packaging/dotnet6/nuget/v3/index.json" />
    <add key="dotnet6-transport" value="https://pkgs.dev.azure.com/dnceng/public/_packaging/dotnet6-transport/nuget/v3/index.json" />
    <!-- Used for the Rich Navigation indexing task -->
    <add key="richnav" value="https://pkgs.dev.azure.com/azure-public/vside/_packaging/vs-buildservices/nuget/v3/index.json" />
  </packageSources>
  <disabledPackageSources>
    <clear />
  </disabledPackageSources>
</configuration><|MERGE_RESOLUTION|>--- conflicted
+++ resolved
@@ -9,12 +9,9 @@
     <clear />
     <!--Begin: Package sources managed by Dependency Flow automation. Do not edit the sources below.-->
     <!--  Begin: Package sources from dotnet-emsdk -->
-<<<<<<< HEAD
     <add key="darc-pub-dotnet-emsdk-ab8bc4e" value="https://pkgs.dev.azure.com/dnceng/public/_packaging/darc-pub-dotnet-emsdk-ab8bc4e2/nuget/v3/index.json" />
     <add key="darc-pub-dotnet-emsdk-8601068" value="https://pkgs.dev.azure.com/dnceng/public/_packaging/darc-pub-dotnet-emsdk-86010681/nuget/v3/index.json" />
-=======
     <add key="darc-pub-dotnet-emsdk-849e1a6" value="https://pkgs.dev.azure.com/dnceng/public/_packaging/darc-pub-dotnet-emsdk-849e1a63/nuget/v3/index.json" />
->>>>>>> 70ca171a
     <!--  End: Package sources from dotnet-emsdk -->
     <!--  Begin: Package sources from dotnet-wcf -->
     <!--  End: Package sources from dotnet-wcf -->
